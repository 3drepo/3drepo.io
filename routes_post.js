--- conflicted
+++ resolved
@@ -41,17 +41,13 @@
 			systemLogger.logDebug("Authenticated user and signed token.", req);
 
 			req.session[C.REPO_SESSION_USER] = user;
-<<<<<<< HEAD
 
 			if (config.cookie.maxAge)
 			{
 				req.session.cookie.maxAge = config.cookie.maxAge;
 			}
 
-			responseCodes.respond(place, req, res, next, responseCodes.OK, {account: user.username});
-=======
 			responseCodes.respond(place, req, res, next, responseCodes.OK, {account: user.username, roles: user.roles});
->>>>>>> 6c51b6e5
 		}
 	});
 }
