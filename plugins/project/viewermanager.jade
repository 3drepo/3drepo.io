div(ng-repeat="(name, viewer) in vm.viewers")
	viewer(
		node="node"
		name="viewer.name"
		account = "viewer.account"
		project = "viewer.project"
		branch = "viewer.branch"
		revision = "viewer.revision"
		manager = "vm.manager"
<<<<<<< HEAD
	)
=======
		event-service = "vm.vmservice"
	)
		
>>>>>>> 9e736687
<|MERGE_RESOLUTION|>--- conflicted
+++ resolved
@@ -7,10 +7,5 @@
 		branch = "viewer.branch"
 		revision = "viewer.revision"
 		manager = "vm.manager"
-<<<<<<< HEAD
-	)
-=======
 		event-service = "vm.vmservice"
-	)
-		
->>>>>>> 9e736687
+	)