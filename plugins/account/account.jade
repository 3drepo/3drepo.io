logout
div(ng-if="!vm.state.project")
	#account(layout="row")
		div(layout="column", layout-fill, flex="20")
			#logo(flex="15", layout="row", layout-align="center center")
				img(src="/public/images/3drepo-logo-white.png", flex="70")
			div(layout="row", flex="40")
				img(ng-if="vm.hasAvatar", ng-src='{{vm.avatarURL}}')
				#noAvatarIcon(flex, layout="row")
					md-icon(ng-if="!vm.hasAvatar", class="fa fa-user")
			#userinfo(layout="column")
				p {{vm.firstName}} {{vm.lastName}}
				p {{vm.email}}

<<<<<<< HEAD
			// Main content
			#profile-settings.col-md-9
				// Dashboard
				dashboard(ng-show="view=='projects' && projectsShowList")
				// List of projects
				//#projects-list.row(ng-show="view=='projects' && projectsShowList")
					projects-list
					//.col-xs-12
						div(ng-repeat="(account, projects) in Data.AccountData.projectsGrouped")
							h3 {{account}}
							.account-projects
								div(ng-repeat="project in projects")
									.project-line
										i.fa.fa-cube.menu-icon
										span.commit-number
											a(ng-href="{{'/' + account + '/' + project}}") {{project}}
				// project thumbnails
				#projects-thumbnails.row(ng-show="view=='projects' && !projectsShowList")
					.col-xs-12.unpadded.js-masonry(data-masonry-options='{ "itemSelector": ".item-masonry", "columnWidth": ".grid-sizer", "gutter": 0, "percentPosition": true}')
						.grid-sizer
						div.item-masonry.project-thumbnail(ng-repeat="project in Data.AccountData.projects")
							a(ng-href="{{'/' + project.account + '/' + project.project}}")
								img.img-responsive(src="/public/images/dummies/kc.jpg")
								.item-masonry-description
									h5 {{project.project}}
									p.project-owner {{project.account}}
				// Settings
				.row(ng-if="view=='settings'")
					.col-xs-12
						.block
							.col-xs-12.block-header.margined
								h4 Profile
									span.errorMessage {{errors.updateUserError}}
							form(role='form')
								.row.form-group
									.col-xs-12.margined
										label(for='settings-username') Username
										input#settings-username.form-control(ng-model='Data.AccountData.username', type='text', disabled)
									.col-xs-6.margined
										label(for='settings-firstname') First Name
										input#settings-firstname.form-control(ng-model='Data.AccountData.firstName', type='text')
									.col-xs-6.margined
										label(for='settings-lastname') Last Name
										input#settings-lastname.form-control(ng-model='Data.AccountData.lastName', type='text')
									.col-xs-12.margined
										label(for='settings-email') Email Address
										input#settings-email.form-control(ng-model='Data.AccountData.email', type='email')
									.col-xs-12.margined
										button.btn.btn-primary.pull-right(ng-click="updateUser()") Update
					.col-xs-12
						.block
							.col-xs-12.block-header.margined
								h4 Change Password
									span.errorMessage {{errors.changePasswordError}}
							form(role='form')
								.row.form-group
									.col-xs-12.margined
										label(for='settings-email') Old Password
										input#settings-old-password.form-control(ng-model='passwords.oldPassword', type='password')
									.col-xs-12.margined
										label(for='settings-email') New Password
										input#settings-new-password.form-control(ng-model='passwords.newPassword', type='password')
									.col-xs-12.margined
										button.btn.btn-primary.pull-right(ng-click="changePassword()") Update
=======
		span(flex="5")
		md-tabs(md-border-bottom, flex="50")
			md-tab(label="Projects")
				account-projects(flex projects-grouped='vm.projectsGrouped')
			md-tab(label="Profile")
				account-profile(username="vm.username" first-name="vm.firstName" last-name="vm.lastName" email="vm.email")
div(ng-if="vm.state.project")
	project(account="vm.state.account" project="vm.state.project" branch="vm.state.branch" revision="vm.state.revision" state="vm.state")
>>>>>>> 3049ef7a
<|MERGE_RESOLUTION|>--- conflicted
+++ resolved
@@ -12,72 +12,6 @@
 				p {{vm.firstName}} {{vm.lastName}}
 				p {{vm.email}}
 
-<<<<<<< HEAD
-			// Main content
-			#profile-settings.col-md-9
-				// Dashboard
-				dashboard(ng-show="view=='projects' && projectsShowList")
-				// List of projects
-				//#projects-list.row(ng-show="view=='projects' && projectsShowList")
-					projects-list
-					//.col-xs-12
-						div(ng-repeat="(account, projects) in Data.AccountData.projectsGrouped")
-							h3 {{account}}
-							.account-projects
-								div(ng-repeat="project in projects")
-									.project-line
-										i.fa.fa-cube.menu-icon
-										span.commit-number
-											a(ng-href="{{'/' + account + '/' + project}}") {{project}}
-				// project thumbnails
-				#projects-thumbnails.row(ng-show="view=='projects' && !projectsShowList")
-					.col-xs-12.unpadded.js-masonry(data-masonry-options='{ "itemSelector": ".item-masonry", "columnWidth": ".grid-sizer", "gutter": 0, "percentPosition": true}')
-						.grid-sizer
-						div.item-masonry.project-thumbnail(ng-repeat="project in Data.AccountData.projects")
-							a(ng-href="{{'/' + project.account + '/' + project.project}}")
-								img.img-responsive(src="/public/images/dummies/kc.jpg")
-								.item-masonry-description
-									h5 {{project.project}}
-									p.project-owner {{project.account}}
-				// Settings
-				.row(ng-if="view=='settings'")
-					.col-xs-12
-						.block
-							.col-xs-12.block-header.margined
-								h4 Profile
-									span.errorMessage {{errors.updateUserError}}
-							form(role='form')
-								.row.form-group
-									.col-xs-12.margined
-										label(for='settings-username') Username
-										input#settings-username.form-control(ng-model='Data.AccountData.username', type='text', disabled)
-									.col-xs-6.margined
-										label(for='settings-firstname') First Name
-										input#settings-firstname.form-control(ng-model='Data.AccountData.firstName', type='text')
-									.col-xs-6.margined
-										label(for='settings-lastname') Last Name
-										input#settings-lastname.form-control(ng-model='Data.AccountData.lastName', type='text')
-									.col-xs-12.margined
-										label(for='settings-email') Email Address
-										input#settings-email.form-control(ng-model='Data.AccountData.email', type='email')
-									.col-xs-12.margined
-										button.btn.btn-primary.pull-right(ng-click="updateUser()") Update
-					.col-xs-12
-						.block
-							.col-xs-12.block-header.margined
-								h4 Change Password
-									span.errorMessage {{errors.changePasswordError}}
-							form(role='form')
-								.row.form-group
-									.col-xs-12.margined
-										label(for='settings-email') Old Password
-										input#settings-old-password.form-control(ng-model='passwords.oldPassword', type='password')
-									.col-xs-12.margined
-										label(for='settings-email') New Password
-										input#settings-new-password.form-control(ng-model='passwords.newPassword', type='password')
-									.col-xs-12.margined
-										button.btn.btn-primary.pull-right(ng-click="changePassword()") Update
-=======
 		span(flex="5")
 		md-tabs(md-border-bottom, flex="50")
 			md-tab(label="Projects")
@@ -85,5 +19,4 @@
 			md-tab(label="Profile")
 				account-profile(username="vm.username" first-name="vm.firstName" last-name="vm.lastName" email="vm.email")
 div(ng-if="vm.state.project")
-	project(account="vm.state.account" project="vm.state.project" branch="vm.state.branch" revision="vm.state.revision" state="vm.state")
->>>>>>> 3049ef7a
+	project(account="vm.state.account" project="vm.state.project" branch="vm.state.branch" revision="vm.state.revision" state="vm.state")