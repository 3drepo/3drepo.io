name: On New Issue or PR

on:
  issues:
    types: [opened]
  pull_request:
    types: [opened]

jobs:
  add-to-project:
    name: Add issue/PR to project
    runs-on: ubuntu-latest
    steps:
      - uses: actions/add-to-project@v0.4.0
        with:
          project-url: 'https://github.com/orgs/3drepo/projects/22'
          github-token: ${{ secrets.PROJ_MANAGEMENT_TOKEN }}
  update-issue:
    name: Update project fields (Issue)
    runs-on: ubuntu-latest
    needs: [add-to-project]
    if: ${{github.event.issue.number}}
    steps:
      - name: Apply issue sprint to PR
        uses: 3drepo/update-project-action@v1.1
        with:
          github_token: ${{ secrets.PROJ_MANAGEMENT_TOKEN }}
          organization: 3drepo
          project_number: 22
          content_id: ${{ github.event.issue.node_id}}
          field: Sprint
          value: 'V5 Revamp'
  update-pr:
    name: Update project fields (PR)
    runs-on: ubuntu-latest
    needs: [add-to-project]
    if: ${{github.event.pull_request.number}}
    steps:
      - name: Extract issue Number from PR
        id: issue-details
        uses: 3drepo/extract-pr-information@v1
        with:
          pr: ${{ github.event.number }}
          github-token: ${{ secrets.GITHUB_TOKEN }}
      - name: Get issue sprint
        id: issue-sprint
        uses: 3drepo/update-project-action@v1.1
        with:
          github_token: ${{ secrets.PROJ_MANAGEMENT_TOKEN }}
          organization: 3drepo
          project_number: 22
          content_id: ${{ steps.issue-details.outputs.issue-content-id}}
          field: Sprint
          operation: read
<<<<<<< HEAD
=======
      - name: Set issue to QA
        id: issue-sprint
        uses: 3drepo/update-project-action@v1.1
        with:
          github_token: ${{ secrets.PROJ_MANAGEMENT_TOKEN }}
          organization: 3drepo
          project_number: 22
          content_id: ${{ steps.issue-details.outputs.issue-content-id}}
          field: 'Feature Progress'
          value: 'QA'
>>>>>>> 8303c82b
      - name: Apply issue sprint to PR
        uses: 3drepo/update-project-action@update-PR
        if: ${{steps.issue-sprint.outputs.field_read_value}}
        with:
          github_token: ${{ secrets.PROJ_MANAGEMENT_TOKEN }}
          organization: 3drepo
          project_number: 22
          content_id: ${{ github.event.pull_request.node_id}}
          field: Sprint
          value: ${{steps.issue-sprint.outputs.field_read_value}}

<|MERGE_RESOLUTION|>--- conflicted
+++ resolved
@@ -52,8 +52,6 @@
           content_id: ${{ steps.issue-details.outputs.issue-content-id}}
           field: Sprint
           operation: read
-<<<<<<< HEAD
-=======
       - name: Set issue to QA
         id: issue-sprint
         uses: 3drepo/update-project-action@v1.1
@@ -64,7 +62,6 @@
           content_id: ${{ steps.issue-details.outputs.issue-content-id}}
           field: 'Feature Progress'
           value: 'QA'
->>>>>>> 8303c82b
       - name: Apply issue sprint to PR
         uses: 3drepo/update-project-action@update-PR
         if: ${{steps.issue-sprint.outputs.field_read_value}}
