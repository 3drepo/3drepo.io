--- conflicted
+++ resolved
@@ -38,12 +38,7 @@
 	app.get('/public/js/config.js', function(req, res) {
 		var params = {};
 
-<<<<<<< HEAD
-		params['config_js'] = 'var server_config = {}; server_config.apiUrl = function(path) { return "//' +
-		config.apiServer.hostname + ":" + config.apiServer.port + '/" + path; };';
-=======
 		params['config_js'] = 'var server_config = {}; server_config.apiUrl = function(path) { return "' + config.apiServer.url + '/" + path; };';
->>>>>>> cf3556e4
 
 		if("wayfinder" in config)
 		{
