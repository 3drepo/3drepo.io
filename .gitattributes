--- conflicted
+++ resolved
@@ -1,16 +1,8 @@
-<<<<<<< HEAD
 #* text=auto
 
 *.js text eol=lf
 *.ts text eol=lf
 *.tsx text eol=lf
 *.css text eol=lf
-=======
-#* text=auto
 
-*.js text eol=lf
-*.ts text eol=lf
-*.css text eol=lf
-
-.azure/build-and-deploy.yaml merge=ours
->>>>>>> 9fea6098
+.azure/build-and-deploy.yaml merge=ours