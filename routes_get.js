/**
 *	Copyright (C) 2014 3D Repo Ltd
 *
 *	This program is free software: you can redistribute it and/or modify
 *	it under the terms of the GNU Affero General Public License as
 *	published by the Free Software Foundation, either version 3 of the
 *	License, or (at your option) any later version.
 *
 *	This program is distributed in the hope that it will be useful,
 *	but WITHOUT ANY WARRANTY; without even the implied warranty of
 *	MERCHANTABILITY or FITNESS FOR A PARTICULAR PURPOSE.  See the
 *	GNU Affero General Public License for more de::tails.
 *
 *	You should have received a copy of the GNU Affero General Public License
 *	along with this program.  If not, see <http://www.gnu.org/licenses/>.
 */

var config       = require("app-config").config;
var log_iface    = require("./js/core/logger.js");
var systemLogger = log_iface.systemLogger;
var imgEncoder   = require("./js/core/encoders/img_encoder.js");

var responseCodes = require("./js/core/response_codes.js");
var _ = require("underscore");
var dbInterface = require("./js/core/db_interface.js");

var C = require("./js/core/constants");

/***************************************************************************
*  @file Contains the GET routes
****************************************************************************/

var repoGetHandler = function(router, checkAccess){
	"use strict";

	var self = this instanceof repoGetHandler ? this : Object.create(repoGetHandler.prototype);
	
	self.router = router;

	self.checkAccess = checkAccess; // Store access checking function

	// Checks whether or not the user is logged in.
	self.router.get("/login", function(req, res, next) {
		if (!req.session.user) {
			responseCodes.respond("/login GET", req, res, next, responseCodes.NOT_LOGGED_IN, {});
		} else {
			responseCodes.respond("/login GET", req, res, next, responseCodes.OK, {username: req.session.user.username});
		}
	});

	// TODO: Move these two functions to the JSON encoder
	self.router.get("/:account/:project/wayfinder.:format", checkAccess, function(req, res, next) {
		// If there has been an error where checking access skip this middleware
		if (req.accessError.value)
		{
			return next();
		}

		var responsePlace = "/:account/:project/wayfinder GET";

		if (!("user" in req.session)) {
			responseCodes.respond(responsePlace, req, res, next, responseCodes.USERNAME_NOT_SPECIFIED, {});
		} else {
			dbInterface(req[C.REQ_REPO].logger).getWayfinderInfo(req.params[C.REPO_REST_API_ACCOUNT], req.params[C.REPO_REST_API_PROJECT], null, function(err, docs) {
				responseCodes.onError(responsePlace, req, res, next, err, docs);
			});
		}
	});

	self.router.get("/:account/:project/wayfinder/record.:format", checkAccess, function(req, res, next) {
		// If there has been an error where checking access skip this middleware
		if (req.accessError.value)
		{
			return next();
		}
	
		var responsePlace = "/:account/:project/wayfinder/record GET";

		if (!("user" in req.session)) {
			responseCodes.respond(responsePlace, req, res, next, responseCodes.USERNAME_NOT_SPECIFIED, {});
		} else {
			var uids = JSON.parse(req.query.uid);

			dbInterface(req[C.REQ_REPO].logger).getWayfinderInfo(req.params[C.REPO_REST_API_ACCOUNT], req.params[C.REPO_REST_API_PROJECT], uids, function(err, docs) {
				responseCodes.onError(responsePlace, req, res, next, err, docs);
			});
		}
	});

	// Account information
	self.getInternal("/search.:format");
	self.getInternal("/:account.:format.:subformat?");

	// Project information
	self.getInternal("/:account/:project.:format.:subformat?");

	// Project revision list
	self.getInternal("/:account/:project/revisions.:format.:subformat?",
		{
			"start"  : 1,
			"number" : 5,
			"full"   : null
		});

	// Revision list for a particular branch
<<<<<<< HEAD
	router.get('/:account/:project/revisions/:branch.:format?.:subformat?', checkAccess, function(req, res, next) {
		var format = req.params["format"];
		var current_user = ("user" in req.session) ? req.session.user.username : "";

		var start = ("start" in req.query) ? req.query.start : 1;
		var end   = ("end" in req.query) ? req.query.end : (start + 5);
		var full  = ("full" in req.query) ? req.query.full : null;

		var params = {
			account:	req.params["account"],
			project:	req.params["project"],
			branch:		req.params["branch"],
			subformat:	req.params["subformat"],
			user:		current_user,
			start:		start,
			end:		end,
			full:		full,
			query:		req.query
		};

		this.transRouter(format, '/:account/:project/revisions/:branch', res, params);
	});

	// Get map from object id to path in tree for multipart
	router.get('/:account/:project/revision/:branch/head/fulltree.:format?', checkAccess, function(req, res, next) {
		var format = req.params["format"];
		var current_user = ("user" in req.session) ? req.session.user.username : "";

		var params = {
			account:	req.params["account"],
			project:	req.params["project"],
			branch:		req.params["branch"],
			rid:		req.params["rid"],
			subformat:	req.params["subformat"],
			sid:		req.params["sid"],
			user:		current_user,
			query:		req.query
		};

		if ("depth" in req.query)
			params.depth = req.query.depth;

		this.transRouter(format, '/:account/:project/revision/:branch/head/fulltree', res, params);
	});

	// Get subtree for head revision for a branch, with (optional) depth query string paramter
	router.get('/:account/:project/revision/:branch/head/tree/:sid.:format?.:subformat?', checkAccess, function(req, res, next) {
		var format = req.params["format"];
		var current_user = ("user" in req.session) ? req.session.user.username : "";

		var params = {
			account:	req.params["account"],
			project:	req.params["project"],
			branch:		req.params["branch"],
			rid:		req.params["rid"],
			subformat:	req.params["subformat"],
			sid:		req.params["sid"],
			user:		current_user,
			query:		req.query
		};

		if ("depth" in req.query)
			params.depth = req.query.depth;

		this.transRouter(format, '/:account/:project/revision/:branch/head/tree/:sid', res, params);
	});


	// Get README for branch's head revision
	router.get('/:account/:project/revision/:branch/head/readme.:format?.:subformat?', checkAccess, function(req, res, next) {
		var format = req.params["format"];
		var current_user = ("user" in req.session) ? req.session.user.username : "";

		var params = {
			account: req.params["account"],
			project: req.params["project"],
			branch:  req.params["branch"],
			user:	 current_user,
			query:	 req.query
		};
=======
	self.getInternal("/:account/:project/revisions/:branch.:format.:subformat?",
		{
			"start"  : 1,
			"number" : 5,
			"full"   : null
		});
>>>>>>> 6d0734b1

	// Get README for branch"s head revision
	self.getInternal("/:account/:project/revision/:branch/head/readme.:format.:subformat?");

	// Get README for specific project revision
	self.getInternal("/:account/:project/revision/:rid/readme.:format.:subformat?");

	// Revision rid for master branch
	self.getInternal("/:account/:project/revision/:rid.:format.:subformat?");

	// Get the head of a specific branch
	self.getInternal("/:account/:project/revision/:branch/head.:format.:subformat?");

	// Map from SIDs to UIDs
	self.getInternal("/:account/:project/revision/:rid/map.:format");
	self.getInternal("/:account/:project/revision/:branch/head/map.:format");

	// Get specific object via shared_id sid
	self.getInternal("/:account/:project/revision/:rid/:sid.:format.:subformat?");

	// Get specific object via shared_id sid for particular branch
	self.getInternal("/:account/:project/revision/:branch/head/:sid.:format.:subformat?");

	// Get list of revision in a branch
	self.getInternal("/:account/:project/revision/:branch.:format.:subformat?");

	// List branches for project
	self.getInternal("/:account/:project/branches.:format.:subformat?");

	// Get audit log for project
	self.getInternal("/:account/:project/log.:format.:subformat?");

	// Get list of users for project
	self.getInternal("/:account/:project/users.:format.:subformat?");

	// Get object with specific uid in a specific format
	self.getInternal("/:account/:project/meta/:uid.:format.:subformat?");
	self.getInternal("/:account/:project/issue/:uid.:format");
	self.getInternal("/:account/:project/issues/:sid.:format");
	self.getInternal("/:account/:project/issues.:format");

<<<<<<< HEAD

	// Get subtree for sid in revision rid, with (optional) depth query string paramter
	router.get('/:account/:project/revision/:rid/tree/:sid.:format?.:subformat?', checkAccess, function(req, res, next) {
		var format = req.params["format"];
		var current_user = ("user" in req.session) ? req.session.user.username : "";

		var params = {
			account:	req.params["account"],
			project:	req.params["project"],
			rid:		req.params["rid"],
			subformat:	req.params["subformat"],
			sid:		req.params["sid"],
			user:		current_user,
			query:		req.query
		};

		if ("depth" in req.query)
			params.depth = req.query.depth;

		this.transRouter(format, '/:account/:project/revision/:rid/tree/:sid', res, params);
	});


	// Get map from object id to path in tree for multipart
	router.get('/:account/:project/revision/:branch/head/tree/multimap.:format?.:subformat?', checkAccess, function(req, res, next) {
		var format = req.params["format"];
		var current_user = ("user" in req.session) ? req.session.user.username : "";

		var params = {
			account:	req.params["account"],
			project:	req.params["project"],
			branch:		req.params["branch"],
			rid:		req.params["rid"],
			subformat:	req.params["subformat"],
			sid:		req.params["sid"],
			user:		current_user,
			query:		req.query
		};

		if ("depth" in req.query)
			params.depth = req.query.depth;

		this.transRouter(format, '/:account/:project/revision/:branch/head/tree/multimap', res, params);
	});

	// Get map from object id to path in tree for multipart
	router.get('/:account/:project/revision/:rid/tree/multimap.:format?.:subformat?', checkAccess, function(req, res, next) {
		var format = req.params["format"];
		var current_user = ("user" in req.session) ? req.session.user.username : "";

		var params = {
			account:	req.params["account"],
			project:	req.params["project"],
			rid:		req.params["rid"],
			subformat:	req.params["subformat"],
			sid:		req.params["sid"],
			user:		current_user,
			query:		req.query
		};

		if ("depth" in req.query)
			params.depth = req.query.depth;

		this.transRouter(format, '/:account/:project/revision/:rid/tree/multimap', res, params);
	});
=======
	// Get subtree for head revision for a branch, with (optional) depth query string paramter
	self.getInternal("/:account/:project/revision/:branch/head/tree/:sid.:format.:subformat?");

	// Get subtree for sid in revision rid, with (optional) depth query string paramter
	self.getInternal("/:account/:project/revision/:rid/tree/:sid.:format.:subformat?");

	// Get map from object id to path in tree for multipart
	self.getInternal("/:account/:project/revision/:branch/head/tree/multimap.:format.:subformat?");
>>>>>>> 6d0734b1


	// Get map from object id to path in tree for multipart
<<<<<<< HEAD
	router.get('/:account/:project/revision/:rid/fulltree.:format?.:subformat?', checkAccess, function(req, res, next) {
		var format = req.params["format"];
		var current_user = ("user" in req.session) ? req.session.user.username : "";

		var params = {
			account:	req.params["account"],
			project:	req.params["project"],
			rid:		req.params["rid"],
			subformat:	req.params["subformat"],
			sid:		req.params["sid"],
			user:		current_user,
			query:		req.query
		};

		if ("depth" in req.query)
			params.depth = req.query.depth;

		this.transRouter(format, '/:account/:project/revision/:rid/fulltree', res, params);
	});
=======
	self.getInternal("/:account/:project/revision/:rid/tree/multimap.:format.:subformat?");
	self.getInternal("/:account/:project/revision/:rid/diff/:otherrid.:format.:subformat?");
	self.getInternal("/:account/:project/revision/:rid/meta/:sid.:format");
	self.getInternal("/:account/:project/revision/:branch/head/meta/:sid.:format");

	// Get audit log for account
	self.getInternal("/:account/log.:format");
>>>>>>> 6d0734b1

	// Get object with specific uid in a specific format
	self.getInternal("/:account/:project/:uid.:format.:subformat?");

	// Get list of objects that match a specific type
	self.getInternal("/:account/:project/:rid/:type.:format.:subformat?");

	// Everything else
	/*
	self.router.get("*", function(req, res, next) {
		req[C.REQ_REPO].logger.logDebug("Unsupported request " + req.url);
		res.sendStatus(501);
		next();
	});
	*/

	self.getMap = {};

	self.default_format = config.default_format ? config.default_format : "html";

	return self;
};


repoGetHandler.prototype.getInternal = function(regex, queryDefaults, customCallback) {
	"use strict";

	if (queryDefaults === undefined)
	{
		queryDefaults = {};
	}

	var self = this;

	if (customCallback === undefined)
	{
		self.router.get(regex, this.checkAccess, function(req, res, next) {
			// Have we already processed this request
			if (req[C.REQ_REPO].processed) {
				return next();
			} else {
				req[C.REQ_REPO].processed = true;
			}
			
			req[C.REQ_REPO].logger.logInfo("Matched REGEX " + regex);

			var current_user = (req.session.hasOwnProperty(C.REPO_SESSION_USER)) ? req.session.user.username : "";
			var format = req.params[C.REPO_REST_API_FORMAT];

			var params = _.clone(req.params);
			params.user  = current_user;

			if (req.query) {
				params.query = _.clone(req.query);
			} else {
				params.query = {};
			}

			for(var defValue in queryDefaults)
			{
				if(queryDefaults.hasOwnProperty(defValue))
				{
					if (!params.query.hasOwnProperty(defValue))
					{
						params.query[defValue] = queryDefaults[defValue];
					}
				}
			}

			regex = regex.replace(".:format", "");
			regex = regex.replace(".:subformat?", "");

			self.transRouter(format, regex, res, req, next, params);
		});
	} else {
		self.router.get(regex, this.checkAccess, function(res, req, next) {
			if (req[C.REQ_REPO].processed) {
				next();
			} else {
				req[C.REQ_REPO].processed = true;
			}

			customCallback(res, req, next);
		});
	}
};

<<<<<<< HEAD
		logger.log('info',"ACCOUNT: " + account + " PROJECT: " + project + " REGEX: " + regex + " [" + format + "]");
=======
repoGetHandler.prototype.transRouter = function(format, regex, res, req, next, params)
{
	"use strict";
>>>>>>> 6d0734b1

	var account = params.hasOwnProperty(C.REPO_REST_API_ACCOUNT) ? params[C.REPO_REST_API_ACCOUNT] : null;
	var project = params.hasOwnProperty(C.REPO_REST_API_PROJECT) ? params[C.REPO_REST_API_PROJECT] : null;

	if (!format) {
		format = this.default_format;
	}

	var responsePlace = regex + "." + format;

	var self = this;

	if(imgEncoder.isImage(format))
	{
			// If there is no error then we have access
			if (!(format in self.getMap)) {
				responseCodes.respond(responsePlace, req, res, next, responseCodes.FORMAT_NOT_SUPPORTED, {params: params});
			} else if (!(regex in self.getMap[format])) {
				responseCodes.respond(responsePlace, req, res, next, responseCodes.FUNCTION_NOT_SUPPORTED, {params: params});
			} else {
				self.getMap[format][regex](res, req, params, function(err, data) {
					responseCodes.onError(responsePlace, req, res, next, err, data, {params: params});
				});
			}
	} else {
		if (account && project) {
			// If there is no error then we have access
			if (!(format in self.getMap)) {
				responseCodes.respond(responsePlace, req, res, next, responseCodes.FORMAT_NOT_SUPPORTED, {params: params});
			} else if (!(regex in self.getMap[format])) {
				responseCodes.respond(responsePlace, req, res, next, responseCodes.FUNCTION_NOT_SUPPORTED, {params: params});
			} else {
				self.getMap[format][regex](res, req, params, function(err, data) {
					responseCodes.onError(responsePlace, req, res, next, err, data, {params: params});
				});
			}
		} else {
			// If there is no error then we have access
			if (!(format in self.getMap)) {
				responseCodes.respond(responsePlace, req, res, next, responseCodes.FORMAT_NOT_SUPPORTED, {params: params});
			} else if (!(regex in self.getMap[format])) {
				responseCodes.respond(responsePlace, req, res, next, responseCodes.FUNCTION_NOT_SUPPORTED, {params: params});
			} else {
				self.getMap[format][regex](res, req, params, function(err, data) {
					responseCodes.onError(responsePlace, req, res, next, err, data, {params: params});
				});
			}
		}
	}
};

repoGetHandler.prototype.get = function (format, regex, callback)
{
	"use strict";

	if (!(this.getMap.hasOwnProperty(format)))
	{
		this.getMap[format] = {};
	}

	systemLogger.logDebug("Adding GET " + regex + " [" + format + "]");
	this.getMap[format][regex] = callback;
};

module.exports = repoGetHandler;<|MERGE_RESOLUTION|>--- conflicted
+++ resolved
@@ -34,7 +34,7 @@
 	"use strict";
 
 	var self = this instanceof repoGetHandler ? this : Object.create(repoGetHandler.prototype);
-	
+
 	self.router = router;
 
 	self.checkAccess = checkAccess; // Store access checking function
@@ -73,7 +73,7 @@
 		{
 			return next();
 		}
-	
+
 		var responsePlace = "/:account/:project/wayfinder/record GET";
 
 		if (!("user" in req.session)) {
@@ -102,96 +102,22 @@
 			"full"   : null
 		});
 
-	// Revision list for a particular branch
-<<<<<<< HEAD
-	router.get('/:account/:project/revisions/:branch.:format?.:subformat?', checkAccess, function(req, res, next) {
-		var format = req.params["format"];
-		var current_user = ("user" in req.session) ? req.session.user.username : "";
-
-		var start = ("start" in req.query) ? req.query.start : 1;
-		var end   = ("end" in req.query) ? req.query.end : (start + 5);
-		var full  = ("full" in req.query) ? req.query.full : null;
-
-		var params = {
-			account:	req.params["account"],
-			project:	req.params["project"],
-			branch:		req.params["branch"],
-			subformat:	req.params["subformat"],
-			user:		current_user,
-			start:		start,
-			end:		end,
-			full:		full,
-			query:		req.query
-		};
-
-		this.transRouter(format, '/:account/:project/revisions/:branch', res, params);
-	});
-
-	// Get map from object id to path in tree for multipart
-	router.get('/:account/:project/revision/:branch/head/fulltree.:format?', checkAccess, function(req, res, next) {
-		var format = req.params["format"];
-		var current_user = ("user" in req.session) ? req.session.user.username : "";
-
-		var params = {
-			account:	req.params["account"],
-			project:	req.params["project"],
-			branch:		req.params["branch"],
-			rid:		req.params["rid"],
-			subformat:	req.params["subformat"],
-			sid:		req.params["sid"],
-			user:		current_user,
-			query:		req.query
-		};
-
-		if ("depth" in req.query)
-			params.depth = req.query.depth;
-
-		this.transRouter(format, '/:account/:project/revision/:branch/head/fulltree', res, params);
-	});
-
-	// Get subtree for head revision for a branch, with (optional) depth query string paramter
-	router.get('/:account/:project/revision/:branch/head/tree/:sid.:format?.:subformat?', checkAccess, function(req, res, next) {
-		var format = req.params["format"];
-		var current_user = ("user" in req.session) ? req.session.user.username : "";
-
-		var params = {
-			account:	req.params["account"],
-			project:	req.params["project"],
-			branch:		req.params["branch"],
-			rid:		req.params["rid"],
-			subformat:	req.params["subformat"],
-			sid:		req.params["sid"],
-			user:		current_user,
-			query:		req.query
-		};
-
-		if ("depth" in req.query)
-			params.depth = req.query.depth;
-
-		this.transRouter(format, '/:account/:project/revision/:branch/head/tree/:sid', res, params);
-	});
-
-
-	// Get README for branch's head revision
-	router.get('/:account/:project/revision/:branch/head/readme.:format?.:subformat?', checkAccess, function(req, res, next) {
-		var format = req.params["format"];
-		var current_user = ("user" in req.session) ? req.session.user.username : "";
-
-		var params = {
-			account: req.params["account"],
-			project: req.params["project"],
-			branch:  req.params["branch"],
-			user:	 current_user,
-			query:	 req.query
-		};
-=======
 	self.getInternal("/:account/:project/revisions/:branch.:format.:subformat?",
 		{
 			"start"  : 1,
 			"number" : 5,
 			"full"   : null
 		});
->>>>>>> 6d0734b1
+
+	// Get map from object id to path in tree for multipart
+	self.getInternal("/:account/:project/revision/:branch/head/fulltree.:format?");
+	self.getInternal("/:account/:project/revision/:rid/fulltree.:format?.:subformat?");
+
+	// Get subtree for head revision for a branch, with (optional) depth query string parameter
+	self.getInternal("/:account/:project/revision/:branch/head/tree/:sid.:format?.:subformat?");
+
+	// Get README for branch"s head revision
+	self.getInternal("/:account/:project/revision/:branch/head/readme.:format?.:subformat?");
 
 	// Get README for branch"s head revision
 	self.getInternal("/:account/:project/revision/:branch/head/readme.:format.:subformat?");
@@ -233,114 +159,18 @@
 	self.getInternal("/:account/:project/issues/:sid.:format");
 	self.getInternal("/:account/:project/issues.:format");
 
-<<<<<<< HEAD
-
-	// Get subtree for sid in revision rid, with (optional) depth query string paramter
-	router.get('/:account/:project/revision/:rid/tree/:sid.:format?.:subformat?', checkAccess, function(req, res, next) {
-		var format = req.params["format"];
-		var current_user = ("user" in req.session) ? req.session.user.username : "";
-
-		var params = {
-			account:	req.params["account"],
-			project:	req.params["project"],
-			rid:		req.params["rid"],
-			subformat:	req.params["subformat"],
-			sid:		req.params["sid"],
-			user:		current_user,
-			query:		req.query
-		};
-
-		if ("depth" in req.query)
-			params.depth = req.query.depth;
-
-		this.transRouter(format, '/:account/:project/revision/:rid/tree/:sid', res, params);
-	});
-
-
-	// Get map from object id to path in tree for multipart
-	router.get('/:account/:project/revision/:branch/head/tree/multimap.:format?.:subformat?', checkAccess, function(req, res, next) {
-		var format = req.params["format"];
-		var current_user = ("user" in req.session) ? req.session.user.username : "";
-
-		var params = {
-			account:	req.params["account"],
-			project:	req.params["project"],
-			branch:		req.params["branch"],
-			rid:		req.params["rid"],
-			subformat:	req.params["subformat"],
-			sid:		req.params["sid"],
-			user:		current_user,
-			query:		req.query
-		};
-
-		if ("depth" in req.query)
-			params.depth = req.query.depth;
-
-		this.transRouter(format, '/:account/:project/revision/:branch/head/tree/multimap', res, params);
-	});
-
-	// Get map from object id to path in tree for multipart
-	router.get('/:account/:project/revision/:rid/tree/multimap.:format?.:subformat?', checkAccess, function(req, res, next) {
-		var format = req.params["format"];
-		var current_user = ("user" in req.session) ? req.session.user.username : "";
-
-		var params = {
-			account:	req.params["account"],
-			project:	req.params["project"],
-			rid:		req.params["rid"],
-			subformat:	req.params["subformat"],
-			sid:		req.params["sid"],
-			user:		current_user,
-			query:		req.query
-		};
-
-		if ("depth" in req.query)
-			params.depth = req.query.depth;
-
-		this.transRouter(format, '/:account/:project/revision/:rid/tree/multimap', res, params);
-	});
-=======
-	// Get subtree for head revision for a branch, with (optional) depth query string paramter
-	self.getInternal("/:account/:project/revision/:branch/head/tree/:sid.:format.:subformat?");
-
-	// Get subtree for sid in revision rid, with (optional) depth query string paramter
-	self.getInternal("/:account/:project/revision/:rid/tree/:sid.:format.:subformat?");
-
 	// Get map from object id to path in tree for multipart
 	self.getInternal("/:account/:project/revision/:branch/head/tree/multimap.:format.:subformat?");
->>>>>>> 6d0734b1
-
-
-	// Get map from object id to path in tree for multipart
-<<<<<<< HEAD
-	router.get('/:account/:project/revision/:rid/fulltree.:format?.:subformat?', checkAccess, function(req, res, next) {
-		var format = req.params["format"];
-		var current_user = ("user" in req.session) ? req.session.user.username : "";
-
-		var params = {
-			account:	req.params["account"],
-			project:	req.params["project"],
-			rid:		req.params["rid"],
-			subformat:	req.params["subformat"],
-			sid:		req.params["sid"],
-			user:		current_user,
-			query:		req.query
-		};
-
-		if ("depth" in req.query)
-			params.depth = req.query.depth;
-
-		this.transRouter(format, '/:account/:project/revision/:rid/fulltree', res, params);
-	});
-=======
 	self.getInternal("/:account/:project/revision/:rid/tree/multimap.:format.:subformat?");
+
+	// Get subtree for sid in revision rid, with (optional) depth query string parameter
+	self.getInternal("/:account/:project/revision/:rid/tree/:sid.:format.:subformat?");
 	self.getInternal("/:account/:project/revision/:rid/diff/:otherrid.:format.:subformat?");
 	self.getInternal("/:account/:project/revision/:rid/meta/:sid.:format");
 	self.getInternal("/:account/:project/revision/:branch/head/meta/:sid.:format");
 
 	// Get audit log for account
 	self.getInternal("/:account/log.:format");
->>>>>>> 6d0734b1
 
 	// Get object with specific uid in a specific format
 	self.getInternal("/:account/:project/:uid.:format.:subformat?");
@@ -384,7 +214,7 @@
 			} else {
 				req[C.REQ_REPO].processed = true;
 			}
-			
+
 			req[C.REQ_REPO].logger.logInfo("Matched REGEX " + regex);
 
 			var current_user = (req.session.hasOwnProperty(C.REPO_SESSION_USER)) ? req.session.user.username : "";
@@ -428,13 +258,9 @@
 	}
 };
 
-<<<<<<< HEAD
-		logger.log('info',"ACCOUNT: " + account + " PROJECT: " + project + " REGEX: " + regex + " [" + format + "]");
-=======
 repoGetHandler.prototype.transRouter = function(format, regex, res, req, next, params)
 {
 	"use strict";
->>>>>>> 6d0734b1
 
 	var account = params.hasOwnProperty(C.REPO_REST_API_ACCOUNT) ? params[C.REPO_REST_API_ACCOUNT] : null;
 	var project = params.hasOwnProperty(C.REPO_REST_API_PROJECT) ? params[C.REPO_REST_API_PROJECT] : null;
