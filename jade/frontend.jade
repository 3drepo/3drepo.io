doctype html
html(lang="en" ng-app="3drepo").ng-scope
	head
		base(href="/")

		// Meta, title, CSS, favicons, etc.
		meta(charset='utf-8')
		meta(http-equiv='X-UA-Compatible', content='IE=edge')

		title 3D Repo

		script(type="text/javascript", src="/public/plugins/base/config.js")

		// CSS Files
		each val, key in cssfiles
			link(rel='stylesheet', type='text/css', href=val)

		// JS Files
		each val, key in jsfiles
			script(type="text/javascript", src=val)

		// Predefine the app
		script.
			angular.module('3drepo', ['ui.router', 'ui.bootstrap', 'ui.bootstrap-slider'])
			.constant('structure', !{structure})
			.constant('parentStates', !{parentStateJSON})
			//.constant('pluginLevels', !{pluginLevelsJSON})
			.constant('uiState', !{uistate});

		// Plugin JS and Angular files
<<<<<<< HEAD
		// script(type="text/javascript", src='/public/dist/plugins.min.js')
=======
		//script(type="text/javascript", src='/public/dist/plugins.min.js')
>>>>>>> a0ca60a6

		// Plugin JS Files
		each val in pluginJS
			script(type="text/javascript", src=val)

		// Plugin Angular Files
		each plugin in pluginAngular
			each file in plugin.files
				script(type="text/javascript", src=file)

	body(ng-controller='BaseCtrl')
		// Plugin JADE Files
		each j in pluginJade
			script(type="text/ng-template", id=j.id)
				!= renderMe('./plugins/' + j.template, locals)
				
		.container-fluid
			.row.mainrow
				ng-include(src="'header.html'")
			.row
				div(ui-view='')
<|MERGE_RESOLUTION|>--- conflicted
+++ resolved
@@ -28,11 +28,8 @@
 			.constant('uiState', !{uistate});
 
 		// Plugin JS and Angular files
-<<<<<<< HEAD
-		// script(type="text/javascript", src='/public/dist/plugins.min.js')
-=======
+
 		//script(type="text/javascript", src='/public/dist/plugins.min.js')
->>>>>>> a0ca60a6
 
 		// Plugin JS Files
 		each val in pluginJS
