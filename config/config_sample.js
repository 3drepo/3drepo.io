--- conflicted
+++ resolved
@@ -114,13 +114,6 @@
 		sender: '"3D Repo" <support@3drepo.org>',
 
 		urls: {
-<<<<<<< HEAD
-			'forgotPassword': token => `https://3drepo.io/passwordChange?username=${username}&token=${token}`,
-			'verify': token => `https://3drepo.io/registered?token=${token}`
-		}
-	}
-}
-=======
 			'forgotPassword': data => `https://3drepo.io/users/abcdefg?username=${data.username}&token=${data.token}`,
 			'verify': data => `https://3drepo.io/users/confirm?username=${data.username}&token=${data.token}`
 		}
@@ -134,8 +127,5 @@
 	auth: {
 		captcha: true,
 		register: true
-	},
-	
-	test_helper_api: false
-}
->>>>>>> 17ee3f25
+	}
+}