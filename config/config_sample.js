--- conflicted
+++ resolved
@@ -90,19 +90,11 @@
 			map: params => { return `https://api2.ordnancesurvey.co.uk/mapping_api/v1/service/zxy/${params.tileMatrixSet}/${params.layer}/${params.z}/${params.x}/${params.y}.png` }
 		}
 	},
-<<<<<<< HEAD
+
 	crossOrigin: true,
 	test_helper_api: false,
-	disableCache: true
-}
-=======
-	cn_queue: {
-		host: "amqp://localhost:5672",
-		worker_queue: "jobq",
-		callback_queue: "callbackq",
-		upload_dir: "uploads",
-		shared_storage: "D:/sharedSpace/"
-	},
+	disableCache: true,
+
 	tokenExpiry: {
 		emailVerify: 336,
 		forgotPassword: 24
@@ -122,11 +114,8 @@
 		sender: '"3D Repo" <support@3drepo.org>',
 
 		urls: {
-			'forgotPassword': token => `https://3drepo.io/users/abcdefg?token=${token}`,
-			'verify': token => `https://3drepo.io/users/confirm?token=${token}`
+			'forgotPassword': token => `https://3drepo.io/passwordChange?username=${username}&token=${token}`,
+			'verify': token => `https://3drepo.io/registered?token=${token}`
 		}
-	},
-
-	test_helper_api: false
-}
->>>>>>> 1945a782
+	}
+}