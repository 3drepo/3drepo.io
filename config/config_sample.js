--- conflicted
+++ resolved
@@ -29,16 +29,9 @@
 		public_port: http_port,
 		public_protocol: "http"
 	},
-<<<<<<< HEAD
-	vhost: true,
-	cookieSecret: "secret key",
-	cookieParserSecret: "another secret key",
-	defaultFormat: "html",
-=======
 	cookie_secret: "A secret",
 	cookie_parser_secret : "Another secret",
 	default_format: "html",
->>>>>>> 8bffa242
 	servers: [
 		{
 			hostname:   hostname,
