/** Account ***********************************************************************************************************/
account-dir #account {
  position: absolute;
  top: 0;
  width: 100%;
  height: 100%;
  background-size: contain;
}

account-dir #logo {
  background: #3F51B5;
}

account-dir #noAvatarIcon {
  background: rgba(0,69,148,.1);
  height: 150px;
  border-bottom: 1px solid rgba(0, 0, 0, 0.1)
}
account-dir #noAvatarIcon md-icon {
  font-size: 150px;
  width: 150px;
  height: 150px;
  color: rgb(0,69,148);
}

account-dir .dataContainer {
  border: solid 1px rgba(0,0,0,0.2);
  margin-top: 20px;
}

account-dir #account #accountItem {
  width: 44%;
}

account-dir .userContent .cardInfo {
  text-align: left;
}

/** Account Projects **************************************************************************************************/
account-projects #accountList {
  max-height: calc(100vh - 180px);
  overflow: auto;
}

account-projects md-list {
  padding: 0;
}

account-projects .account,
account-projects .project {
  outline: none;
  padding-left: 10px;
}
account-projects .account:hover,
account-projects .project:hover {
  cursor: pointer;
  background: #EEE;
}

account-projects .projects {
  margin-left: 40px;
}

account-projects .projects .projectName,
account-projects .projects md-icon {
  color: #4CAF50;
}
account-projects .projects md-icon {
  margin: 0 !important;
}
account-projects .projects .projectTimestamp {
  color: rgba(0, 0, 0, 0.3);
  margin-left: 20px;
}
account-projects .projects p {
  margin: 0;
}

account-projects #existingProjectFileUploader,
account-projects #newProjectFileUploader {
  width: 0;
  height: 0;
  opacity: 0;
  overflow: hidden;
  position: absolute;
  z-index: -1;
}

account-projects .accountRight,
account-projects .projectRight {
  margin-right: 10px !important;
}

account-projects #newDatabaseButton {
  position: absolute;
  bottom: 0;
  right: 0;
}

account-projects .md-whiteframe-1dp {
  border-radius: 4px;
  background: #FFF;
}
account-projects md-toolbar {
  border-top-left-radius: 4px;
  border-top-right-radius: 4px;
  height: 40px;
  min-height: 40px;
}

account-projects .cardInfo md-progress-circular {
  margin-left: 5px;
}

account-projects .projectUploadInfo {
  margin-right: 20px;
}

account-projects .projectUploadFilename {
  color: rgba(0,0,0,0.5);
  margin: 0 !important;
}

account-projects .projectUploadInfo {
  color: rgba(0,0,0,0.7);
  margin: 0 0 0 10px !important;
}

account-projects .projectUploadIcon {
  width: 15px;
  height: 15px;
  margin-left: 10px;
}

account-projects .projectRight .projectUploaded {
  margin-top: -10px !important;
  color: rgba(0,0,0,0.5);
}

account-projects .userContent {
  padding: 0 !important;
}

/** Account Profile ***************************************************************************************************/
account-profile md-input-container {
  margin-right: 5px;
}

account-profile .updateContainer {
  margin: -20px 0 0;
}

account-profile .md-title {
  margin: -10px 0 20px;
}

account-profile md-divider {
  margin: 20px 0 20px;
}

/** Account Info ******************************************************************************************************/
account-info {
  margin-left: 70px;
  width: 400px;
  margin-right: 60px;
}

account-info #accountInfoContent {
  max-height: calc(100vh - 190px);
}
account-info #accountInfoContent md-list {
  overflow-y: auto;
}

account-info .dataContainer {
  padding: 10px;
}

account-info md-input-container {
  margin: 10px 0;
}
account-info md-input-container input,
account-info md-input-container label {
  font-size: initial;
  color: rgba(0,0,0,0.7) !important;
}

account-info p {
  font-size: 14px;
  color: rgba(0,0,0,0.6);
}

account-info md-list {
  padding: 0;
}

/*
account-info .accountInfoPage {
  min-height: 50px;
}
account-info .accountInfoPage .md-button {
  min-height: 50px!important;
  height: 50px;
}
*/

/** Avatar Image ******************************************************************************************************/
.account-avatar-image {
	width: 100%;
}

/** Account Menu ******************************************************************************************************/
account-menu {
  position: absolute;
  top: 0;
  right: 0;
  z-index: 1;
  padding-right: 6px;
}
account-menu md-icon {
  color: #FFFFFF;
  text-shadow: 0 0 2px rgba(0,0,0,0.5);
  font-size: 30px !important;
  outline: none;
}

#accountMenuContent {
  border-radius: 4px;
}
#accountMenuContent md-menu-item > .md-button {
  display: block;
}

/** New Project Dialog ************************************************************************************************/
.newProjectDialog {
  min-width: 350px;
  min-height: 350px;
  overflow: hidden;
}

.newProjectDialog #newProjectIcon {
  margin-right: 10px;
}

.newProjectDialog #projectDialogFilenameContainer {
  margin: 0 0 0 16px;
}
.newProjectDialog #projectDialogFilenameIntro {
  color: rgba(0, 0, 0, 0.4);
  margin: 0 5px 0 0;
}
.newProjectDialog #projectDialogFilename {
  color: rgba(0, 0, 0, 0.7);
  margin: 0;
}

.newProjectDialog #projectDialogError {
  margin: 0;
  color: #F44336;
}

/** Delete Dialog *********************************************************************************************/
.deleteDialog p {
  color: rgba(0 ,0, 0, 0.6);
  margin: 0;
}
.deleteDialog #deleteName {
  color: rgba(0 ,0, 0, 0.9);
}

.deleteDialog #deleteWarning {
  color: #F44336;
  margin: 0;
}

.deleteDialog #deleteError {
  margin: 0;
  color: #F44336;
}

/** New Database Dialog ***********************************************************************************************/
.newDatabaseDialog {
  min-width: 350px;
  min-height: 250px;
  overflow: hidden;
}

.newDatabaseDialog #newProjectIcon {
  margin-right: 10px;
}

.newDatabaseDialog .databaseDialogInfo {
  font-weight: normal;
  color: rgba(0,0,0,0.7);
}

/** Account Billing ***************************************************************************************************/
account-billing md-input-container {
  margin-right: 10px;
}

account-billing .userContent {
  max-height: calc(100vh - 270px) !important;
}

account-billing .md-button {
  margin-bottom: 20px;
}

account-billing #accountBillingSubscription md-select {
  margin-bottom: 24px;
}
account-billing #accountBillingSubscription .md-button {
  margin-top: 10px;
}

account-billing #accountBillingHistory section {
  margin-left: -10px;
}
account-billing #accountBillingHistory .md-subheader ._md-subheader-inner {
  padding: 16px 10px;
}
account-billing #accountBillingHistory .md-subheader label {
  margin-right: 10px;
}

account-billing .accountBillingHistoryListItem {
  font-size: 14px;
}
account-billing .accountBillingHistoryListItem md-input-container {
  margin-right: 10px;
}
account-billing .accountBillingHistoryListItem .md-button {
  margin-top: 15px;
}

account-billing .accountBillingSave img {
  height: 20px;
  margin-top: 17px;
}

account-billing .accountBillingAddressInfo {
  margin: 0 0 5px;
  font-size: 12px;
  color: rgba(0, 0, 0, 0.4);
}

/** Account Licenses *********************************************************************************************/
account-licenses .licenseIcon {
  margin: 0 10px !important;
}

account-licenses #accountLicensesAdd {
  margin-top: -10px;
}
account-licenses #accountLicensesAdd md-input-container {
  margin-bottom: 0;
}
account-licenses #accountLicensesAdd .md-button {
  margin-bottom: 30px;
}

account-licenses #accountLicensesUnassigned {
  opacity: 0.4;
  margin-top: -5px;
}

account-licenses #accountLicenseMessage {
  margin: 0;
  opacity: 0.8;
}

account-licenses #accountLicensesList {
  max-height: 350px;
  overflow-y: auto;
}

account-licenses #accountLicensesBillingPage {
  margin-top: 30px;
}

/** Account Team ******************************************************************************************************/
account-team {
  width: 500px;
}

account-team .collaboratorIcon {
  margin: 0 10px !important;
}

account-team #project {
  margin: -10px 0 10px;
}
account-team #project md-icon {
  margin: 0 !important;
}

account-team #accountTeamAdd {
  margin-top: 20px;
  margin-bottom: 30px;
}

account-team #accountTeamMemberRoleGroup {
  margin: 20px 0 0 10px;
}

account-team #accountTeamMemberRole {
  margin-left: 10px;
  color: rgba(0, 0, 0, 0.5);
}

account-team #accountTeamSubHeader {
  color: rgba(0, 0, 0, 0.3);
}

/** Collaborator Dialog ***********************************************************************************************/
#collaboratorDialog {
  width: 400px;
}

#collaboratorDialog .collaboratorIcon {
  margin: 0 10px;
}

/** PayPal Dialog *****************************************************************************************************/
#paypalDialog .userContent .cardInfo {
  text-align: left;
}

/** Over Quota Dialog *************************************************************************************************/
#overQuotaDialog .cardInfo {
  text-align: left;
}

#overQuotaDialog #overQuotaInfo {
  margin: 20px 20px 0;;
}


/** Account Project Setting ******************************************************************************************/
account-projectsetting .collaboratorIcon {
  margin: 0 10px !important;
}

account-projectsetting #project {
  margin: -10px 0 10px;
}
account-projectsetting #project md-icon {
  margin: 0 !important;
}

account-projectsetting #accountTeamAdd {
  margin-top: 20px;
  margin-bottom: 30px;
}

account-projectsetting #accountTeamMemberRoleGroup {
  margin: 20px 0 0 10px;
}

account-projectsetting #accountTeamMemberRole {
  margin-left: 10px;
  color: rgba(0, 0, 0, 0.5);
}

account-projectsetting #accountTeamSubHeader {
  color: rgba(0, 0, 0, 0.3);
}

/** Federation Dialog *************************************************************************************************/
#federationDialog #federationDivider {
  width: 1px;
  height: 100%;
  background: rgba(0, 0, 0, 0.3);
}

#federationDialog #federationSave {
  margin-top: 10px;
}

#federationDialog md-list {
  padding: 0;
}

#federationDialog md-list-item {
  height: 35px;
  min-height: 35px;
}
#federationDialog md-list-item p {
  margin-left: -20px;
}

#federationDialog .federationProject {
  padding-left: 20px;
}

#federationDialog #federationWarning {
  margin: 5px 0 0 20px;
  color: #F44336;
}


#federationDialog #federatedProjectAccount {
  color: rgba(0, 0, 0, 0.5);
}

/** Account Federations ***********************************************************************************************/
account-federations .userContent {
  padding: 0 !important;
}

account-federations md-list {
  padding: 0;
}
account-federations .md-list-item-text {
  color: rgb(67, 160, 71);
}

account-federations .federationProjectsList {
  margin: -20px 0 10px 100px;
  color: rgba(0, 0, 0, 0.5);
  font-size: 14px;
}

account-federations .federationTimestamp {
  color: rgba(0,0,0,.3);
}

account-federations #accountFederationInfo {
  padding: 20px 20px 0 20px;
}

account-federations .account {
  outline: none;
  padding-left: 10px;
}
account-federations .account:hover {
  cursor: pointer;
  background: #EEE;
}

account-federations .federation {
  padding-left: 30px;
}

account-federations #federationInfoRight p:only-child {
  margin-right: 20px;
}

/* Done to counter bootstrap styling. This should really be set in a top level style file */
.md-datepicker-input-mask {
  width: 308px;
}

/** Bid ***************************************************************************************************************/

bid4free {
  align-items: center;
  display: flex;
  justify-content: center;
  flex-direction: column;
  width: 100%;
  height: 100vh;
  background: #E8EAF6;
  overflow-y: hidden;
}

bid4free .bidInfo {
  width: 100%;
  height: 100%;
}

bid4free .bidInfo .bidInfoSubContractor {
  height: 100%;
  padding: 30px 20px 20px;
}

bid4free md-toolbar {
  border-top-left-radius: 4px;
  border-top-right-radius: 4px;
}

bid4free .bidHeader {
  width: 100%;
  margin-bottom: 50px;
}
bid4free .bidHeader.md-whiteframe-1dp {
  border-radius: 4px;
}
bid4free .bidHeader md-toolbar {
  -webkit-border-radius: 4px;
  -moz-border-radius: 4px;
  border-radius: 4px;
}

bid4free .bidContent {
  padding: 30px 20px 20px;
}

bid4free md-list-item p {
  font-size: 16px;
  font-weight: 400;
  letter-spacing: 0.010em;
  outline: none;
  color: rgba(0, 0, 0, 0.7);
}

bid4free .md-whiteframe-1dp {
  -webkit-border-radius: 4px;
  -moz-border-radius: 4px;
  border-radius: 4px;
  background: #FFFFFF;
}

bid4free .bidInfoCardContent {
  overflow-y: auto;
  overflow-x: hidden;
}

bid4free .bidInfoCardContent .bidInfoCardLabel {
  color: rgba(0,0,0,0.5);
  margin-left: 5px;
}

bid4free .md-toolbar-tools,
bid4free .md-toolbar-tools md-icon {
  color: #C5CAE9;
}

bid4free .md-toolbar-tools md-icon {
  font-size: 20px;
}

bid4free .packageContent {
  overflow-y: auto;
}

bid4free .packageContent .bidDatePicker {
  margin: -20px 0 20px;
}
bid4free .packageContent .bidDatePicker h5 {
  color: rgba(0,0,0,0.5);
}

bid4free .bidInfoListTitle {
  color: rgba(0,0,0,0.5);
}

bid4free .cardInfo {
  text-align: center;
  padding: 15px;
  background: #E8EAF6;
  margin: 15px;
  border-radius: 4px;
}
bid4free .cardInfo p {
  margin: 0;
  color: rgba(0, 0, 0, 0.7);
  word-wrap: break-word;
}
bid4free .cardInfo md-icon {
  margin: 0;
  font-size: 16px;
  width: 16px;
  height: 16px;
}

/** Project Summary ***************************************************************************************************/

.projectSummaryInput {
  padding: 0 10px;
}

/** Packages **********************************************************************************************************/

/** Package Summary ***************************************************************************************************/

bid4free .packageSummaryInput {
  padding: 0 10px;
}

.packageSummaryList {
  overflow-y: auto;
}

bid4free .packageContent .fileUploader {
  margin-top: 10px;
  padding: 0 20px;
  height: 250px;
}

/** Invite ************************************************************************************************************/
bid4free .bidInvite .bidInviteContent {
  width: 100%;
  height: 400px;
}
bid4free .bidInvite .bidInviteContent md-list-item md-icon {
  font-size: 1.5em;
}
bid4free .bidInvite .bidInviteIcon {
  font-size: 1.5em;
  margin: 15px;
}

bid4free .packageInvite {
  padding: 0 20px;
}

/** Bid Image *********************************************************************************************************/
bid-image md-content {
  outline: none;
  overflow: hidden;
}
bid-image md-content:hover {
  cursor: pointer;
}

bid-image .bidThumbnailImage {
  width: 100%;
}

/** Bid Docs **********************************************************************************************************/
bid-docs md-icon {
  font-size: 20px !important;
  color: #9FA8DA;
}

.boqListTitles {
  font-weight: bold;
}

.boqListRight {
  text-align: right;
}

.bidDocsDialog {
  min-width: 850px;
  min-height: 600px;
  overflow: hidden;
}

.bidDocsDialog .md-toolbar-tools {
  color: #FFEB3B;
}

.bidDocsDialog .bidDocsIcon {
  margin-top: 22px;
  margin-right: 10px;
  color: #FFEB3B;
}

.bidDocsDialog .bidDocsSow p {
  max-width: 800px;
}

.bidDocsDialog .bidDocsUnderline {
  text-decoration: underline;
}
.bidDocsDialog .bidDocsBold {
  font-weight: bold;
}

.bidDocsDialog iframe {
  min-width: 850px;
  min-height: 600px;
  border: none;
}

.bidDocsDialog .predefinedDocs {
  overflow-y: auto;
}

/** Bid Summary *******************************************************************************************************/
bid-summary md-list {
  overflow-y: scroll;
}

bid-summary .bidSummaryPackageSelect {
  margin: 30px 10px 10px 10px;
}
.md-datepicker-input-mask {
  width: 308px; }

/** Bid ************************************************************************************************************** */
bid {
  align-items: center;
  display: flex;
  justify-content: center;
  flex-direction: column;
  width: 100%;
  height: 100vh;
  padding-top: 20px;
  background: #E8EAF6; }
  bid .bidInfo {
    width: 100%;
    height: 100%; }
    bid .bidInfo .bidInfoSubContractor {
      height: 100%; }
  bid md-toolbar {
    border-top-left-radius: 4px;
    border-top-right-radius: 4px; }
  bid .bidHeader {
    width: 100%;
    margin-bottom: 50px; }
    bid .bidHeader .md-whiteframe-1dp {
      border-radius: 4px; }

/*# sourceMappingURL=bid4FreeTest.css.map */

bid4free-workspace {
  display: block;
  background: #E8EAF6;
  margin: 20px; }
  bid4free-workspace .md-whiteframe-1dp {
    border-radius: 4px; }
  bid4free-workspace md-toolbar {
    border-top-left-radius: 4px;
    border-top-right-radius: 4px; }
  bid4free-workspace .bid4freeWorkspaceContainer {
    border-top-left-radius: 4px;
    border-top-right-radius: 4px;
    height: 100%; }
  bid4free-workspace md-content {
    border-bottom-left-radius: 4px;
    border-bottom-right-radius: 4px; }
  bid4free-workspace md-tabs {
    height: calc(100vh - 115px); }
  bid4free-workspace md-tab-content {
    overflow: hidden; }
  bid4free-workspace md-radio-button {
    display: inline; }
  bid4free-workspace md-radio-button > * {
    padding-right: 10px; }
  bid4free-workspace .sectionInput > md-input-container,
  bid4free-workspace .sectionInput > md-radio-group,
  bid4free-workspace .itemInput > label,
  bid4free-workspace .itemInput > md-radio-group {
    font-size: 16px; }
  bid4free-workspace .sectionInput .sectionInputRadioGroup {
    margin-top: -16px; }
  bid4free-workspace .sectionInput .md-button {
    margin-top: -8px; }
  bid4free-workspace .sectionInput .tableTitlesInput {
    margin-top: -20px; }
  bid4free-workspace .sectionInput .saveSection {
    margin-top: -20px;
    margin-bottom: 10px; }
  bid4free-workspace .sections {
    overflow-y: auto;
    overflow-x: hidden;
    border: 1px solid rgba(0, 0, 0, 0.1);
    height: calc(100vh - 310px); }
    bid4free-workspace .sections .section {
      border-bottom: solid 1px rgba(0, 0, 0, 0.12); }
    bid4free-workspace .sections .tableTitles {
      margin-top: 20px;
      color: rgba(0, 0, 0, 0.6); }
    bid4free-workspace .sections .keyvalueValue {
      margin: 10px 0 -10px 0;
      overflow: hidden; }
  bid4free-workspace .items label {
    font-weight: normal;
    color: rgba(0, 0, 0, 0.5);
    font-size: 14px; }
  bid4free-workspace .addNewItem {
    margin-bottom: 20px; }
  bid4free-workspace .boqTotal {
    padding: 0 10px 20px; }
    bid4free-workspace .boqTotal h3 {
      padding: 0;
      margin: 0; }
  bid4free-workspace .boqList {
    border: 1px solid rgba(0, 0, 0, 0.1);
    padding: 0; }
  bid4free-workspace .boqListTitles {
    font-weight: bold;
    border-bottom: 1px solid rgba(0, 0, 0, 0.1); }
  bid4free-workspace .boqListInput {
    margin: -12px 0 0 0;
    padding: 0;
    height: 20px; }
    bid4free-workspace .boqListInput input {
      text-align: center; }
  bid4free-workspace .saveContainer label {
    margin-top: 5px;
    color: #66BB6A; }
  bid4free-workspace .saveContainer md-icon {
    font-size: 25px !important; }

billing {
    position: absolute;
    width: 100%;
    height: 100%;
    background: rgb(250, 250, 250);
    z-index: 2;
    color: rgba(0, 0, 0, 0.8);
}

billing #billingMainContent {
    width: 90%
}

billing #billingGap1 {
    height: 100px;
}

billing p,
billing label {
    color: rgba(0, 0, 0, 0.7);
}

billing .md-toolbar-tools img {
    width: 150px;
}

billing #billingList {
    padding: 20px;
}

billing #billingCompanyAddress {
    margin-top: 50px;
}

billing #billingClientAddress {
    margin: 10px 0 40px;
}

billing .billingInfoTitle {
    font-weight: bold;
}

billing #billingProductInfo {
    margin: 10px 0 40px;
}

billing #billingReverseCharge {
    margin-top: 40px;
    font-size: 14px;
    line-height: 30px;
}

billing #billingPeriod {
    color: rgba(0,0,0,.4);
    font-size: 14px;
    margin-top: 5px;
}

billing #billingInvoiceLogo {
    width: 200px
}

billing #billingTotalValue {
    font-weight: bold;
}
bottom-buttons {
  display: block;
  position: absolute;
  bottom: 80px;
  left: 0;
  right: 0;
  width: 260px;
  margin: auto;
  text-align: center;
}

bottom-buttons #leftButtons {
  position: absolute;
  left: 20px;
  top: 8px;
}
bottom-buttons #leftButtons span {
  outline: none;
}

bottom-buttons #rightButtons {
  position: absolute;
  right: 10px;
  top: 8px;
}
bottom-buttons #rightButtons span {
  outline: none;
}

bottom-buttons #showButtonIcon {
  font-size: 25px;
  margin-top: -5px;
}

bottom-buttons .actionButton md-icon {
  color: #FFFFFF !important;
  font-size: 25px;
  text-shadow: 0 0 2px rgba(0,0,0,0.5);
}

bottom-buttons .viewingOptionButtons {
  position: absolute;
  right: 15px;
  top: -120px;
}

bottom-buttons label {
  color: #FFFFFF;
  text-shadow: 0 0 2px rgba(0,0,0,0.5);
  font-weight: bold;
  font-size: 14px;
}
bottom-buttons label:hover {
  cursor: pointer;
}

.bottomButtonIconCardboard {
  font-size: 20px !important;
  margin-left: -4px;
}
.bottomButtonIconWalk {
  margin-left: 0;
}
.bottomButtonIconHelicopter {
  margin-left: -5px;
  font-size: 22px !important;
}

building {
  display: block;
  width: 100%;
  padding: 20px 0 10px;
}




clip {
  display: block;
  width: 100%;
  padding: 20px 0 10px;
}

clip md-radio-button .md-label {
  margin-right: 30px;
}

clip #clipAxislabel {
  margin-right: 10px;
}

.clipSlider {
  margin-top: 20px;
}
.clipSlider md-slider {
  width: 200px;
  padding-right: 20px;
}
.clipSlider input {
  width: 50px;
}

contact md-input-container textarea {
    min-height: 100px !important;
}

contact #contactSendButton {
    margin-top: 10px;
    margin-bottom: 20px;
}

contact md-input-container {
    margin: 0;
}

contact #contact3DRepo p {
    margin: 5px;
}
contact #contact3DRepo .contact3DRepoLabel {
    color: rgba(0, 0, 0, 0.4);
}
contact #contact3DRepo #contactEmailButton {
    margin-left: 0;
    text-transform: lowercase;
    font-size: 16px;
    font-weight: normal;
}

contact #contactDivider {
    width: 2px;
    height: 100%;
    background: rgba(0, 0, 0, 0.1);
}
<<<<<<< HEAD
cookies .md-toolbar-tools img {
    width: 150px;
}

cookies-text {
    position: absolute;
    z-index: 3;
    background: #FDFDFD;
    color: rgba(0, 0, 0, 0.8);
    padding: 10px 50px;
    height: calc(100% - 64px);
    overflow-y: auto;
    overflow-x: hidden;
}
=======
>>>>>>> 6695451e
/** Docs **************************************************************************************************************/
docs .typesList {
  padding: 0;
}
docs .typesList h4 {
  font-size: 20px;
  margin: 0;
  color: rgba(0,0,0,0.6);
}

docs #docItem md-divider {
  margin-top: 10px;
}

docs md-icon {
  margin: 0 10px 2px 0 !important;
  font-size: large !important;
  color: #7986CB;
}

docs .docsLoadInfo {
  padding: 15px;
}

docs .dataItem {
  padding: 0 15px;
  outline: none;
}

docs .metadataKey,
docs .metadataValue {
  word-wrap: break-word;
  font-size: 14px;
  margin-bottom: 0;
}
docs .metadataKey {
  margin: 5px 0 5px 5px;
  color: rgba(0,0,0,0.6);
}
docs .metadataValue {
  margin: 5px 0;
  color: rgba(0,0,0,0.9);
}

docs .cardInfo {
  text-align: center;
  padding: 15px;
  background: #E8EAF6;
  margin: 15px;
  border-radius: 4px;
}
docs .cardInfo p {
  margin: 0;
  color: rgba(0, 0, 0, 0.7);
  word-wrap: break-word;
}
docs .cardInfo md-icon {
  margin: 0;
  font-size: 16px;
  width: 16px;
  height: 16px;
}

docs .docsListBackground1 {
  background: rgb(240,240,240);;
}
docs .docsListBackground2 {
  background: rgb(250,250,250);
}

/** Docs Dialog *******************************************************************************************************/
.docsDialog {
  min-width: 850px;
  min-height: 664px;
  overflow: hidden;
}

.docsDialog .docIcon {
  margin-top: 22px;
  margin-right: 10px;
}

.docsDialog .documentContainer {
  position: absolute;
  top: 64px;
}

.docsDialog iframe {
  border-style: none;
  min-width: 850px;
  min-height: 600px;
}

groups md-list {
  padding: 0;
}

groups #groupsAdd #addGroupTitle {
  margin: 10px 0 20px 5px;
}
groups #groupsAdd md-input-container {
  margin: 0;
}
groups #groupsAdd #groupsSave {
  margin: 20px 0;
}

groups md-list-item button {
  padding: 0 !important;
}
groups md-list-item p {
  margin: 8px 20px !important;
}

groups #groupsList md-list-item {
  padding: 0;
  height: 55px;
}
groups #groupsList .group {
  outline: none;
}
groups #groupsList .group:hover {
  cursor: pointer;
  background: #EEE;
}

groups .groupColourBar {
  width: 10px;
}

groups #groupHeader {
  height: 52px;
}

groups #groupHeader p {
  margin: 17px 20px;
}

groups #groupColour {
  width: 40px;
  height: 40px;
  border-radius: 4px;
  border: 1px solid #DDDDDD;
}

groups #groupsGroup md-switch {
  margin-left: 15px;
}

groups #groupsGroup #deleteGroup {
  margin: 20px 0 0 10px;
}

groups #groupsGroup #deleteGroupButton {
  margin: 0;
}

groups #groupsGroup #deleteGroup p {
  margin-top: 5px;
  color: rgba(0,0,0,0.5);
  font-size: 14px;
}

groups #groupsGroup md-checkbox {
  margin: 0;
}

home {
    position: absolute;
    top: 0;
    left: 0;
    width: 100%;
    height: 100%;
}

home #homeBackground {
    position:absolute;
    width:100%;
    height:100%;
    top:0
}

home #homeLogo {
    position: absolute;
    z-index: 2;
    text-align: center;
    width: 250px;
    top: 10px;
    left: 0;
    right: 0;
    margin: auto;
    outline: none;
}
home #homeLogo:hover {
    cursor: pointer;
}
home #homeLogo img {
    width: inherit;
    pointer-events: inherit;
    outline: none;
}

home .homeUserContent {
    padding-top: 120px;
}

home .homeUserContent .md-whiteframe-1dp,
home .homeUserContent .md-whiteframe-8dp {
    border-radius: 4px;
    background: rgb(250, 250, 250);;
}

home .homeUserContent md-toolbar {
    border-top-left-radius: 4px;
    border-top-right-radius: 4px;
    height: 40px;
    min-height: 40px;
}

home .homeUserContent .userContent {
    padding: 20px;
    max-height: calc(100vh - 230px);
    overflow-x: hidden;
}

home .homeUserContent .userContent h3 {
    color: rgba(0, 0, 0, 0.7);
    font-weight: normal;
}

home .homeUserContent .userContent md-progress-circular {
    margin-left: 10px;
}

home .homeUserContent md-tabs-wrapper {
    background: #FFFFFF;
}

.cardInfo {
    text-align: center;
    padding: 15px;
    background: rgba(0,69,148,.1);
    margin: 15px;
    border-radius: 4px;
}
.cardInfo p {
    margin: 0;
    color: rgba(0, 0, 0, 0.7);
    word-wrap: break-word;
}
.cardInfo md-icon {
    margin: 0;
    font-size: 16px;
    width: 16px;
    height: 16px;
}

home #legalLinks {
    position: absolute;
    bottom: 0;
    right: 0;
    z-index: 2;
}
home #legalLinks a {
    font-size: 12px;
    margin: 10px 10px 5px;
    opacity: 0.7;
}

home md-radio-button ._md-label {
    line-height: 1.7;
}

.inputHint {
    position: absolute;
    left: 2px;
    right: auto;
    bottom: 7px;
    font-size: 12px;
    line-height: 14px;
    transition: all 0.3s cubic-bezier(0.55, 0, 0.55, 0.2);
    color: grey;
}

@media print
{
    .noPrint, .noPrint *
    {
        display: none !important;
    }
}

/** Legal Dialog ******************************************************************************************************/
.legalDialog {
    width: calc(100vw - 50%);
    min-height: calc(100vh - 25%);
    overflow: hidden;
}

.legalDialog md-content {
    padding: 20px;
}

/** Dialog ************************************************************************************************************/
md-dialog {
    background: rgb(250, 250, 250);
}

md-dialog md-toolbar {
    height: 40px;
    min-height: 40px;
}

/** Legal *************************************************************************************************************/
#legal {
    position: absolute;
    z-index: 3;
    background: #FDFDFD;
    color: rgba(0, 0, 0, 0.8);
}

#legal .md-toolbar-tools img {
    width: 150px;
}

#legal #legalText {
    padding: 10px 50px;
}
/** Issues ************************************************************************************************************/

issues #issuesAddContainer {
  position: relative;
  margin: 10px;
}
issues #issuesAddContainer .md-dialog-container {
  top: 0 !important;
  height: 200px !important;
}
issues #issuesAddContainer .md-dialog-backdrop {
  height: 205px !important;
}
issues #issuesAddContainer md-input-container {
  margin-bottom: 0;
}
issues #issuesAddContainer h4 {
  margin-left: 4px;
  color: rgba(0, 0, 0, 0.6);
}

issues .issueHeader {
  position: relative;
}
issues .issueHeader:hover {
  background-color: #EEEEEE;
  cursor: pointer;
}

issues textarea {
  min-height: 70px !important;
}

issues md-list {
  padding: 0;
}

issues .issuesInfo {
  text-align: center;
  padding: 15px;
  background: #E8EAF6;
  margin: 15px;
  border-radius: 4px;
}
issues .issuesInfo p {
  margin: 0;
  color: rgba(0, 0, 0, 0.7);
}

issues #addAlert {
  position: absolute;
  top: 0;
  width: 100%;
  height: 100%;
  z-index: 1;
}
issues #addAlert #addAlertBackground {
  background: rgba(0, 0, 0, 0.6);
  padding: 40px;
}
issues #addAlert #addAlertBackground #addAlertInfo {
  background: #FFFFFF;
  border-radius: 4px;
}
issues #addAlert #addAlertBackground #addAlertInfo .md-button {
  background: #EEEEEE;
}

/** Issue *************************************************************************************************************/
issue {
  display: block;
}

issue md-list-item .md-button,
issue md-list-item .md-button .md-ripple-container {
  border-radius: 0;
}

issue h3,
issue h4 {
  word-wrap: break-word;
  white-space: normal !important;
}

issue .issueCommentsContainer {
  padding: 0 15px 0 25px
}
issue .issueCommentsContainer md-list-item {
  padding: 0 !important;
}

issue .issueCommentsContainer md-list-item .commentModifyButton {
  width: 20px;
  height: 20px;
  font-size: 20px;
  margin: 0 0 0 20px;
  outline: none;
}
issue .issueCommentsContainer .issueCommentInfo {
  position: relative;
}
issue .issueCommentsContainer .issueCommentInfo p {
  color: rgba(0,0,0,0.35) !important;
}
issue .issueCommentsContainer .issueCommentsFooter {
  margin-top: -15px;
  padding-bottom: 10px;
  /*border-bottom: 1px solid rgba(0, 0, 0, 0.12);*/
}

md-list-item.issueRole {
  padding: 0;
}
md-list-item .issueAssignColourMarker {
  display: block;
  width: 10px;
  height: 25px;
  margin-right: 10px;
}

issue .issueOpenContainer {
  margin-top: 10px;
}

/** Issue Header ******************************************************************************************************/
issue-header {
  margin: 0;
  padding: 0;
}

issue-header p {
  margin: 0;
  padding: 0;
  line-height: 32px;
}

issue-header .issueTitle {
  outline: none;
}

issue-header .issueTitle .issueTitleInfo {
  margin-top: -10px;
}
issue-header .issueTitle .issueTitleInfo p {
  color: rgba(0,0,0,0.35);
  font-size: 14px;
}

issue-header .issueTitle button {
  min-height: 0;
  height: 100%;
}
issue-header .issueRoleMarkers {
  width: 10px;
}

issue-header .issueStatusMarker {
  margin-top: 10px;
  margin-left: 6px;
  width: 20px;
}
issue-header .issueStatusMarker .issueOpen {
  color: #4CAF50;
}
issue-header .issueStatusMarker .issueClosed {
  color: #F44336;
}

issue-header .issueInfo {
  position: absolute;
  top: 0;
  background: #E8F5E9;
  padding: 0 5px 0 10px;
  width: 100%;
  height: 100%;
}
issue-header h5 {
  color: rgba(0, 0, 0, 0.7);
  margin-left: 5px;
}

/** Issue Area ********************************************************************************************************/
issue-area {
  position: absolute;
  top: 0;
  left: 0;
  width: 100vw;
  height: 100vh;
  pointer-events: none;
  overflow: hidden;
}

issue-area #issueAreaCanvas {
  position: absolute;
  background: rgba(255, 255, 255, 0.1);
}

issue-area #issueAreaCentre {
  position: absolute;
  left: 50%;
  top: 50%;
  margin: -20px 0 0 -20px;
  pointer-events: none;
}

issue-area #issueAreaButtons {
  position: absolute;
  bottom: 0;
  right: 0;
}
issue-area #issueAreaButtons md-icon {
  font-size: 30px;
  margin-top: -7px;
  margin-left: -4px;
}

issue-area #issueAreaPenIndicator {
  position: absolute;
  display: block;
  color: #FFFFFF;
  font-size: 20px;
  font-weight: bold;
}

issue-area #scribbleDisplay {
  position:absolute;
  width:100%;
  height:100%;
  overflow:hidden
}
/* Influenced by Itay answer - http://stackoverflow.com/a/18674144/782358 */
issue-area #scribbleDisplay img {
  position: absolute;
  margin: auto;
  height: 100%;
  width: auto;
  left: -200%;
  right: -200%;
}
login {
  position: absolute;
  top: 0;
  width: 100%;
  height: 100%;
  background-size: contain;
}

login .homeUserContent md-toolbar {
  height: 40px;
  min-height: 40px;
}

login #loginVersion{
  color: rgba(0, 0, 0 , 0.3);
  font-size: 14px;
  margin: 10px 0 0;
}

login .loginError {
  color: #F44336;
  margin: 5px 0 5px;
  font-weight: normal;
}

login .loginLinks {
  font-size: 14px;
  margin: 5px 0;
}

login #loginHiddenInputs {
  position: absolute;
  top: 0;
  opacity: 0;
}
tdr-measure {
    position: absolute;
}

tdr-measure .md-whiteframe-1dp {
    background: #FFFFFF;
    border-radius: 2px;
}

tdr-measure .md-whiteframe-1dp md-toolbar {
    height: 10px;
    min-height: 10px;
    border-top-left-radius: 2px;
    border-top-right-radius: 2px;
}

tdr-measure .md-whiteframe-1dp md-content {
    padding: 5px 10px;
    border-bottom-left-radius: 2px;
    border-bottom-right-radius: 2px;
}
tdr-measure .md-whiteframe-1dp md-content p {
    margin: 5px 0;
    color: rgba(0,0,0,0.7);
}

/** Panel *************************************************************************************************************/

panel  {
  display: block;
  position: absolute;
  top: 20px;
  width: 470px;
  z-index: 2;
}

panel #items {
  position: absolute;
  width: 400px;
  pointer-events: inherit;
}

panel #buttons {
  position: absolute;
  top: 50px;
  pointer-events: inherit;
}
panel #buttons .panelButtonGroup {
  margin-bottom: 20px;
}
panel #buttons .panelButtonGroup button {
  margin-bottom: 2px;
}
panel #buttons .panelButtonGroup label {
  color: #FFFFFF;
  text-shadow: 0 0 2px rgba(0,0,0,0.5);
  font-weight: bold;
  font-size: 14px;
}

/** Panels ************************************************************************************************************/

.active {
	pointer-events: all;
}

#leftPanel {
  left: 0;
  pointer-events: none;
}
#leftPanel #items {
  right: 0;
}
#leftPanel #buttons {
  left: 0;
}

#rightPanel {
  right: 0;
  pointer-events: none;
}
#rightPanel #items {
  left: 0;
}
#rightPanel #buttons {
  right: 0;
}

/** Panel Card ********************************************************************************************************/

panel-card {
  display: block;
  position: relative;
}

panel-card md-content {
  overflow-x: hidden;
  overflow-y: auto;
  border-bottom-left-radius: 4px;
  border-bottom-right-radius: 4px;
  height: 100%;
}

panel-card .md-whiteframe-1dp {
  -webkit-border-radius: 4px;
  -moz-border-radius: 4px;
  border-radius: 4px;
  background: white;
}

panel-card md-toolbar {
  min-height: 40px;
  height: 40px;
  outline: none;
  /*-webkit-box-shadow: 0 8px 10px 1px rgba(0,0,0,0.15);
  -moz-box-shadow: 0 8px 10px 1px rgba(0,0,0,0.15);
  box-shadow: 0 8px 10px 1px rgba(0,0,0,0.15);*/
  border-top-left-radius: 4px;
  border-top-right-radius: 4px;
}
panel-card md-toolbar .md-toolbar-tools {
  padding-right: 0;
  min-height: 40px;
  height: 40px;
}
panel-card md-toolbar #options .md-button {
  margin: 0 4px;
}

panel-card .md-menu {
  padding: 0;
}

panel-card #panelCardContainer {
  overflow-x: hidden;
  overflow-y: auto;
  width: 100%;
}

panel-card #helpButton {
  position: absolute;
  top: -20px;
  right: -36px;
  opacity: 0.75;
}

panel-card .statusIcon {
  outline: none;
  width: 30px;
}

panel-card .cardInfo {
  text-align: center;
  padding: 15px;
  background: rgba(0,69,148,.1);
  margin: 15px;
  border-radius: 4px;
}
panel-card .cardInfo p {
  margin: 0;
  color: rgba(0, 0, 0, 0.7);
  word-wrap: break-word;
}

panel-card .cardInfo md-icon {
  margin: 0;
  font-size: 16px;
  width: 16px;
  height: 16px;
}

/** Panel Card Filter ****************************************************************************************************/
panel-card-filter input {
  background: rgb(0,69,148);
  border: none;
  color: white;
  border-bottom: 1px solid white;
  outline: none;
  font-size: 16px;
}
panel-card-filter md-icon {
  margin-left: -16px;
  font-size: 18px !important;
  outline: none;
}
panel-card-filter md-icon:hover {
  cursor: pointer;
}


/** Panel Card Add ****************************************************************************************************/
panel-card-add {
  position: absolute;
  bottom: 0;
  right: 0;
}

/** Panel Card Option Erase *******************************************************************************************/
panel-card-option-erase md-icon {
  font-size: 24px !important;
}

/** Panel Card Option *******************************************************************************************/
panel-card-option-scribble md-icon,
panel-card-option-erase md-icon,
panel-card-option-pin md-icon {
  color: inherit !important;
}
password-change md-progress-circular {
    margin-left: 5px;
}

password-forgot md-progress-circular {
    margin-left: 5px;
}

password-forgot md-input-container {
    margin-bottom: 0;
}

password-forgot p {
    margin-top: 0;
}
pricing md-content.md-whiteframe-1dp,
pricing md-content.md-whiteframe-8dp {
    margin: 0 20px;
}

pricing md-toolbar h2 {
    font-weight: bold !important;
}

pricing md-divider {
    margin-bottom: 10px !important;
    width: 100%;
}

pricing #pricingMiddlePanelTitle {
    color: #FFFFFF;
}

pricing .pricingIcon {
    font-size: 40px;
    color: rgba(0,0,0,0.2);
    margin-bottom: 10px;
    width: 40px;
}
pricing .pricingIcon#pricingAdvancedIcon {
    color: #FF9800;
}

pricing .pricingPrice {
    height: 100px;
}
pricing .pricingPriceTitle {
    margin: 0;
    color: rgba(0,0,0,.6) !important;
}
pricing .pricingPriceSubtitle {
    margin-top: -10px;
    color: rgba(0,0,0,.6) !important;
}

pricing .pricingInfo {
    height: 350px;
    display: block;
    overflow: auto;
    width: 100%;
}
pricing .pricingInfo .pricingInfoLine {
    margin: 10px 0;
}
pricing .pricingInfo .pricingInfoLine h3 {
    margin: 0 0 0 0;
    color: rgba(0,0,0,.6) !important;
}
pricing .pricingInfo .pricingInfoLine md-icon {
    margin: 0 5px 0 0;
    color: #C8E6C9;
}

pricing .pricingContent {
    max-height: 600px !important;
    height: calc(100vh - 200px);
    overflow: auto;
}

<<<<<<< HEAD
privacy .md-toolbar-tools img {
    width: 150px;
}

privacy-text {
    position: absolute;
    z-index: 3;
    background: #FDFDFD;
    color: rgba(0, 0, 0, 0.8);
    padding: 10px 50px;
    height: calc(100% - 64px);
    overflow-y: auto;
    overflow-x: hidden;

}

=======
>>>>>>> 6695451e
register-verify .databaseError {
    color: #F44336;
    margin: 5px 0 5px;
    font-weight: normal;
}

register-verify md-input-container {
    margin: 5px 0 -15px;
}

/** Revisions dropdown in 3dviewer ***********************************************************************************/
revisions {
    z-index: 2;
    position: absolute;
    color: white;
    text-shadow: 1px 1px#666666;
    font-size: 14px;
    width: 250px;
    top: 90px;
    left: 50%;
    font-weight: bold;
    margin-left: -125px;
    text-align: center;
}

.revisions-dropdown .angular-material-icons{
  color: white;
}

.revisions-dropdown{
  cursor:pointer;
}

/** Revisions Dialog *************************************************************************************************/
.revisionsDialog {
  width: 60%;
}

.revisionsDialog .revision-name-and-author {
  display: inline-block;
  width:60%;
  align-self: flex-start;
}

.revisionsDialog .revision {
  font-size:19px;
  line-height: normal;
}

.revisionsDialog .desc {
  line-height: normal;
  margin-top: 10px;
}

.revisionsDialog .author {
  font-size:13px;
  line-height: normal;
}

.revisionsDialog .timestamp {
  display: inline-block;
  width:40%;
  align-self: flex-start;
  text-align: right;
}

.revisionsDialog .desc {
  font-size:12px;
  color: grey;
}

.revisionsDialog .revision-first-row{
   display: flex;
   width: 100%
}
.revisionsDialog .revision-item{
  padding-top: 10px;
  padding-bottom:15px;
  width:100%;
}

.revisionsDialog .current{
  background-color: #ffffe0;
}

.revisionsDialog span.current{
    font-style: italic;
    font-size: 12px;
}
right-panel {
    position: absolute;
    top: 70px;
    right: 0;
}

right-panel #rightPanelButtons .rightPanelButtonGroup {
    margin-bottom: 20px;
}

right-panel #rightPanelButtons .md-button {
    margin-bottom: 2px;
}

right-panel #rightPanelButtons .fa {
    font-size: 24px;
}

right-panel #rightPanelButtons label {
    color: #FFFFFF;
    text-shadow: 0 0 2px rgba(0,0,0,0.5);
    font-weight: bold;
    font-size: 14px;
}
sign-up .registerLinks {
    font-size: 14px;
    margin: 5px 0;
}

sign-up-form #tc {
    width: 300px;
    margin: -15px 0 0 2px;
}
sign-up-form #tc md-checkbox {
    margin : 0;
}
sign-up-form #tc md-checkbox ._md-icon {
    border-color: rgba(0, 0, 0, 0.4);
}
sign-up-form #tc a {
    font-size: 12px;
}
sign-up-form #tc p {
    font-size: 14px;
    color: rgba(0, 0, 0, 0.7);
    margin: -3px 0 20px 10px;
}
sign-up-form #tc a {
    outline: none;
}

sign-up-form #loginCaptcha {
    margin: 10px 30px 10px 0;
}

sign-up-form #registerWait {
    height: 30px;
}
sign-up-form #registerWait p {
    margin: 0 10px 0 0;
    color: rgba(0, 0, 0, 0.7);
    font-size: 14px;
}
sign-up-form #loginPricing {
    font-size: 14px;
    margin-left: 30px;
    outline: none;
}

sign-up-form .registerError {
    color: #F44336;
    margin: 5px 0 5px;
    font-weight: normal;
}

sign-up-form .rc-anchor-light {
    background: red;
}

sign-up-form #signUpFormHiddenInputs {
    position: absolute;
    top: 0;
    opacity: 0;
}
<<<<<<< HEAD
terms .md-toolbar-tools img {
    width: 150px;
}

terms-text {
    position: absolute;
    z-index: 3;
    background: #FDFDFD;
    color: rgba(0, 0, 0, 0.8);
    padding: 10px 50px;
    height: calc(100% - 64px);
    overflow-y: auto;
    overflow-x: hidden;
}
=======
>>>>>>> 6695451e
tree span {
  outline: none;
  margin: 0;
}
tree span .fa {
  color: #5C6BC0;
  font-size: 14px;
  padding: 0 2px 0 0;
}

tree .treeNodes p {
  outline: none;
  word-break: break-all;
  word-wrap: break-word;
  margin: 8px 0 8px -5px;
  font-size: 14px;
}
tree .treeNodes p:hover {
  cursor: pointer;
  background: #F0F0F0;
  -webkit-border-radius: 2px;
  -moz-border-radius: 2px;
  border-radius: 2px;
}

tree md-checkbox {
  margin-right: 8px !important;
}

.angular-ui-tree-handle {
  cursor: default;
  display: inline-block;
  font-weight: normal;
}


tree .treeButtonDisabled {
  color: #CCCCCC !important;
}


tree .treeNodeSelected {
  background: rgba(0,69,148, 0.2);
  border-radius: 2px;
}

tree .expandButton {
  margin-left: 0 !important;
}

tree .noAccessButton {
  margin-left: 0 !important;
  opacity: 0.5;
}
tree .noAccessName {
  opacity: 0.5;
}
tree .noAccessName:hover {
  cursor: default !important;
}

tree .toggleButton {
  margin-right: 0 !important;
}

tree .parentOfInvisible {
  color: #999 !important;
}

/** Tree filter list **************************************************************************************************/

tree .virtualRepeatInfiniteScroll {
  overflow-y: auto;
  overflow-x: hidden;
  height: 100%;
}

tree .virtualRepeatInfiniteScroll .vertical-container {
  height: 100%;
  width: 100%;
}

tree .virtualRepeatInfiniteScroll .repeated-item {
  cursor: default;
  padding: 0 0;
  min-height: 1px;
}

tree .filterListNodeName {
  margin-left: 15px !important;
}

.viewerSelected {
  color: #F00;
}

/** TDR Progress ******************************************************************************************************/
tdr-progress {
  display: block;
  padding: 20px 40px 0 40px;
}

tdr-progress p {
  margin-top: 10px;
  color: rgba(0, 0, 0, 0.7);
}

/** Colour Picker *****************************************************************************************************/
.tdrColourPickerColour {
  display: block;
  border-radius: 4px;
  border: 1px solid #DDD;
}

.tdrColourPickerLabel {
  margin-left: 10px;
}

.tdrColourPickerSlider {
  margin-left: 20px;
}<|MERGE_RESOLUTION|>--- conflicted
+++ resolved
@@ -1085,7 +1085,6 @@
     height: 100%;
     background: rgba(0, 0, 0, 0.1);
 }
-<<<<<<< HEAD
 cookies .md-toolbar-tools img {
     width: 150px;
 }
@@ -1100,8 +1099,6 @@
     overflow-y: auto;
     overflow-x: hidden;
 }
-=======
->>>>>>> 6695451e
 /** Docs **************************************************************************************************************/
 docs .typesList {
   padding: 0;
@@ -1991,7 +1988,6 @@
     overflow: auto;
 }
 
-<<<<<<< HEAD
 privacy .md-toolbar-tools img {
     width: 150px;
 }
@@ -2008,8 +2004,6 @@
 
 }
 
-=======
->>>>>>> 6695451e
 register-verify .databaseError {
     color: #F44336;
     margin: 5px 0 5px;
@@ -2183,7 +2177,6 @@
     top: 0;
     opacity: 0;
 }
-<<<<<<< HEAD
 terms .md-toolbar-tools img {
     width: 150px;
 }
@@ -2198,8 +2191,6 @@
     overflow-y: auto;
     overflow-x: hidden;
 }
-=======
->>>>>>> 6695451e
 tree span {
   outline: none;
   margin: 0;
