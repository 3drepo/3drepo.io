/** Account ***********************************************************************************************************/
account-dir #account {
  position: absolute;
  top: 0;
  width: 100%;
  height: 100%;
  background-size: contain;
}

account-dir #logo {
  background: #3F51B5;
}

account-dir #noAvatarIcon {
  background: rgba(0,69,148,.1);
  height: 150px;
  border-bottom: 1px solid rgba(0, 0, 0, 0.1)
}
account-dir #noAvatarIcon md-icon {
  font-size: 150px;
  width: 150px;
  height: 150px;
  color: rgb(0,69,148);
}

account-dir .dataContainer {
  border: solid 1px rgba(0,0,0,0.2);
  margin-top: 20px;
}

account-dir #account #accountItem {
  width: 44%;
}

account-dir .userContent .cardInfo {
  text-align: left;
}

/** Account Projects **************************************************************************************************/
account-projects #accountList {
  overflow: auto;
}

account-projects md-list {
  padding: 0;
}

account-projects .account,
account-projects .project {
  outline: none;
  padding-left: 10px;
}
account-projects .account:hover,
account-projects .project:hover {
  cursor: pointer;
  background: #EEE;
}

account-projects .projects {
  margin-left: 40px;
}

account-projects .projects .projectName,
account-projects .projects md-icon {
  color: #4CAF50;
}
account-projects .projects md-icon {
  margin: 0 !important;
}
account-projects .projects .projectTimestamp {
  color: rgba(0, 0, 0, 0.3);
  margin-left: 20px;
}
account-projects .projects p {
  margin: 0;
}

account-projects #existingProjectFileUploader,
account-projects #newProjectFileUploader {
  width: 0;
  height: 0;
  opacity: 0;
  overflow: hidden;
  position: absolute;
  z-index: -1;
}

account-projects .accountRight,
account-projects .projectRight {
  margin-right: 10px !important;
}

account-projects #newDatabaseButton {
  position: absolute;
  bottom: 0;
  right: 0;
}

account-projects .md-whiteframe-1dp {
  border-radius: 4px;
  background: #FFF;
}
account-projects md-toolbar {
  border-top-left-radius: 4px;
  border-top-right-radius: 4px;
  height: 40px;
  min-height: 40px;
}

account-projects .cardInfo md-progress-circular {
  margin-left: 5px;
}

account-projects .projectUploadInfo {
  margin-right: 20px;
}

account-projects .projectUploadFilename {
  color: rgba(0,0,0,0.5);
  margin: 0 !important;
}

account-projects .projectUploadInfo {
  color: rgba(0,0,0,0.7);
  margin: 0 0 0 10px !important;
}

account-projects .projectUploadIcon {
  width: 15px;
  height: 15px;
  margin-left: 10px;
}

account-projects .projectRight .projectUploaded {
  margin-top: -10px !important;
  color: rgba(0,0,0,0.5);
}

account-projects .userContent {
  padding: 0 !important;
}

account-projects .accountProjectsSharedIcon {
  margin: 0 0 0 20px;
  color: rgba(0, 0, 0, 0.3);
}

/** Account Profile ***************************************************************************************************/
account-profile md-input-container {
  margin-right: 5px;
}

account-profile .updateContainer {
  margin: -20px 0 0;
}

account-profile .md-title {
  margin: -10px 0 20px;
}

account-profile md-divider {
  margin: 20px 0 20px;
}

/** Account Info ******************************************************************************************************/
account-info {
  margin-left: 70px;
  width: 400px;
  margin-right: 60px;
}

account-info #accountInfoContent {
  max-height: calc(100vh - 190px);
}
account-info #accountInfoContent md-list {
  overflow-y: auto;
}

account-info .dataContainer {
  padding: 10px;
}

account-info md-input-container {
  margin: 10px 0;
}
account-info md-input-container input,
account-info md-input-container label {
  font-size: initial;
  color: rgba(0,0,0,0.7) !important;
}

account-info p {
  font-size: 14px;
  color: rgba(0,0,0,0.6);
}

account-info md-list {
  padding: 0;
}

/*
account-info .accountInfoPage {
  min-height: 50px;
}
account-info .accountInfoPage .md-button {
  min-height: 50px!important;
  height: 50px;
}
*/

/** Avatar Image ******************************************************************************************************/
.account-avatar-image {
  height:150px;
  background: #E8EAF6;
  margin: auto;
  margin-top: 20px;
  cursor: pointer;
}

.avatar-upload{
  cursor: pointer;
}

/** Account Menu ******************************************************************************************************/
account-menu {
  position: absolute;
  top: 0;
  right: 0;
  z-index: 1;
  padding-right: 6px;
}
account-menu md-icon {
  color: #FFFFFF;
  text-shadow: 0 0 2px rgba(0,0,0,0.5);
  font-size: 30px !important;
  outline: none;
}

#accountMenuContent {
  border-radius: 4px;
}
#accountMenuContent md-menu-item > .md-button {
  display: block;
}

/** New Project Dialog ************************************************************************************************/
.newProjectDialog {
  min-width: 350px;
  min-height: 350px;
  overflow: hidden;
}

.newProjectDialog #newProjectIcon {
  margin-right: 10px;
}

.newProjectDialog #projectDialogFilenameContainer {
  margin: 0 0 20px 16px;
}
.newProjectDialog #projectDialogFilenameIntro {
  color: rgba(0, 0, 0, 0.4);
  margin: 0 5px 0 0;
}
.newProjectDialog #projectDialogFilename {
  color: rgba(0, 0, 0, 0.7);
  margin: 0;
}

.newProjectDialog #projectDialogError {
  margin: 0;
  color: #F44336;
}

/** Delete Dialog *********************************************************************************************/
.deleteDialog p {
  color: rgba(0 ,0, 0, 0.6);
  margin: 0;
}
.deleteDialog #deleteName {
  color: rgba(0 ,0, 0, 0.9);
}

.deleteDialog #deleteWarning {
  color: #F44336;
  margin: 0;
}

.deleteDialog #deleteError {
  margin: 0;
  color: #F44336;
}

/** New Database Dialog ***********************************************************************************************/
.newDatabaseDialog {
  min-width: 350px;
  min-height: 250px;
  overflow: hidden;
}

.newDatabaseDialog #newProjectIcon {
  margin-right: 10px;
}

.newDatabaseDialog .databaseDialogInfo {
  font-weight: normal;
  color: rgba(0,0,0,0.7);
}

/** Account Billing ***************************************************************************************************/
account-billing md-input-container {
  margin-right: 10px;
}

account-billing .userContent {
  max-height: calc(100vh - 270px) !important;
}

account-billing .md-button {
  margin-bottom: 20px;
}

account-billing #accountBillingSubscription md-select {
  margin-bottom: 24px;
}
account-billing #accountBillingSubscription .md-button {
  margin-top: 10px;
}

account-billing #accountBillingHistory section {
  margin-left: -10px;
}
account-billing #accountBillingHistory .md-subheader ._md-subheader-inner {
  padding: 16px 10px;
}
account-billing #accountBillingHistory .md-subheader label {
  margin-right: 10px;
}

account-billing .accountBillingHistoryListItem {
  font-size: 14px;
}
account-billing .accountBillingHistoryListItem md-input-container {
  margin-right: 10px;
}
account-billing .accountBillingHistoryListItem .md-button {
  margin-top: 15px;
}

account-billing .accountBillingSave img {
  height: 20px;
  margin-top: 17px;
}

account-billing .accountBillingAddressInfo {
  margin: 0 0 5px;
  font-size: 12px;
  color: rgba(0, 0, 0, 0.4);
}

/** Account Licenses *********************************************************************************************/
account-licenses .licenseIcon {
  margin: 0 10px !important;
}

account-licenses #accountLicensesAdd {
  margin-top: -10px;
}
account-licenses #accountLicensesAdd md-input-container {
  margin-bottom: 0;
}
account-licenses #accountLicensesAdd .md-button {
  margin-bottom: 30px;
}

account-licenses #accountLicensesUnassigned {
  opacity: 0.4;
  margin-top: -5px;
}

account-licenses #accountLicenseMessage {
  margin: 0;
  opacity: 0.8;
}

account-licenses #accountLicensesList {
  max-height: 350px;
  overflow-y: auto;
}

account-licenses #accountLicensesBillingPage {
  margin-top: 30px;
}

/** Account Team ******************************************************************************************************/
account-team {
  width: 500px;
}

account-team .collaboratorIcon {
  margin: 0 10px !important;
}

account-team #project {
  margin: -10px 0 10px;
}
account-team #project md-icon {
  margin: 0 !important;
}

account-team #accountTeamAdd {
  margin-top: 20px;
  margin-bottom: 30px;
}

account-team #accountTeamMemberRoleGroup {
  margin: 20px 0 0 10px;
}

account-team #accountTeamMemberRole {
  margin-left: 10px;
  color: rgba(0, 0, 0, 0.5);
}

account-team #accountTeamSubHeader {
  color: rgba(0, 0, 0, 0.3);
}

/** Collaborator Dialog ***********************************************************************************************/
#collaboratorDialog {
  width: 400px;
}

#collaboratorDialog .collaboratorIcon {
  margin: 0 10px;
}

/** PayPal Dialog *****************************************************************************************************/
#paypalDialog .userContent .cardInfo {
  text-align: left;
}

/** Over Quota Dialog *************************************************************************************************/
#overQuotaDialog .cardInfo {
  text-align: left;
}

#overQuotaDialog #overQuotaInfo {
  margin: 20px 20px 0;;
}


/** Account Project Setting ******************************************************************************************/
account-projectsetting .collaboratorIcon {
  margin: 0 10px !important;
}

account-projectsetting #project {
  margin: -10px 0 10px;
}
account-projectsetting #project md-icon {
  margin: 0 !important;
}

account-projectsetting #accountTeamAdd {
  margin-top: 20px;
  margin-bottom: 30px;
}

account-projectsetting #accountTeamMemberRoleGroup {
  margin: 20px 0 0 10px;
}

account-projectsetting #accountTeamMemberRole {
  margin-left: 10px;
  color: rgba(0, 0, 0, 0.5);
}

account-projectsetting #accountTeamSubHeader {
  color: rgba(0, 0, 0, 0.3);
}

/** Federation Dialog *************************************************************************************************/
#federationDialog #federationDivider {
  width: 1px;
  height: 100%;
  background: rgba(0, 0, 0, 0.3);
}

#federationDialog #federationSave {
  margin-top: 10px;
}

#federationDialog md-list {
  padding: 0;
}

#federationDialog md-list-item {
  height: 35px;
  min-height: 35px;
}
#federationDialog md-list-item p {
  margin-left: -20px;
}

#federationDialog .federationProject {
  padding-left: 20px;
}

#federationDialog #federationWarning {
  margin: 5px 0 0 20px;
  color: #F44336;
}


#federationDialog #federatedProjectAccount {
  color: rgba(0, 0, 0, 0.5);
}

/** Account Federations ***********************************************************************************************/
account-federations .userContent {
  padding: 0 !important;
}

account-federations md-list {
  padding: 0;
}
account-federations .md-list-item-text {
  color: rgb(67, 160, 71);
}

account-federations .federationProjectsList {
  margin: -20px 0 10px 100px;
  color: rgba(0, 0, 0, 0.5);
  font-size: 14px;
}

account-federations .federationTimestamp {
  color: rgba(0,0,0,.3);
}

account-federations #accountFederationInfo {
  padding: 20px 20px 0 20px;
}

account-federations .account {
  outline: none;
  padding-left: 10px;
}
account-federations .account:hover {
  cursor: pointer;
  background: #EEE;
}

account-federations .federation {
  padding-left: 30px;
}

account-federations #federationInfoRight p:only-child {
  margin-right: 20px;
}

/* Done to counter bootstrap styling. This should really be set in a top level style file */
.md-datepicker-input-mask {
  width: 308px;
}

/** Bid ***************************************************************************************************************/

bid4free {
  align-items: center;
  display: flex;
  justify-content: center;
  flex-direction: column;
  width: 100%;
  height: 100vh;
  background: #E8EAF6;
  overflow-y: hidden;
}

bid4free .bidInfo {
  width: 100%;
  height: 100%;
}

bid4free .bidInfo .bidInfoSubContractor {
  height: 100%;
  padding: 30px 20px 20px;
}

bid4free md-toolbar {
  border-top-left-radius: 4px;
  border-top-right-radius: 4px;
}

bid4free .bidHeader {
  width: 100%;
  margin-bottom: 50px;
}
bid4free .bidHeader.md-whiteframe-1dp {
  border-radius: 4px;
}
bid4free .bidHeader md-toolbar {
  -webkit-border-radius: 4px;
  -moz-border-radius: 4px;
  border-radius: 4px;
}

bid4free .bidContent {
  padding: 30px 20px 20px;
}

bid4free md-list-item p {
  font-size: 16px;
  font-weight: 400;
  letter-spacing: 0.010em;
  outline: none;
  color: rgba(0, 0, 0, 0.7);
}

bid4free .md-whiteframe-1dp {
  -webkit-border-radius: 4px;
  -moz-border-radius: 4px;
  border-radius: 4px;
  background: #FFFFFF;
}

bid4free .bidInfoCardContent {
  overflow-y: auto;
  overflow-x: hidden;
}

bid4free .bidInfoCardContent .bidInfoCardLabel {
  color: rgba(0,0,0,0.5);
  margin-left: 5px;
}

bid4free .md-toolbar-tools,
bid4free .md-toolbar-tools md-icon {
  color: #C5CAE9;
}

bid4free .md-toolbar-tools md-icon {
  font-size: 20px;
}

bid4free .packageContent {
  overflow-y: auto;
}

bid4free .packageContent .bidDatePicker {
  margin: -20px 0 20px;
}
bid4free .packageContent .bidDatePicker h5 {
  color: rgba(0,0,0,0.5);
}

bid4free .bidInfoListTitle {
  color: rgba(0,0,0,0.5);
}

bid4free .cardInfo {
  text-align: center;
  padding: 15px;
  background: #E8EAF6;
  margin: 15px;
  border-radius: 4px;
}
bid4free .cardInfo p {
  margin: 0;
  color: rgba(0, 0, 0, 0.7);
  word-wrap: break-word;
}
bid4free .cardInfo md-icon {
  margin: 0;
  font-size: 16px;
  width: 16px;
  height: 16px;
}

/** Project Summary ***************************************************************************************************/

.projectSummaryInput {
  padding: 0 10px;
}

/** Packages **********************************************************************************************************/

/** Package Summary ***************************************************************************************************/

bid4free .packageSummaryInput {
  padding: 0 10px;
}

.packageSummaryList {
  overflow-y: auto;
}

bid4free .packageContent .fileUploader {
  margin-top: 10px;
  padding: 0 20px;
  height: 250px;
}

/** Invite ************************************************************************************************************/
bid4free .bidInvite .bidInviteContent {
  width: 100%;
  height: 400px;
}
bid4free .bidInvite .bidInviteContent md-list-item md-icon {
  font-size: 1.5em;
}
bid4free .bidInvite .bidInviteIcon {
  font-size: 1.5em;
  margin: 15px;
}

bid4free .packageInvite {
  padding: 0 20px;
}

/** Bid Image *********************************************************************************************************/
bid-image md-content {
  outline: none;
  overflow: hidden;
}
bid-image md-content:hover {
  cursor: pointer;
}

bid-image .bidThumbnailImage {
  width: 100%;
}

/** Bid Docs **********************************************************************************************************/
bid-docs md-icon {
  font-size: 20px !important;
  color: #9FA8DA;
}

.boqListTitles {
  font-weight: bold;
}

.boqListRight {
  text-align: right;
}

.bidDocsDialog {
  min-width: 850px;
  min-height: 600px;
  overflow: hidden;
}

.bidDocsDialog .md-toolbar-tools {
  color: #FFEB3B;
}

.bidDocsDialog .bidDocsIcon {
  margin-top: 22px;
  margin-right: 10px;
  color: #FFEB3B;
}

.bidDocsDialog .bidDocsSow p {
  max-width: 800px;
}

.bidDocsDialog .bidDocsUnderline {
  text-decoration: underline;
}
.bidDocsDialog .bidDocsBold {
  font-weight: bold;
}

.bidDocsDialog iframe {
  min-width: 850px;
  min-height: 600px;
  border: none;
}

.bidDocsDialog .predefinedDocs {
  overflow-y: auto;
}

/** Bid Summary *******************************************************************************************************/
bid-summary md-list {
  overflow-y: scroll;
}

bid-summary .bidSummaryPackageSelect {
  margin: 30px 10px 10px 10px;
}
.md-datepicker-input-mask {
  width: 308px; }

/** Bid ************************************************************************************************************** */
bid {
  align-items: center;
  display: flex;
  justify-content: center;
  flex-direction: column;
  width: 100%;
  height: 100vh;
  padding-top: 20px;
  background: #E8EAF6; }
  bid .bidInfo {
    width: 100%;
    height: 100%; }
    bid .bidInfo .bidInfoSubContractor {
      height: 100%; }
  bid md-toolbar {
    border-top-left-radius: 4px;
    border-top-right-radius: 4px; }
  bid .bidHeader {
    width: 100%;
    margin-bottom: 50px; }
    bid .bidHeader .md-whiteframe-1dp {
      border-radius: 4px; }

/*# sourceMappingURL=bid4FreeTest.css.map */

bid4free-workspace {
  display: block;
  background: #E8EAF6;
  margin: 20px; }
  bid4free-workspace .md-whiteframe-1dp {
    border-radius: 4px; }
  bid4free-workspace md-toolbar {
    border-top-left-radius: 4px;
    border-top-right-radius: 4px; }
  bid4free-workspace .bid4freeWorkspaceContainer {
    border-top-left-radius: 4px;
    border-top-right-radius: 4px;
    height: 100%; }
  bid4free-workspace md-content {
    border-bottom-left-radius: 4px;
    border-bottom-right-radius: 4px; }
  bid4free-workspace md-tabs {
    height: calc(100vh - 115px); }
  bid4free-workspace md-tab-content {
    overflow: hidden; }
  bid4free-workspace md-radio-button {
    display: inline; }
  bid4free-workspace md-radio-button > * {
    padding-right: 10px; }
  bid4free-workspace .sectionInput > md-input-container,
  bid4free-workspace .sectionInput > md-radio-group,
  bid4free-workspace .itemInput > label,
  bid4free-workspace .itemInput > md-radio-group {
    font-size: 16px; }
  bid4free-workspace .sectionInput .sectionInputRadioGroup {
    margin-top: -16px; }
  bid4free-workspace .sectionInput .md-button {
    margin-top: -8px; }
  bid4free-workspace .sectionInput .tableTitlesInput {
    margin-top: -20px; }
  bid4free-workspace .sectionInput .saveSection {
    margin-top: -20px;
    margin-bottom: 10px; }
  bid4free-workspace .sections {
    overflow-y: auto;
    overflow-x: hidden;
    border: 1px solid rgba(0, 0, 0, 0.1);
    height: calc(100vh - 310px); }
    bid4free-workspace .sections .section {
      border-bottom: solid 1px rgba(0, 0, 0, 0.12); }
    bid4free-workspace .sections .tableTitles {
      margin-top: 20px;
      color: rgba(0, 0, 0, 0.6); }
    bid4free-workspace .sections .keyvalueValue {
      margin: 10px 0 -10px 0;
      overflow: hidden; }
  bid4free-workspace .items label {
    font-weight: normal;
    color: rgba(0, 0, 0, 0.5);
    font-size: 14px; }
  bid4free-workspace .addNewItem {
    margin-bottom: 20px; }
  bid4free-workspace .boqTotal {
    padding: 0 10px 20px; }
    bid4free-workspace .boqTotal h3 {
      padding: 0;
      margin: 0; }
  bid4free-workspace .boqList {
    border: 1px solid rgba(0, 0, 0, 0.1);
    padding: 0; }
  bid4free-workspace .boqListTitles {
    font-weight: bold;
    border-bottom: 1px solid rgba(0, 0, 0, 0.1); }
  bid4free-workspace .boqListInput {
    margin: -12px 0 0 0;
    padding: 0;
    height: 20px; }
    bid4free-workspace .boqListInput input {
      text-align: center; }
  bid4free-workspace .saveContainer label {
    margin-top: 5px;
    color: #66BB6A; }
  bid4free-workspace .saveContainer md-icon {
    font-size: 25px !important; }

billing {
    position: absolute;
    width: 100%;
    height: 100%;
    background: rgb(250, 250, 250);
    z-index: 2;
    color: rgba(0, 0, 0, 0.8);
}

billing #billingMainContent {
    width: 90%
}

billing #billingGap1 {
    height: 100px;
}

billing p,
billing label {
    color: rgba(0, 0, 0, 0.7);
}

billing .md-toolbar-tools img {
    width: 150px;
}

billing #billingList {
    padding: 20px;
}

billing #billingCompanyAddress {
    margin-top: 50px;
}

billing #billingClientAddress {
    margin: 10px 0 40px;
}

billing .billingInfoTitle {
    font-weight: bold;
}

billing #billingProductInfo {
    margin: 10px 0 40px;
}

billing #billingReverseCharge {
    margin-top: 40px;
    font-size: 14px;
    line-height: 30px;
}

billing #billingPeriod {
    color: rgba(0,0,0,.4);
    font-size: 14px;
    margin-top: 5px;
}

billing #billingInvoiceLogo {
    width: 200px
}

billing #billingTotalValue {
    font-weight: bold;
}
bottom-buttons {
  display: block;
  position: absolute;
  bottom: 80px;
  left: 0;
  right: 0;
  width: 260px;
  margin: auto;
  text-align: center;
}

bottom-buttons #leftButtons {
  position: absolute;
  left: 20px;
  top: 8px;
}
bottom-buttons #leftButtons span {
  outline: none;
}

bottom-buttons #rightButtons {
  position: absolute;
  right: 10px;
  top: 8px;
}
bottom-buttons #rightButtons span {
  outline: none;
}

bottom-buttons #showButtonIcon {
  font-size: 25px;
  margin-top: -5px;
}

bottom-buttons .actionButton md-icon {
  color: #FFFFFF !important;
  font-size: 25px;
  text-shadow: 0 0 2px rgba(0,0,0,0.5);
}

bottom-buttons .viewingOptionButtons {
  position: absolute;
  right: 15px;
  top: -120px;
}

bottom-buttons label {
  color: #FFFFFF;
  text-shadow: 0 0 2px rgba(0,0,0,0.5);
  font-weight: bold;
  font-size: 14px;
}
bottom-buttons label:hover {
  cursor: pointer;
}

.bottomButtonIconCardboard {
  font-size: 20px !important;
  margin-left: -4px;
}
.bottomButtonIconWalk {
  margin-left: 0;
}
.bottomButtonIconHelicopter {
  margin-left: -5px;
  font-size: 22px !important;
}

building {
  display: block;
  width: 100%;
  padding: 20px 0 10px;
}




clip {
  display: block;
  width: 100%;
  padding: 20px 0 10px;
}

clip md-radio-button .md-label {
  margin-right: 30px;
}

clip #clipAxislabel {
  margin-right: 10px;
}

.clipSlider {
  margin-top: 20px;
}
.clipSlider md-slider {
  width: 200px;
  padding-right: 20px;
}
.clipSlider input {
  width: 50px;
}

contact md-input-container textarea {
    min-height: 100px !important;
}

contact #contactSendButton {
    margin-top: 10px;
    margin-bottom: 20px;
}

contact md-input-container {
    margin: 0;
}

contact #contact3DRepo p {
    margin: 5px;
}
contact #contact3DRepo .contact3DRepoLabel {
    color: rgba(0, 0, 0, 0.4);
}
contact #contact3DRepo #contactEmailButton {
    margin-left: 0;
    text-transform: lowercase;
    font-size: 16px;
    font-weight: normal;
}

contact #contactDivider {
    width: 2px;
    height: 100%;
    background: rgba(0, 0, 0, 0.1);
}
cookies .md-toolbar-tools img {
    width: 150px;
}

cookies-text {
    position: absolute;
    z-index: 3;
    background: #FDFDFD;
    color: rgba(0, 0, 0, 0.8);
    padding: 10px 50px;
    height: calc(100% - 64px);
    overflow-y: auto;
    overflow-x: hidden;
}
/** Docs **************************************************************************************************************/
docs .typesList {
  padding: 0;
}
docs .typesList h4 {
  font-size: 20px;
  margin: 0;
  color: rgba(0,0,0,0.6);
}

docs #docItem md-divider {
  margin-top: 10px;
}

docs md-icon {
  margin: 0 10px 2px 0 !important;
  font-size: large !important;
  color: #7986CB;
}

docs .docsLoadInfo {
  padding: 15px;
}

docs .dataItem {
  padding: 0 15px;
  outline: none;
}

docs .metadataKey,
docs .metadataValue {
  word-wrap: break-word;
  font-size: 14px;
  margin-bottom: 0;
}
docs .metadataKey {
  margin: 5px 0 5px 5px;
  color: rgba(0,0,0,0.6);
}
docs .metadataValue {
  margin: 5px 0;
  color: rgba(0,0,0,0.9);
}

docs .cardInfo {
  text-align: center;
  padding: 15px;
  background: #E8EAF6;
  margin: 15px;
  border-radius: 4px;
}
docs .cardInfo p {
  margin: 0;
  color: rgba(0, 0, 0, 0.7);
  word-wrap: break-word;
}
docs .cardInfo md-icon {
  margin: 0;
  font-size: 16px;
  width: 16px;
  height: 16px;
}

docs .docsListBackground1 {
  background: rgb(240,240,240);;
}
docs .docsListBackground2 {
  background: rgb(250,250,250);
}

/** Docs Dialog *******************************************************************************************************/
.docsDialog {
  min-width: 850px;
  min-height: 664px;
  overflow: hidden;
}

.docsDialog .docIcon {
  margin-top: 22px;
  margin-right: 10px;
}

.docsDialog .documentContainer {
  position: absolute;
  top: 64px;
}

.docsDialog iframe {
  border-style: none;
  min-width: 850px;
  min-height: 600px;
}

groups md-list {
  padding: 0;
}

groups #groupsAdd #addGroupTitle {
  margin: 10px 0 20px 5px;
}
groups #groupsAdd md-input-container {
  margin: 0;
}
groups #groupsAdd #groupsSave {
  margin: 20px 0;
}

groups md-list-item button {
  padding: 0 !important;
}
groups md-list-item p {
  margin: 8px 20px !important;
}

groups #groupsList md-list-item {
  padding: 0;
  height: 55px;
}
groups #groupsList .group {
  outline: none;
}
groups #groupsList .group:hover {
  cursor: pointer;
  background: #EEE;
}

groups .groupColourBar {
  width: 10px;
}

groups #groupHeader {
  height: 52px;
}

groups #groupHeader p {
  margin: 17px 20px;
}

groups #groupColour {
  width: 40px;
  height: 40px;
  border-radius: 4px;
  border: 1px solid #DDDDDD;
}

groups #groupsGroup md-switch {
  margin-left: 15px;
}

groups #groupsGroup #deleteGroup {
  margin: 20px 0 0 10px;
}

groups #groupsGroup #deleteGroupButton {
  margin: 0;
}

groups #groupsGroup #deleteGroup p {
  margin-top: 5px;
  color: rgba(0,0,0,0.5);
  font-size: 14px;
}

groups #groupsGroup md-checkbox {
  margin: 0;
}

home {
    position: absolute;
    top: 0;
    left: 0;
    width: 100%;
    height: 100%;
}

home #homeBackground {
    position:absolute;
    width:100%;
    height:100%;
    top:0
}

home #homeLogo {
    position: absolute;
    z-index: 2;
    text-align: center;
    width: 250px;
    top: 10px;
    left: 0;
    right: 0;
    margin: auto;
    outline: none;
}
home #homeLogo:hover {
    cursor: pointer;
}
home #homeLogo img {
    width: inherit;
    pointer-events: inherit;
    outline: none;
}

home .homeUserContent {
    padding-top: 120px;
}

home .homeUserContent .md-whiteframe-1dp,
home .homeUserContent .md-whiteframe-8dp {
    border-radius: 4px;
    background: rgb(250, 250, 250);;
}

home .homeUserContent md-toolbar {
    border-top-left-radius: 4px;
    border-top-right-radius: 4px;
    height: 40px;
    min-height: 40px;
}

home .homeUserContent .userContent {
    padding: 20px;
    max-height: calc(100vh - 230px);
    overflow-x: hidden;
}

home .homeUserContent .userContent h3 {
    color: rgba(0, 0, 0, 0.7);
    font-weight: normal;
}

home .homeUserContent .userContent md-progress-circular {
    margin-left: 10px;
}

home .homeUserContent md-tabs-wrapper {
    background: #FFFFFF;
}

.cardInfo {
    text-align: center;
    padding: 15px;
    background: rgba(0,69,148,.1);
    margin: 15px;
    border-radius: 4px;
}
.cardInfo p {
    margin: 0;
    color: rgba(0, 0, 0, 0.7);
    word-wrap: break-word;
}
.cardInfo md-icon {
    margin: 0;
    font-size: 16px;
    width: 16px;
    height: 16px;
}

home #legalLinks {
    position: absolute;
    bottom: 0;
    right: 0;
    z-index: 2;
}
home #legalLinks a {
    font-size: 12px;
    margin: 10px 10px 5px;
    opacity: 0.7;
}

home md-radio-button ._md-label {
    line-height: 1.7;
}

.inputHint {
    position: absolute;
    left: 2px;
    right: auto;
    bottom: 7px;
    font-size: 12px;
    line-height: 14px;
    transition: all 0.3s cubic-bezier(0.55, 0, 0.55, 0.2);
    color: grey;
}

@media print
{
    .noPrint, .noPrint *
    {
        display: none !important;
    }
}

/** Legal Dialog ******************************************************************************************************/
.legalDialog {
    width: calc(100vw - 50%);
    min-height: calc(100vh - 25%);
    overflow: hidden;
}

.legalDialog md-content {
    padding: 20px;
}

/** Dialog ************************************************************************************************************/
md-dialog {
    background: rgb(250, 250, 250);
}

md-dialog md-toolbar {
    height: 40px;
    min-height: 40px;
}

/** Legal *************************************************************************************************************/
#legal {
    position: absolute;
    z-index: 3;
    background: #FDFDFD;
    color: rgba(0, 0, 0, 0.8);
}

#legal .md-toolbar-tools img {
    width: 150px;
}

#legal #legalText {
    padding: 10px 50px;
}
/** Issues ************************************************************************************************************/

issues #issuesAddContainer {
  position: relative;
  margin: 15px;
}
issues #issuesAddContainer .md-dialog-container {
  top: 0 !important;
  height: 200px !important;
}
issues #issuesAddContainer .md-dialog-backdrop {
  height: 205px !important;
}
issues #issuesAddContainer md-input-container {
  margin-bottom: 0;
}
issues #issuesAddContainer h4 {
  margin-left: 4px;
  color: rgba(0, 0, 0, 0.6);
}

issues .issueHeader {
  position: relative;
}
issues .issueHeader:hover {
  background-color: #EEEEEE;
  cursor: pointer;
}

issues md-list {
  padding: 0;
}

issues .issuesInfo {
  text-align: center;
  padding: 15px;
  background: #E8EAF6;
  margin: 15px;
  border-radius: 4px;
}
issues .issuesInfo p {
  margin: 0;
  color: rgba(0, 0, 0, 0.7);
}

issues #addAlert {
  position: absolute;
  top: 0;
  width: 100%;
  height: 100%;
  z-index: 1;
}
issues #addAlert #addAlertBackground {
  background: rgba(0, 0, 0, 0.6);
  padding: 40px;
}
issues #addAlert #addAlertBackground #addAlertInfo {
  background: #FFFFFF;
  border-radius: 4px;
}
issues #addAlert #addAlertBackground #addAlertInfo .md-button {
  background: #EEEEEE;
}

issues #issuesAddButton {
  position: absolute;
  bottom: 0;
  right: 0;
}

issues #issuesContent {
  height: 100%;
  overflow-y: auto;
  overflow-x: hidden;
}

issues .importBCFLoading {
  margin: 10px auto;
}

issues #issueRoleIndicator {
  width: 8px;
  border: 1px solid #DDDDDD;
  margin-right: 10px;
}

/** Issue *************************************************************************************************************/
issue {
  display: block;
}

issue md-list-item .md-button,
issue md-list-item .md-button .md-ripple-container {
  border-radius: 0;
}

issue h3,
issue h4 {
  word-wrap: break-word;
  white-space: normal !important;
}

issue .issueCommentsContainer {
  padding: 0 15px 0 25px
}
issue .issueCommentsContainer md-list-item {
  padding: 0 !important;
}

issue .issueCommentsContainer md-list-item .commentModifyButton {
  width: 20px;
  height: 20px;
  font-size: 20px;
  margin: 0 0 0 20px;
  outline: none;
}
issue .issueCommentsContainer .issueCommentInfo {
  position: relative;
}
issue .issueCommentsContainer .issueCommentInfo p {
  color: rgba(0,0,0,0.35) !important;
}
issue .issueCommentsContainer .issueCommentsFooter {
  margin-top: -15px;
  padding-bottom: 10px;
  /*border-bottom: 1px solid rgba(0, 0, 0, 0.12);*/
}

md-list-item.issueRole {
  padding: 0;
}
md-list-item .issueAssignColourMarker {
  display: block;
  width: 10px;
  height: 25px;
  margin-right: 10px;
}

issue .issueOpenContainer {
  margin-top: 10px;
}

/** Issues List *******************************************************************************************************/
issues-list .issueListItem {
  position: relative;
  outline: none;
}
issues-list .issueListItem:hover {
  cursor: pointer;
}
issues-list .issueListItem *:hover {
  cursor: inherit;
}

issues-list .issueListItemFocus {
  background: rgba(0,69,148,.1);
}

issues-list .issueListItem div:first-child {
  outline: none;
}

issues-list #issuesListItemContent {
  padding: 10px;
}

issues-list #issuesListItemTitle {
  text-overflow: ellipsis;
  white-space: nowrap;
  overflow: hidden;
}

issues-list #issuesListItemInfo {
  margin: 5px 0;
}

issues-list #issuesListItemInfo label,
issues-list #issuesListItemDescription label {
  color: rgba(0, 0, 0, 0.5);
}

issues-list #issuesListItemDescription {
  height: 60px;
}
issues-list #issuesListItemDescription label {
  overflow: hidden;
  display: -webkit-box;
  -webkit-line-clamp: 3;
  -webkit-box-orient: vertical;
}

issues-list #issuesListItemEnter {
  position: absolute;
  top: 0;
  right: 0;
  width: 50px;
  height: 100%;
  background: rgb(0, 69, 148);
  outline: none;
}
issues-list #issuesListItemEnter md-icon {
  color: #FFFFFF;
}

issues-list .issueListItemThumbnail {
  margin-right: 10px;
  height: 120px;
}

issues-list #issuesListContainer {
  outline: none;
}

<<<<<<< HEAD
issues-list .issueJustClosed{
  position: absolute;
  width: 100%;
  height: 100%;
  background-color: rgba(212,212,212,0.7);
  display: flex;
  justify-content: center;
  align-items: center;
}

issues-list .closedText{
  padding: 15px 25px;
  background-color: rgba(255,255,255,0.9);
  border: 1px solid #DDDDDD;
=======
/** Issues List Item **************************************************************************************************/
.userRoleIssueListItemTitle {
  border: 1px solid rgba(0, 69, 148, 0.3);
  margin-left: -4px;
  padding-left: 4px;
>>>>>>> 857c8dc5
}

/** Issue Comp ********************************************************************************************************/
issue-comp #issueCompAll {
  outline: none;
  border-bottom: 1px solid rgba(0, 0, 0, 0.1);
}

issue-comp .issueCompItemContainer {
  padding: 10px;
}
issue-comp .issueCompItemContainer div {
  outline: none;
}

issue-comp #issueCompTitleInput {
  margin-bottom: -8px;
  height: 40px;
}

issue-comp #issueCompTitle {
  margin: 10px 0;
}

issue-comp #issueCompStatus {
  margin: 10px 0 0;
}

issue-comp textarea {
  min-height: 70px !important;
}

issue-comp .issueCompItemStatus {
  margin-right: 5px;
}

issue-comp .issueCompThumbnail {
  position: relative;
  display: inline-block;
}
issue-comp .issueCompThumbnailImage:hover {
  cursor: pointer;
  opacity: 0.8;
}
issue-comp .issueCompThumbnailImage {
  width: 100%;
}

issue-comp .issueCompIssueOwner {
  margin-top: -10px;
}

issue-comp .issueCompCommentOwner {
  margin-bottom: 10px;
}

issue-comp .issueCompIssueOwner label,
issue-comp .issueCompCommentOwner label {
  color: rgba(0, 0, 0, 0.5);
}

issue-comp .issueCompComment {
  margin: 0 0 5px;
}

issue-comp .issueCompCommentTitle {
  margin: 10px 0;
  word-break: break-all;
}

issue-comp .issueCompTextActions {
  z-index: 2;
}

issue-comp #issueCompDescription {
  outline: none;
  margin-bottom: 20px;
}
issue-comp #issueCompDescription label {
  word-break: break-all;
}

issue-comp .issueCompComment:hover,
issue-comp #issueCompDescription:hover {
  background: rgba(0,69,148,.1);
  cursor: pointer;
}
issue-comp .issueCompComment *:hover,
issue-comp #issueCompDescription *:hover {
  cursor: pointer;
}

issue-comp #additionalInfoButton {
  margin: 0 0 0 -8px;
}

issue-comp #issueCompAdditional {
  margin-top: -20px;
}

issue-comp #issueCompNewComment {
}

issue-comp #descriptionAndComments {
  overflow-y:auto;
  overflow-x:hidden;
  background: #f0f0f0;
}

issue-comp #issueRoleIndicator {
  margin-left: 7px;
}

/** Issue Screen Shot  ************************************************************************************************/
#issueScreenShotDialog {
  width:80%;
  height: calc(80% + 40px); /* 40px is the height of the dialog toolbar */
  max-height: calc(80% + 40px);
  overflow: hidden;
}

issues-screen-shot #issueScreenShotActions {
  position: absolute;
  bottom: 5px;
  display: block;
  width: 176px;
  left: 0;
  right: 0;
  margin: auto;
  background: rgba(255, 255, 255, 0.8);
  border-radius: 4px;
}

issues-screen-shot #issueScreenShotFAIcon {
  font-size: 24px;
}

issues-screen-shot #issueScreenShotContent {
  overflow: hidden;
  height: calc(100% - 40px);
}

issues-screen-shot #scribbleCanvas {
  position: absolute;
  top: 0;
  left: 0;
}

issues-screen-shot #issueScreenShotImage {
  max-width: 100%;
  max-height: 100%;
}

issues-screen-shot #issueScreenShotPenIndicator {
  position: absolute;
  display: block;
  color: #FFFFFF;
  font-size: 20px;
  font-weight: bold;
  pointer-events: none;
}

login {
  position: absolute;
  top: 0;
  width: 100%;
  height: 100%;
  background-size: contain;
}

login .homeUserContent md-toolbar {
  height: 40px;
  min-height: 40px;
}

login #loginVersion{
  color: rgba(0, 0, 0 , 0.3);
  font-size: 14px;
  margin: 10px 0 0;
}

login .loginError {
  color: #F44336;
  margin: 5px 0 5px;
  font-weight: normal;
}

login .loginLinks {
  font-size: 14px;
  margin: 5px 0;
}

login #loginHiddenInputs {
  position: absolute;
  top: 0;
  opacity: 0;
}
tdr-measure {
    position: absolute;
}

tdr-measure .md-whiteframe-1dp {
    background: #FFFFFF;
    border-radius: 2px;
}

tdr-measure .md-whiteframe-1dp md-toolbar {
    height: 10px;
    min-height: 10px;
    border-top-left-radius: 2px;
    border-top-right-radius: 2px;
}

tdr-measure .md-whiteframe-1dp md-content {
    padding: 5px 10px;
    border-bottom-left-radius: 2px;
    border-bottom-right-radius: 2px;
}
tdr-measure .md-whiteframe-1dp md-content p {
    margin: 5px 0;
    color: rgba(0,0,0,0.7);
}

/** Panel *************************************************************************************************************/

panel  {
  display: block;
  position: absolute;
  top: 20px;
  width: 470px;
  z-index: 2;
}

panel #items {
  position: absolute;
  width: 400px;
  pointer-events: inherit;
}

panel #buttons {
  position: absolute;
  top: 50px;
  pointer-events: inherit;
}
panel #buttons .panelButtonGroup {
  margin-bottom: 20px;
}
panel #buttons .panelButtonGroup button {
  margin-bottom: 2px;
}
panel #buttons .panelButtonGroup label {
  color: #FFFFFF;
  text-shadow: 0 0 2px rgba(0,0,0,0.5);
  font-weight: bold;
  font-size: 14px;
}

/** Panels ************************************************************************************************************/

.active {
	pointer-events: all;
}

#leftPanel {
  left: 0;
  pointer-events: none;
}
#leftPanel #items {
  right: 0;
}
#leftPanel #buttons {
  left: 0;
}

#rightPanel {
  right: 0;
  pointer-events: none;
}
#rightPanel #items {
  left: 0;
}
#rightPanel #buttons {
  right: 0;
}

/** Panel Card ********************************************************************************************************/

panel-card {
  display: block;
  position: relative;
}

panel-card md-content {
  overflow-x: hidden;
  overflow-y: auto;
  border-bottom-left-radius: 4px;
  border-bottom-right-radius: 4px;
  height: 100%;
}

panel-card .md-whiteframe-1dp {
  -webkit-border-radius: 4px;
  -moz-border-radius: 4px;
  border-radius: 4px;
  background: white;
}

panel-card md-toolbar {
  min-height: 40px;
  height: 40px;
  outline: none;
  /*-webkit-box-shadow: 0 8px 10px 1px rgba(0,0,0,0.15);
  -moz-box-shadow: 0 8px 10px 1px rgba(0,0,0,0.15);
  box-shadow: 0 8px 10px 1px rgba(0,0,0,0.15);*/
  border-top-left-radius: 4px;
  border-top-right-radius: 4px;
}
panel-card md-toolbar .md-toolbar-tools {
  padding-right: 0;
  min-height: 40px;
  height: 40px;
}
panel-card md-toolbar #options .md-button {
  margin: 0 4px;
}

panel-card .md-menu {
  padding: 0;
}

panel-card #panelCardContainer {
  overflow-x: hidden;
  overflow-y: auto;
  width: 100%;
}

panel-card #helpButton {
  position: absolute;
  top: -20px;
  right: -36px;
  opacity: 0.75;
}

panel-card .statusIcon {
  outline: none;
  width: 30px;
}

/** Panel Card Filter ****************************************************************************************************/
panel-card-filter input {
  background: rgb(0,69,148);
  border: none;
  color: white;
  border-bottom: 1px solid white;
  outline: none;
  font-size: 16px;
}
panel-card-filter md-icon {
  margin-left: -16px;
  font-size: 18px !important;
  outline: none;
}
panel-card-filter md-icon:hover {
  cursor: pointer;
}


/** Panel Card Add ****************************************************************************************************/
panel-card-add {
  position: absolute;
  bottom: 0;
  right: 0;
}

/** Panel Card Option Erase *******************************************************************************************/
panel-card-option-erase md-icon {
  font-size: 24px !important;
}

/** Panel Card Option *******************************************************************************************/
panel-card-option-scribble md-icon,
panel-card-option-erase md-icon,
panel-card-option-pin md-icon {
  color: inherit !important;
}
password-change md-progress-circular {
    margin-left: 5px;
}

password-forgot md-progress-circular {
    margin-left: 5px;
}

password-forgot md-input-container {
    margin-bottom: 0;
}

password-forgot p {
    margin-top: 0;
}
pricing md-content.md-whiteframe-1dp,
pricing md-content.md-whiteframe-8dp {
    margin: 0 20px;
}

pricing md-toolbar h2 {
    font-weight: bold !important;
}

pricing md-divider {
    margin-bottom: 10px !important;
    width: 100%;
}

pricing #pricingMiddlePanelTitle {
    color: #FFFFFF;
}

pricing .pricingIcon {
    font-size: 40px;
    color: rgba(0,0,0,0.2);
    margin-bottom: 10px;
    width: 40px;
}
pricing .pricingIcon#pricingAdvancedIcon {
    color: #FF9800;
}

pricing .pricingPrice {
    height: 100px;
}
pricing .pricingPriceTitle {
    margin: 0;
    color: rgba(0,0,0,.6) !important;
}
pricing .pricingPriceSubtitle {
    margin-top: -10px;
    color: rgba(0,0,0,.6) !important;
}

pricing .pricingInfo {
    height: 350px;
    display: block;
    overflow: auto;
    width: 100%;
}
pricing .pricingInfo .pricingInfoLine {
    margin: 10px 0;
}
pricing .pricingInfo .pricingInfoLine h3 {
    margin: 0 0 0 0;
    color: rgba(0,0,0,.6) !important;
}
pricing .pricingInfo .pricingInfoLine md-icon {
    margin: 0 5px 0 0;
    color: #C8E6C9;
}

pricing .pricingContent {
    max-height: 600px !important;
    height: calc(100vh - 200px);
    overflow: auto;
}

privacy .md-toolbar-tools img {
    width: 150px;
}

privacy-text {
    position: absolute;
    z-index: 3;
    background: #FDFDFD;
    color: rgba(0, 0, 0, 0.8);
    padding: 10px 50px;
    height: calc(100% - 64px);
    overflow-y: auto;
    overflow-x: hidden;

}

register-verify .databaseError {
    color: #F44336;
    margin: 5px 0 5px;
    font-weight: normal;
}

register-verify md-input-container {
    margin: 5px 0 -15px;
}

/** Revisions dropdown in 3dviewer ***********************************************************************************/
revisions {
    z-index: 2;
    position: absolute;
    color: white;
    text-shadow: 1px 1px#666666;
    font-size: 14px;
    width: 250px;
    top: 90px;
    left: 50%;
    font-weight: bold;
    margin-left: -125px;
    text-align: center;
}

.revisions-dropdown .angular-material-icons{
  color: white;
}

.revisions-dropdown{
    cursor:pointer;
    outline: none
}

/** Revisions Dialog *************************************************************************************************/
.revisionsDialog {
  width: 40%;
}

.revisionsDialog md-list {
    padding: 0;
    overflow-y: auto;
    overflow-x: hidden;
}

.revisionsDialog .revisionsDialogText {
    margin: 5px 5px;
}

.revisionsDialog .revisionsDialogInfo {
    color: rgba(0, 0, 0, 0.5);
    margin: -35px 0 0;
}
right-panel {
    position: absolute;
    top: 70px;
    right: 0;
}

right-panel #rightPanelButtons .rightPanelButtonGroup {
    margin-bottom: 20px;
}

right-panel #rightPanelButtons .md-button {
    margin-bottom: 2px;
}

right-panel #rightPanelButtons .fa {
    font-size: 24px;
}

right-panel #rightPanelButtons label {
    color: #FFFFFF;
    text-shadow: 0 0 2px rgba(0,0,0,0.5);
    font-weight: bold;
    font-size: 14px;
}
sign-up .registerLinks {
    font-size: 14px;
    margin: 5px 20px 5px 0;
}

sign-up-form #tc {
    width: 300px;
    margin: -15px 0 0 2px;
}
sign-up-form #tc md-checkbox {
    margin : 0;
}
sign-up-form #tc md-checkbox ._md-icon {
    border-color: rgba(0, 0, 0, 0.4);
}
sign-up-form #tc a {
    font-size: 12px;
}
sign-up-form #tc p {
    font-size: 14px;
    color: rgba(0, 0, 0, 0.7);
    margin: -3px 0 20px 10px;
}
sign-up-form #tc a {
    outline: none;
}

sign-up-form #loginCaptcha {
    margin: 10px 30px 10px 0;
}

sign-up-form #registerWait {
    height: 30px;
}
sign-up-form #registerWait p {
    margin: 0 10px 0 0;
    color: rgba(0, 0, 0, 0.7);
    font-size: 14px;
}
sign-up-form #loginPricing {
    font-size: 14px;
    margin-left: 30px;
    outline: none;
}

sign-up-form .registerError {
    color: #F44336;
    margin: 5px 0 5px;
    font-weight: normal;
}

sign-up-form .rc-anchor-light {
    background: red;
}

sign-up-form #signUpFormHiddenInputs {
    position: absolute;
    top: 0;
    opacity: 0;
}
terms .md-toolbar-tools img {
    width: 150px;
}

terms-text {
    position: absolute;
    z-index: 3;
    background: #FDFDFD;
    color: rgba(0, 0, 0, 0.8);
    padding: 10px 50px;
    height: calc(100% - 64px);
    overflow-y: auto;
    overflow-x: hidden;
}
tree .virtualRepeatInfiniteScroll {
  overflow-y: auto;
  overflow-x: hidden;
  height: 100%;
}

tree .virtualRepeatInfiniteScroll .vertical-container {
  height: 100%;
  width: 100%;
}

tree .virtualRepeatInfiniteScroll .repeated-item {
  cursor: default;
  padding: 0 0;
  min-height: 1px;
}

tree span {
  outline: none;
  margin: 0;
}
tree span .fa {
  color: #5C6BC0;
  font-size: 14px;
  padding: 0 2px 0 0;
}

tree .treeNodes p {
  outline: none;
  word-break: break-all;
  word-wrap: break-word;
  margin: 8px 0 8px -5px;
  font-size: 14px;
}

tree .treeNode {
  outline: none;
}
tree .treeNode:hover {
  cursor: pointer;
  background: rgba(0,69,148,.1);
  border-top-left-radius: 2px;
  border-bottom-left-radius: 2px;
}
tree .treeNodeSelected {
  background: rgba(0,69,148, 0.2);
  border-top-left-radius: 2px;
  border-bottom-left-radius: 2px;
}

tree md-checkbox {
  margin-right: 8px !important;
}

.angular-ui-tree-handle {
  cursor: default;
  display: inline-block;
  font-weight: normal;
}

tree .treeButtonDisabled {
  color: #CCCCCC !important;
}

tree .expandButton {
  margin-left: 0 !important;
}

tree .noAccessButton {
  margin-left: 0 !important;
  opacity: 0.5;
}
tree .noAccessName {
  opacity: 0.5;
}
tree .noAccessName:hover {
  cursor: default !important;
}

tree .toggleButton {
  margin-right: 0 !important;
}

tree .parentOfInvisible {
  color: #999 !important;
}

/** Tree filter list **************************************************************************************************/
tree .filterNode {
  height: 41px;
}

tree .filterNode div {
  height: 100%;
}

tree .filterListNodeName {
  margin-left: 15px !important;
}

/** TDR Progress ******************************************************************************************************/
tdr-progress {
  display: block;
  padding: 20px 40px 0 40px;
}

tdr-progress p {
  margin-top: 10px;
  color: rgba(0, 0, 0, 0.7);
}

/** Colour Picker *****************************************************************************************************/
.tdrColourPickerColour {
  display: block;
  border-radius: 4px;
  border: 1px solid #DDD;
}

.tdrColourPickerLabel {
  margin-left: 10px;
}

.tdrColourPickerSlider {
  margin-left: 20px;
}<|MERGE_RESOLUTION|>--- conflicted
+++ resolved
@@ -1652,7 +1652,6 @@
   outline: none;
 }
 
-<<<<<<< HEAD
 issues-list .issueJustClosed{
   position: absolute;
   width: 100%;
@@ -1667,13 +1666,11 @@
   padding: 15px 25px;
   background-color: rgba(255,255,255,0.9);
   border: 1px solid #DDDDDD;
-=======
 /** Issues List Item **************************************************************************************************/
 .userRoleIssueListItemTitle {
   border: 1px solid rgba(0, 69, 148, 0.3);
   margin-left: -4px;
   padding-left: 4px;
->>>>>>> 857c8dc5
 }
 
 /** Issue Comp ********************************************************************************************************/
