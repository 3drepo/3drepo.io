/** Account ***********************************************************************************************************/
account-dir #account {
  position: absolute;
  top: 0;
  width: 100%;
  height: 100%;
  background-size: contain;
}

account-dir #logo {
  background: #3F51B5;
}

account-dir #noAvatarIcon {
  background: rgba(0,69,148,.1);
  height: 150px;
  border-bottom: 1px solid rgba(0, 0, 0, 0.1)
}
account-dir #noAvatarIcon md-icon {
  font-size: 150px;
  width: 150px;
  height: 150px;
  color: rgb(0,69,148);
}

account-dir .dataContainer {
  border: solid 1px rgba(0,0,0,0.2);
  margin-top: 20px;
}

account-dir #account #accountItem {
  width: 44%;
}

account-dir .userContent .cardInfo {
  text-align: left;
}

/** Account Projects **************************************************************************************************/
account-projects #accountList {
  overflow: auto;
}

account-projects md-list {
  padding: 0;
}

account-projects .account,
account-projects .project {
  outline: none;
  padding-left: 10px;
}
account-projects .account:hover,
account-projects .project:hover {
  cursor: pointer;
  background: #EEE;
}

account-projects .projects {
  margin-left: 40px;
}

account-projects .projects .projectName,
account-projects .projects md-icon {
  color: #4CAF50;
}
account-projects .projects md-icon {
  margin: 0 !important;
}
account-projects .projects .projectTimestamp {
  color: rgba(0, 0, 0, 0.3);
  margin-left: 20px;
}
account-projects .projects p {
  margin: 0;
}

account-projects #existingProjectFileUploader,
account-projects #newProjectFileUploader {
  width: 0;
  height: 0;
  opacity: 0;
  overflow: hidden;
  position: absolute;
  z-index: -1;
}

account-projects .accountRight,
account-projects .projectRight {
  margin-right: 10px !important;
}

account-projects #newDatabaseButton {
  position: absolute;
  bottom: 0;
  right: 0;
}

account-projects .md-whiteframe-1dp {
  border-radius: 4px;
  background: #FFF;
}
account-projects md-toolbar {
  border-top-left-radius: 4px;
  border-top-right-radius: 4px;
  height: 40px;
  min-height: 40px;
}

account-projects .cardInfo md-progress-circular {
  margin-left: 5px;
}

account-projects .projectUploadInfo {
  margin-right: 20px;
}

account-projects .projectUploadFilename {
  color: rgba(0,0,0,0.5);
  margin: 0 !important;
}

account-projects .projectUploadInfo {
  color: rgba(0,0,0,0.7);
  margin: 0 0 0 10px !important;
}

account-projects .projectUploadIcon {
  width: 15px;
  height: 15px;
  margin-left: 10px;
}

account-projects .projectRight .projectUploaded {
  margin-top: -10px !important;
  color: rgba(0,0,0,0.5);
}

account-projects .userContent {
  padding: 0 !important;
}

account-projects .accountProjectsSharedIcon {
  margin: 0 0 0 20px;
  color: rgba(0, 0, 0, 0.3);
}

/** Account Profile ***************************************************************************************************/
account-profile md-input-container {
  margin-right: 5px;
}

account-profile .updateContainer {
  margin: -20px 0 0;
}

account-profile .md-title {
  margin: -10px 0 20px;
}

account-profile md-divider {
  margin: 20px 0 20px;
}

/** Account Info ******************************************************************************************************/
account-info {
  margin-left: 70px;
  width: 400px;
  margin-right: 60px;
}

account-info #accountInfoContent {
  max-height: calc(100vh - 190px);
}
account-info #accountInfoContent md-list {
  overflow-y: auto;
}

account-info .dataContainer {
  padding: 10px;
}

account-info md-input-container {
  margin: 10px 0;
}
account-info md-input-container input,
account-info md-input-container label {
  font-size: initial;
  color: rgba(0,0,0,0.7) !important;
}

account-info p {
  font-size: 14px;
  color: rgba(0,0,0,0.6);
}

account-info md-list {
  padding: 0;
}

/*
account-info .accountInfoPage {
  min-height: 50px;
}
account-info .accountInfoPage .md-button {
  min-height: 50px!important;
  height: 50px;
}
*/

/** Avatar Image ******************************************************************************************************/
.account-avatar-image {
  height:150px;
  background: #E8EAF6;
  margin: auto;
  margin-top: 20px;
  cursor: pointer;
}

.avatar-upload{
  cursor: pointer;
}

/** Account Menu ******************************************************************************************************/
account-menu {
  position: absolute;
  top: 0;
  right: 0;
  z-index: 1;
  padding-right: 6px;
}
account-menu md-icon {
  color: #FFFFFF;
  text-shadow: 0 0 2px rgba(0,0,0,0.5);
  font-size: 30px !important;
  outline: none;
}

#accountMenuContent {
  border-radius: 4px;
}
#accountMenuContent md-menu-item > .md-button {
  display: block;
}

/** New Project Dialog ************************************************************************************************/
.newProjectDialog {
  min-width: 350px;
  min-height: 350px;
  overflow: hidden;
}

.newProjectDialog #newProjectIcon {
  margin-right: 10px;
}

.newProjectDialog #projectDialogFilenameContainer {
  margin: 0 0 20px 16px;
}
.newProjectDialog #projectDialogFilenameIntro {
  color: rgba(0, 0, 0, 0.4);
  margin: 0 5px 0 0;
}
.newProjectDialog #projectDialogFilename {
  color: rgba(0, 0, 0, 0.7);
  margin: 0;
}

.newProjectDialog #projectDialogError {
  margin: 0;
  color: #F44336;
}

/** Delete Dialog *********************************************************************************************/
.deleteDialog p {
  color: rgba(0 ,0, 0, 0.6);
  margin: 0;
}
.deleteDialog #deleteName {
  color: rgba(0 ,0, 0, 0.9);
}

.deleteDialog #deleteWarning {
  color: #F44336;
  margin: 0;
}

.deleteDialog #deleteError {
  margin: 0;
  color: #F44336;
}

/** New Database Dialog ***********************************************************************************************/
.newDatabaseDialog {
  min-width: 350px;
  min-height: 250px;
  overflow: hidden;
}

.newDatabaseDialog #newProjectIcon {
  margin-right: 10px;
}

.newDatabaseDialog .databaseDialogInfo {
  font-weight: normal;
  color: rgba(0,0,0,0.7);
}

/** Account Billing ***************************************************************************************************/
account-billing md-input-container {
  margin-right: 10px;
}

account-billing .userContent {
  max-height: calc(100vh - 270px) !important;
}

account-billing .md-button {
  margin-bottom: 20px;
}

account-billing #accountBillingSubscription md-select {
  margin-bottom: 24px;
}
account-billing #accountBillingSubscription .md-button {
  margin-top: 10px;
}

account-billing #accountBillingHistory section {
  margin-left: -10px;
}
account-billing #accountBillingHistory .md-subheader ._md-subheader-inner {
  padding: 16px 10px;
}
account-billing #accountBillingHistory .md-subheader label {
  margin-right: 10px;
}

account-billing .accountBillingHistoryListItem {
  font-size: 14px;
}
account-billing .accountBillingHistoryListItem md-input-container {
  margin-right: 10px;
}
account-billing .accountBillingHistoryListItem .md-button {
  margin-top: 15px;
}

account-billing .accountBillingSave img {
  height: 20px;
  margin-top: 17px;
}

account-billing .accountBillingAddressInfo {
  margin: 0 0 5px;
  font-size: 12px;
  color: rgba(0, 0, 0, 0.4);
}

/** Account Licenses *********************************************************************************************/
account-licenses .licenseIcon {
  margin: 0 10px !important;
}

account-licenses #accountLicensesAdd {
  margin-top: -10px;
}
account-licenses #accountLicensesAdd md-input-container {
  margin-bottom: 0;
}
account-licenses #accountLicensesAdd .md-button {
  margin-bottom: 30px;
}

account-licenses #accountLicensesUnassigned {
  opacity: 0.4;
  margin-top: -5px;
}

account-licenses #accountLicenseMessage {
  margin: 0;
  opacity: 0.8;
}

account-licenses #accountLicensesList {
  max-height: 350px;
  overflow-y: auto;
}

account-licenses #accountLicensesBillingPage {
  margin-top: 30px;
}

/** Account Team ******************************************************************************************************/
account-team {
  width: 500px;
}

account-team .collaboratorIcon {
  margin: 0 10px !important;
}

account-team #project {
  margin: -10px 0 10px;
}
account-team #project md-icon {
  margin: 0 !important;
}

account-team #accountTeamAdd {
  margin-top: 20px;
  margin-bottom: 30px;
}

account-team #accountTeamMemberRoleGroup {
  margin: 20px 0 0 10px;
}

account-team #accountTeamMemberRole {
  margin-left: 10px;
  color: rgba(0, 0, 0, 0.5);
}

account-team #accountTeamSubHeader {
  color: rgba(0, 0, 0, 0.3);
}

/** Collaborator Dialog ***********************************************************************************************/
#collaboratorDialog {
  width: 400px;
}

#collaboratorDialog .collaboratorIcon {
  margin: 0 10px;
}

/** PayPal Dialog *****************************************************************************************************/
#paypalDialog .userContent .cardInfo {
  text-align: left;
}

/** Over Quota Dialog *************************************************************************************************/
#overQuotaDialog .cardInfo {
  text-align: left;
}

#overQuotaDialog #overQuotaInfo {
  margin: 20px 20px 0;;
}


/** Account Project Setting ******************************************************************************************/
account-projectsetting .collaboratorIcon {
  margin: 0 10px !important;
}

account-projectsetting #project {
  margin: -10px 0 10px;
}
account-projectsetting #project md-icon {
  margin: 0 !important;
}

account-projectsetting #accountTeamAdd {
  margin-top: 20px;
  margin-bottom: 30px;
}

account-projectsetting #accountTeamMemberRoleGroup {
  margin: 20px 0 0 10px;
}

account-projectsetting #accountTeamMemberRole {
  margin-left: 10px;
  color: rgba(0, 0, 0, 0.5);
}

account-projectsetting #accountTeamSubHeader {
  color: rgba(0, 0, 0, 0.3);
}

/** Federation Dialog *************************************************************************************************/
#federationDialog #federationDivider {
  width: 1px;
  height: 100%;
  background: rgba(0, 0, 0, 0.3);
}

#federationDialog #federationSave {
  margin-top: 10px;
}

#federationDialog md-list {
  padding: 0;
}

#federationDialog md-list-item {
  height: 35px;
  min-height: 35px;
}
#federationDialog md-list-item p {
  margin-left: -20px;
}

#federationDialog .federationProject {
  padding-left: 20px;
}

#federationDialog #federationWarning {
  margin: 5px 0 0 20px;
  color: #F44336;
}


#federationDialog #federatedProjectAccount {
  color: rgba(0, 0, 0, 0.5);
}

/** Account Federations ***********************************************************************************************/
account-federations .userContent {
  padding: 0 !important;
}

account-federations md-list {
  padding: 0;
}
account-federations .md-list-item-text {
  color: rgb(67, 160, 71);
}

account-federations .federationProjectsList {
  margin: -20px 0 10px 100px;
  color: rgba(0, 0, 0, 0.5);
  font-size: 14px;
}

account-federations .federationTimestamp {
  color: rgba(0,0,0,.3);
}

account-federations #accountFederationInfo {
  padding: 20px 20px 0 20px;
}

account-federations .account {
  outline: none;
  padding-left: 10px;
}
account-federations .account:hover {
  cursor: pointer;
  background: #EEE;
}

account-federations .federation {
  padding-left: 30px;
}

account-federations #federationInfoRight p:only-child {
  margin-right: 20px;
}

/* Done to counter bootstrap styling. This should really be set in a top level style file */
.md-datepicker-input-mask {
  width: 308px;
}

/** Bid ***************************************************************************************************************/

bid4free {
  align-items: center;
  display: flex;
  justify-content: center;
  flex-direction: column;
  width: 100%;
  height: 100vh;
  background: #E8EAF6;
  overflow-y: hidden;
}

bid4free .bidInfo {
  width: 100%;
  height: 100%;
}

bid4free .bidInfo .bidInfoSubContractor {
  height: 100%;
  padding: 30px 20px 20px;
}

bid4free md-toolbar {
  border-top-left-radius: 4px;
  border-top-right-radius: 4px;
}

bid4free .bidHeader {
  width: 100%;
  margin-bottom: 50px;
}
bid4free .bidHeader.md-whiteframe-1dp {
  border-radius: 4px;
}
bid4free .bidHeader md-toolbar {
  -webkit-border-radius: 4px;
  -moz-border-radius: 4px;
  border-radius: 4px;
}

bid4free .bidContent {
  padding: 30px 20px 20px;
}

bid4free md-list-item p {
  font-size: 16px;
  font-weight: 400;
  letter-spacing: 0.010em;
  outline: none;
  color: rgba(0, 0, 0, 0.7);
}

bid4free .md-whiteframe-1dp {
  -webkit-border-radius: 4px;
  -moz-border-radius: 4px;
  border-radius: 4px;
  background: #FFFFFF;
}

bid4free .bidInfoCardContent {
  overflow-y: auto;
  overflow-x: hidden;
}

bid4free .bidInfoCardContent .bidInfoCardLabel {
  color: rgba(0,0,0,0.5);
  margin-left: 5px;
}

bid4free .md-toolbar-tools,
bid4free .md-toolbar-tools md-icon {
  color: #C5CAE9;
}

bid4free .md-toolbar-tools md-icon {
  font-size: 20px;
}

bid4free .packageContent {
  overflow-y: auto;
}

bid4free .packageContent .bidDatePicker {
  margin: -20px 0 20px;
}
bid4free .packageContent .bidDatePicker h5 {
  color: rgba(0,0,0,0.5);
}

bid4free .bidInfoListTitle {
  color: rgba(0,0,0,0.5);
}

bid4free .cardInfo {
  text-align: center;
  padding: 15px;
  background: #E8EAF6;
  margin: 15px;
  border-radius: 4px;
}
bid4free .cardInfo p {
  margin: 0;
  color: rgba(0, 0, 0, 0.7);
  word-wrap: break-word;
}
bid4free .cardInfo md-icon {
  margin: 0;
  font-size: 16px;
  width: 16px;
  height: 16px;
}

/** Project Summary ***************************************************************************************************/

.projectSummaryInput {
  padding: 0 10px;
}

/** Packages **********************************************************************************************************/

/** Package Summary ***************************************************************************************************/

bid4free .packageSummaryInput {
  padding: 0 10px;
}

.packageSummaryList {
  overflow-y: auto;
}

bid4free .packageContent .fileUploader {
  margin-top: 10px;
  padding: 0 20px;
  height: 250px;
}

/** Invite ************************************************************************************************************/
bid4free .bidInvite .bidInviteContent {
  width: 100%;
  height: 400px;
}
bid4free .bidInvite .bidInviteContent md-list-item md-icon {
  font-size: 1.5em;
}
bid4free .bidInvite .bidInviteIcon {
  font-size: 1.5em;
  margin: 15px;
}

bid4free .packageInvite {
  padding: 0 20px;
}

/** Bid Image *********************************************************************************************************/
bid-image md-content {
  outline: none;
  overflow: hidden;
}
bid-image md-content:hover {
  cursor: pointer;
}

bid-image .bidThumbnailImage {
  width: 100%;
}

/** Bid Docs **********************************************************************************************************/
bid-docs md-icon {
  font-size: 20px !important;
  color: #9FA8DA;
}

.boqListTitles {
  font-weight: bold;
}

.boqListRight {
  text-align: right;
}

.bidDocsDialog {
  min-width: 850px;
  min-height: 600px;
  overflow: hidden;
}

.bidDocsDialog .md-toolbar-tools {
  color: #FFEB3B;
}

.bidDocsDialog .bidDocsIcon {
  margin-top: 22px;
  margin-right: 10px;
  color: #FFEB3B;
}

.bidDocsDialog .bidDocsSow p {
  max-width: 800px;
}

.bidDocsDialog .bidDocsUnderline {
  text-decoration: underline;
}
.bidDocsDialog .bidDocsBold {
  font-weight: bold;
}

.bidDocsDialog iframe {
  min-width: 850px;
  min-height: 600px;
  border: none;
}

.bidDocsDialog .predefinedDocs {
  overflow-y: auto;
}

/** Bid Summary *******************************************************************************************************/
bid-summary md-list {
  overflow-y: scroll;
}

bid-summary .bidSummaryPackageSelect {
  margin: 30px 10px 10px 10px;
}
.md-datepicker-input-mask {
  width: 308px; }

/** Bid ************************************************************************************************************** */
bid {
  align-items: center;
  display: flex;
  justify-content: center;
  flex-direction: column;
  width: 100%;
  height: 100vh;
  padding-top: 20px;
  background: #E8EAF6; }
  bid .bidInfo {
    width: 100%;
    height: 100%; }
    bid .bidInfo .bidInfoSubContractor {
      height: 100%; }
  bid md-toolbar {
    border-top-left-radius: 4px;
    border-top-right-radius: 4px; }
  bid .bidHeader {
    width: 100%;
    margin-bottom: 50px; }
    bid .bidHeader .md-whiteframe-1dp {
      border-radius: 4px; }

/*# sourceMappingURL=bid4FreeTest.css.map */

bid4free-workspace {
  display: block;
  background: #E8EAF6;
  margin: 20px; }
  bid4free-workspace .md-whiteframe-1dp {
    border-radius: 4px; }
  bid4free-workspace md-toolbar {
    border-top-left-radius: 4px;
    border-top-right-radius: 4px; }
  bid4free-workspace .bid4freeWorkspaceContainer {
    border-top-left-radius: 4px;
    border-top-right-radius: 4px;
    height: 100%; }
  bid4free-workspace md-content {
    border-bottom-left-radius: 4px;
    border-bottom-right-radius: 4px; }
  bid4free-workspace md-tabs {
    height: calc(100vh - 115px); }
  bid4free-workspace md-tab-content {
    overflow: hidden; }
  bid4free-workspace md-radio-button {
    display: inline; }
  bid4free-workspace md-radio-button > * {
    padding-right: 10px; }
  bid4free-workspace .sectionInput > md-input-container,
  bid4free-workspace .sectionInput > md-radio-group,
  bid4free-workspace .itemInput > label,
  bid4free-workspace .itemInput > md-radio-group {
    font-size: 16px; }
  bid4free-workspace .sectionInput .sectionInputRadioGroup {
    margin-top: -16px; }
  bid4free-workspace .sectionInput .md-button {
    margin-top: -8px; }
  bid4free-workspace .sectionInput .tableTitlesInput {
    margin-top: -20px; }
  bid4free-workspace .sectionInput .saveSection {
    margin-top: -20px;
    margin-bottom: 10px; }
  bid4free-workspace .sections {
    overflow-y: auto;
    overflow-x: hidden;
    border: 1px solid rgba(0, 0, 0, 0.1);
    height: calc(100vh - 310px); }
    bid4free-workspace .sections .section {
      border-bottom: solid 1px rgba(0, 0, 0, 0.12); }
    bid4free-workspace .sections .tableTitles {
      margin-top: 20px;
      color: rgba(0, 0, 0, 0.6); }
    bid4free-workspace .sections .keyvalueValue {
      margin: 10px 0 -10px 0;
      overflow: hidden; }
  bid4free-workspace .items label {
    font-weight: normal;
    color: rgba(0, 0, 0, 0.5);
    font-size: 14px; }
  bid4free-workspace .addNewItem {
    margin-bottom: 20px; }
  bid4free-workspace .boqTotal {
    padding: 0 10px 20px; }
    bid4free-workspace .boqTotal h3 {
      padding: 0;
      margin: 0; }
  bid4free-workspace .boqList {
    border: 1px solid rgba(0, 0, 0, 0.1);
    padding: 0; }
  bid4free-workspace .boqListTitles {
    font-weight: bold;
    border-bottom: 1px solid rgba(0, 0, 0, 0.1); }
  bid4free-workspace .boqListInput {
    margin: -12px 0 0 0;
    padding: 0;
    height: 20px; }
    bid4free-workspace .boqListInput input {
      text-align: center; }
  bid4free-workspace .saveContainer label {
    margin-top: 5px;
    color: #66BB6A; }
  bid4free-workspace .saveContainer md-icon {
    font-size: 25px !important; }

billing {
    position: absolute;
    width: 100%;
    height: 100%;
    background: rgb(250, 250, 250);
    z-index: 2;
    color: rgba(0, 0, 0, 0.8);
}

billing #billingMainContent {
    width: 90%
}

billing #billingGap1 {
    height: 100px;
}

billing p,
billing label {
    color: rgba(0, 0, 0, 0.7);
}

billing .md-toolbar-tools img {
    width: 150px;
}

billing #billingList {
    padding: 20px;
}

billing #billingCompanyAddress {
    margin-top: 50px;
}

billing #billingClientAddress {
    margin: 10px 0 40px;
}

billing .billingInfoTitle {
    font-weight: bold;
}

billing #billingProductInfo {
    margin: 10px 0 40px;
}

billing #billingReverseCharge {
    margin-top: 40px;
    font-size: 14px;
    line-height: 30px;
}

billing #billingPeriod {
    color: rgba(0,0,0,.4);
    font-size: 14px;
    margin-top: 5px;
}

billing #billingInvoiceLogo {
    width: 200px
}

billing #billingTotalValue {
    font-weight: bold;
}
bottom-buttons {
  display: block;
  position: absolute;
  bottom: 80px;
  left: 0;
  right: 0;
  width: 260px;
  margin: auto;
  text-align: center;
}

bottom-buttons #leftButtons {
  position: absolute;
  left: 20px;
  top: 8px;
}
bottom-buttons #leftButtons span {
  outline: none;
}

bottom-buttons #rightButtons {
  position: absolute;
  right: 10px;
  top: 8px;
}
bottom-buttons #rightButtons span {
  outline: none;
}

bottom-buttons #showButtonIcon {
  font-size: 25px;
  margin-top: -5px;
}

bottom-buttons .actionButton md-icon {
  color: #FFFFFF !important;
  font-size: 25px;
  text-shadow: 0 0 2px rgba(0,0,0,0.5);
}

bottom-buttons .viewingOptionButtons {
  position: absolute;
  right: 15px;
  top: -120px;
}

bottom-buttons label {
  color: #FFFFFF;
  text-shadow: 0 0 2px rgba(0,0,0,0.5);
  font-weight: bold;
  font-size: 14px;
}
bottom-buttons label:hover {
  cursor: pointer;
}

.bottomButtonIconCardboard {
  font-size: 20px !important;
  margin-left: -4px;
}
.bottomButtonIconWalk {
  margin-left: 0;
}
.bottomButtonIconHelicopter {
  margin-left: -5px;
  font-size: 22px !important;
}

building {
  display: block;
  width: 100%;
  padding: 20px 0 10px;
}




clip {
  display: block;
  width: 100%;
  padding: 20px 0 10px;
}

clip md-radio-button .md-label {
  margin-right: 30px;
}

clip #clipAxislabel {
  margin-right: 10px;
}

.clipSlider {
  margin-top: 20px;
}
.clipSlider md-slider {
  width: 200px;
  padding-right: 20px;
}
.clipSlider input {
  width: 50px;
}

contact md-input-container textarea {
    min-height: 100px !important;
}

contact #contactSendButton {
    margin-top: 10px;
    margin-bottom: 20px;
}

contact md-input-container {
    margin: 0;
}

contact #contact3DRepo p {
    margin: 5px;
}
contact #contact3DRepo .contact3DRepoLabel {
    color: rgba(0, 0, 0, 0.4);
}
contact #contact3DRepo #contactEmailButton {
    margin-left: 0;
    text-transform: lowercase;
    font-size: 16px;
    font-weight: normal;
}

contact #contactDivider {
    width: 2px;
    height: 100%;
    background: rgba(0, 0, 0, 0.1);
}
cookies .md-toolbar-tools img {
    width: 150px;
}

cookies-text {
    position: absolute;
    z-index: 3;
    background: #FDFDFD;
    color: rgba(0, 0, 0, 0.8);
    padding: 10px 50px;
    height: calc(100% - 64px);
    overflow-y: auto;
    overflow-x: hidden;
}
/** Docs **************************************************************************************************************/
docs .typesList {
  padding: 0;
}
docs .typesList h4 {
  font-size: 20px;
  margin: 0;
  color: rgba(0,0,0,0.6);
}

docs #docItem md-divider {
  margin-top: 10px;
}

docs md-icon {
  margin: 0 10px 2px 0 !important;
  font-size: large !important;
  color: #7986CB;
}

docs .docsLoadInfo {
  padding: 15px;
}

docs .dataItem {
  padding: 0 15px;
  outline: none;
}

docs .metadataKey,
docs .metadataValue {
  word-wrap: break-word;
  font-size: 14px;
  margin-bottom: 0;
}
docs .metadataKey {
  margin: 5px 0 5px 5px;
  color: rgba(0,0,0,0.6);
}
docs .metadataValue {
  margin: 5px 0;
  color: rgba(0,0,0,0.9);
}

docs .cardInfo {
  text-align: center;
  padding: 15px;
  background: #E8EAF6;
  margin: 15px;
  border-radius: 4px;
}
docs .cardInfo p {
  margin: 0;
  color: rgba(0, 0, 0, 0.7);
  word-wrap: break-word;
}
docs .cardInfo md-icon {
  margin: 0;
  font-size: 16px;
  width: 16px;
  height: 16px;
}

docs .docsListBackground1 {
  background: rgb(240,240,240);;
}
docs .docsListBackground2 {
  background: rgb(250,250,250);
}

/** Docs Dialog *******************************************************************************************************/
.docsDialog {
  min-width: 850px;
  min-height: 664px;
  overflow: hidden;
}

.docsDialog .docIcon {
  margin-top: 22px;
  margin-right: 10px;
}

.docsDialog .documentContainer {
  position: absolute;
  top: 64px;
}

.docsDialog iframe {
  border-style: none;
  min-width: 850px;
  min-height: 600px;
}

groups md-list {
  padding: 0;
}

groups #groupsAdd #addGroupTitle {
  margin: 10px 0 20px 5px;
}
groups #groupsAdd md-input-container {
  margin: 0;
}
groups #groupsAdd #groupsSave {
  margin: 20px 0;
}

groups md-list-item button {
  padding: 0 !important;
}
groups md-list-item p {
  margin: 8px 20px !important;
}

groups #groupsList md-list-item {
  padding: 0;
  height: 55px;
}
groups #groupsList .group {
  outline: none;
}
groups #groupsList .group:hover {
  cursor: pointer;
  background: #EEE;
}

groups .groupColourBar {
  width: 10px;
}

groups #groupHeader {
  height: 52px;
}

groups #groupHeader p {
  margin: 17px 20px;
}

groups #groupColour {
  width: 40px;
  height: 40px;
  border-radius: 4px;
  border: 1px solid #DDDDDD;
}

groups #groupsGroup md-switch {
  margin-left: 15px;
}

groups #groupsGroup #deleteGroup {
  margin: 20px 0 0 10px;
}

groups #groupsGroup #deleteGroupButton {
  margin: 0;
}

groups #groupsGroup #deleteGroup p {
  margin-top: 5px;
  color: rgba(0,0,0,0.5);
  font-size: 14px;
}

groups #groupsGroup md-checkbox {
  margin: 0;
}

home {
    position: absolute;
    top: 0;
    left: 0;
    width: 100%;
    height: 100%;
}

home #homeBackground {
    position:absolute;
    width:100%;
    height:100%;
    top:0
}

home #homeLogo {
    position: absolute;
    z-index: 2;
    text-align: center;
    width: 250px;
    top: 10px;
    left: 0;
    right: 0;
    margin: auto;
    outline: none;
}
home #homeLogo:hover {
    cursor: pointer;
}
home #homeLogo img {
    width: inherit;
    pointer-events: inherit;
    outline: none;
}

home .homeUserContent {
    padding-top: 120px;
}

home .homeUserContent .md-whiteframe-1dp,
home .homeUserContent .md-whiteframe-8dp {
    border-radius: 4px;
    background: rgb(250, 250, 250);;
}

home .homeUserContent md-toolbar {
    border-top-left-radius: 4px;
    border-top-right-radius: 4px;
    height: 40px;
    min-height: 40px;
}

home .homeUserContent .userContent {
    padding: 20px;
    max-height: calc(100vh - 230px);
    overflow-x: hidden;
}

home .homeUserContent .userContent h3 {
    color: rgba(0, 0, 0, 0.7);
    font-weight: normal;
}

home .homeUserContent .userContent md-progress-circular {
    margin-left: 10px;
}

home .homeUserContent md-tabs-wrapper {
    background: #FFFFFF;
}

.cardInfo {
    text-align: center;
    padding: 15px;
    background: rgba(0,69,148,.1);
    margin: 15px;
    border-radius: 4px;
}
.cardInfo p {
    margin: 0;
    color: rgba(0, 0, 0, 0.7);
    word-wrap: break-word;
}
.cardInfo md-icon {
    margin: 0;
    font-size: 16px;
    width: 16px;
    height: 16px;
}

home #legalLinks {
    position: absolute;
    bottom: 0;
    right: 0;
    z-index: 2;
}
home #legalLinks a {
    font-size: 12px;
    margin: 10px 10px 5px;
    opacity: 0.7;
}

home md-radio-button ._md-label {
    line-height: 1.7;
}

.inputHint {
    position: absolute;
    left: 2px;
    right: auto;
    bottom: 7px;
    font-size: 12px;
    line-height: 14px;
    transition: all 0.3s cubic-bezier(0.55, 0, 0.55, 0.2);
    color: grey;
}

@media print
{
    .noPrint, .noPrint *
    {
        display: none !important;
    }
}

/** Legal Dialog ******************************************************************************************************/
.legalDialog {
    width: calc(100vw - 50%);
    min-height: calc(100vh - 25%);
    overflow: hidden;
}

.legalDialog md-content {
    padding: 20px;
}

/** Dialog ************************************************************************************************************/
md-dialog {
    background: rgb(250, 250, 250);
}

md-dialog md-toolbar {
    height: 40px;
    min-height: 40px;
}

/** Legal *************************************************************************************************************/
#legal {
    position: absolute;
    z-index: 3;
    background: #FDFDFD;
    color: rgba(0, 0, 0, 0.8);
}

#legal .md-toolbar-tools img {
    width: 150px;
}

#legal #legalText {
    padding: 10px 50px;
}
/** Issues ************************************************************************************************************/

issues #issuesAddContainer {
  position: relative;
  margin: 15px;
}
issues #issuesAddContainer .md-dialog-container {
  top: 0 !important;
  height: 200px !important;
}
issues #issuesAddContainer .md-dialog-backdrop {
  height: 205px !important;
}
issues #issuesAddContainer md-input-container {
  margin-bottom: 0;
}
issues #issuesAddContainer h4 {
  margin-left: 4px;
  color: rgba(0, 0, 0, 0.6);
}

issues .issueHeader {
  position: relative;
}
issues .issueHeader:hover {
  background-color: #EEEEEE;
  cursor: pointer;
}

issues md-list {
  padding: 0;
}

issues .issuesInfo {
  text-align: center;
  padding: 15px;
  background: #E8EAF6;
  margin: 15px;
  border-radius: 4px;
}
issues .issuesInfo p {
  margin: 0;
  color: rgba(0, 0, 0, 0.7);
}

issues #addAlert {
  position: absolute;
  top: 0;
  width: 100%;
  height: 100%;
  z-index: 1;
}
issues #addAlert #addAlertBackground {
  background: rgba(0, 0, 0, 0.6);
  padding: 40px;
}
issues #addAlert #addAlertBackground #addAlertInfo {
  background: #FFFFFF;
  border-radius: 4px;
}
issues #addAlert #addAlertBackground #addAlertInfo .md-button {
  background: #EEEEEE;
}

issues #issuesAddButton {
  position: absolute;
  bottom: 0;
  right: 0;
}

issues #issuesContent {
  height: 100%;
  overflow-y: auto;
  overflow-x: hidden;
}

issues .importBCFLoading {
  margin: 10px auto;
}
/** Issue *************************************************************************************************************/
issue {
  display: block;
}

issue md-list-item .md-button,
issue md-list-item .md-button .md-ripple-container {
  border-radius: 0;
}

issue h3,
issue h4 {
  word-wrap: break-word;
  white-space: normal !important;
}

issue .issueCommentsContainer {
  padding: 0 15px 0 25px
}
issue .issueCommentsContainer md-list-item {
  padding: 0 !important;
}

issue .issueCommentsContainer md-list-item .commentModifyButton {
  width: 20px;
  height: 20px;
  font-size: 20px;
  margin: 0 0 0 20px;
  outline: none;
}
issue .issueCommentsContainer .issueCommentInfo {
  position: relative;
}
issue .issueCommentsContainer .issueCommentInfo p {
  color: rgba(0,0,0,0.35) !important;
}
issue .issueCommentsContainer .issueCommentsFooter {
  margin-top: -15px;
  padding-bottom: 10px;
  /*border-bottom: 1px solid rgba(0, 0, 0, 0.12);*/
}

md-list-item.issueRole {
  padding: 0;
}
md-list-item .issueAssignColourMarker {
  display: block;
  width: 10px;
  height: 25px;
  margin-right: 10px;
}

issue .issueOpenContainer {
  margin-top: 10px;
}

/** Issue Area ********************************************************************************************************/
issue-area {
  position: absolute;
  top: 0;
  left: 0;
  width: 100vw;
  height: 100vh;
  pointer-events: none;
  overflow: hidden;
}

issue-area #issueAreaCanvas {
  position: absolute;
  background: rgba(255, 255, 255, 0.1);
}

issue-area #issueAreaCentre {
  position: absolute;
  left: 50%;
  top: 50%;
  margin: -20px 0 0 -20px;
  pointer-events: none;
}

issue-area #issueAreaButtons {
  position: absolute;
  bottom: 0;
  right: 0;
}
issue-area #issueAreaButtons md-icon {
  font-size: 30px;
  margin-top: -7px;
  margin-left: -4px;
}

issue-area #issueAreaPenIndicator {
  position: absolute;
  display: block;
  color: #FFFFFF;
  font-size: 20px;
  font-weight: bold;
}

issue-area #scribbleDisplay {
  position:absolute;
  width:100%;
  height:100%;
  overflow:hidden
}
/* Influenced by Itay answer - http://stackoverflow.com/a/18674144/782358 */
issue-area #scribbleDisplay img {
  position: absolute;
  margin: auto;
  height: 100%;
  width: auto;
  left: -200%;
  right: -200%;
}

/** Issues List *******************************************************************************************************/
issues-list .issueListItem {
  position: relative;
  outline: none;
}
issues-list .issueListItem:hover {
  cursor: pointer;
}
issues-list .issueListItem *:hover {
  cursor: inherit;
}

issues-list .issueListItemFocus {
  background: rgba(0,69,148,.1);
}

issues-list .issueListItem div:first-child {
  outline: none;
}

issues-list #issuesListItemContent {
  padding: 10px;
}

issues-list #issuesListItemTitle {
  text-overflow: ellipsis;
  white-space: nowrap;
  overflow: hidden;
}

issues-list #issuesListItemInfo {
  margin: 5px 0;
}

issues-list #issuesListItemInfo label,
issues-list #issuesListItemDescription label {
  color: rgba(0, 0, 0, 0.5);
}

issues-list #issuesListItemDescription {
  height: 70px;
}
issues-list #issuesListItemDescription label {
  overflow: hidden;
  display: -webkit-box;
  -webkit-line-clamp: 3;
  -webkit-box-orient: vertical;
  word-break: break-all;
}

issues-list #issuesListItemEnter {
  position: absolute;
  top: 0;
  right: 0;
  width: 50px;
  height: 100%;
  background: rgb(0, 69, 148);
  outline: none;
}
issues-list #issuesListItemEnter md-icon {
  color: #FFFFFF;
}

issues-list .issueListItemThumbnail {
  margin-right: 10px;
}

issues-list #issuesListContainer {
  outline: none;
<<<<<<< HEAD
}

issues-list .issueJustClosed{
  position: absolute;
  width: 100%;
  height: 100%;
  background-color: rgba(212,212,212,0.7);
  display: flex;
  justify-content: center;
  align-items: center;
}

issues-list .closedText{
  padding: 15px 25px;
  background-color: rgba(255,255,255,0.9);
  border: 1px solid #DDDDDD;
=======
>>>>>>> 88b7fe56
}

/** Issue Comp ********************************************************************************************************/
issue-comp #issueCompAll {
  outline: none;
  border-bottom: 1px solid rgba(0, 0, 0, 0.1);
}

issue-comp .issueCompItemContainer {
  padding: 10px;
}
issue-comp .issueCompItemContainer div {
  outline: none;
}

issue-comp #issueCompTitle {
  margin-bottom: 20px;
}

issue-comp #issueCompStatus {
  margin: 0 0 10px;
}

issue-comp textarea {
  min-height: 70px !important;
}

issue-comp .issueCompItemStatus {
  margin-right: 5px;
}

issue-comp .issueCompThumbnail {
  position: relative;
  display: inline-block;
}
issue-comp .issueCompThumbnailImage:hover {
  cursor: pointer;
  opacity: 0.8;
}
issue-comp .issueCompThumbnailImage {
  width: 100%;
}

issue-comp .issueCompIssueOwner {
  margin-top: -10px;
}

issue-comp .issueCompCommentOwner {
  margin-bottom: 10px;
}

issue-comp .issueCompIssueOwner label,
issue-comp .issueCompCommentOwner label {
  color: rgba(0, 0, 0, 0.5);
}

issue-comp .issueCompComment {
  margin: 0 0 5px;
}

issue-comp .issueCompCommentTitle {
  margin: 10px 0;
  word-break: break-all;
}

issue-comp .issueCompTextActions {
  z-index: 2;
}

issue-comp #issueCompDescription {
  outline: none;
  margin-bottom: 20px;
}
issue-comp #issueCompDescription label {
  word-break: break-all;
}

issue-comp .issueCompComment:hover,
issue-comp #issueCompDescription:hover {
  background: rgba(0,69,148,.1);
  cursor: pointer;
}
issue-comp .issueCompComment *:hover,
issue-comp #issueCompDescription *:hover {
  cursor: pointer;
}

issue-comp #additionalInfoButton {
  margin: 0 0 0 -8px;
}

issue-comp #issueCompAdditional {
  margin-top: -20px;
}

issue-comp #issueCompNewComment {
}

issue-comp #descriptionAndComments {
  overflow-y:auto;
  overflow-x:hidden;
  background: #f0f0f0;
}

/** Issue Screen Shot  ************************************************************************************************/
#issueScreenShotDialog {
  width:80%;
  height: calc(80% + 40px); /* 40px is the height of the dialog toolbar */
  max-height: calc(80% + 40px);
  overflow: hidden;
}

issues-screen-shot #issueScreenShotActions {
  position: absolute;
  bottom: 5px;
  display: block;
  width: 176px;
  left: 0;
  right: 0;
  margin: auto;
  background: rgba(255, 255, 255, 0.8);
  border-radius: 4px;
}

issues-screen-shot #issueScreenShotFAIcon {
  font-size: 24px;
}

issues-screen-shot #issueScreenShotContent {
  overflow: hidden;
  height: calc(100% - 40px);
}

issues-screen-shot #scribbleCanvas {
  position: absolute;
  top: 0;
  left: 0;
}

issues-screen-shot #issueScreenShotImage {
  max-width: 100%;
  max-height: 100%;
}

issues-screen-shot #issueScreenShotPenIndicator {
  position: absolute;
  display: block;
  color: #FFFFFF;
  font-size: 20px;
  font-weight: bold;
  pointer-events: none;
}

login {
  position: absolute;
  top: 0;
  width: 100%;
  height: 100%;
  background-size: contain;
}

login .homeUserContent md-toolbar {
  height: 40px;
  min-height: 40px;
}

login #loginVersion{
  color: rgba(0, 0, 0 , 0.3);
  font-size: 14px;
  margin: 10px 0 0;
}

login .loginError {
  color: #F44336;
  margin: 5px 0 5px;
  font-weight: normal;
}

login .loginLinks {
  font-size: 14px;
  margin: 5px 0;
}

login #loginHiddenInputs {
  position: absolute;
  top: 0;
  opacity: 0;
}
tdr-measure {
    position: absolute;
}

tdr-measure .md-whiteframe-1dp {
    background: #FFFFFF;
    border-radius: 2px;
}

tdr-measure .md-whiteframe-1dp md-toolbar {
    height: 10px;
    min-height: 10px;
    border-top-left-radius: 2px;
    border-top-right-radius: 2px;
}

tdr-measure .md-whiteframe-1dp md-content {
    padding: 5px 10px;
    border-bottom-left-radius: 2px;
    border-bottom-right-radius: 2px;
}
tdr-measure .md-whiteframe-1dp md-content p {
    margin: 5px 0;
    color: rgba(0,0,0,0.7);
}

/** Panel *************************************************************************************************************/

panel  {
  display: block;
  position: absolute;
  top: 20px;
  width: 470px;
  z-index: 2;
}

panel #items {
  position: absolute;
  width: 400px;
  pointer-events: inherit;
}

panel #buttons {
  position: absolute;
  top: 50px;
  pointer-events: inherit;
}
panel #buttons .panelButtonGroup {
  margin-bottom: 20px;
}
panel #buttons .panelButtonGroup button {
  margin-bottom: 2px;
}
panel #buttons .panelButtonGroup label {
  color: #FFFFFF;
  text-shadow: 0 0 2px rgba(0,0,0,0.5);
  font-weight: bold;
  font-size: 14px;
}

/** Panels ************************************************************************************************************/

.active {
	pointer-events: all;
}

#leftPanel {
  left: 0;
  pointer-events: none;
}
#leftPanel #items {
  right: 0;
}
#leftPanel #buttons {
  left: 0;
}

#rightPanel {
  right: 0;
  pointer-events: none;
}
#rightPanel #items {
  left: 0;
}
#rightPanel #buttons {
  right: 0;
}

/** Panel Card ********************************************************************************************************/

panel-card {
  display: block;
  position: relative;
}

panel-card md-content {
  overflow-x: hidden;
  overflow-y: auto;
  border-bottom-left-radius: 4px;
  border-bottom-right-radius: 4px;
  height: 100%;
}

panel-card .md-whiteframe-1dp {
  -webkit-border-radius: 4px;
  -moz-border-radius: 4px;
  border-radius: 4px;
  background: white;
}

panel-card md-toolbar {
  min-height: 40px;
  height: 40px;
  outline: none;
  /*-webkit-box-shadow: 0 8px 10px 1px rgba(0,0,0,0.15);
  -moz-box-shadow: 0 8px 10px 1px rgba(0,0,0,0.15);
  box-shadow: 0 8px 10px 1px rgba(0,0,0,0.15);*/
  border-top-left-radius: 4px;
  border-top-right-radius: 4px;
}
panel-card md-toolbar .md-toolbar-tools {
  padding-right: 0;
  min-height: 40px;
  height: 40px;
}
panel-card md-toolbar #options .md-button {
  margin: 0 4px;
}

panel-card .md-menu {
  padding: 0;
}

panel-card #panelCardContainer {
  overflow-x: hidden;
  overflow-y: auto;
  width: 100%;
}

panel-card #helpButton {
  position: absolute;
  top: -20px;
  right: -36px;
  opacity: 0.75;
}

panel-card .statusIcon {
  outline: none;
  width: 30px;
}

/** Panel Card Filter ****************************************************************************************************/
panel-card-filter input {
  background: rgb(0,69,148);
  border: none;
  color: white;
  border-bottom: 1px solid white;
  outline: none;
  font-size: 16px;
}
panel-card-filter md-icon {
  margin-left: -16px;
  font-size: 18px !important;
  outline: none;
}
panel-card-filter md-icon:hover {
  cursor: pointer;
}


/** Panel Card Add ****************************************************************************************************/
panel-card-add {
  position: absolute;
  bottom: 0;
  right: 0;
}

/** Panel Card Option Erase *******************************************************************************************/
panel-card-option-erase md-icon {
  font-size: 24px !important;
}

/** Panel Card Option *******************************************************************************************/
panel-card-option-scribble md-icon,
panel-card-option-erase md-icon,
panel-card-option-pin md-icon {
  color: inherit !important;
}
password-change md-progress-circular {
    margin-left: 5px;
}

password-forgot md-progress-circular {
    margin-left: 5px;
}

password-forgot md-input-container {
    margin-bottom: 0;
}

password-forgot p {
    margin-top: 0;
}
pricing md-content.md-whiteframe-1dp,
pricing md-content.md-whiteframe-8dp {
    margin: 0 20px;
}

pricing md-toolbar h2 {
    font-weight: bold !important;
}

pricing md-divider {
    margin-bottom: 10px !important;
    width: 100%;
}

pricing #pricingMiddlePanelTitle {
    color: #FFFFFF;
}

pricing .pricingIcon {
    font-size: 40px;
    color: rgba(0,0,0,0.2);
    margin-bottom: 10px;
    width: 40px;
}
pricing .pricingIcon#pricingAdvancedIcon {
    color: #FF9800;
}

pricing .pricingPrice {
    height: 100px;
}
pricing .pricingPriceTitle {
    margin: 0;
    color: rgba(0,0,0,.6) !important;
}
pricing .pricingPriceSubtitle {
    margin-top: -10px;
    color: rgba(0,0,0,.6) !important;
}

pricing .pricingInfo {
    height: 350px;
    display: block;
    overflow: auto;
    width: 100%;
}
pricing .pricingInfo .pricingInfoLine {
    margin: 10px 0;
}
pricing .pricingInfo .pricingInfoLine h3 {
    margin: 0 0 0 0;
    color: rgba(0,0,0,.6) !important;
}
pricing .pricingInfo .pricingInfoLine md-icon {
    margin: 0 5px 0 0;
    color: #C8E6C9;
}

pricing .pricingContent {
    max-height: 600px !important;
    height: calc(100vh - 200px);
    overflow: auto;
}

privacy .md-toolbar-tools img {
    width: 150px;
}

privacy-text {
    position: absolute;
    z-index: 3;
    background: #FDFDFD;
    color: rgba(0, 0, 0, 0.8);
    padding: 10px 50px;
    height: calc(100% - 64px);
    overflow-y: auto;
    overflow-x: hidden;

}

register-verify .databaseError {
    color: #F44336;
    margin: 5px 0 5px;
    font-weight: normal;
}

register-verify md-input-container {
    margin: 5px 0 -15px;
}

/** Revisions dropdown in 3dviewer ***********************************************************************************/
revisions {
    z-index: 2;
    position: absolute;
    color: white;
    text-shadow: 1px 1px#666666;
    font-size: 14px;
    width: 250px;
    top: 90px;
    left: 50%;
    font-weight: bold;
    margin-left: -125px;
    text-align: center;
}

.revisions-dropdown .angular-material-icons{
  color: white;
}

.revisions-dropdown{
    cursor:pointer;
    outline: none
}

/** Revisions Dialog *************************************************************************************************/
.revisionsDialog {
  width: 40%;
}

.revisionsDialog md-list {
    padding: 0;
    overflow-y: auto;
    overflow-x: hidden;
}

.revisionsDialog .revisionsDialogText {
    margin: 5px 5px;
}

.revisionsDialog .revisionsDialogInfo {
    color: rgba(0, 0, 0, 0.5);
    margin: -35px 0 0;
}
right-panel {
    position: absolute;
    top: 70px;
    right: 0;
}

right-panel #rightPanelButtons .rightPanelButtonGroup {
    margin-bottom: 20px;
}

right-panel #rightPanelButtons .md-button {
    margin-bottom: 2px;
}

right-panel #rightPanelButtons .fa {
    font-size: 24px;
}

right-panel #rightPanelButtons label {
    color: #FFFFFF;
    text-shadow: 0 0 2px rgba(0,0,0,0.5);
    font-weight: bold;
    font-size: 14px;
}
sign-up .registerLinks {
    font-size: 14px;
    margin: 5px 20px 5px 0;
}

sign-up-form #tc {
    width: 300px;
    margin: -15px 0 0 2px;
}
sign-up-form #tc md-checkbox {
    margin : 0;
}
sign-up-form #tc md-checkbox ._md-icon {
    border-color: rgba(0, 0, 0, 0.4);
}
sign-up-form #tc a {
    font-size: 12px;
}
sign-up-form #tc p {
    font-size: 14px;
    color: rgba(0, 0, 0, 0.7);
    margin: -3px 0 20px 10px;
}
sign-up-form #tc a {
    outline: none;
}

sign-up-form #loginCaptcha {
    margin: 10px 30px 10px 0;
}

sign-up-form #registerWait {
    height: 30px;
}
sign-up-form #registerWait p {
    margin: 0 10px 0 0;
    color: rgba(0, 0, 0, 0.7);
    font-size: 14px;
}
sign-up-form #loginPricing {
    font-size: 14px;
    margin-left: 30px;
    outline: none;
}

sign-up-form .registerError {
    color: #F44336;
    margin: 5px 0 5px;
    font-weight: normal;
}

sign-up-form .rc-anchor-light {
    background: red;
}

sign-up-form #signUpFormHiddenInputs {
    position: absolute;
    top: 0;
    opacity: 0;
}
terms .md-toolbar-tools img {
    width: 150px;
}

terms-text {
    position: absolute;
    z-index: 3;
    background: #FDFDFD;
    color: rgba(0, 0, 0, 0.8);
    padding: 10px 50px;
    height: calc(100% - 64px);
    overflow-y: auto;
    overflow-x: hidden;
}
tree .virtualRepeatInfiniteScroll {
  overflow-y: auto;
  overflow-x: hidden;
  height: 100%;
}

tree .virtualRepeatInfiniteScroll .vertical-container {
  height: 100%;
  width: 100%;
}

tree .virtualRepeatInfiniteScroll .repeated-item {
  cursor: default;
  padding: 0 0;
  min-height: 1px;
}

tree span {
  outline: none;
  margin: 0;
}
tree span .fa {
  color: #5C6BC0;
  font-size: 14px;
  padding: 0 2px 0 0;
}

tree .treeNodes p {
  outline: none;
  word-break: break-all;
  word-wrap: break-word;
  margin: 8px 0 8px -5px;
  font-size: 14px;
}

tree .treeNode {
  outline: none;
}
tree .treeNode:hover {
  cursor: pointer;
  background: rgba(0,69,148,.1);
  border-top-left-radius: 2px;
  border-bottom-left-radius: 2px;
}
tree .treeNodeSelected {
  background: rgba(0,69,148, 0.2);
  border-top-left-radius: 2px;
  border-bottom-left-radius: 2px;
}

tree md-checkbox {
  margin-right: 8px !important;
}

.angular-ui-tree-handle {
  cursor: default;
  display: inline-block;
  font-weight: normal;
}

tree .treeButtonDisabled {
  color: #CCCCCC !important;
}

tree .expandButton {
  margin-left: 0 !important;
}

tree .noAccessButton {
  margin-left: 0 !important;
  opacity: 0.5;
}
tree .noAccessName {
  opacity: 0.5;
}
tree .noAccessName:hover {
  cursor: default !important;
}

tree .toggleButton {
  margin-right: 0 !important;
}

tree .parentOfInvisible {
  color: #999 !important;
}

/** Tree filter list **************************************************************************************************/
tree .filterNode {
  height: 41px;
}

tree .filterNode div {
  height: 100%;
}

tree .filterListNodeName {
  margin-left: 15px !important;
}

/** TDR Progress ******************************************************************************************************/
tdr-progress {
  display: block;
  padding: 20px 40px 0 40px;
}

tdr-progress p {
  margin-top: 10px;
  color: rgba(0, 0, 0, 0.7);
}

/** Colour Picker *****************************************************************************************************/
.tdrColourPickerColour {
  display: block;
  border-radius: 4px;
  border: 1px solid #DDD;
}

.tdrColourPickerLabel {
  margin-left: 10px;
}

.tdrColourPickerSlider {
  margin-left: 20px;
}<|MERGE_RESOLUTION|>--- conflicted
+++ resolved
@@ -1680,7 +1680,6 @@
   display: -webkit-box;
   -webkit-line-clamp: 3;
   -webkit-box-orient: vertical;
-  word-break: break-all;
 }
 
 issues-list #issuesListItemEnter {
@@ -1702,7 +1701,6 @@
 
 issues-list #issuesListContainer {
   outline: none;
-<<<<<<< HEAD
 }
 
 issues-list .issueJustClosed{
@@ -1719,8 +1717,6 @@
   padding: 15px 25px;
   background-color: rgba(255,255,255,0.9);
   border: 1px solid #DDDDDD;
-=======
->>>>>>> 88b7fe56
 }
 
 /** Issue Comp ********************************************************************************************************/
