--- conflicted
+++ resolved
@@ -135,19 +135,7 @@
         model.runtime.resetView();
       }
     },
-<<<<<<< HEAD
-    show_object : function(item){
-      if(previous_obj){
-        previous_obj.children('appearance').children('material').attr('emissiveColor', '0 0 0');
-        previous_obj.children('appearance').children('material').attr('transparency', '0.0');
-      }
-      item.children('appearance').children('material').attr('emissiveColor', '1.0 0.5 0');
-      // For the time being make the selected object transparent to be able to see the measuring line
-      item.children('appearance').children('material').attr('transparency', '0.1');
-	 
-	   if (!(previous_obj == item))
-		    model.runtime.canvas.doc._viewarea.onDoubleClick();
-=======
+
     show_objects : function(items){
 
       var prev_length = previous_objs.length;
@@ -158,7 +146,6 @@
           obj.children('appearance').children('material').attr('transparency', '0.0');
         }
       }
->>>>>>> f82d4531
 
       previous_objs = [];
 
