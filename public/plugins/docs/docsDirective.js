/**
 *	Copyright (C) 2015 3D Repo Ltd
 *
 *	This program is free software: you can redistribute it and/or modify
 *	it under the terms of the GNU Affero General Public License as
 *	published by the Free Software Foundation, either version 3 of the
 *	License, or (at your option) any later version.
 *
 *	This program is distributed in the hope that it will be useful,
 *	but WITHOUT ANY WARRANTY; without even the implied warranty of
 *	MERCHANTABILITY or FITNESS FOR A PARTICULAR PURPOSE.  See the
 *	GNU Affero General Public License for more details.
 *
 *	You should have received a copy of the GNU Affero General Public License
 *	along with this program.  If not, see <http://www.gnu.org/licenses/>.
 */

(function () {
	"use strict";

	angular.module("3drepo")
		.directive("docs", docs);

	function docs() {
		return {
			restrict: 'EA',
			templateUrl: 'docs.html',
			scope: {
				show: "=",
				onContentHeightRequest: "&"
			},
			controller: DocsCtrl,
			controllerAs: 'vm',
			bindToController: true
		};
	}

	DocsCtrl.$inject = ["$scope", "$mdDialog", "$timeout", "EventService", "DocsService"];

	function DocsCtrl($scope, $mdDialog, $timeout, EventService, DocsService) {
		var vm = this,
			promise,
			docTypeHeight = 50,
			allDocTypesHeight,
			currentOpenDocType = null;

		vm.showDocsGetProgress = false;
		vm.showInfo = true;
		vm.info = "No object currently selected";

		function getObjectsDocs (object) {
			if (vm.show) {
				vm.docs = [];
				vm.showInfo = false;
				vm.progressInfo = "Loading documents for " + object.name;
				vm.showDocsGetProgress = true;
				promise = DocsService.getDocs(object.account, object.project, object.id);
				//promise = DocsService.getDocs("55d6ae0c-5d62-4fe7-8bd5-5c84fb90df1c");
				promise.then(function (data) {
					var docType;
					console.log(data);
					vm.showDocsGetProgress = false;
					vm.docs = data;
					vm.showInfo = (Object.keys(vm.docs).length === 0);
					if (vm.showInfo) {
						vm.info = "No documents exist for object: " + object.name;
					}
					else {
						allDocTypesHeight = 0;
						// Collapse all doc types initially
						for (docType in vm.docs) {
							if (vm.docs.hasOwnProperty(docType)) {
								vm.docs[docType].show = false;
								allDocTypesHeight += docTypeHeight;
							}
						}
						// Set the content height
						vm.onContentHeightRequest({height: allDocTypesHeight});
					}
				});
			}
		}

		$scope.$watch(EventService.currentEvent, function (event) {
			if (event.type === EventService.EVENT.VIEWER.OBJECT_SELECTED) {
				getObjectsDocs(event.value);
			}
		});

		vm.showDoc = function (doc) {
			$scope.pdfUrl = doc.url;
			vm.progressInfo = "Loading document " + doc.name;
			vm.showDocLoadProgress = true;
			$mdDialog.show({
				controller: docsDialogController,
				templateUrl: "docsDialog.html",
				parent: angular.element(document.body),
				targetEvent: event,
				clickOutsideToClose:true,
				fullscreen: true,
				scope: $scope,
				preserveScope: true,
				onRemoving: removeDialog
			});
		};

		$scope.closeDialog = function() {
			$mdDialog.cancel();
		};

		function removeDialog () {
			$scope.closeDialog();
		}

		function docsDialogController() {
		}

		/**
		 * Open and close doc types, allowing only one doc type open at a time
		 *
		 * @param docType
		 */
		vm.toggleItem = function (docType) {
			var itemsHeight,
				metaDataItemHeight = 30; // It could be higher for items with long text but ignore that

			if (currentOpenDocType === null) {
				// No doc type is open so open this doc type
				vm.docs[docType].show = true;
				currentOpenDocType = docType;
			}
			else {
				// Close the current doc type
				vm.docs[currentOpenDocType].show = false;
				if (currentOpenDocType === docType) {
					// No doc type currently open
					currentOpenDocType = null;
				}
				else {
					// Open this doc type and set the currently open doc type
					vm.docs[docType].show = true;
					currentOpenDocType = docType;
				}
			}

			// Set the content height
			if (currentOpenDocType === null) {
				// No currently open doc type
				vm.onContentHeightRequest({height: allDocTypesHeight});
			}
			else {
				if (currentOpenDocType === "Meta Data") {
					itemsHeight = Object.keys(vm.docs[currentOpenDocType].data[0].metadata).length * metaDataItemHeight;
				}
				vm.onContentHeightRequest({height: allDocTypesHeight + itemsHeight});
			}
		};
<<<<<<< HEAD
=======

		$(document).on("objectSelected", function(event, objectData) {
			var object = [];
			if (angular.isDefined(objectData)) {
				object = objectData.id.split("__");
				getObjectsDocs({id: object[object.length - 1], name: object[object.length - 2]});
			}
			else {
				vm.docs = [];
				vm.showInfo = true;
				vm.info = "No object currently selected";
			}
		});
>>>>>>> 63817a08
	}
}());<|MERGE_RESOLUTION|>--- conflicted
+++ resolved
@@ -83,6 +83,16 @@
 
 		$scope.$watch(EventService.currentEvent, function (event) {
 			if (event.type === EventService.EVENT.VIEWER.OBJECT_SELECTED) {
+				var object = [];
+				if (angular.isDefined(objectData)) {
+					getObjectsDocs(event.value);
+				}
+				else {
+					vm.docs = [];
+					vm.showInfo = true;
+					vm.info = "No object currently selected";
+				}
+
 				getObjectsDocs(event.value);
 			}
 		});
@@ -155,21 +165,5 @@
 				vm.onContentHeightRequest({height: allDocTypesHeight + itemsHeight});
 			}
 		};
-<<<<<<< HEAD
-=======
-
-		$(document).on("objectSelected", function(event, objectData) {
-			var object = [];
-			if (angular.isDefined(objectData)) {
-				object = objectData.id.split("__");
-				getObjectsDocs({id: object[object.length - 1], name: object[object.length - 2]});
-			}
-			else {
-				vm.docs = [];
-				vm.showInfo = true;
-				vm.info = "No object currently selected";
-			}
-		});
->>>>>>> 63817a08
 	}
 }());