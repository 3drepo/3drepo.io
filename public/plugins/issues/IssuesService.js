/**
 *  Copyright (C) 2014 3D Repo Ltd
 *
 *  This program is free software: you can redistribute it and/or modify
 *  it under the terms of the GNU Affero General Public License as
 *  published by the Free Software Foundation, either version 3 of the
 *  License, or (at your option) any later version.
 *
 *  This program is distributed in the hope that it will be useful,
 *  but WITHOUT ANY WARRANTY; without even the implied warranty of
 *  MERCHANTABILITY or FITNESS FOR A PARTICULAR PURPOSE.  See the
 *  GNU Affero General Public License for more details.
 *
 *  You should have received a copy of the GNU Affero General Public License
 *  along with this program.  If not, see <http://www.gnu.org/licenses/>.
 */

angular.module('3drepo')
.service('IssuesService', ['StateManager', 'Auth', 'serverConfig', '$http', '$q', '$rootScope', 'ViewerService', function(StateManager, Auth, serverConfig, $http, $q, $rootScope, ViewerService){
	var self            = this;

	self.issues         = {};
	self.issueContents  = {};
	self.loadingPromise = null;
	self.loading        = false;
	self.pinPositions   = [];
	self.pinNamespaces  = {};
	//self.io             = io(serverConfig.chatHost, {path :  serverConfig.chatPath});

	self.draggedPin     = null;

	self.pinCoverage      = 15.0;
	self.pinRadius        = 0.25;
	self.pinHeight        = 1.0;

	self.currentOpenIssue = null;
	self.expanded         = {};

	var mapDeferred       = $q.defer();
	var mapResolved       = false;
	self.mapPromise       = mapDeferred.promise;

	/**
	 * Switch the collapsed status of an issue in the sidebar.
	 * @param {string} issueId = ID for the issue to switch (null to close everything)
	 */
	self.switchCollapse = function(issueId)
	{
		// Have we just clicked on the currently open issue
		// if so switch it to the other setting
		if (self.currentOpenIssue == issueId)
		{
			self.expanded[self.currentOpenIssue] = !self.expanded[self.currentOpenIssue];
		} else {
			// If there is a currently open issue then close it
			if (self.currentOpenIssue)
				self.expanded[self.currentOpenIssue] = false;

			// If there is an issue ID passed in then
			// make sure that it is opened. This is to deal
			// with a null parameter where everything should be closed.
			if (issueId)
			{
				self.currentOpenIssue = issueId;
				self.expanded[self.currentOpenIssue] = true;
			}
		}
	}

	/*
	 * When a pin is clicked that make sure the issue sidebar
	 * also reflects the updated state
	 * @listens pinClick
	 * @param {event} event - Originating event
	 * @param {object} clickInfo - Contains object and information about the source of the click
	 */
	$(document).on("pinClick", function (event, clickInfo) {
		// If there has been a pin selected then switch
		// that issue
		var issueId = clickInfo.object ? clickInfo.object["id"] : null;

		self.switchCollapse(issueId);

		if (clickInfo.fromViewer)
			$rootScope.$apply();
	});

	/*
	 * When a new_issue notification is received from chat server
	 * add the issue to the sidebar
	 * @todo: Should do some basic checking on the socket information here.
	 * @listens chat:new_issue
	 * @param {Object} data - Data received from the chat server
	 */
	/*
	self.io.on("new_issue", function(data) {
		// Create placeholder for issue
		if (!self.issues[data.project])
				self.issues[data.project] = {};

		// If issue doesn't exist already add the data
		// and tell the rootscope to apply
		if (!self.issues[data.project][data._id])
		{
			self.issues[data.project][data._id] = data;
			$rootScope.$apply();
		}
	});
	*/

	/**
	 * When a post_comment is received from chat server
	 * update the issue contents in the sidebar
	 * @listens chat:post_comment
	 * @param {Object} data - Data received from the chat server
	 */
<<<<<<< HEAD
	/*
=======
	
>>>>>>> d84eb991
	self.io.on("post_comment", function(data) {
		// Create placeholder for issue
		if (!self.issueContents[data._id])
			self.issueContents[data._id] = [];

		// Add received data to contents
		self.issueContents[data._id].push(data);
		$rootScope.$apply();
<<<<<<< HEAD
	});
	*/
=======
	});	
>>>>>>> d84eb991

	/**
	 * Prepare and object by filling in placeholders and
	 * calculating deadline string.
	 * @param {Object} issue - Issue object to be prepared
	 */
	self.prepareIssue = function(issue)
	{
		if (!("comments" in issue))
			issue["comments"] = [];

		/*
		if (issue["complete"])
			issue["deadlineString"] = "Complete";
		else
			issue["deadlineString"] = ((new Date(issue["deadline"])).toDateString());
		*/

		return issue;
	}

	/**
	 * Create a new issue
	 * @param {string} account       - The account in which the project lies
	 * @param {string} project       - The project in which the issue lies
	 * @param {string} name          - The issue description/name/title
	 * @param {string} id            - The ID of the parent object
	 * @param {SFVec3f} [pickedPos]  - The pin position of the issue
	 * @param {SFVec3f} [pickedNorm] - The norm of the surface to which the pin is attached
	 */
	self.newIssue = function(account, project, name, id, pickedPos, pickedNorm)
	{
		var deferred = $q.defer();
		var newIssueObject = {};

		var currentVP = ViewerService.defaultViewer.getCurrentViewpointInfo();

		newIssueObject["name"]      = name
		newIssueObject["viewpoint"] = currentVP;
		newIssueObject["scale"] = 1.0;

		if (pickedPos)
		{
			newIssueObject["position"] = pickedPos.toGL();
			newIssueObject["norm"]     = pickedNorm.toGL();

			var vp = new x3dom.fields.SFVec3f(0.0,0.0,0.0);
			vp.setValueByStr(currentVP.position.join(' '));

			var pp = new x3dom.fields.SFVec3f();
			pp.setValueByStr(newIssueObject["position"].join(' '))

			var pn = new x3dom.fields.SFVec3f();
			pn.setValueByStr(newIssueObject["norm"].join(' '));

			pp = pp.add(pn.multiply(self.pinHeight));

			var dist = pp.subtract(vp).length();
			var pixelViewRatio = currentVP["unityHeight"] / ViewerService.defaultViewer.getViewArea()._height;
			var pinPixelSize = 2.0 * self.pinRadius / (pixelViewRatio * dist);
			var scale = self.pinCoverage / pinPixelSize;

			newIssueObject["scale"] = scale;
		}

		// Get the shared ID of the current object to attach the comment to
		var issuePostURL = serverConfig.apiUrl(account + "/" + project + "/issues/" + id);

		$.ajax({
			type:	"POST",
			url:	issuePostURL,
			data: {"data" : JSON.stringify(newIssueObject)},
			dataType: "json",
			xhrFields: {
				withCredentials: true
			},
			success: function(data) {
				// Construct issue object to place in the menu
				newIssueObject["_id"]      = data["issue_id"];
				newIssueObject["account"]  = account;
				newIssueObject["project"]  = project;
				newIssueObject["owner"]    = Auth.username;
				newIssueObject["parent"]   = data["parent"];
				newIssueObject["number"]   = data["number"];

				newIssueObject = self.prepareIssue(newIssueObject);

				// If there are no issues currently in this project
				// then create placeholder.
				if (!self.issues[project])
					self.issues[project] = {};

				self.issues[project][newIssueObject["_id"]] = newIssueObject; // Add issue to project list
				//self.io.emit("new_issue", newIssueObject); // Tell the chat server.

				// If there is a position associated with the issue
				// then create the pin.
				if (pickedPos)
				{
					var pinObj = {
						id:       newIssueObject["_id"],
						position: newIssueObject["position"],
						norm:     newIssueObject["norm"],
						parent:   newIssueObject["parent"],
						scale:    newIssueObject["scale"]
					};

					self.draggedPin = null;
					self.pinPositions.push(pinObj);
					self.addPin(pinObj);
				}

				$rootScope.$apply();
				deferred.resolve();
			}
		});

		return deferred.promise;
	}

	self.drawPin = function(position, norm, parentTrans)
	{
		if (!self.draggedPin)
		{
			var pinObj = {
				parent: parentTrans.getAttribute("DEF"),
				position: position.toGL(),
				norm: norm.toGL()
			};

			self.draggedPin = self.addPin(pinObj);
		}

		var pinNamespace = parentTrans.parentNode._x3domNode._nameSpace.name;
		//var parentSize = parentTrans.parentNode._x3domNode._graph.volume.max.subtract(parentTrans.parentNode._x3domNode._graph.volume.min).length();
		var pinSize = parentSize / 10.0;

		if (!self.pinNamespaces[pinNamespace])
			self.prepareX3DScene(pinNamespace, 0.25, 0.1, 1.0);

		self.draggedPin.setAttribute("scale", pinSize + " " + pinSize + " " + pinSize);
		self.draggedPin.setAttribute("translation", position.toGL().join(","));

		var axisAngle = ViewerService.defaultViewer.rotAxisAngle([0,1,0], norm.toGL());
		self.draggedPin.setAttribute("rotation", axisAngle.toGL().join(","));
	}

	self.postComment = function(account, project, id, sid, comment)
	{
		var deferred = $q.defer();
		var issuePostURL = serverConfig.apiUrl(account + "/" + project + "/issues/" + sid);

		var issueObject = {
			_id: id,
			comment: comment
		};

		$.ajax({
			type:	"POST",
			url:	issuePostURL,
			data: {"data" : JSON.stringify(issueObject)},
			dataType: "json",
			xhrFields: {
				withCredentials: true
			},
			success: function(data) {
				issueObject["owner"]    = Auth.username;

				if (!self.issueContents[data.issue_id])
					self.issueContents[data.issue_id] = [];

				self.issueContents[data.issue_id].push(issueObject);

				issueObject["account"] = account;
				issueObject["project"] = project;

				self.io.emit("post_comment", issueObject);

				deferred.resolve();
			}
		});

		return deferred.promise;
	}

	self.getIssue = function(account, project, id)
	{
		if (!(id in self.issueContents))
		{
			var deferred = $q.defer();
			var baseUrl = serverConfig.apiUrl(account + '/' + project + '/issue/' + id + '.json');

			$http.get(baseUrl)
			.then(function(json) {
				self.issueContents[id] = json.data[0]["comments"];

				// Tell the chat server that we want
				// updates to this issue posted to us
				self.io.emit("open_issue", { project: project, account: account, issue_id: id });

				deferred.resolve();
			}, function(message) {
				deferred.resolve();
			});

			return deferred.promise;
		} else {
			return $q.when();
		}
	}

	self.getIssueStubs = function()
	{
		var account  = StateManager.state.account;
		var project  = StateManager.state.project;
		var branch   = StateManager.state.branch;
		var revision = StateManager.state.revision;

		var baseUrl = serverConfig.apiUrl(account + '/' + project + '/issues.json');

		if (!self.loading)
		{
			var deferred = $q.defer();

			self.loadingPromise = deferred.promise;
			self.loading        = true;

			self.issues = {};

			$http.get(baseUrl)
			.then(function(json) {
				for(var i = 0; i < json.data.length; i++)
				{
					var issue = self.prepareIssue(json.data[i]);

					if (!self.issues[issue["project"]]) {
						self.issues[issue["project"]] = {};
					}

					self.issues[issue["project"]][issue["_id"]] = issue;

					if (!issue["complete"] && issue["position"])
					{
						var pinObj = {
							id:       issue["_id"],
							position: issue["position"],
							norm:     issue["norm"],
							scale:    issue["scale"],
							parent:   issue["parent"]
						};

						self.pinPositions.push(pinObj);
					}
				}

				if (revision == 'head' || (branch && !revision)) {
					var baseUrl = serverConfig.apiUrl(account + '/' + project + '/revision/' + branch + '/head/map.json');
				} else {
					var baseUrl = serverConfig.apiUrl(account + '/' + project + '/revision/' + revision + '/map.json');
				}

				ViewerService.ready.then(function () {
					for(var i = 0; i < self.pinPositions.length; i++)
					{
						self.addPin(self.pinPositions[i]);
					}
				});

				// Tell the chat server that we want updates to this project
				self.io.emit("watch_project", { account: account, project: project });
				self.loading      = false;
				deferred.resolve();
			}, function(message) {
				self.loading      = false;
				deferred.resolve();
			});
		}

		return self.loadingPromise;
	}

	self.addPin = function(pin)
	{
		/*
		var parentTrans = $("[DEF=" + pin["parent"] + "]")[0].parentNode;
		var pinNamespace = parentTrans._x3domNode._nameSpace.name;
		var parentSize = parentTrans._x3domNode._graph.volume.max.subtract(parentTrans._x3domNode._graph.volume.min).length();
		var pinSize = parentSize / 10.0;
		*/

		var sceneBBox = ViewerService.defaultViewer.scene._x3domNode.getVolume();
		var sceneSize = sceneBBox.max.subtract(sceneBBox.min).length();
		var pinSize   = sceneSize / 20;

		//if (!self.pinNamespaces[pinNamespace])
		//	self.prepareX3DScene(pinNamespace, 0.25, 0.1, 1.0);

		var pinPlacement = document.createElement("Transform");

		//pinPlacement.setAttribute("scale", pinSize + " " + pinSize + " " + pinSize);

		var position = new x3dom.fields.SFVec3f(pin["position"][0], pin["position"][1], pin["position"][2]);

		// Transform the pin into the coordinate frame of the parent
		//position = parentTrans._x3domNode.getCurrentTransform().multMatrixVec(position);
		pinPlacement.setAttribute("translation", position.toString());

		var norm = new x3dom.fields.SFVec3f(pin["norm"][0], pin["norm"][1], pin["norm"][2]);

		// Transform the normal into the coordinate frame of the parent
		//norm = parentTrans._x3domNode.getCurrentTransform().inverse().transpose().multMatrixVec(norm);
		var axisAngle = ViewerService.defaultViewer.rotAxisAngle([0,1,0], norm.toGL());

		pinPlacement.setAttribute("rotation", axisAngle.toString());

		/*
		var pinshapeinstan = document.createElement("Group");
		pinshapeinstan.setAttribute("USE", "pinshape");
		pinshapeinstan.setAttribute("render", true);
		pinPlacement.appendChild(pinshapeinstan);
		*/

		//var zdist = Math.abs(ViewerService.defaultViewer.getCurrentViewpoint()._x3domNode._vf.position.z - pin["position"][2]);

		self.createPinShape(pinPlacement, pin["id"], self.pinRadius, self.pinHeight, pinSize);
		$("#model__root")[0].appendChild(pinPlacement);

		return pinPlacement;
	}

	self.createPinShape = function(parent, id, radius, height, scale)
	{
		var coneHeight = height - radius;
		var pinshape = document.createElement("Group");
		pinshape.setAttribute("id", id);

		pinshape.setAttribute('onclick', 'clickPin(event)');

		var pinshapeapp = document.createElement("Appearance");
		pinshape.appendChild(pinshapeapp);

		var pinshapedepth = document.createElement("DepthMode");
		pinshapedepth.setAttribute("depthFunc", "ALWAYS");
		pinshapedepth.setAttribute("enableDepthTest", false);
		pinshapeapp.appendChild(pinshapedepth);

		var pinshapemat = document.createElement("Material");
		pinshapemat.setAttribute("diffuseColor", "1.0 0.0 0.0");
		pinshapeapp.appendChild(pinshapemat);

		var pinshapescale = document.createElement("Transform");
		pinshapescale.setAttribute("scale", scale + " " + scale + " " + scale);
		pinshape.appendChild(pinshapescale);

		var pinshapeconetrans = document.createElement("Transform");
		//pinshapeconetrans.setAttribute("translation", "0.0 " + (0.5 * height) + " 0.0");
		pinshapeconetrans.setAttribute("translation", "0.0 " + (0.5 * coneHeight) + " 0.0");
		pinshapescale.appendChild(pinshapeconetrans);

		var pinshapeconerot = document.createElement("Transform");

		pinshapeconerot.setAttribute("rotation", "1.0 0.0 0.0 3.1416");
		pinshapeconetrans.appendChild(pinshapeconerot);

		var pinshapeconeshape = document.createElement("Shape");
		pinshapeconerot.appendChild(pinshapeconeshape);

		var pinshapecone = document.createElement("Cone");
		pinshapecone.setAttribute("bottomRadius", radius * 0.5);
		pinshapecone.setAttribute("height", coneHeight);

		var coneApp = pinshapeapp.cloneNode(true);

		pinshapeconeshape.appendChild(pinshapecone);
		pinshapeconeshape.appendChild(coneApp);

		var pinshapeballtrans = document.createElement("Transform");
		pinshapeballtrans.setAttribute("translation", "0.0 " + coneHeight + " 0.0");
		pinshapescale.appendChild(pinshapeballtrans);

		var pinshapeballshape = document.createElement("Shape");
		pinshapeballtrans.appendChild(pinshapeballshape);

		var pinshapeball = document.createElement("Sphere");
		pinshapeball.setAttribute("radius", radius);

		var ballApp = pinshapeapp.cloneNode(true);

		pinshapeballshape.appendChild(pinshapeball);
		pinshapeballshape.appendChild(ballApp);

		parent.appendChild(pinshape);
	}

	self.prepareX3DScene = function(namespace, radius, scale, height)
	{
		var namespaceNode = $("[namespacename=" + namespace + "]")[0];

		self.pinNamespaces[namespace] = namespaceNode;
		self.createPinShape(namespaceNode.childNodes[0], radius, scale, height);
	}


}]);
<|MERGE_RESOLUTION|>--- conflicted
+++ resolved
@@ -114,11 +114,6 @@
 	 * @listens chat:post_comment
 	 * @param {Object} data - Data received from the chat server
 	 */
-<<<<<<< HEAD
-	/*
-=======
-	
->>>>>>> d84eb991
 	self.io.on("post_comment", function(data) {
 		// Create placeholder for issue
 		if (!self.issueContents[data._id])
@@ -127,12 +122,7 @@
 		// Add received data to contents
 		self.issueContents[data._id].push(data);
 		$rootScope.$apply();
-<<<<<<< HEAD
 	});
-	*/
-=======
-	});	
->>>>>>> d84eb991
 
 	/**
 	 * Prepare and object by filling in placeholders and
