/**
 *	Copyright (C) 2014 3D Repo Ltd
 *
 *	This program is free software: you can redistribute it and/or modify
 *	it under the terms of the GNU Affero General Public License as
 *	published by the Free Software Foundation, either version 3 of the
 *	License, or (at your option) any later version.
 *
 *	This program is distributed in the hope that it will be useful,
 *	but WITHOUT ANY WARRANTY; without even the implied warranty of
 *	MERCHANTABILITY or FITNESS FOR A PARTICULAR PURPOSE.  See the
 *	GNU Affero General Public License for more details.
 *
 *	You should have received a copy of the GNU Affero General Public License
 *	along with this program.  If not, see <http://www.gnu.org/licenses/>.
 */

(function() {
	"use strict";

	angular.module("3drepo")
		.factory("NewIssuesService", NewIssuesService);

	NewIssuesService.$inject = ["$http", "$q", "StateManager", "serverConfig", "EventService", "Auth"];

	function NewIssuesService($http, $q, StateManager, serverConfig, EventService, Auth) {
		var state = StateManager.state,
			url = "",
			data = {},
			config = {},
			i, j = 0,
			numIssues = 0,
			numComments = 0,
			availableRoles = [],
			userRoles = [];

		// TODO: Internationalise and make globally accessible
		var getPrettyTime = function(time) {
			var date = new Date(time),
				currentDate = new Date(),
				prettyTime,
				postFix,
				hours,
				monthToText = ["Jan", "Feb", "Mar", "Apr", "May", "Jun", "Jul", "Aug", "Sep", "Oct", "Nov", "Dec"];

			if ((date.getFullYear() === currentDate.getFullYear()) &&
				(date.getMonth() === currentDate.getMonth()) &&
				(date.getDate() === currentDate.getDate())) {
				hours = date.getHours();
				if (hours > 11) {
					postFix = " PM";
					if (hours > 12) {
						hours -= 12;
					}
				} else {
					postFix = " AM";
					if (hours === 0) {
						hours = 12;
					}
				}

				prettyTime = hours + ":" + ("0" + date.getMinutes()).slice(-2) + postFix;
			} else if (date.getFullYear() === currentDate.getFullYear()) {
				prettyTime = date.getDate() + " " + monthToText[date.getMonth()];
			} else {
				prettyTime = monthToText[date.getMonth()] + " '" + (date.getFullYear()).toString().slice(-2);
			}

			return prettyTime;
		};

<<<<<<< HEAD
		var generateTitle = function(issue)
		{
=======
		var generateTitle = function(issue) {
>>>>>>> 1347bacb
			if (issue.typePrefix) {
				return issue.typePrefix + "." + issue.number + " " + issue.name;
			} else {
				return issue.number + " " + issue.name;
			}
		};

		var getIssues = function() {
			var deferred = $q.defer();
			url = serverConfig.apiUrl(state.account + '/' + state.project + '/issues.json');

			$http.get(url)
				.then(
					function(data) {
						deferred.resolve(data.data);
						for (i = 0, numIssues = data.data.length; i < numIssues; i += 1) {
							data.data[i].timeStamp = getPrettyTime(data.data[i].created);

							if (data.data[i].hasOwnProperty("comments")) {
								for (j = 0, numComments = data.data[i].comments.length; j < numComments; j += 1) {
									if (data.data[i].comments[j].hasOwnProperty("created")) {
										data.data[i].comments[j].timeStamp = getPrettyTime(data.data[i].comments[j].created);
									}
								}
							}

							data.data[i].title = generateTitle(data.data[i]);
						}
					},
					function() {
						deferred.resolve([]);
					}
				);

			return deferred.promise;
		};

		var saveIssue = function(issue) {
			var dataToSend,
				deferred = $q.defer();

			url = serverConfig.apiUrl(issue.account + "/" + issue.project + "/issues/" + issue.objectId);

			data = {
				name: issue.name,
				viewpoint: ViewerService.defaultViewer.getCurrentViewpointInfo(),
				scale: 1.0,
				creator_role: issue.creator_role,
				assigned_roles: userRoles
			};
			config = {
				withCredentials: true
			};

			if (issue.pickedPos !== null) {
				data.position = issue.pickedPos.toGL();
				data.norm = issue.pickedNorm.toGL();
			}

			dataToSend = {
				data: JSON.stringify(data)
			};

			$http.post(url, dataToSend, config)
				.then(function successCallback(response) {
					response.data.issue._id = response.data.issue_id;
					response.data.issue.account = issue.account;
					response.data.issue.project = issue.project;
					response.data.issue.timeStamp = getPrettyTime(response.data.issue.created);
					response.data.issue.creator_role = issue.creator_role;

					response.data.issue.title = generateTitle(response.data.issue);
					removePin();
					deferred.resolve(response.data.issue);
				});

			return deferred.promise;
		};

		function doPost(issue, data) {
			var deferred = $q.defer();
			url = serverConfig.apiUrl(issue.account + "/" + issue.project + "/issues/" + issue.parent);
			config = {
				withCredentials: true
			};
			data._id = issue._id;
			$http.post(url, {
					data: JSON.stringify(data)
				}, config)
				.then(function(response) {
					deferred.resolve(response.data);
				});
			return deferred.promise;
		}

		var toggleCloseIssue = function(issue) {
			var closed = true;
			if (issue.hasOwnProperty("closed")) {
				closed = !issue.closed;
			}
			return doPost(issue, {
				closed: closed,
				number: issue.number
			});
		};

		var assignIssue = function(issue) {
			return doPost(issue, {
				assigned_roles: issue.assigned_roles,
				number: issue.number
			});
		};

		var saveComment = function(issue, comment) {
			return doPost(issue, {
				comment: comment,
				number: issue.number
			});
		};

		var editComment = function(issue, comment, commentIndex) {
			return doPost(issue, {
				comment: comment,
				number: issue.number,
				edit: true,
				commentIndex: commentIndex
			});
		};

		var deleteComment = function(issue, index) {
			return doPost(issue, {
				comment: "",
				number: issue.number,
				delete: true,
				commentCreated: issue.comments[index].created
			});
		};

		var setComment = function(issue, commentIndex) {
			return doPost(issue, {
				comment: "",
				number: issue.number,
				set: true,
				commentIndex: commentIndex
			});
		};

		function addPin(pin, colours, viewpoint) {
			EventService.send(EventService.EVENT.VIEWER.ADD_PIN, {
				id: pin.id,
				account: pin.account,
				project: pin.project,
				position: pin.position,
				norm: pin.norm,
				colours: colours,
				viewpoint: viewpoint
			});

			//createPinShape("pinPlacement", pin, pinRadius, pinHeight, colours);
		}

		function removePin() {
			EventService.send(EventService.EVENT.VIEWER.REMOVE_PIN, {
				id: "pinPlacement"
			});

			/*			
			var pinPlacement = document.getElementById();
			if (pinPlacement !== null) {
			   pinPlacement.parentElement.removeChild(pinPlacement);
			}
			*/
		}

		function fixPin(pin, colours) {
			removePin();

			EventService.send(EventService.EVENT.VIEWER.ADD_PIN, {
				id: "pinPlacement",
				position: pin.position,
				norm: pin.norm,
				colours: colours
			});

			//createPinShape(pin.id, pin, pinRadius, pinHeight, colours);
		}

		var getRoles = function() {
			var deferred = $q.defer();
			url = serverConfig.apiUrl(state.account + '/' + state.project + '/roles.json');

			$http.get(url)
				.then(
					function(data) {
						availableRoles = data.data;
						deferred.resolve(availableRoles);
					},
					function() {
						deferred.resolve([]);
					}
				);

			return deferred.promise;
		};

		var getUserRolesForProject = function() {
			var deferred = $q.defer();
			url = serverConfig.apiUrl(state.account + "/" + state.project + "/" + Auth.username + "/userRolesForProject.json");

			$http.get(url)
				.then(
					function(data) {
						userRoles = data.data;
						deferred.resolve(userRoles);
					},
					function() {
						deferred.resolve([]);
					}
				);

			return deferred.promise;
		};

		var hexToRgb = function(hex) {
			// If nothing comes end, then send nothing out.
			if (typeof hex === "undefined") {
				return undefined;
			}

			var hexColours = [];

			if (hex.charAt(0) === "#") {
				hex = hex.substr(1);
			}

			if (hex.length === 6) {
				hexColours.push(hex.substr(0, 2));
				hexColours.push(hex.substr(2, 2));
				hexColours.push(hex.substr(4, 2));
			} else if (hex.length === 3) {
				hexColours.push(hex.substr(0, 1) + hex.substr(0, 1));
				hexColours.push(hex.substr(1, 1) + hex.substr(1, 1));
				hexColours.push(hex.substr(2, 1) + hex.substr(2, 1));
			} else {
				hexColours = ["00", "00", "00"];
			}

			return [(parseInt(hexColours[0], 16) / 255.0), (parseInt(hexColours[1], 16) / 255.0), (parseInt(hexColours[2], 16) / 255.0)];
		};

		var getRoleColor = function(role) {
			var i = 0,
				length = 0,
				roleColor;

			if (availableRoles.length > 0) {
				for (i = 0, length = availableRoles.length; i < length; i += 1) {
					if (availableRoles[i].role === role) {
						roleColor = availableRoles[i].color;
						break;
					}
				}
			}
			return roleColor;
		};

		return {
			getPrettyTime: getPrettyTime,
			getIssues: getIssues,
			saveIssue: saveIssue,
			toggleCloseIssue: toggleCloseIssue,
			assignIssue: assignIssue,
			saveComment: saveComment,
			editComment: editComment,
			deleteComment: deleteComment,
			setComment: setComment,
			addPin: addPin,
			fixPin: fixPin,
			removePin: removePin,
			state: state,
			getRoles: getRoles,
			getUserRolesForProject: getUserRolesForProject,
			hexToRgb: hexToRgb,
			getRoleColor: getRoleColor
		};
	}
}());<|MERGE_RESOLUTION|>--- conflicted
+++ resolved
@@ -69,12 +69,7 @@
 			return prettyTime;
 		};
 
-<<<<<<< HEAD
-		var generateTitle = function(issue)
-		{
-=======
 		var generateTitle = function(issue) {
->>>>>>> 1347bacb
 			if (issue.typePrefix) {
 				return issue.typePrefix + "." + issue.number + " " + issue.name;
 			} else {
