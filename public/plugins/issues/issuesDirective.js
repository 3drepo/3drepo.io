/**
 *	Copyright (C) 2014 3D Repo Ltd
 *
 *	This program is free software: you can redistribute it and/or modify
 *	it under the terms of the GNU Affero General Public License as
 *	published by the Free Software Foundation, either version 3 of the
 *	License, or (at your option) any later version.
 *
 *	This program is distributed in the hope that it will be useful,
 *	but WITHOUT ANY WARRANTY; without even the implied warranty of
 *	MERCHANTABILITY or FITNESS FOR A PARTICULAR PURPOSE.  See the
 *	GNU Affero General Public License for more details.
 *
 *	You should have received a copy of the GNU Affero General Public License
 *	along with this program.  If not, see <http://www.gnu.org/licenses/>.
 */

(function () {
	"use strict";

	angular.module("3drepo")
		.directive("issues", issues);

	function issues() {
		return {
			restrict: 'EA',
			templateUrl: 'issues.html',
			scope: {
				filterText: "=",
				showAdd: "=",
				options: "=",
				selectedOption: "=",
				onContentHeightRequest: "&"
			},
			controller: IssuesCtrl,
			controllerAs: 'vm',
			bindToController: true
		};
	}

	IssuesCtrl.$inject = ["$scope", "$rootScope", "$element", "$timeout", "$mdDialog", "$filter", "EventService", "NewIssuesService", "ViewerService"];

	function IssuesCtrl($scope, $rootScope, $element, $timeout, $mdDialog, $filter, EventService, NewIssuesService, ViewerService) {
		var vm = this,
			promise,
			rolesPromise,
			projectUserRolesPromise,
			sortedIssuesLength,
			sortOldestFirst = true,
			showClosed = false,
			issue,
			rolesToFilter = [],
			issuesHeight;

		vm.pickedAccount = null;
		vm.pickedProject = null;
		vm.pickedPos = null;
		vm.pickedNorm = null;
		vm.pickedTrans = null;
		vm.selectedObjectId = null;
		vm.globalClickWatch = null;
		vm.saveIssueDisabled = true;
		vm.issues = [];
		vm.showProgress = true;
		vm.progressInfo = "Loading issues";
		vm.showIssuesInfo = false;
		vm.issuesInfo = "There are currently no open issues";
		vm.availableRoles = [];
		vm.projectUserRoles = [];

		/* Get all the Issues */
		promise = NewIssuesService.getIssues();
		promise.then(function (data) {
			vm.showProgress = false;
			vm.issues = data;
			vm.showIssuesInfo = (vm.issues.length === 0);
			setupIssuesToShow();
			vm.showPins();
		});

		/* Get all the available roles for the project */
		rolesPromise = NewIssuesService.getRoles();
		rolesPromise.then(function (data) {
			vm.availableRoles = data;
		});

		/* Get the user roles for the project */
		projectUserRolesPromise = NewIssuesService.getUserRolesForProject();
		projectUserRolesPromise.then(function (data) {
			vm.projectUserRoles = data;
		});

		/* Handle toggle of adding a new issue */
		$scope.$watch("vm.showAdd", function (newValue) {
			var addIssueHeight = 225;
			if (newValue) {
				setupGlobalClickWatch();
				vm.onContentHeightRequest({height: issuesHeight + addIssueHeight});
			}
			else {
				cancelGlobalClickWatch();
				NewIssuesService.removePin();
				vm.onContentHeightRequest({height: issuesHeight});
			}
		});

		/* Handle input to the title field of a new issue */
		$scope.$watch("vm.title", function (newValue) {
			if (angular.isDefined(newValue)) {
				vm.saveIssueDisabled = (newValue.toString() === "");
			}
		});

<<<<<<< HEAD
=======
		/**
		 * Escape CSS characters in string
		 *
		 * @param string
		 * @returns {*}
		 */
>>>>>>> 63817a08
		function escapeCSSCharacters(string)
		{
			// Taken from http://stackoverflow.com/questions/2786538/need-to-escape-a-special-character-in-a-jquery-selector-string
			return string.replace(/[!"#$%&'()*+,.\/:;<=>?@[\\\]^`{|}~]/g, "\\$&");
		}

<<<<<<< HEAD
=======
		/**
		 * Setup the issues to show
		 */
>>>>>>> 63817a08
		function setupIssuesToShow () {
			var i = 0, j = 0, length = 0, roleAssigned;

			if (angular.isDefined(vm.issues)) {
				if (vm.issues.length > 0) {
					// Sort
					vm.issuesToShow = [vm.issues[0]];
					for (i = 1, length = vm.issues.length; i < length; i += 1) {
						for (j = 0, sortedIssuesLength = vm.issuesToShow.length; j < sortedIssuesLength; j += 1) {
							if (((vm.issues[i].created > vm.issuesToShow[j].created) && (sortOldestFirst)) ||
								((vm.issues[i].created < vm.issuesToShow[j].created) && (!sortOldestFirst))) {
								vm.issuesToShow.splice(j, 0, vm.issues[i]);
								break;
							}
							else if (j === (vm.issuesToShow.length - 1)) {
								vm.issuesToShow.push(vm.issues[i]);
							}
						}
					}

					// Filter text
					if (angular.isDefined(vm.filterText) && vm.filterText !== "") {

						// Helper function for searching strings
						var stringSearch = function(superString, subString)
						{
							return (superString.toLowerCase().indexOf(subString.toLowerCase()) !== -1);
						};

						vm.issuesToShow = ($filter('filter')(vm.issuesToShow, function(issue) {
							// Required custom filter due to the fact that Angular
							// does not allow compound OR filters
							var i;

							// Search the title
							var show = stringSearch(issue.title, vm.filterText);
							show = show || stringSearch(issue.timeStamp, vm.filterText);
							show = show || stringSearch(issue.owner, vm.filterText);

							// Search the list of assigned issues
							if (!show && issue.hasOwnProperty("assigned_roles"))
							{
								i = 0;
								while(!show && (i < issue.assigned_roles.length))
								{
									show = show || stringSearch(issue.assigned_roles[i], vm.filterText);
									i += 1;
								}
							}

							// Search the comments
							if (!show && issue.hasOwnProperty("comments"))
							{
								i = 0;

								while(!show && (i < issue.comments.length))
								{
									show = show || stringSearch(issue.comments[i].comment, vm.filterText);
									show = show || stringSearch(issue.comments[i].owner, vm.filterText);
									i += 1;
								}
							}

							return show;
						}));

						//{title : vm.filterText} || {comments: { comment : vm.filterText }} ));
					}

					// Don't show issues assigned to certain roles
					if (rolesToFilter.length > 0) {
						i = 0;
						while(i < vm.issuesToShow.length) {
							roleAssigned = false;

							if (vm.issuesToShow[i].hasOwnProperty("assigned_roles")) {
								for (j = 0, length = vm.issuesToShow[i].assigned_roles.length; j < length; j += 1) {
									if (rolesToFilter.indexOf(vm.issuesToShow[i].assigned_roles[j]) !== -1) {
										roleAssigned = true;
									}
								}
							}

							if (roleAssigned) {
								vm.issuesToShow.splice(i, 1);
							} else {
								i += 1;
							}
						}
					}

					// Closed
					for (i = (vm.issuesToShow.length - 1); i >= 0; i -= 1) {
						if (!showClosed && vm.issuesToShow[i].hasOwnProperty("closed") && vm.issuesToShow[i].closed) {
							vm.issuesToShow.splice(i, 1);
						}
					}

					// Un-expand any expanded issue
					vm.commentsToggledIssueId = null;

					// Set the height of the content
					if (vm.issuesToShow.length === 0) {
						vm.showIssuesInfo = true;
						vm.issuesInfo = "There are no issues that contain the filter text";
					}
					else {
						vm.showIssuesInfo = false;
						setContentHeight();
					}
				}
			}
		}

		vm.showPins = function () {
			var i, j, length, assignedRolesLength,
				pin, pinData, pinColor, pinMaterial,
				roleAssigned;

			for (i = 0, length = vm.issues.length; i < length; i += 1) {
				pin = angular.element(document.getElementById(vm.issues[i]._id));
				if (pin.length > 0) {
					// Existing pin
					pin[0].setAttribute("render", "true");

					// Closed
					if (!showClosed && vm.issues[i].hasOwnProperty("closed") && vm.issues[i].closed) {
						pin[0].setAttribute("render", "false");
					}

					// Role filter
					if (rolesToFilter.length > 0) {
						roleAssigned = false;

						if (vm.issues[i].hasOwnProperty("assigned_roles")) {
							for (j = 0, assignedRolesLength = vm.issues[i].assigned_roles.length; j < assignedRolesLength; j += 1) {
								if (rolesToFilter.indexOf(vm.issues[i].assigned_roles[j]) !== -1) {
									roleAssigned = true;
								}
							}
						}

						if (roleAssigned) {
							pin[0].setAttribute("render", "false");
						}
					}
				}
				else {
					// New pin
					if (!vm.issues[i].hasOwnProperty("closed") ||
						(vm.issues[i].hasOwnProperty("closed") && !vm.issues[i].closed) ||
						(showClosed && vm.issues[i].hasOwnProperty("closed") && vm.issues[i].closed)) {
						pinData =
							{
								id: vm.issues[i]._id,
								account: vm.issues[i].account,
								project: vm.issues[i].project,
								position: vm.issues[i].position,
								norm: vm.issues[i].norm
							};

						if (vm.issues[i].hasOwnProperty("assigned_roles") && vm.issues[i].assigned_roles.length > 0) {
							pinColor = NewIssuesService.hexToRgb(NewIssuesService.getRoleColor(vm.issues[i].assigned_roles[0]));
						}
						else {
							pinColor = [1.0, 1.0, 1.0];
						}
						
						NewIssuesService.addPin(pinData, pinColor, vm.issues[i].viewpoint);
					}
				}
			}
		};

		$scope.$watch("vm.selectedOption", function (newValue) {
			var role, roleIndex;
			if (angular.isDefined(newValue)) {
				if (newValue.value === "sortByDate") {
					sortOldestFirst = !sortOldestFirst;
				}
				else if (newValue.value === "showClosed") {
					showClosed = !showClosed;
				}
				else if (newValue.value.indexOf("filterRole") !== -1) {
					role = newValue.value.split("_")[1];
					roleIndex = rolesToFilter.indexOf(role);
					if (roleIndex !== -1) {
						rolesToFilter.splice(roleIndex, 1);
					}
					else {
						rolesToFilter.push(role);
					}
				}
				setupIssuesToShow();
				vm.showPins();
			}
		});

		$scope.$watch("vm.filterText", function (newValue) {
			if (angular.isDefined(newValue)) {
				vm.commentsToggledIssueId = null;
				setupIssuesToShow();
			}
		});

		vm.commentsToggled = function (issueId) {
			if (issueId === vm.commentsToggledIssueId)
			{
				vm.commentsToggledIssueId = null;
			} else {
				vm.commentsToggledIssueId = issueId;
			}
		};

		/**
		 * Save an issue
		 */
		vm.saveIssue = function () {
			if (vm.projectUserRoles.length === 0) {
				vm.showAlert("You do not have permission to save an issue");
			}
			else {
				if (angular.isDefined(vm.title) && (vm.title !== "")) {
					if (vm.pickedPos === null) {
						vm.showAlert("Add a pin before saving");
					}
					else {
						issue = {
							account: vm.pickedAccount,
							project: vm.pickedProject,
							name: vm.title,
							objectId: vm.selectedObjectId,
							pickedPos: vm.pickedPos,
							pickedNorm: vm.pickedNorm,
							creator_role: vm.projectUserRoles[0]
						};
						promise = NewIssuesService.saveIssue(issue);
						promise.then(function (data) {
							vm.issues.push(data);

							vm.title         = "";
							vm.pickedAccount = null;
							vm.pickedProject = null;
							vm.pickedTrans   = null;
							vm.pickedPos     = null;
							vm.pickedNorm    = null;

							if (angular.isDefined(vm.comment) && (vm.comment !== "")) {
								vm.saveCommentWithIssue(data, vm.comment);
								vm.comment = "";
							}

							setupIssuesToShow();
							vm.showPins();

							vm.showAdd = false;
						});
					}
				}
			}
		};

		vm.toggleCloseIssue = function (issue) {
			var i = 0, length = 0;

			promise = NewIssuesService.toggleCloseIssue(issue);
			promise.then(function (data) {
				for (i = 0, length = vm.issues.length; i < length; i += 1) {
					if (issue._id === vm.issues[i]._id) {
						vm.issues[i].closed = data.issue.closed;
						//vm.issues[i].closed_time = data.created; // TODO: Shouldn't really use the created value
						break;
					}
				}
				setupIssuesToShow();
				vm.showPins();
			});
		};

		vm.saveCommentWithIssue = function (issue, comment) {
			promise = NewIssuesService.saveComment(issue, comment);
			promise.then(function (data) {
				vm.issues[vm.issues.length - 1].comments = [
					{
						owner: data.owner,
						comment: comment,
						timeStamp: NewIssuesService.getPrettyTime(data.created)
					}
				];
			});
		};

		
		function setupGlobalClickWatch () {
			/*
			if (vm.globalClickWatch === null) {
				vm.globalClickWatch = $scope.$watch(EventService.currentEvent, function (event, oldEvent) {
					if ((event.type === EventService.EVENT.GLOBAL_CLICK) &&
						(event.value.target.className === "x3dom-canvas") &&
						(!((event.value.clientX === oldEvent.value.clientX) &&
						   (event.value.clientY === oldEvent.value.clientY)))) {

						var dragEndX = event.value.clientX;
						var dragEndY = event.value.clientY;
						var pickObj = ViewerService.pickPoint(dragEndX, dragEndY);

						if (pickObj.pickObj !== null) {
							vm.showInput = true;
							vm.selectedObjectId = pickObj.partID ? pickObj.partID : pickObj.pickObj._xmlNode.getAttribute("DEF");

							var projectParts = pickObj.pickObj._xmlNode.getAttribute("id").split("__");

							if (projectParts[0] === "model")
							{
								vm.pickedAccount = NewIssuesService.state.account;
								vm.pickedProject = NewIssuesService.state.project;
								vm.pickedTrans   = $("#model__root")[0]._x3domNode.getCurrentTransform();
							} else {
								vm.pickedAccount = projectParts[0];
								vm.pickedProject = projectParts[1];

								var rootTransName = escapeCSSCharacters(vm.pickedAccount + "__" + vm.pickedProject + "__root");
								vm.pickedTrans   = $("#" + rootTransName)[0]._x3domNode.getCurrentTransform();
							}

							vm.pickedNorm = vm.pickedTrans.transpose().multMatrixVec(pickObj.pickNorm);
							vm.pickedPos = vm.pickedTrans.inverse().multMatrixVec(pickObj.pickPos);

							NewIssuesService.addPin(
								{
									id: undefined,
									account: vm.pickedAccount,
									project: vm.pickedProject,
									position: vm.pickedPos.toGL(),
									norm: vm.pickedNorm.toGL()
								},
								NewIssuesService.hexToRgb(NewIssuesService.getRoleColor(vm.projectUserRoles[0]))
							);
						}
						else {
							NewIssuesService.removePin();
						}
					}
				});
			}
			*/
		}

		function cancelGlobalClickWatch () {
			if (typeof vm.globalClickWatch === "function") {
				vm.globalClickWatch();
				vm.globalClickWatch = null;
			}
		}

		/*
		 * When a pin is clicked that make sure the issue sidebar
		 * also reflects the updated state
		 * @listens pinClick
		 * @param {event} event - Originating event
		 * @param {object} clickInfo - Contains object and information about the source of the click
		 */
		$(document).on("pinClick", function (event, clickInfo) {
			// If there has been a pin selected then switch
			// that issue
			$timeout(function() {
				var issueId = clickInfo.object ? clickInfo.object.parentElement.parentElement.getAttribute("id") : null;

				if (clickInfo.fromViewer) {
					vm.commentsToggled(issueId);
					$rootScope.$apply();
				}
			});
		});

		vm.showAlert = function(title) {
			$mdDialog.show(
				$mdDialog.alert()
					.parent(angular.element($element[0].querySelector("#issuesAddContainer")))
					.clickOutsideToClose(true)
					.title(title)
					.ariaLabel("Pin alert")
					.ok("OK")
			);
		};

		/**
		 * Set the content height.
		 */
		function setContentHeight () {
			var i, length, issueMinHeight = 56, maxStringLength = 32, lineHeight = 18;

			issuesHeight = 0;
			for (i = 0, length = vm.issuesToShow.length; (i < length); i += 1) {
				issuesHeight += issueMinHeight;
				if (vm.issuesToShow[i].title.length > maxStringLength) {
					issuesHeight += lineHeight * Math.floor((vm.issuesToShow[i].title.length - maxStringLength) / maxStringLength);
				}
			}
			vm.onContentHeightRequest({height: issuesHeight});
		}
	}
}());<|MERGE_RESOLUTION|>--- conflicted
+++ resolved
@@ -111,27 +111,21 @@
 			}
 		});
 
-<<<<<<< HEAD
-=======
 		/**
 		 * Escape CSS characters in string
 		 *
 		 * @param string
 		 * @returns {*}
 		 */
->>>>>>> 63817a08
 		function escapeCSSCharacters(string)
 		{
 			// Taken from http://stackoverflow.com/questions/2786538/need-to-escape-a-special-character-in-a-jquery-selector-string
 			return string.replace(/[!"#$%&'()*+,.\/:;<=>?@[\\\]^`{|}~]/g, "\\$&");
 		}
 
-<<<<<<< HEAD
-=======
 		/**
 		 * Setup the issues to show
 		 */
->>>>>>> 63817a08
 		function setupIssuesToShow () {
 			var i = 0, j = 0, length = 0, roleAssigned;
 
