/**
 *	Copyright (C) 2014 3D Repo Ltd
 *
 *	This program is free software: you can redistribute it and/or modify
 *	it under the terms of the GNU Affero General Public License as
 *	published by the Free Software Foundation, either version 3 of the
 *	License, or (at your option) any later version.
 *
 *	This program is distributed in the hope that it will be useful,
 *	but WITHOUT ANY WARRANTY; without even the implied warranty of
 *	MERCHANTABILITY or FITNESS FOR A PARTICULAR PURPOSE.  See the
 *	GNU Affero General Public License for more details.
 *
 *	You should have received a copy of the GNU Affero General Public License
 *	along with this program.  If not, see <http://www.gnu.org/licenses/>.
 */

(function () {
	"use strict";

	angular.module("3drepo")
		.directive("issues", issues);

	function issues() {
		return {
			restrict: 'EA',
			templateUrl: 'issues.html',
			scope: {
				show: "=",
				filterText: "=",
				showAdd: "=",
<<<<<<< HEAD
				selectedMenuOption: "=",
				onSetContentHeight: "&"
=======
				options: "=",
				selectedOption: "=",
				onContentHeightRequest: "&",
				onShowItem : "&",
				hideItem: "="
>>>>>>> 9e736687
			},
			controller: IssuesCtrl,
			controllerAs: 'vm',
			bindToController: true
		};
	}

	IssuesCtrl.$inject = ["$scope", "$element", "$timeout", "$mdDialog", "$filter", "IssuesService", "EventService"];

	function IssuesCtrl($scope, $element, $timeout, $mdDialog, $filter, IssuesService, EventService) {
		var vm = this,
			promise,
			rolesPromise,
			projectUserRolesPromise,
			sortedIssuesLength,
			sortOldestFirst = true,
			showClosed = false,
			issue,
			rolesToFilter = [],
			issuesHeight,
			eventWatch,
			selectedObjectId = null,
			pickedPos = null,
			pickedNorm = null;

		vm.saveIssueDisabled = true;
		vm.issues = [];
		vm.issuesToShow = [];
		vm.showProgress = true;
		vm.progressInfo = "Loading issues";
		vm.showIssuesInfo = false;
		vm.showIssueList = false;
		vm.showIssue = false;
		vm.issuesInfo = "There are currently no open issues";
		vm.availableRoles = null;
		vm.projectUserRoles = [];
		vm.selectedIssue = null;
		vm.autoSaveComment = false;

		/*
		 * Get all the Issues
		 */
		promise = IssuesService.getIssues();
		promise.then(function (data) {
			var i, length;
			vm.showProgress = false;
			vm.issues = data;
			vm.showIssuesInfo = (vm.issues.length === 0);
			vm.showIssueList = (vm.issues.length !== 0);
			for (i = 0, length = vm.issues.length; i < length; i += 1) {
				vm.issues[i].showInfo = false;
				vm.issues[i].selected = false;
			}
			setAllIssuesAssignedRolesColors();
			setupIssuesToShow();
			setContentHeight();
			vm.showPins();
		});

		/*
		 * Get all the available roles for the project
		 */
		rolesPromise = IssuesService.getRoles();
		rolesPromise.then(function (data) {
			vm.availableRoles = data;
			setAllIssuesAssignedRolesColors();
		});

		/**
		 * Define the assigned role colors for each issue
		 */
		function setAllIssuesAssignedRolesColors () {
			var i, length;
			if (vm.availableRoles !== null) {
				for (i = 0, length = vm.issues.length; i < length; i += 1) {
					setIssueAssignedRolesColors(vm.issues[i]);
				}
			}
		}

		/**
		 * Define the assigned role colors for an issue
		 * Also set the pin colors
		 *
		 * @param issue
		 */
		function setIssueAssignedRolesColors (issue) {
			var i, length, roleColour, pinColours = [];

			issue.assignedRolesColors = [];
			for (i = 0, length = issue.assigned_roles.length; i < length; i += 1) {
				roleColour = IssuesService.getRoleColor(issue.assigned_roles[i]);
				issue.assignedRolesColors.push(roleColour);
				pinColours.push(IssuesService.hexToRgb(roleColour));
			}

			//IssuesService.changePinColour(issue._id, pinColours);
		}

		/*
		 * Get the user roles for the project
		 */
		projectUserRolesPromise = IssuesService.getUserRolesForProject();
		projectUserRolesPromise.then(function (data) {
			vm.projectUserRoles = data;
		});

		/*
		 * Handle toggle of adding a new issue
		 */
		$scope.$watch("vm.showAdd", function (newValue) {
			if (angular.isDefined(newValue)) {
				vm.showIssue = false;
				if (newValue) {
					vm.showIssueList = false;
					vm.showAddIssue = true;
					vm.onShowItem();
				} else {
					vm.showIssueList = true;
					vm.showAddIssue = false;
					removeAddPin();
				}
				setContentHeight();
			}
		});

		/*
		 * Handle input to the title field of a new issue
		 */
		$scope.$watch("vm.title", function (newValue) {
			if (angular.isDefined(newValue)) {
				vm.saveIssueDisabled = (newValue.toString() === "");
			}
		});

		/*
		 * Only watch for events when shown
		 */
		$scope.$watch("vm.show", function (newValue) {
			if (angular.isDefined(newValue)) {
				if (newValue) {
					setupEventWatch();
				}
				else if (angular.isDefined(eventWatch)) {
					eventWatch(); // Cancel event watching
				}
			}
		});

		/**
		 * Set up event watching
		 */
		function setupEventWatch () {
			eventWatch = $scope.$watch(EventService.currentEvent, function(event) {
				var i, length,
					position = [], normal = [];

				if ((event.type === EventService.EVENT.VIEWER.PICK_POINT) && vm.showAdd)
				{
					if (event.value.hasOwnProperty("id"))
					{
						// Remove pin from last position if it exists
						removeAddPin();

						selectedObjectId = event.value.id;

						// Convert data to arrays
						angular.forEach(event.value.position, function(value) {
							pickedPos = event.value.position;
							position.push(value);
						});
						angular.forEach(event.value.normal, function(value) {
							pickedNorm = event.value.normal;
							normal.push(value);
						});


						// Add pin
						IssuesService.addPin(
							{
								id: IssuesService.newPinId,
								position: position,
								norm: normal
							},
							IssuesService.hexToRgb(IssuesService.getRoleColor(vm.projectUserRoles[0]))
						);
					} else {
						removeAddPin();
					}
				} else if (event.type === EventService.EVENT.VIEWER.CLICK_PIN) {
					removeAddPin();

					// Show the selected issue
					for (i = 0, length = vm.issuesToShow.length; i < length; i += 1) {
						if (event.value.id === vm.issuesToShow[i]._id) {
							vm.showSelectedIssue(i, true);
							break;
						}
					}
				}
			});
		}

		/**
		 * Remove the temporary pin used for adding an issue
		 */
		function removeAddPin () {
			IssuesService.removePin(IssuesService.newPinId);
			selectedObjectId = null;
			pickedPos = null;
			pickedNorm = null;
		}

		/**
		 * Setup the issues to show
		 */
		function setupIssuesToShow () {
			var i = 0, j = 0, length = 0, roleAssigned;

			if (angular.isDefined(vm.issues)) {
				if (vm.issues.length > 0) {
					// Sort
					vm.issuesToShow = [vm.issues[0]];
					for (i = 1, length = vm.issues.length; i < length; i += 1) {
						for (j = 0, sortedIssuesLength = vm.issuesToShow.length; j < sortedIssuesLength; j += 1) {
							if (((vm.issues[i].created > vm.issuesToShow[j].created) && (sortOldestFirst)) ||
								((vm.issues[i].created < vm.issuesToShow[j].created) && (!sortOldestFirst))) {
								vm.issuesToShow.splice(j, 0, vm.issues[i]);
								break;
							}
							else if (j === (vm.issuesToShow.length - 1)) {
								vm.issuesToShow.push(vm.issues[i]);
							}
						}
					}

					// Filter text
					if (angular.isDefined(vm.filterText) && vm.filterText !== "") {

						// Helper function for searching strings
						var stringSearch = function(superString, subString)
						{
							return (superString.toLowerCase().indexOf(subString.toLowerCase()) !== -1);
						};

						vm.issuesToShow = ($filter('filter')(vm.issuesToShow, function(issue) {
							// Required custom filter due to the fact that Angular
							// does not allow compound OR filters
							var i;

							// Search the title
							var show = stringSearch(issue.title, vm.filterText);
							show = show || stringSearch(issue.timeStamp, vm.filterText);
							show = show || stringSearch(issue.owner, vm.filterText);

							// Search the list of assigned issues
							if (!show && issue.hasOwnProperty("assigned_roles"))
							{
								i = 0;
								while(!show && (i < issue.assigned_roles.length))
								{
									show = show || stringSearch(issue.assigned_roles[i], vm.filterText);
									i += 1;
								}
							}

							// Search the comments
							if (!show && issue.hasOwnProperty("comments"))
							{
								i = 0;

								while(!show && (i < issue.comments.length))
								{
									show = show || stringSearch(issue.comments[i].comment, vm.filterText);
									show = show || stringSearch(issue.comments[i].owner, vm.filterText);
									i += 1;
								}
							}

							return show;
						}));

						//{title : vm.filterText} || {comments: { comment : vm.filterText }} ));
					}

					// Don't show issues assigned to certain roles
					if (rolesToFilter.length > 0) {
						i = 0;
						while(i < vm.issuesToShow.length) {
							roleAssigned = false;

							if (vm.issuesToShow[i].hasOwnProperty("assigned_roles")) {
								for (j = 0, length = vm.issuesToShow[i].assigned_roles.length; j < length; j += 1) {
									if (rolesToFilter.indexOf(vm.issuesToShow[i].assigned_roles[j]) !== -1) {
										roleAssigned = true;
									}
								}
							}

							if (roleAssigned) {
								vm.issuesToShow.splice(i, 1);
							} else {
								i += 1;
							}
						}
					}

					// Closed
					for (i = (vm.issuesToShow.length - 1); i >= 0; i -= 1) {
						if (!showClosed && vm.issuesToShow[i].hasOwnProperty("closed") && vm.issuesToShow[i].closed) {
							vm.issuesToShow.splice(i, 1);
						}
					}
				}
			}
		}

		/**
		 * The roles assigned to the issue have been changed
		 */
		vm.issueAssignChange = function () {
			setIssueAssignedRolesColors(vm.selectedIssue);
			vm.showPins();
		};

		/**
		 * Add issue pins to the viewer
		 */
		vm.showPins = function () {
			var i, j, length, assignedRolesLength,
				pin, pinData, pinColor, pinMaterial,
				roleAssigned;

			for (i = 0, length = vm.issues.length; i < length; i += 1) {
				pin = angular.element(document.getElementById(vm.issues[i]._id));
				if (pin.length > 0) {
					// Existing pin
					pin[0].setAttribute("render", "true");

					// Closed
					if (!showClosed && vm.issues[i].hasOwnProperty("closed") && vm.issues[i].closed) {
						pin[0].setAttribute("render", "false");
					}

					// Role filter
					if (rolesToFilter.length > 0) {
						roleAssigned = false;

						if (vm.issues[i].hasOwnProperty("assigned_roles")) {
							for (j = 0, assignedRolesLength = vm.issues[i].assigned_roles.length; j < assignedRolesLength; j += 1) {
								if (rolesToFilter.indexOf(vm.issues[i].assigned_roles[j]) !== -1) {
									roleAssigned = true;
								}
							}
						}

						if (roleAssigned) {
							pin[0].setAttribute("render", "false");
						}
					}
				}
				else {
					// New pin
					if (!vm.issues[i].hasOwnProperty("closed") ||
						(vm.issues[i].hasOwnProperty("closed") && !vm.issues[i].closed) ||
						(showClosed && vm.issues[i].hasOwnProperty("closed") && vm.issues[i].closed)) {
						pinData =
							{
								id: vm.issues[i]._id,
								position: vm.issues[i].position,
								norm: vm.issues[i].norm
							};

						if (vm.issues[i].hasOwnProperty("assigned_roles") && vm.issues[i].assigned_roles.length > 0) {
							pinColor = IssuesService.hexToRgb(IssuesService.getRoleColor(vm.issues[i].assigned_roles[0]));
						}
						else {
							pinColor = [1.0, 1.0, 1.0];
						}
						
						IssuesService.addPin(pinData, pinColor, vm.issues[i].viewpoint);
					}
				}
			}
		};

<<<<<<< HEAD
		$scope.$watch("vm.selectedMenuOption", function (newValue) {
=======
		/*
		 * Handle changes to the options
		 */
		$scope.$watch("vm.selectedOption", function (newValue) {
>>>>>>> 9e736687
			var role, roleIndex;
			if (angular.isDefined(newValue)) {
				if (newValue.value === "sortByDate") {
					sortOldestFirst = !sortOldestFirst;
				}
				else if (newValue.value === "showClosed") {
					showClosed = !showClosed;
				}
				else if (newValue.value.indexOf("filterRole") !== -1) {
					role = newValue.value.split("_")[1];
					roleIndex = rolesToFilter.indexOf(role);
					if (roleIndex !== -1) {
						rolesToFilter.splice(roleIndex, 1);
					}
					else {
						rolesToFilter.push(role);
					}
				}
				setupIssuesToShow();
				setContentHeight();
				vm.showPins();
			}
		});

		/*
		 * Handle changes to the filter input
		 */
		$scope.$watch("vm.filterText", function (newValue) {
			if (angular.isDefined(newValue)) {
				setupIssuesToShow();

				// Set the height of the content
				if (vm.issuesToShow.length === 0) {
					vm.showIssuesInfo = true;
					vm.issuesInfo = "There are no issues that contain the filter text";
				}
				else {
					vm.showIssuesInfo = false;
					setContentHeight();
				}
			}
		});

		/*
		 * Handle parent notice to hide a selected issue or add issue
		 */
		$scope.$watch("vm.hideItem", function (newValue) {
			if (angular.isDefined(newValue) && newValue) {
				vm.autoSaveComment = true; // Auto save a comment if needed

				$timeout(function () {
					// Hide and show layers
					vm.showIssue = false;
					vm.showIssueList = true;
					vm.showAddIssue = false;

					// Set the content height
					setContentHeight();

					// Deselect any selected pin
					EventService.send(EventService.EVENT.VIEWER.CLICK_PIN, {id: null});
				});
			}
		});

		/**
		 * Make the selected issue fill the content and notify the parent
		 *
		 * @param {Number} index
		 * @param {Boolean} pinSelect - whether called by a pin selection or not
		 */
		vm.showSelectedIssue = function (index, pinSelect) {
			// Hide and show layers
			vm.showIssueList = false;
			vm.showIssue = true;
			vm.showAddIssue = false;

			// Selected issue
			if (vm.selectedIssue !== null) {
				vm.selectedIssue.selected = false;
			}
			vm.selectedIssue = vm.issuesToShow[index];
			vm.selectedIssue.selected = true;
			vm.selectedIssue.showInfo = false;

			vm.autoSaveComment = false; // So that the request to auto save a comment will fire

			// Show the issue
			vm.onShowItem();

			// Set the content height
			setContentHeight();

			// Select the pin
			if (!pinSelect) {
				EventService.send(EventService.EVENT.VIEWER.CLICK_PIN, {id: vm.issuesToShow[index]._id});
			}
		};

		/**
		 * Save an issue
		 */
		vm.saveIssue = function () {
			if (vm.projectUserRoles.length === 0) {
				vm.showAlert("You do not have permission to save an issue");
			}
			else {
				if (angular.isDefined(vm.title) && (vm.title !== "")) {
					if (selectedObjectId === null) {
						vm.showAlert("Add a pin before saving");
					}
					else {
						issue = {
							name: vm.title,
							objectId: selectedObjectId,
							pickedPos: pickedPos,
							pickedNorm: pickedNorm,
							creator_role: vm.projectUserRoles[0]
						};
						promise = IssuesService.saveIssue(issue);
						promise.then(function (data) {
							vm.issues.push(data);

							vm.title = "";
							selectedObjectId = null;
							pickedPos = null;
							pickedNorm = null;

							if (angular.isDefined(vm.comment) && (vm.comment !== "")) {
								saveCommentWithIssue(data, vm.comment);
								vm.comment = "";
							}

							setupIssuesToShow();
							setContentHeight();
							vm.showPins();

							//vm.showAddIssue = false;
						});
					}
				}
			}
		};

		/**
		 * Toggle the closed status of an issue
		 *
		 * @param {Object} issue
		 */
		vm.toggleCloseIssue = function (issue) {
			var i = 0,
				length = 0;

			promise = IssuesService.toggleCloseIssue(issue);
			promise.then(function (data) {
				for (i = 0, length = vm.issues.length; i < length; i += 1) {
					if (issue._id === vm.issues[i]._id) {
						vm.issues[i].closed = data.issue.closed;
						//vm.issues[i].closed_time = data.created; // TODO: Shouldn't really use the created value
						break;
					}
				}
				setupIssuesToShow();
				vm.showPins();
				setContentHeight();
			});
		};

		/**
		 * Save a comment at the same time as creating a new issue
		 *
		 * @param {Object} issue
		 * @param {String} comment
		 */
		function saveCommentWithIssue (issue, comment) {
			promise = IssuesService.saveComment(issue, comment);
			promise.then(function (data) {
				vm.issues[vm.issues.length - 1].comments = [
					{
						owner: data.owner,
						comment: comment,
						timeStamp: IssuesService.getPrettyTime(data.created)
					}
				];
			});
		}

		/**
		 * Show an issue alert
		 *
		 * @param {String} title
		 */
		vm.showAlert = function(title) {
			$mdDialog.show(
				$mdDialog.alert()
					.parent(angular.element($element[0].querySelector("#issuesAddContainer")))
					.clickOutsideToClose(true)
					.title(title)
					.ariaLabel("Pin alert")
					.ok("OK")
			);
		};

		/**
		 * A comment has been auto saved
		 */
		vm.commentAutoSaved = function () {
			vm.infoText = "Comment on issue #" + vm.selectedIssue.title + " auto-saved";
			vm.selectedIssue.showInfo = true;
			vm.infoTimeout = $timeout(function() {
				vm.selectedIssue.showInfo = false;
			}, 4000);
		};

		/**
		 * Hide issue info
		 */
		vm.hideInfo = function() {
			vm.selectedIssue.showInfo = false;
			$timeout.cancel(vm.infoTimeout);
		};

		/**
		 * Set the content height.
		 */
		function setContentHeight () {
			var i,
				length,
				issueMinHeight = 56,
				maxStringLength = 32,
				lineHeight = 18,
				footerHeight,
				addHeight = 260,
				commentHeight = 80,
				headerHeight = 53,
				openIssueFooterHeight = 163,
				closedIssueFooterHeight = 48;

			if (vm.showIssueList) {
				issuesHeight = 0;
				for (i = 0, length = vm.issuesToShow.length; (i < length); i += 1) {
					issuesHeight += issueMinHeight;
					if (vm.issuesToShow[i].title.length > maxStringLength) {
						issuesHeight += lineHeight * Math.floor((vm.issuesToShow[i].title.length - maxStringLength) / maxStringLength);
					}
				}
				vm.onContentHeightRequest({height: issuesHeight});
			}
			else if (vm.showIssue) {
				if (vm.selectedIssue.closed) {
					footerHeight = closedIssueFooterHeight;
				}
				else {
					footerHeight = openIssueFooterHeight;
				}
				vm.onContentHeightRequest({height: headerHeight + (vm.selectedIssue.comments.length * commentHeight) + footerHeight});
			}
			else if (vm.showAddIssue) {
				vm.onContentHeightRequest({height: addHeight});
			}
		}
	}
}());<|MERGE_RESOLUTION|>--- conflicted
+++ resolved
@@ -29,16 +29,8 @@
 				show: "=",
 				filterText: "=",
 				showAdd: "=",
-<<<<<<< HEAD
 				selectedMenuOption: "=",
-				onSetContentHeight: "&"
-=======
-				options: "=",
-				selectedOption: "=",
-				onContentHeightRequest: "&",
-				onShowItem : "&",
-				hideItem: "="
->>>>>>> 9e736687
+				onContentHeightRequest: "&"
 			},
 			controller: IssuesCtrl,
 			controllerAs: 'vm',
@@ -425,14 +417,7 @@
 			}
 		};
 
-<<<<<<< HEAD
 		$scope.$watch("vm.selectedMenuOption", function (newValue) {
-=======
-		/*
-		 * Handle changes to the options
-		 */
-		$scope.$watch("vm.selectedOption", function (newValue) {
->>>>>>> 9e736687
 			var role, roleIndex;
 			if (angular.isDefined(newValue)) {
 				if (newValue.value === "sortByDate") {
