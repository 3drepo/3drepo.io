/**
 *	Copyright (C) 2014 3D Repo Ltd
 *
 *	This program is free software: you can redistribute it and/or modify
 *	it under the terms of the GNU Affero General Public License as
 *	published by the Free Software Foundation, either version 3 of the
 *	License, or (at your option) any later version.
 *
 *	This program is distributed in the hope that it will be useful,
 *	but WITHOUT ANY WARRANTY; without even the implied warranty of
 *	MERCHANTABILITY or FITNESS FOR A PARTICULAR PURPOSE.  See the
 *	GNU Affero General Public License for more details.
 *
 *	You should have received a copy of the GNU Affero General Public License
 *	along with this program.  If not, see <http://www.gnu.org/licenses/>.
 */

(function () {
	"use strict";

	angular.module("3drepo")
		.directive("issues", issues);

	function issues() {
		return {
			restrict: 'EA',
			templateUrl: 'issues.html',
			scope: {
				filterText: "=",
				showAdd: "=",
				options: "=",
				selectedOption: "=",
<<<<<<< HEAD
				onContentHeightRequest: "&",
				onShowItem : "&",
				hideItem: "="
=======
				onContentHeightRequest: "&"
>>>>>>> 7ec176e5
			},
			controller: IssuesCtrl,
			controllerAs: 'vm',
			bindToController: true
		};
	}

	IssuesCtrl.$inject = ["$scope", "$element", "$timeout", "$mdDialog", "$filter", "IssuesService", "EventService"];

	function IssuesCtrl($scope, $element, $timeout, $mdDialog, $filter, IssuesService, EventService) {
		var vm = this,
			promise,
			rolesPromise,
			projectUserRolesPromise,
			sortedIssuesLength,
			sortOldestFirst = true,
			showClosed = false,
			issue,
			rolesToFilter = [],
			issuesHeight;

		vm.pickedAccount = null;
		vm.pickedProject = null;
		vm.pickedPos = null;
		vm.pickedNorm = null;
		vm.pickedTrans = null;
		vm.selectedObjectId = null;
		vm.saveIssueDisabled = true;
		vm.issues = [];
		vm.showProgress = true;
		vm.progressInfo = "Loading issues";
		vm.showIssuesInfo = false;
		vm.showIssueList = false;
		vm.showIssue = false;
		vm.issuesInfo = "There are currently no open issues";
		vm.availableRoles = null;
		vm.projectUserRoles = [];
		vm.selectedIssue = null;
		vm.autoSaveComment = false;

<<<<<<< HEAD
		/*
		 * Get all the Issues
		 */
		promise = IssuesService.getIssues();
=======
		/* Get all the Issues */
		promise = NewIssuesService.getIssues();
>>>>>>> 7ec176e5
		promise.then(function (data) {
			var i, length;
			vm.showProgress = false;
			vm.issues = data;
			vm.showIssuesInfo = (vm.issues.length === 0);
			vm.showIssueList = (vm.issues.length !== 0);
			for (i = 0, length = vm.issues.length; i < length; i += 1) {
				vm.issues[i].showInfo = false;
				vm.issues[i].selected = false;
			}
			setAllIssuesAssignedRolesColors();
			setupIssuesToShow();
			setContentHeight();
			vm.showPins();
		});

<<<<<<< HEAD
		/*
		 * Get all the available roles for the project
		 */
		rolesPromise = IssuesService.getRoles();
=======
		/* Get all the available roles for the project */
		rolesPromise = NewIssuesService.getRoles();
>>>>>>> 7ec176e5
		rolesPromise.then(function (data) {
			vm.availableRoles = data;
			setAllIssuesAssignedRolesColors();
		});

<<<<<<< HEAD
		/**
		 * Define the assigned role colors for each issue
		 */
		function setAllIssuesAssignedRolesColors () {
			var i, length;
			if (vm.availableRoles !== null) {
				for (i = 0, length = vm.issues.length; i < length; i += 1) {
					setIssueAssignedRolesColors(vm.issues[i]);
				}
			}
		}

		/**
		 * Define the assigned role colors for an issue
		 * Also set the pin colors
		 *
		 * @param issue
		 */
		function setIssueAssignedRolesColors (issue) {
			var i, length, roleColour, pinColours = [];

			issue.assignedRolesColors = [];
			for (i = 0, length = issue.assigned_roles.length; i < length; i += 1) {
				roleColour = IssuesService.getRoleColor(issue.assigned_roles[i]);
				issue.assignedRolesColors.push(roleColour);
				pinColours.push(IssuesService.hexToRgb(roleColour));
			}

			//IssuesService.changePinColour(issue._id, pinColours);
		}

		/*
		 * Get the user roles for the project
		 */
		projectUserRolesPromise = IssuesService.getUserRolesForProject();
=======
		/* Get the user roles for the project */
		projectUserRolesPromise = NewIssuesService.getUserRolesForProject();
>>>>>>> 7ec176e5
		projectUserRolesPromise.then(function (data) {
			vm.projectUserRoles = data;
		});

<<<<<<< HEAD
		/*
		 * Handle toggle of adding a new issue
		 */
		$scope.$watch("vm.showAdd", function (newValue) {
			if (angular.isDefined(newValue) && newValue) {
				vm.showIssue = false;
				vm.showIssueList = false;
				vm.showAddIssue = true;
				vm.onShowItem();
				setContentHeight();
			}
		});

		/*
		 * Handle input to the title field of a new issue
		 */
=======
		/* Handle toggle of adding a new issue */
		$scope.$watch("vm.showAdd", function (newValue) {
			var addIssueHeight = 225;
			if (newValue) {
				vm.onContentHeightRequest({height: issuesHeight + addIssueHeight});
			} else {
				EventService.send(EventService.EVENT.VIEWER.REMOVE_PIN,
				{
					id: "newIssuePin"	
				});
				
				vm.onContentHeightRequest({height: issuesHeight});
			}
		});

		/* Handle input to the title field of a new issue */
>>>>>>> 7ec176e5
		$scope.$watch("vm.title", function (newValue) {
			if (angular.isDefined(newValue)) {
				vm.saveIssueDisabled = (newValue.toString() === "");
			}
		});

<<<<<<< HEAD
		/*
		 * Handle Events
		 */
		$scope.$watch(EventService.currentEvent, function (event) {
			var i, length;
			if (event.type === EventService.EVENT.VIEWER.CLICK_PIN) {
				for (i = 0, length = vm.issuesToShow.length; i < length; i += 1) {
					if (event.value.id === vm.issuesToShow[i]._id) {
						vm.showSelectedIssue(i, true);
						break;
					}
				}
			}
		});

=======
>>>>>>> 7ec176e5
		/**
		 * Setup the issues to show
		 */
		function setupIssuesToShow () {
			var i = 0, j = 0, length = 0, roleAssigned;

			if (angular.isDefined(vm.issues)) {
				if (vm.issues.length > 0) {
					// Sort
					vm.issuesToShow = [vm.issues[0]];
					for (i = 1, length = vm.issues.length; i < length; i += 1) {
						for (j = 0, sortedIssuesLength = vm.issuesToShow.length; j < sortedIssuesLength; j += 1) {
							if (((vm.issues[i].created > vm.issuesToShow[j].created) && (sortOldestFirst)) ||
								((vm.issues[i].created < vm.issuesToShow[j].created) && (!sortOldestFirst))) {
								vm.issuesToShow.splice(j, 0, vm.issues[i]);
								break;
							}
							else if (j === (vm.issuesToShow.length - 1)) {
								vm.issuesToShow.push(vm.issues[i]);
							}
						}
					}

					// Filter text
					if (angular.isDefined(vm.filterText) && vm.filterText !== "") {

						// Helper function for searching strings
						var stringSearch = function(superString, subString)
						{
							return (superString.toLowerCase().indexOf(subString.toLowerCase()) !== -1);
						};

						vm.issuesToShow = ($filter('filter')(vm.issuesToShow, function(issue) {
							// Required custom filter due to the fact that Angular
							// does not allow compound OR filters
							var i;

							// Search the title
							var show = stringSearch(issue.title, vm.filterText);
							show = show || stringSearch(issue.timeStamp, vm.filterText);
							show = show || stringSearch(issue.owner, vm.filterText);

							// Search the list of assigned issues
							if (!show && issue.hasOwnProperty("assigned_roles"))
							{
								i = 0;
								while(!show && (i < issue.assigned_roles.length))
								{
									show = show || stringSearch(issue.assigned_roles[i], vm.filterText);
									i += 1;
								}
							}

							// Search the comments
							if (!show && issue.hasOwnProperty("comments"))
							{
								i = 0;

								while(!show && (i < issue.comments.length))
								{
									show = show || stringSearch(issue.comments[i].comment, vm.filterText);
									show = show || stringSearch(issue.comments[i].owner, vm.filterText);
									i += 1;
								}
							}

							return show;
						}));

						//{title : vm.filterText} || {comments: { comment : vm.filterText }} ));
					}

					// Don't show issues assigned to certain roles
					if (rolesToFilter.length > 0) {
						i = 0;
						while(i < vm.issuesToShow.length) {
							roleAssigned = false;

							if (vm.issuesToShow[i].hasOwnProperty("assigned_roles")) {
								for (j = 0, length = vm.issuesToShow[i].assigned_roles.length; j < length; j += 1) {
									if (rolesToFilter.indexOf(vm.issuesToShow[i].assigned_roles[j]) !== -1) {
										roleAssigned = true;
									}
								}
							}

							if (roleAssigned) {
								vm.issuesToShow.splice(i, 1);
							} else {
								i += 1;
							}
						}
					}

					// Closed
					for (i = (vm.issuesToShow.length - 1); i >= 0; i -= 1) {
						if (!showClosed && vm.issuesToShow[i].hasOwnProperty("closed") && vm.issuesToShow[i].closed) {
							vm.issuesToShow.splice(i, 1);
						}
					}
<<<<<<< HEAD
=======

					// Un-expand any expanded issue
					vm.commentsToggledIssueId = null;

					// Set the height of the content
					if (vm.issuesToShow.length === 0) {
						vm.showIssuesInfo = true;
						vm.issuesInfo = "There are no issues that contain the filter text";
					}
					else {
						vm.showIssuesInfo = false;
						setContentHeight();
					}
>>>>>>> 7ec176e5
				}
			}
		}

		/**
		 * The roles assigned to the issue have been changed
		 */
		vm.issueAssignChange = function () {
			setIssueAssignedRolesColors(vm.selectedIssue);
			vm.showPins();
		};

		/**
		 * Add issue pins to the viewer
		 */
		vm.showPins = function () {
			var i, j, length, assignedRolesLength,
				pin, pinData, pinColor, pinMaterial,
				roleAssigned;

			for (i = 0, length = vm.issues.length; i < length; i += 1) {
				pin = angular.element(document.getElementById(vm.issues[i]._id));
				if (pin.length > 0) {
					// Existing pin
					pin[0].setAttribute("render", "true");

					// Closed
					if (!showClosed && vm.issues[i].hasOwnProperty("closed") && vm.issues[i].closed) {
						pin[0].setAttribute("render", "false");
					}

					// Role filter
					if (rolesToFilter.length > 0) {
						roleAssigned = false;

						if (vm.issues[i].hasOwnProperty("assigned_roles")) {
							for (j = 0, assignedRolesLength = vm.issues[i].assigned_roles.length; j < assignedRolesLength; j += 1) {
								if (rolesToFilter.indexOf(vm.issues[i].assigned_roles[j]) !== -1) {
									roleAssigned = true;
								}
							}
						}

						if (roleAssigned) {
							pin[0].setAttribute("render", "false");
						}
					}
				}
				else {
					// New pin
					if (!vm.issues[i].hasOwnProperty("closed") ||
						(vm.issues[i].hasOwnProperty("closed") && !vm.issues[i].closed) ||
						(showClosed && vm.issues[i].hasOwnProperty("closed") && vm.issues[i].closed)) {
						pinData =
							{
								id: vm.issues[i]._id,
								account: vm.issues[i].account,
								project: vm.issues[i].project,
								position: vm.issues[i].position,
								norm: vm.issues[i].norm
							};

						if (vm.issues[i].hasOwnProperty("assigned_roles") && vm.issues[i].assigned_roles.length > 0) {
							pinColor = IssuesService.hexToRgb(IssuesService.getRoleColor(vm.issues[i].assigned_roles[0]));
						}
						else {
							pinColor = [1.0, 1.0, 1.0];
						}
						
						IssuesService.addPin(pinData, pinColor, vm.issues[i].viewpoint);
					}
				}
			}
		};

		/*
		 * Handle changes to the options
		 */
		$scope.$watch("vm.selectedOption", function (newValue) {
			var role, roleIndex;
			if (angular.isDefined(newValue)) {
				if (newValue.value === "sortByDate") {
					sortOldestFirst = !sortOldestFirst;
				}
				else if (newValue.value === "showClosed") {
					showClosed = !showClosed;
				}
				else if (newValue.value.indexOf("filterRole") !== -1) {
					role = newValue.value.split("_")[1];
					roleIndex = rolesToFilter.indexOf(role);
					if (roleIndex !== -1) {
						rolesToFilter.splice(roleIndex, 1);
					}
					else {
						rolesToFilter.push(role);
					}
				}
				setupIssuesToShow();
				setContentHeight();
				vm.showPins();
			}
		});

		/*
		 * Handle changes to the filter input
		 */
		$scope.$watch("vm.filterText", function (newValue) {
			if (angular.isDefined(newValue)) {
				setupIssuesToShow();

				// Set the height of the content
				if (vm.issuesToShow.length === 0) {
					vm.showIssuesInfo = true;
					vm.issuesInfo = "There are no issues that contain the filter text";
				}
				else {
					vm.showIssuesInfo = false;
					setContentHeight();
				}
			}
		});

		/*
		 * Handle parent notice to hide a selected issue or add issue
		 */
		$scope.$watch("vm.hideItem", function (newValue) {
			if (angular.isDefined(newValue) && newValue) {
				vm.autoSaveComment = true; // Auto save a comment if needed

				$timeout(function () {
					// Hide and show layers
					vm.showIssue = false;
					vm.showIssueList = true;
					vm.showAddIssue = false;

					// Set the content height
					setContentHeight();

					// Deselect any selected pin
					EventService.send(EventService.EVENT.VIEWER.CLICK_PIN, {id: null});
				});
			}
		});

		/**
		 * Make the selected issue fill the content and notify the parent
		 *
		 * @param {Number} index
		 * @param {Boolean} pinSelect - whether called by a pin selection or not
		 */
		vm.showSelectedIssue = function (index, pinSelect) {
			// Hide and show layers
			vm.showIssueList = false;
			vm.showIssue = true;
			vm.showAddIssue = false;

			// Selected issue
			if (vm.selectedIssue !== null) {
				vm.selectedIssue.selected = false;
			}
			vm.selectedIssue = vm.issuesToShow[index];
			vm.selectedIssue.selected = true;
			vm.selectedIssue.showInfo = false;

			vm.autoSaveComment = false; // So that the request to auto save a comment will fire

			// Show the issue
			vm.onShowItem();

			// Set the content height
			setContentHeight();

			// Select the pin
			if (!pinSelect) {
				EventService.send(EventService.EVENT.VIEWER.CLICK_PIN, {id: vm.issuesToShow[index]._id});
			}
		};

		/**
		 * Save an issue
		 */
		vm.saveIssue = function () {
			if (vm.projectUserRoles.length === 0) {
				vm.showAlert("You do not have permission to save an issue");
			}
			else {
				if (angular.isDefined(vm.title) && (vm.title !== "")) {
					if (vm.pickedPos === null) {
						vm.showAlert("Add a pin before saving");
					}
					else {
						issue = {
							account: vm.pickedAccount,
							project: vm.pickedProject,
							name: vm.title,
							objectId: vm.selectedObjectId,
							pickedPos: vm.pickedPos,
							pickedNorm: vm.pickedNorm,
							creator_role: vm.projectUserRoles[0]
						};
						promise = IssuesService.saveIssue(issue);
						promise.then(function (data) {
							vm.issues.push(data);

							vm.title         = "";
							vm.pickedAccount = null;
							vm.pickedProject = null;
							vm.pickedTrans   = null;
							vm.pickedPos     = null;
							vm.pickedNorm    = null;

							if (angular.isDefined(vm.comment) && (vm.comment !== "")) {
								saveCommentWithIssue(data, vm.comment);
								vm.comment = "";
							}

							setupIssuesToShow();
<<<<<<< HEAD
							setContentHeight();
							vm.showPins();

							//vm.showAddIssue = false;
=======
							vm.showPins();

							vm.showAdd = false;
>>>>>>> 7ec176e5
						});
					}
				}
			}
		};

		/**
		 * Toggle the closed status of an issue
		 *
		 * @param {Object} issue
		 */
		vm.toggleCloseIssue = function (issue) {
			var i = 0,
				length = 0,
				footerHeight;

			promise = IssuesService.toggleCloseIssue(issue);
			promise.then(function (data) {
				for (i = 0, length = vm.issues.length; i < length; i += 1) {
					if (issue._id === vm.issues[i]._id) {
						vm.issues[i].closed = data.issue.closed;
						//vm.issues[i].closed_time = data.created; // TODO: Shouldn't really use the created value
						break;
					}
				}
				setupIssuesToShow();
				vm.showPins();
				setContentHeight();
			});
		};

		/**
		 * Save a comment at the same time as creating a new issue
		 *
		 * @param {Object} issue
		 * @param {String} comment
		 */
		function saveCommentWithIssue (issue, comment) {
			promise = IssuesService.saveComment(issue, comment);
			promise.then(function (data) {
				vm.issues[vm.issues.length - 1].comments = [
					{
						owner: data.owner,
						comment: comment,
						timeStamp: IssuesService.getPrettyTime(data.created)
					}
				];
			});
<<<<<<< HEAD
		}
=======
		};

		$scope.$watch(EventService.currentEvent, function(event) {
			if (event.type === EventService.EVENT.VIEWER.PICK_POINT)
			{
				if (event.value.pickObj !== null)
				{
					NewIssuesService.addPin(
					{
						id: "newIssueId",
						account: vm.pickedAccount,
						project: vm.pickedProject,
						position: vm.pickedPos.toGL(),
						norm: vm.pickedNorm.toGL()
					},
						NewIssuesService.hexToRgb(NewIssuesService.getRoleColor(vm.projectUserRoles[0]))
					);				
				} else {
					NewIssuesService.removePin();
				}
			} else if (event.type === EventService.EVENT.VIEWER.CLICK_PIN) {
				// If there has been a pin selected then switch
				// that issue
				$timeout(function() {
					if (event.value.source === "viewer") {
						vm.commentsToggled(event.value.id);
						$rootScope.$apply();
					}
				});
			}
		});
>>>>>>> 7ec176e5

		/*
		 * When a pin is clicked that make sure the issue sidebar
		 * also reflects the updated state
		 * @listens pinClick
		 * @param {event} event - Originating event
		 * @param {object} clickInfo - Contains object and information about the source of the click
		 */
		$(document).on("pinClick", function (event, clickInfo) {
<<<<<<< HEAD
			// If there has been a pin selected then switch
			// that issue
			$timeout(function() {
				var issueId = clickInfo.object ? clickInfo.object.parentElement.parentElement.getAttribute("id") : null;

				if (clickInfo.fromViewer) {
					for (var i = 0; i < vm.issuesToShow.length; i += 1) {
						if (vm.issuesToShow[i]._id === issueId) {
							vm.showSelectedIssue(i, true);
							break;
						}
					}
				}
			});
=======

>>>>>>> 7ec176e5
		});

		/**
		 * Show an issue alert
		 *
		 * @param {String} title
		 */
		vm.showAlert = function(title) {
			$mdDialog.show(
				$mdDialog.alert()
					.parent(angular.element($element[0].querySelector("#issuesAddContainer")))
					.clickOutsideToClose(true)
					.title(title)
					.ariaLabel("Pin alert")
					.ok("OK")
			);
		};

		/**
		 * A comment has been auto saved
		 */
		vm.commentAutoSaved = function () {
			vm.infoText = "Comment on issue #" + vm.selectedIssue.title + " auto-saved";
			vm.selectedIssue.showInfo = true;
			vm.infoTimeout = $timeout(function() {
				vm.selectedIssue.showInfo = false;
			}, 4000);
		};

		/**
		 * Hide issue info
		 */
		vm.hideInfo = function() {
			vm.selectedIssue.showInfo = false;
			$timeout.cancel(vm.infoTimeout);
		};

		/**
		 * Set the content height.
		 */
		function setContentHeight () {
<<<<<<< HEAD
			var i,
				length,
				issueMinHeight = 56,
				maxStringLength = 32,
				lineHeight = 18,
				footerHeight,
				addHeight = 260,
				commentHeight = 80,
				headerHeight = 53,
				openIssueFooterHeight = 163,
				closedIssueFooterHeight = 48;

			if (vm.showIssueList) {
				issuesHeight = 0;
				for (i = 0, length = vm.issuesToShow.length; (i < length); i += 1) {
					issuesHeight += issueMinHeight;
					if (vm.issuesToShow[i].title.length > maxStringLength) {
						issuesHeight += lineHeight * Math.floor((vm.issuesToShow[i].title.length - maxStringLength) / maxStringLength);
					}
				}
				vm.onContentHeightRequest({height: issuesHeight});
			}
			else if (vm.showIssue) {
				if (vm.selectedIssue.closed) {
					footerHeight = closedIssueFooterHeight;
=======
			var i, length, issueMinHeight = 56, maxStringLength = 32, lineHeight = 18;

			issuesHeight = 0;
			for (i = 0, length = vm.issuesToShow.length; (i < length); i += 1) {
				issuesHeight += issueMinHeight;
				if (vm.issuesToShow[i].title.length > maxStringLength) {
					issuesHeight += lineHeight * Math.floor((vm.issuesToShow[i].title.length - maxStringLength) / maxStringLength);
>>>>>>> 7ec176e5
				}
				else {
					footerHeight = openIssueFooterHeight;
				}
				vm.onContentHeightRequest({height: headerHeight + (vm.selectedIssue.comments.length * commentHeight) + footerHeight});
			}
			else if (vm.showAddIssue) {
				vm.onContentHeightRequest({height: addHeight});
			}
<<<<<<< HEAD
=======
			vm.onContentHeightRequest({height: issuesHeight});
>>>>>>> 7ec176e5
		}
	}
}());<|MERGE_RESOLUTION|>--- conflicted
+++ resolved
@@ -30,13 +30,9 @@
 				showAdd: "=",
 				options: "=",
 				selectedOption: "=",
-<<<<<<< HEAD
 				onContentHeightRequest: "&",
 				onShowItem : "&",
 				hideItem: "="
-=======
-				onContentHeightRequest: "&"
->>>>>>> 7ec176e5
 			},
 			controller: IssuesCtrl,
 			controllerAs: 'vm',
@@ -44,9 +40,9 @@
 		};
 	}
 
-	IssuesCtrl.$inject = ["$scope", "$element", "$timeout", "$mdDialog", "$filter", "IssuesService", "EventService"];
-
-	function IssuesCtrl($scope, $element, $timeout, $mdDialog, $filter, IssuesService, EventService) {
+	IssuesCtrl.$inject = ["$scope", "$rootScope", "$element", "$timeout", "$mdDialog", "$filter", "IssuesService", "EventService"];
+
+	function IssuesCtrl($scope, $rootScope, $element, $timeout, $mdDialog, $filter, IssuesService, EventService) {
 		var vm = this,
 			promise,
 			rolesPromise,
@@ -66,6 +62,7 @@
 		vm.selectedObjectId = null;
 		vm.saveIssueDisabled = true;
 		vm.issues = [];
+		vm.issuesToShow = [];
 		vm.showProgress = true;
 		vm.progressInfo = "Loading issues";
 		vm.showIssuesInfo = false;
@@ -77,15 +74,10 @@
 		vm.selectedIssue = null;
 		vm.autoSaveComment = false;
 
-<<<<<<< HEAD
 		/*
 		 * Get all the Issues
 		 */
 		promise = IssuesService.getIssues();
-=======
-		/* Get all the Issues */
-		promise = NewIssuesService.getIssues();
->>>>>>> 7ec176e5
 		promise.then(function (data) {
 			var i, length;
 			vm.showProgress = false;
@@ -102,21 +94,15 @@
 			vm.showPins();
 		});
 
-<<<<<<< HEAD
 		/*
 		 * Get all the available roles for the project
 		 */
 		rolesPromise = IssuesService.getRoles();
-=======
-		/* Get all the available roles for the project */
-		rolesPromise = NewIssuesService.getRoles();
->>>>>>> 7ec176e5
 		rolesPromise.then(function (data) {
 			vm.availableRoles = data;
 			setAllIssuesAssignedRolesColors();
 		});
 
-<<<<<<< HEAD
 		/**
 		 * Define the assigned role colors for each issue
 		 */
@@ -152,24 +138,28 @@
 		 * Get the user roles for the project
 		 */
 		projectUserRolesPromise = IssuesService.getUserRolesForProject();
-=======
-		/* Get the user roles for the project */
-		projectUserRolesPromise = NewIssuesService.getUserRolesForProject();
->>>>>>> 7ec176e5
 		projectUserRolesPromise.then(function (data) {
 			vm.projectUserRoles = data;
 		});
 
-<<<<<<< HEAD
 		/*
 		 * Handle toggle of adding a new issue
 		 */
 		$scope.$watch("vm.showAdd", function (newValue) {
-			if (angular.isDefined(newValue) && newValue) {
+			if (angular.isDefined(newValue)) {
 				vm.showIssue = false;
-				vm.showIssueList = false;
-				vm.showAddIssue = true;
-				vm.onShowItem();
+				if (newValue) {
+					vm.showIssueList = false;
+					vm.showAddIssue = true;
+					vm.onShowItem();
+				} else {
+					vm.showIssueList = true;
+					vm.showAddIssue = false;
+					EventService.send(EventService.EVENT.VIEWER.REMOVE_PIN,
+						{
+							id: "newIssuePin"
+						});
+				}
 				setContentHeight();
 			}
 		});
@@ -177,34 +167,13 @@
 		/*
 		 * Handle input to the title field of a new issue
 		 */
-=======
-		/* Handle toggle of adding a new issue */
-		$scope.$watch("vm.showAdd", function (newValue) {
-			var addIssueHeight = 225;
-			if (newValue) {
-				vm.onContentHeightRequest({height: issuesHeight + addIssueHeight});
-			} else {
-				EventService.send(EventService.EVENT.VIEWER.REMOVE_PIN,
-				{
-					id: "newIssuePin"	
-				});
-				
-				vm.onContentHeightRequest({height: issuesHeight});
-			}
-		});
-
-		/* Handle input to the title field of a new issue */
->>>>>>> 7ec176e5
 		$scope.$watch("vm.title", function (newValue) {
 			if (angular.isDefined(newValue)) {
 				vm.saveIssueDisabled = (newValue.toString() === "");
 			}
 		});
 
-<<<<<<< HEAD
-		/*
-		 * Handle Events
-		 */
+		/*
 		$scope.$watch(EventService.currentEvent, function (event) {
 			var i, length;
 			if (event.type === EventService.EVENT.VIEWER.CLICK_PIN) {
@@ -216,9 +185,55 @@
 				}
 			}
 		});
-
-=======
->>>>>>> 7ec176e5
+		*/
+
+		/*
+		 * Handle Events
+		 */
+		$scope.$watch(EventService.currentEvent, function(event) {
+			var i, length,
+				position = [], normal = [],
+				newIssueId = "newIssueId",
+				test = new x3dom.fields.SFVec3f(0,0,0);
+
+			if (event.type === EventService.EVENT.VIEWER.PICK_POINT)
+			{
+				console.log(event.value.position);
+				if (event.value.pickObj !== null)
+				{
+					// Remove pin from last position if it exists
+					IssuesService.removePin(newIssueId);
+
+					// Convert data to arrays
+					angular.forEach(event.value.position, function(value, key) {
+						position.push(value);
+					});
+					angular.forEach(event.value.normal, function(value, key) {
+						normal.push(value);
+					});
+
+					// Add pin
+					IssuesService.addPin(
+						{
+							id: newIssueId,
+							position: position,
+							norm: normal
+						},
+						IssuesService.hexToRgb(IssuesService.getRoleColor(vm.projectUserRoles[0]))
+					);
+				} else {
+					IssuesService.removePin(newIssueId);
+				}
+			} else if (event.type === EventService.EVENT.VIEWER.CLICK_PIN) {
+				for (i = 0, length = vm.issuesToShow.length; i < length; i += 1) {
+					if (event.value.id === vm.issuesToShow[i]._id) {
+						vm.showSelectedIssue(i, true);
+						break;
+					}
+				}
+			}
+		});
+
 		/**
 		 * Setup the issues to show
 		 */
@@ -319,22 +334,6 @@
 							vm.issuesToShow.splice(i, 1);
 						}
 					}
-<<<<<<< HEAD
-=======
-
-					// Un-expand any expanded issue
-					vm.commentsToggledIssueId = null;
-
-					// Set the height of the content
-					if (vm.issuesToShow.length === 0) {
-						vm.showIssuesInfo = true;
-						vm.issuesInfo = "There are no issues that contain the filter text";
-					}
-					else {
-						vm.showIssuesInfo = false;
-						setContentHeight();
-					}
->>>>>>> 7ec176e5
 				}
 			}
 		}
@@ -527,8 +526,6 @@
 					}
 					else {
 						issue = {
-							account: vm.pickedAccount,
-							project: vm.pickedProject,
 							name: vm.title,
 							objectId: vm.selectedObjectId,
 							pickedPos: vm.pickedPos,
@@ -552,16 +549,10 @@
 							}
 
 							setupIssuesToShow();
-<<<<<<< HEAD
 							setContentHeight();
 							vm.showPins();
 
 							//vm.showAddIssue = false;
-=======
-							vm.showPins();
-
-							vm.showAdd = false;
->>>>>>> 7ec176e5
 						});
 					}
 				}
@@ -575,8 +566,7 @@
 		 */
 		vm.toggleCloseIssue = function (issue) {
 			var i = 0,
-				length = 0,
-				footerHeight;
+				length = 0;
 
 			promise = IssuesService.toggleCloseIssue(issue);
 			promise.then(function (data) {
@@ -610,69 +600,7 @@
 					}
 				];
 			});
-<<<<<<< HEAD
 		}
-=======
-		};
-
-		$scope.$watch(EventService.currentEvent, function(event) {
-			if (event.type === EventService.EVENT.VIEWER.PICK_POINT)
-			{
-				if (event.value.pickObj !== null)
-				{
-					NewIssuesService.addPin(
-					{
-						id: "newIssueId",
-						account: vm.pickedAccount,
-						project: vm.pickedProject,
-						position: vm.pickedPos.toGL(),
-						norm: vm.pickedNorm.toGL()
-					},
-						NewIssuesService.hexToRgb(NewIssuesService.getRoleColor(vm.projectUserRoles[0]))
-					);				
-				} else {
-					NewIssuesService.removePin();
-				}
-			} else if (event.type === EventService.EVENT.VIEWER.CLICK_PIN) {
-				// If there has been a pin selected then switch
-				// that issue
-				$timeout(function() {
-					if (event.value.source === "viewer") {
-						vm.commentsToggled(event.value.id);
-						$rootScope.$apply();
-					}
-				});
-			}
-		});
->>>>>>> 7ec176e5
-
-		/*
-		 * When a pin is clicked that make sure the issue sidebar
-		 * also reflects the updated state
-		 * @listens pinClick
-		 * @param {event} event - Originating event
-		 * @param {object} clickInfo - Contains object and information about the source of the click
-		 */
-		$(document).on("pinClick", function (event, clickInfo) {
-<<<<<<< HEAD
-			// If there has been a pin selected then switch
-			// that issue
-			$timeout(function() {
-				var issueId = clickInfo.object ? clickInfo.object.parentElement.parentElement.getAttribute("id") : null;
-
-				if (clickInfo.fromViewer) {
-					for (var i = 0; i < vm.issuesToShow.length; i += 1) {
-						if (vm.issuesToShow[i]._id === issueId) {
-							vm.showSelectedIssue(i, true);
-							break;
-						}
-					}
-				}
-			});
-=======
-
->>>>>>> 7ec176e5
-		});
 
 		/**
 		 * Show an issue alert
@@ -713,7 +641,6 @@
 		 * Set the content height.
 		 */
 		function setContentHeight () {
-<<<<<<< HEAD
 			var i,
 				length,
 				issueMinHeight = 56,
@@ -739,15 +666,6 @@
 			else if (vm.showIssue) {
 				if (vm.selectedIssue.closed) {
 					footerHeight = closedIssueFooterHeight;
-=======
-			var i, length, issueMinHeight = 56, maxStringLength = 32, lineHeight = 18;
-
-			issuesHeight = 0;
-			for (i = 0, length = vm.issuesToShow.length; (i < length); i += 1) {
-				issuesHeight += issueMinHeight;
-				if (vm.issuesToShow[i].title.length > maxStringLength) {
-					issuesHeight += lineHeight * Math.floor((vm.issuesToShow[i].title.length - maxStringLength) / maxStringLength);
->>>>>>> 7ec176e5
 				}
 				else {
 					footerHeight = openIssueFooterHeight;
@@ -757,10 +675,6 @@
 			else if (vm.showAddIssue) {
 				vm.onContentHeightRequest({height: addHeight});
 			}
-<<<<<<< HEAD
-=======
-			vm.onContentHeightRequest({height: issuesHeight});
->>>>>>> 7ec176e5
 		}
 	}
 }());