--- conflicted
+++ resolved
@@ -16,326 +16,6 @@
  */
 
 (function () {
-<<<<<<< HEAD
-    "use strict";
-
-    angular.module("3drepo")
-        .directive("issues", issues);
-
-    function issues() {
-        return {
-            restrict: 'EA',
-            templateUrl: 'issues.html',
-            scope: {
-                filterText: "=",
-                height: "=",
-                showAdd: "=",
-                options: "=",
-                selectedOption: "="
-            },
-            controller: IssuesCtrl,
-            controllerAs: 'vm',
-            bindToController: true
-        };
-    }
-
-    IssuesCtrl.$inject = ["$scope", "$rootScope", "$element", "$timeout", "$mdDialog", "$filter", "EventService", "NewIssuesService", "ViewerService"];
-
-    function IssuesCtrl($scope, $rootScope, $element, $timeout, $mdDialog, $filter, EventService, NewIssuesService, ViewerService) {
-        var vm = this,
-            promise = null,
-            i = 0,
-            j = 0,
-            length = 0,
-            sortedIssuesLength,
-            sortOldestFirst = true,
-            showClosed = false;
-
-        vm.pickedAccount = null;
-        vm.pickedProject = null;
-        vm.pickedPos = null;
-        vm.pickedNorm = null;
-        vm.pickedTrans = null;
-        vm.selectedObjectId = null;
-        vm.globalClickWatch = null;
-        vm.saveIssueDisabled = true;
-        vm.issues = [];
-
-        promise = NewIssuesService.getIssues();
-        promise.then(function (data) {
-            vm.issues = data;
-			console.log(data);
-            setupIssuesToShow();
-        });
-
-        $scope.$watch("vm.showAdd", function (newValue) {
-            if (newValue) {
-                setupGlobalClickWatch();
-            }
-            else {
-                cancelGlobalClickWatch();
-                NewIssuesService.removePin();
-            }
-        });
-
-        $scope.$watch("vm.title", function (newValue) {
-            if (angular.isDefined(newValue)) {
-                vm.saveIssueDisabled = (newValue === "");
-            }
-        });
-
-        function setupIssuesToShow () {
-            if (angular.isDefined(vm.issues)) {
-                if (vm.issues.length > 0) {
-                    // Sort
-                    vm.issuesToShow = [vm.issues[0]];
-                    for (i = 1, length = vm.issues.length; i < length; i += 1) {
-                        for (j = 0, sortedIssuesLength = vm.issuesToShow.length; j < sortedIssuesLength; j += 1) {
-                            if (((vm.issues[i].created > vm.issuesToShow[j].created) && (sortOldestFirst)) ||
-                                ((vm.issues[i].created < vm.issuesToShow[j].created) && (!sortOldestFirst))) {
-                                vm.issuesToShow.splice(j, 0, vm.issues[i]);
-                                break;
-                            }
-                            else if (j === (vm.issuesToShow.length - 1)) {
-                                vm.issuesToShow.push(vm.issues[i]);
-                            }
-                        }
-                    }
-
-                    // Filter
-                    if (vm.filterText !== "") {
-                        vm.issuesToShow = ($filter('filter')(vm.issuesToShow, {name: vm.filterText}));
-                    }
-
-                    // Closed
-                    for (i = (vm.issuesToShow.length - 1); i >= 0; i -= 1) {
-                        var pin = angular.element(document.getElementById(vm.issuesToShow[i]._id));
-                        if (pin.length > 0) {
-                            pin[0].setAttribute("render", "true");
-                            if (!showClosed && vm.issuesToShow[i].hasOwnProperty("closed")) {
-                                pin[0].setAttribute("render", "false");
-                                vm.issuesToShow.splice(i, 1);
-                            }
-                        }
-                    }
-					console.log(vm.issuesToShow);
-                }
-            }
-        }
-
-        $scope.$watch("vm.selectedOption", function (newValue) {
-            if (angular.isDefined(newValue)) {
-                if (newValue.value === "sortByDate") {
-                    sortOldestFirst = !sortOldestFirst;
-                }
-                else if (newValue.value === "showClosed") {
-                    showClosed = !showClosed;
-                }
-                setupIssuesToShow();
-            }
-        });
-
-        $scope.$watch("vm.filterText", function (newValue) {
-            if (angular.isDefined(newValue)) {
-                setupIssuesToShow();
-            }
-        });
-
-        vm.commentsToggled = function (issueId) {
-            vm.commentsToggledIssueId = issueId;
-        };
-
-        vm.saveIssue = function () {
-            if (angular.isDefined(vm.title) && (vm.title !== "")) {
-                if (vm.pickedPos === null) {
-                    vm.showAlert();
-                }
-                else {
-                    promise = NewIssuesService.saveIssue(vm.pickedAccount, vm.pickedProject, vm.title, vm.selectedObjectId, vm.pickedPos, vm.pickedNorm);
-                    promise.then(function (data) {
-                        vm.issues.push(data);
-                        vm.title = "";
-                        vm.pickedAccount = null;
-                        vm.pickedProject = null;
-                        vm.pickedTrans   = null;
-                        vm.pickedPos = null;
-                        vm.pickedNorm = null;
-                        if (angular.isDefined(vm.comment) && (vm.comment !== "")) {
-                            vm.saveCommentWithIssue(data, vm.comment);
-                            vm.comment = "";
-                        }
-
-                        setupIssuesToShow();
-                    });
-                }
-            }
-        };
-
-        vm.closeIssue = function (issue) {
-            promise = NewIssuesService.closeIssue(issue);
-            promise.then(function (data) {
-                for (i = 0, length = vm.issues.length; i < length; i += 1) {
-                    if (issue._id === vm.issues[i]._id) {
-                        vm.issues[i].closed = data.closed;
-                        vm.issues[i].closed_time = data.created; // TODO: Shouldn't really use the created value
-                        break;
-                    }
-                }
-                setupIssuesToShow();
-            });
-        };
-
-        vm.saveCommentWithIssue = function (issue, comment) {
-            promise = NewIssuesService.saveComment(issue, comment);
-            promise.then(function (data) {
-                vm.issues[vm.issues.length - 1].comments = [
-                    {
-                        owner: data.owner,
-                        comment: comment,
-                        timeStamp: NewIssuesService.prettyTime(data.created)
-                    }
-                ];
-            });
-        };
-
-        function setupGlobalClickWatch () {
-            if (vm.globalClickWatch === null) {
-                vm.globalClickWatch = $scope.$watch(EventService.currentEvent, function (event, oldEvent) {
-                    if ((event.type === EventService.EVENT.GLOBAL_CLICK) &&
-                        (event.value.target.className === "x3dom-canvas") &&
-                        (!((event.value.clientX === oldEvent.value.clientX) &&
-                           (event.value.clientY === oldEvent.value.clientY)))) {
-
-                        var dragEndX = event.value.clientX;
-                        var dragEndY = event.value.clientY;
-                        var pickObj = ViewerService.pickPoint(dragEndX, dragEndY);
-
-                        if (pickObj.pickObj !== null) {
-                            vm.showInput = true;
-                            vm.selectedObjectId = pickObj.partID ? pickObj.partID : pickObj.pickObj._xmlNode.getAttribute("DEF");
-
-                            var projectParts = pickObj.pickObj._xmlNode.getAttribute("id").split("__");
-
-                            if (projectParts[0] === "model")
-                            {
-                                vm.pickedAccount = NewIssuesService.state.account;
-                                vm.pickedProject = NewIssuesService.state.project;
-                                vm.pickedTrans   = $("#model__root")[0]._x3domNode.getCurrentTransform();
-                            } else {
-                                vm.pickedAccount = projectParts[0];
-                                vm.pickedProject = projectParts[1];
-                                vm.pickedTrans   = $("#" + vm.pickedAccount + "__" + vm.pickedProject + "__root")[0]._x3domNode.getCurrentTransform();
-                            }
-
-                            vm.pickedNorm = vm.pickedTrans.transpose().multMatrixVec(pickObj.pickNorm);
-                            vm.pickedPos = vm.pickedTrans.inverse().multMatrixVec(pickObj.pickPos);
-
-                            NewIssuesService.addPin({
-                                id: undefined,
-                                account: vm.pickedAccount,
-                                project: vm.pickedProject,
-                                position: vm.pickedPos.toGL(),
-                                norm: vm.pickedNorm.toGL()
-                            });
-                        }
-                        else {
-                            NewIssuesService.removePin();
-                        }
-                    }
-                });
-            }
-        }
-
-        function cancelGlobalClickWatch () {
-            if (typeof vm.globalClickWatch === "function") {
-                vm.globalClickWatch();
-                vm.globalClickWatch = null;
-            }
-        }
-
-        /*
-        $(document).on("objectSelected", function(event, object, zoom) {
-            if (angular.isUndefined(object)) {
-                vm.selectedObjectId = null;
-                vm.pickedPos = null;
-                vm.pickedNorm = null;
-                NewIssuesService.removePin();
-            }
-            else {
-                if (object["multipart"])
-                {
-                    var projectParts = object.id.split("__");
-
-                    if (projectParts[0] === "model")
-                    {
-                        vm.pickedAccount = NewIssuesService.state.account;
-                        vm.pickedProject = NewIssuesService.state.project;
-                        vm.pickedTrans   = $("#model__root")[0]._x3domNode.getCurrentTransform();
-                    } else {
-                        vm.pickedAccount = projectParts[0];
-                        vm.pickedProject = projectParts[1];
-                        vm.pickedTrans   = $("#" + vm.pickedAccount + "__" + vm.pickedProject + "__root")[0]._x3domNode.getCurrentTransform();
-                    }
-
-                    vm.selectedObjectId = projectParts[projectParts.length - 1];
-                } else {
-                    vm.selectedObjectId = object.getAttribute("DEF");
-                }
-            }
-        });
-        */
-
-        $(document).on("partSelected", function(event, part, zoom) {
-            $scope.IssuesService.mapPromise.then(function () {
-                var projectParts = part.part.multiPart._xmlNode.id.split("__");
-
-                if (projectParts[0] === "model")
-                {
-                    vm.pickedAccount = $scope.IssuesService.state.account;
-                    vm.pickedProject = $scope.IssuesService.state.project;
-                    vm.pickedTrans   = $("#model__root")[0]._x3domNode.getCurrentTransform();
-                } else {
-                    vm.pickedAccount = projectParts[0];
-                    vm.pickedProject = projectParts[1];
-                    vm.pickedTrans   = $("#" + scope.pickedAccount + "__" + scope.pickedProject + "__root")[0]._x3domNode.getCurrentTransform();
-                }
-
-                vm.selectedObjectId = projectParts[projectParts.length - 1];
-            });
-        });
-
-        /*
-         * When a pin is clicked that make sure the issue sidebar
-         * also reflects the updated state
-         * @listens pinClick
-         * @param {event} event - Originating event
-         * @param {object} clickInfo - Contains object and information about the source of the click
-         */
-        $(document).on("pinClick", function (event, clickInfo) {
-            // If there has been a pin selected then switch
-            // that issue
-            var issueId = clickInfo.object ? clickInfo.object.parentElement.parentElement.getAttribute("id") : null;
-
-
-            vm.commentsToggled(issueId);
-
-            $timeout(function() {
-                $rootScope.$apply()
-            });
-        });
-
-        vm.showAlert = function() {
-            $mdDialog.show(
-                $mdDialog.alert()
-                    .parent(angular.element($element[0].querySelector("#issuesAddContainer")))
-                    .clickOutsideToClose(true)
-                    .title("Add a pin before saving")
-                    .ariaLabel("Pin alert")
-                    .ok("OK")
-            );
-        };
-    }
-=======
 	"use strict";
 
 	angular.module("3drepo")
@@ -660,5 +340,4 @@
 			);
 		};
 	}
->>>>>>> 76583527
 }());