--- conflicted
+++ resolved
@@ -42,15 +42,12 @@
 			$scope.selectedID  		= object.getAttribute("DEF");
 		} else {
 			$scope.selectedID = undefined;
-<<<<<<< HEAD
-=======
 
 			if (!object.hasOwnProperty("fake")) {
 				$scope.selectedID  		= object.getAttribute("DEF");
 			}
 		} else {
 			$scope.selectedID = null;
->>>>>>> 300b540b
 		}
 	});
 
