--- conflicted
+++ resolved
@@ -18,7 +18,6 @@
 angular.module('3drepo')
 .controller('IssuesCtrl', ['$scope', '$modal', 'StateManager', 'IssuesService', '$rootScope', '$http', '$q', 'serverConfig', function($scope, $modal, StateManager, IssuesService, $rootScope, $http, $q, serverConfig)
 {
-<<<<<<< HEAD
 	$scope.IssuesService    = IssuesService;
 	$scope.objectIsSelected = false;
 	$scope.currentSelected  = null;
@@ -27,16 +26,7 @@
 	$scope.io               = io(serverConfig.chatHost, {path :  serverConfig.chatPath});
 	$scope.newComment       = {};
 	$scope.newComment.text  = "";
-=======
-	$scope.IssuesService   = IssuesService;
-	$scope.currentSelected = null;
-	$scope.mapPromise      = null;
 	$scope.pickedPos       = null;
-	$scope.map             = {};
-
-	$scope.newComment = {};
-	$scope.newComment.text = "";
->>>>>>> 4d86cb55
 
 	$(document).on("objectSelected", function(event, object, zoom) {
 		// If the background is selected
@@ -163,14 +153,7 @@
 				issueObject["pickedPos"] = $scope.pickedPos.toGL();
 
 			var sid = $scope.currentSelected.getAttribute("DEF");
-<<<<<<< HEAD
 			var issuePostURL = serverConfig.apiUrl(StateManager.state.account + "/" + StateManager.state.project + "/issues/" + sid);
-=======
-
-			var selectedObjectSplitURL = $scope.currentSelected._x3domNode._nameSpace.baseURL.split("/");
-
-			var issuePostURL = server_config.apiUrl(StateManager.state.account + "/" + StateManager.state.project + "/issues/" + sid);
->>>>>>> 4d86cb55
 
 			$.ajax({
 				type:	"POST",
