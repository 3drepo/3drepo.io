--- conflicted
+++ resolved
@@ -128,7 +128,7 @@
 		};
 
 		this.logos    = [];
-		
+
 		this.addLogo = function() {
 			if (!self.logoGroup)
 			{
@@ -136,11 +136,11 @@
 				self.logoGroup.style.width = "100%";
 				self.element.appendChild(self.logoGroup);
 			}
-			
+
 			var numLogos = this.logos.length + 1;
 			var perLogo  = Math.floor(100 / numLogos);
 			var widthPercentage = perLogo + "%";
-			
+
 			var logo = document.createElement("div");
 			logo.style.position       = "absolute";
 			logo.style["z-index"]     = 2;
@@ -148,7 +148,7 @@
 			logo.style.width          = widthPercentage;
 			logo.style["margin-top"]  = "10px";
 			logo.style.left = perLogo * (numLogos - 1) + "%";
-			
+
 			logo.setAttribute("onclick", "logoClick()");
 
 			var logoImage = document.createElement("img");
@@ -163,31 +163,31 @@
 			} else {
 				logoLink.setAttribute("href", "https://www.3drepo.io");
 			}
-			
+
 			logoLink.appendChild(logoImage);
 			logo.appendChild(logoLink);
-			
+
 			self.updateLogoWidth(widthPercentage);
-						
+
 			self.logoGroup.appendChild(logo);
-			self.logos.push(logo);	
-		};
-		
+			self.logos.push(logo);
+		};
+
 		this.removeLogo = function () {
 			var numLogos = this.logos.length - 1;
 			var widthPercentage = Math.floor(100 / numLogos) + "%";
-						
+
 			self.logos[numLogos].parentNode.removeChild(self.logos[numLogos]);
-			
+
 			self.logos.splice(numLogos,1);
-			
+
 			self.updateLogoWidth(widthPercentage);
 		};
-		
+
 		this.updateLogoWidth = function(widthPercentage) {
 			for(var i = 0; i < self.logos.length; i++)
 			{
-				
+
 				self.logos[i].style.width = widthPercentage;
 			}
 		};
@@ -362,15 +362,15 @@
 			if (self.light) {
 				var i = 0;
 				var attributeNames = [];
-				
+
 				for(i = 0; i < self.light.attributes.length; i++)
 				{
 					attributeNames.push(self.light.attributes[i].name);
 				}
-				
+
 				for(i = 0; i < attributeNames.length; i++)
 				{
-					self.light.removeAttribute(attributeNames[i]);	
+					self.light.removeAttribute(attributeNames[i]);
 				}
 			} else {
 				self.light = document.createElement("directionallight");
@@ -387,33 +387,33 @@
 				self.light.setAttribute("shadowIntensity", 0.0);
 			} else {
 				for (var attr in lightDescription)
-				{					
+				{
 					if (lightDescription.hasOwnProperty(attr))
 					{
 						self.light.setAttribute(attr, lightDescription[attr]);
 					}
-				}				
-			}
-			
+				}
+			}
+
 		};
 
 		this.createBackground = function(colourDescription) {
 			if (self.bground) {
 				var i = 0;
 				var attributeNames = [];
-				
+
 				for(i = 0; i < self.bground.attributes.length; i++)
 				{
 					attributeNames.push(self.bground.attributes[i].name);
 				}
-				
+
 				for(i = 0; i < attributeNames.length; i++)
 				{
 					self.bground.removeAttribute(attributeNames[i]);
 				}
 			} else {
 				self.bground = document.createElement("background");
-				self.scene.appendChild(self.bground);				
+				self.scene.appendChild(self.bground);
 			}
 
 			if (!colourDescription)
@@ -424,10 +424,10 @@
 				self.bground.setAttribute("groundangle", "0.9 1.5 1.57");
 				self.bground.setAttribute("groundcolor", "0.65 0.65 0.65 0.73 0.73 0.73 0.81 0.81 0.81 0.91 0.91 0.91");
 				self.bground.textContent = " ";
-			
+
 			} else {
 				self.bground.setAttribute("DEF", self.name + "_bground");
-	
+
 				for (var attr in colourDescription)
 				{
 					if (colourDescription.hasOwnProperty(attr))
@@ -441,11 +441,11 @@
 
 		this.gyroscope = function (alpha, beta, gamma) {
 			var degToRad = Math.PI / 180.0;
-			
+
 			var b = (alpha ? alpha : 0);
 			var a = (beta  ? beta : 0);
 			var g = -(gamma ? gamma : 0);
-			
+
 			a *= degToRad; b *= degToRad; g *= degToRad;
 
 			var cA = Math.cos(a / 2.0);
@@ -477,14 +477,14 @@
 			q = q.multiply(screenQuat);
 
 			var flyMat = null;
-			var vp     = self.getCurrentViewpoint()._x3domNode;	
-							
+			var vp     = self.getCurrentViewpoint()._x3domNode;
+
 			if (self.rollerCoasterMatrix)
 			{
 				var qMat = q.toMatrix();
 				flyMat = qMat.transpose().mult(self.rollerCoasterMatrix.inverse());
 			} else {
-		
+
 				flyMat = vp.getViewMatrix().inverse();
 				flyMat.setRotate(q);
 				flyMat = flyMat.inverse();
@@ -519,35 +519,35 @@
 
 		this.onMouseDown = function(functionToBind) {
 			$(self.viewer).on("onMouseDown", functionToBind);
-			
+
 			var pickingInfo = self.viewArea()._pickingInfo;
-			
+
 			if (pickingInfo.pickObj)
 			{
 				var account, project;
-				
-				var objectID = pickingInfo.pickObj.partID ? 
-					pickingInfo.pickObj.partID : 
+
+				var objectID = pickingInfo.pickObj.partID ?
+					pickingInfo.pickObj.partID :
 					pickingInfo.pickObj.pickObj._xmlNode.getAttribute("DEF");
 
 				var projectParts = pickingInfo.pickObj._xmlNode.getAttribute("id").split("__");
 
 				account = projectParts[0];
 				project = projectParts[1];
-				
+
 				var inlineTransName = ViewerUtil.escapeCSSCharacters(account + "__" + project);
 				var projectInline = self.inlineRoots[inlineTransName];
 				var trans = projectInline._x3domNode.getCurrentTransform();
 
 				callback(self.EVENT.PICK_POINT, {
-					id: objectID, 
+					id: objectID,
 					position: pickingInfo.pickPos,
 					normal: pickingInfo.pickNorm,
 					object: pickingInfo.pickObj,
 					trans: trans
 				});
 			} else {
-				callback(self.EVENT.PICK_POINT, 
+				callback(self.EVENT.PICK_POINT,
 				{
 					position: pickingInfo.pickPos,
 					normal: pickingInfo.pickNorm
@@ -787,7 +787,7 @@
 			});
 		});
 
-		$(document).on("onMouseDown", function(event, mouseEvent) {			
+		$(document).on("onMouseDown", function(event, mouseEvent) {
 			$("body")[0].style["pointer-events"] = "none";
 		});
 
@@ -997,7 +997,7 @@
 				self.runtime.resetExamin();
 
 				self.applySettings();
-				
+
 				if (id === (self.name + "_default")) {
 					if (self.defaultShowAll) {
 						self.runtime.fitAll();
@@ -1053,14 +1053,14 @@
 				if (self.settings.hasOwnProperty("zNear")) {
 					self.currentViewpoint._xmlNode.setAttribute("zNear", self.settings.zNear);
 				}
-				
+
 				if (self.settings.hasOwnProperty("background")) {
 					self.createBackground(self.settings.background);
 				}
-				
+
 				if (self.settings.hasOwnProperty("ambientLight")) {
 					self.setAmbientLight(self.settings.ambientLight);
-				}				
+				}
 			}
 		};
 
@@ -1257,32 +1257,32 @@
 			self.updateCamera(pos, upDir, viewDir, animate, rollerCoasterMode);
 		};
 
-		this.updateCamera = function(pos, up, viewDir, animate, rollerCoasterMode) {		
+		this.updateCamera = function(pos, up, viewDir, animate, rollerCoasterMode) {
 			if (!viewDir)
 			{
 				viewDir = self.getCurrentViewpointInfo().view_dir;
 			}
-			
+
 			if (!up)
 			{
 				up = self.getCurrentViewpointInfo().up;
 			}
 			up = ViewerUtil.normalize(up);
-							
+
 			var x3domView = new x3dom.fields.SFVec3f(viewDir[0], viewDir[1], viewDir[2]);
 			var x3domUp   = new x3dom.fields.SFVec3f(up[0], up[1], up[2]);
 			var x3domFrom = new x3dom.fields.SFVec3f(pos[0], pos[1], pos[2]);
 			var x3domAt   = x3domFrom.add(x3domView);
 
 			var viewMatrix = x3dom.fields.SFMatrix4f.lookAt(x3domFrom, x3domAt, x3domUp);
-			
+
 			var currViewpoint = self.getCurrentViewpoint()._x3domNode;
 
 			if (self.currentNavMode === self.NAV_MODES.HELICOPTER) {
 				self.nav._x3domNode._vf.typeParams[0] = Math.asin(x3domView.y);
 				self.nav._x3domNode._vf.typeParams[1] = x3domFrom.y;
 			}
-			
+
 			if (animate)
 			{
 				self.getViewArea().animateTo(viewMatrix.inverse(), currViewpoint);
@@ -1295,7 +1295,7 @@
 					self.getViewArea()._doc.needRender = true;
 				}
 			}
-			
+
 			if (self.linked) {
 				self.manager.switchMaster(self.handle);
 			}
@@ -1712,20 +1712,16 @@
 				});
 			}
 		};
-<<<<<<< HEAD
-
-=======
-		
+
 		this.setPinVisibility = function(id, visibility)
 		{
 			if (self.pins.hasOwnProperty(id)) {
 				var pin = self.pins[id];
-				
+
 				pin.setAttribute("render", visibility.toString());
 			}
 		};
-		
->>>>>>> 7ec176e5
+
 		this.removePin = function(id) {
 			if (self.pins.hasOwnProperty(id)) {
 				delete self.pins[id];
