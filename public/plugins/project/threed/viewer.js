/**
 **  Copyright (C) 2014 3D Repo Ltd
 **
 **  This program is free software: you can redistribute it and/or modify
 **  it under the terms of the GNU Affero General Public License as
 **  published by the Free Software Foundation, either version 3 of the
 **  License, or (at your option) any later version.
 **
 **  This program is distributed in the hope that it will be useful,
 **  but WITHOUT ANY WARRANTY; without even the implied warranty of
 **  MERCHANTABILITY or FITNESS FOR A PARTICULAR PURPOSE.  See the
 **  GNU Affero General Public License for more details.
 **
 **  You should have received a copy of the GNU Affero General Public License
 **  along with this program.  If not, see <http://www.gnu.org/licenses/>.
 **/

// --------------------- Control Interface ---------------------

function bgroundClick(event) {
	$.event.trigger("bgroundClicked", event);
};

function clickObject(event) {
	$.event.trigger("clickObject", event);
};

function clickPin(event) {
	$.event.trigger("pinClick", event);
}

function onMouseOver(event) {
	$.event.trigger("onMouseOver", event);
}

function onMouseDown(event) {
	$.event.trigger("onMouseDown", event);
}

function onMouseUp(event) {
	$.event.trigger("onMouseUp", event);
}

function onMouseMove(event) {
	$.event.trigger("onMouseMove", event);
}

function onViewpointChange(event) {
	$.event.trigger("onViewpointChange", event);
}

function onLoaded(event) {
	$.event.trigger("onLoaded", event);
}

function runtimeReady() {
	$.event.trigger("runtimeReady");
}

x3dom.runtime.ready = runtimeReady;

// ----------------------------------------------------------
var Viewer = {};

(function() {
	"use strict";

	Viewer = function(name, element, manager, callback, errCallback) {
		// Properties
		var self = this;

		if (!name) {
			this.name = "viewer";
		} else {
			this.name = name;
		}

		callback = !callback ? function(type, value) {
			console.log(type + ": " + value);
		} : callback;

		errCallback = !errCallback ? function(type, value) {
			console.error(type + ": " + value);
		} : errCallback;

		// If not given the tag by the manager create here
		this.element = element;

		this.inline = null;
		this.runtime = null;
		this.fullscreen = false;

		this.clickingEnabled = false;

		this.avatarRadius = 0.5;

		this.pinSizeFromSettings = false;
		this.pinSize = 1.0; // Initial size

		this.defaultShowAll = true;

		this.zNear = -1;
		this.zFar = -1;

		this.manager = manager;

		this.initialized = false;

		this.downloadsLeft = 1;

		this.defaultNavMode = this.NAV_MODES.TURNTABLE;

		this.selectionDisabled = false;

		this.account = null;
		this.project = null;
		this.branch = null;
		this.revision = null;
		this.modelString = null;

		this.rootName = "model";
		this.inlineRoots = {};
		this.multipartNodes = [];
		this.multipartNodesByProject = {};

		this.setHandle = function(handle) {
			this.handle = handle;
		};

		this.logos    = [];

		this.addLogo = function() {
			if (!self.logoGroup)
			{
				self.logoGroup = document.createElement("div");
				self.logoGroup.style.width = "100%";
				self.element.appendChild(self.logoGroup);
			}

			var numLogos = this.logos.length + 1;
			var perLogo  = Math.floor(100 / numLogos);
			var widthPercentage = perLogo + "%";

			var logo = document.createElement("div");
			logo.style.position       = "absolute";
			logo.style["z-index"]     = 2;
			logo.style["text-align"]  = "center";
			logo.style.width          = widthPercentage;
			logo.style["margin-top"]  = "10px";
			logo.style.left = perLogo * (numLogos - 1) + "%";

			logo.setAttribute("onclick", "logoClick()");

			var logoImage = document.createElement("img");
			logoImage.setAttribute("src", logo_string);
			logoImage.setAttribute("style", "width: 250px;");
			logoImage.textContent = " ";

			var logoLink = document.createElement("a");

			if (server_config.return_path) {
				logoLink.setAttribute("href", server_config.return_path);
			} else {
				logoLink.setAttribute("href", "https://www.3drepo.io");
			}

			logoLink.appendChild(logoImage);
			logo.appendChild(logoLink);

			self.updateLogoWidth(widthPercentage);

			self.logoGroup.appendChild(logo);
			self.logos.push(logo);
		};

		this.removeLogo = function () {
			var numLogos = this.logos.length - 1;
			var widthPercentage = Math.floor(100 / numLogos) + "%";

			self.logos[numLogos].parentNode.removeChild(self.logos[numLogos]);

			self.logos.splice(numLogos,1);

			self.updateLogoWidth(widthPercentage);
		};

		this.updateLogoWidth = function(widthPercentage) {
			for(var i = 0; i < self.logos.length; i++)
			{

				self.logos[i].style.width = widthPercentage;
			}
		};

		this.init = function() {
			if (!self.initialized) {
				// If we have a viewer manager then it
				// will take care of initializing the runtime
				// else we'll do it ourselves
				x3dom.runtime.ready = self.initRuntime;

				self.addLogo();

				// Set up the DOM elements
				self.viewer = document.createElement("x3d");
				self.viewer.setAttribute("id", self.name);
				self.viewer.setAttribute("xmlns", "http://www.web3d.org/specification/x3d-namespace");
				self.viewer.setAttribute("keysEnabled", "true");
				self.viewer.setAttribute("disableTouch", "true");
				self.viewer.addEventListener("mousedown", onMouseDown);
				self.viewer.addEventListener("mouseup",  onMouseUp);
				self.viewer.style["pointer-events"] = "all";
				self.viewer.className = "viewer";

				self.element.appendChild(self.viewer);

				self.scene = document.createElement("Scene");
				self.scene.setAttribute("onbackgroundclicked", "bgroundClick(event);");
				self.scene.setAttribute("dopickpass", false);
				self.viewer.appendChild(self.scene);

				self.pinShader = new PinShader(self.scene);

				self.bground = null;
				self.currentNavMode = null;

				self.createBackground();

				self.environ = document.createElement("environment");
				self.environ.setAttribute("frustumCulling", "true");
				self.environ.setAttribute("smallFeatureCulling", "true");
				self.environ.setAttribute("smallFeatureThreshold", 5);
				self.environ.setAttribute("occlusionCulling", "true");
				self.environ.setAttribute("sorttrans", "true");
				self.environ.setAttribute("gammaCorrectionDefault", "linear");
				self.scene.appendChild(self.environ);

				self.setAmbientLight();

				self.createViewpoint(self.name + "_default");

				self.nav = document.createElement("navigationInfo");
				self.nav.setAttribute("headlight", "false");
				self.nav.setAttribute("type", self.defaultNavMode);
				self.scene.appendChild(self.nav);

				self.loadViewpoint = self.name + "_default"; // Must be called after creating nav

				self.viewer.addEventListener("keypress", function(e) {
					if (e.charCode === "r".charCodeAt(0)) {
						self.reset();
						self.setApp(null);
						self.setNavMode(self.NAV_MODES.WALK);
						self.disableClicking();
					} else if (e.charCode === "a".charCodeAt(0)) {
						self.showAll();
						self.enableClicking();
					} else if (e.charCode === "u".charCodeAt(0)) {
						self.revealAll();
					}
				});

				self.initialized = true;

				if (manager) {
					manager.registerMe(self);
				}

				self.enableClicking();

				callback(self.EVENT.READY, {
					name: self.name,
					model: self.modelString
				});
			}
		};

		this.close = function() {
			self.viewer.parentNode.removeChild(self.viewer);
			self.viewer = null;
		};

		// This is called when the X3DOM runtime is initialized
		this.initRuntime = function() {
			if (this.doc.id === self.name) {
				self.runtime = this;

				callback(self.EVENT.RUNTIME_READY, {
					name: self.name
				});
			}

			self.runtime.enterFrame = function () {
					if (self.gyroOrientation)
					{
							self.gyroscope(
									self.gyroOrientation.alpha,
									self.gyroOrientation.beta,
									self.gyroOrientation.gamma
							);
					}
			};

			self.showAll = function() {
				self.runtime.fitAll();

				// TODO: This is a hack to get around a bug in X3DOM
				self.getViewArea()._flyMat = null;

				self.setNavMode(self.defaultNavMode);
			};

			self.getCurrentViewpoint().addEventListener("viewpointChanged", self.viewPointChanged);

			$(document).on("onLoaded", function(event, objEvent) {
				if (self.loadViewpoint) {
					self.setCurrentViewpoint(self.loadViewpoint);
				}

				var targetParent = objEvent.target._x3domNode._nameSpace.doc._x3dElem;

				self.loadViewpoints();

				if (targetParent === self.viewer) {
					self.setDiffColors(null);
				}

				if (objEvent.target.tagName.toUpperCase() === "INLINE") {
					self.inlineRoots[objEvent.target.nameSpaceName] = objEvent.target;
				} else if (objEvent.target.tagName.toUpperCase() === "MULTIPART") {
					var nameSpaceName = objEvent.target._x3domNode._nameSpace.name;
					if (!self.multipartNodesByProject.hasOwnProperty(nameSpaceName)) {
						self.multipartNodesByProject[nameSpaceName] = {};
					}

					var multipartName = objEvent.target.getAttribute("id");
					var multipartNameParts = multipartName.split("__");
					var multipartID = multipartNameParts[multipartNameParts.length - 1];

					self.multipartNodesByProject[nameSpaceName][multipartID] = objEvent.target;

					self.multipartNodes.push(objEvent.target);
				}

				self.downloadsLeft += (objEvent.target.querySelectorAll("[load]").length - 1);

				if (!self.pinSizeFromSettings) {
					var sceneBBox = self.getScene()._x3domNode.getVolume();
					var sceneSize = sceneBBox.max.subtract(sceneBBox.min).length();
					self.pinSize = sceneSize / 20;
				}

				self.showAll();

				if (!self.downloadsLeft) {
					callback(self.EVENT.LOADED);
				}
			});
		};

		this.setAmbientLight = function(lightDescription) {
			if (self.light) {
				var i = 0;
				var attributeNames = [];

				for(i = 0; i < self.light.attributes.length; i++)
				{
					attributeNames.push(self.light.attributes[i].name);
				}

				for(i = 0; i < attributeNames.length; i++)
				{
					self.light.removeAttribute(attributeNames[i]);
				}
			} else {
				self.light = document.createElement("directionallight");
				self.scene.appendChild(self.light);
			}

			if (!lightDescription)
			{
				//self.light.setAttribute("intensity", "0.5");
				self.light.setAttribute("color", "0.714, 0.910, 0.953");
				self.light.setAttribute("direction", "0, -0.9323, -0.362");
				self.light.setAttribute("global", "true");
				self.light.setAttribute("ambientIntensity", "0.8");
				self.light.setAttribute("shadowIntensity", 0.0);
			} else {
				for (var attr in lightDescription)
				{
					if (lightDescription.hasOwnProperty(attr))
					{
						self.light.setAttribute(attr, lightDescription[attr]);
					}
				}
			}

		};

		this.createBackground = function(colourDescription) {
			if (self.bground) {
				var i = 0;
				var attributeNames = [];

				for(i = 0; i < self.bground.attributes.length; i++)
				{
					attributeNames.push(self.bground.attributes[i].name);
				}

				for(i = 0; i < attributeNames.length; i++)
				{
					self.bground.removeAttribute(attributeNames[i]);
				}
			} else {
				self.bground = document.createElement("background");
				self.scene.appendChild(self.bground);
			}

			if (!colourDescription)
			{
				self.bground.setAttribute("DEF", self.name + "_bground");
				self.bground.setAttribute("skyangle", "0.9 1.5 1.57");
				self.bground.setAttribute("skycolor", "0.21 0.18 0.66 0.2 0.44 0.85 0.51 0.81 0.95 0.83 0.93 1");
				self.bground.setAttribute("groundangle", "0.9 1.5 1.57");
				self.bground.setAttribute("groundcolor", "0.65 0.65 0.65 0.73 0.73 0.73 0.81 0.81 0.81 0.91 0.91 0.91");
				self.bground.textContent = " ";

			} else {
				self.bground.setAttribute("DEF", self.name + "_bground");

				for (var attr in colourDescription)
				{
					if (colourDescription.hasOwnProperty(attr))
					{
						self.bground.setAttribute(attr, colourDescription[attr]);
					}
				}
			}

		};

		this.gyroscope = function (alpha, beta, gamma) {
			var degToRad = Math.PI / 180.0;

			var b = (alpha ? alpha : 0);
			var a = (beta  ? beta : 0);
			var g = -(gamma ? gamma : 0);

			a *= degToRad; b *= degToRad; g *= degToRad;

			var cA = Math.cos(a / 2.0);
			var cB = Math.cos(b / 2.0);
			var cG = Math.cos(g / 2.0);
			var sA = Math.sin(a / 2.0);
			var sB = Math.sin(b / 2.0);
			var sG = Math.sin(g / 2.0);

			/*
			var w = cB * cG * cA - sB * sG * sA;
			var x = sB * cG * cA - cB * sG * sA;
			var y = cB * sG * cA  sB * cG * sA;
			var z = cB * cG * sA  sB * sG * cA;
			*/

			var x = sA * cB * cG + cA * sB * sG;
			var y = cA * sB * cG - sA * cB * sG;
			var z = cA * cB * sG - sA * sB * cG;
			var w = cA * cB * cG + sA * sB * sG;

			var q           = new x3dom.fields.Quaternion(x,y,z,w);
			var screenAngle = (window.orientation ? window.orientation : 0) * degToRad * -1;
			var screenQuat  = x3dom.fields.Quaternion.axisAngle(new x3dom.fields.SFVec3f(0,0,1),screenAngle);
			var viewQuat    = new x3dom.fields.Quaternion.axisAngle(new x3dom.fields.SFVec3f(1,0,0), -Math.PI * 0.5);

			//q = self.gyroStart.multiply(q);
			q = q.multiply(viewQuat);
			q = q.multiply(screenQuat);

			var flyMat = null;
			var vp     = self.getCurrentViewpoint()._x3domNode;

			if (self.rollerCoasterMatrix)
			{
				var qMat = q.toMatrix();
				flyMat = qMat.transpose().mult(self.rollerCoasterMatrix.inverse());
			} else {

				flyMat = vp.getViewMatrix().inverse();
				flyMat.setRotate(q);
				flyMat = flyMat.inverse();
			}

			vp._viewMatrix.setValues(flyMat);
		};

		this.switchDebug = function() {
			self.getViewArea()._visDbgBuf = !self.getViewArea()._visDbgBuf;
		};

		this.showStats = function() {
			self.runtime.canvas.stateViewer.display();
		};

		this.getViewArea = function() {
			return self.runtime.canvas.doc._viewarea;
		};

		this.getViewMatrix = function() {
			return self.getViewArea().getViewMatrix();
		};

		this.getProjectionMatrix = function() {
			return self.getViewArea().getProjectionMatrix();
		};

		this.onMouseUp = function(functionToBind) {
			$(document).on("onMouseUp", functionToBind);
		};

		this.onMouseDown = function(functionToBind) {
<<<<<<< HEAD
			$(self.viewer).on("onMouseDown", functionToBind);

			var pickingInfo = self.viewArea()._pickingInfo;
=======
			$(document).on("onMouseDown", functionToBind);
		}

		this.mouseDownPickPoint = function(event, pickEvent)
		{
			var pickingInfo = self.getViewArea()._pickingInfo;

			// Hack until double click problem solved
			self.pickPoint(); // This updates self.pickObject
			if (self.pickObject.pickObj !== null) {
				pickingInfo.pickObj = self.pickObject;
			}
>>>>>>> f1cc95f3

			if (pickingInfo.pickObj)
			{
				var account, project;

<<<<<<< HEAD
=======
				var projectParts = pickingInfo.pickObj._xmlNode ?
					pickingInfo.pickObj._xmlNode.getAttribute("id").split("__") :
					pickingInfo.pickObj.pickObj._xmlNode.getAttribute("id").split("__");

				var objectID = pickingInfo.pickObj.partID ? 
					pickingInfo.pickObj.partID :
					projectParts[2];

				account = projectParts[0];
				project = projectParts[1];

				var inlineTransName = ViewerUtil.escapeCSSCharacters(account + "__" + project);
				var projectInline = self.inlineRoots[inlineTransName];
				var trans = projectInline._x3domNode.getCurrentTransform();

				callback(self.EVENT.PICK_POINT, {
					id: objectID, 
					position: pickingInfo.pickPos,
					normal: pickingInfo.pickNorm,
					trans: trans
				});
			} else {
				callback(self.EVENT.PICK_POINT, {
					position: pickingInfo.pickPos,
					normal: pickingInfo.pickNorm
				});
			}

			/*
			var pickingInfo = self.getViewArea()._pickingInfo;

			if (pickingInfo.pickObj)
			{
				var account, project;

>>>>>>> f1cc95f3
				var objectID = pickingInfo.pickObj.partID ?
					pickingInfo.pickObj.partID :
					pickingInfo.pickObj.pickObj._xmlNode.getAttribute("DEF");

				var projectParts = pickingInfo.pickObj._xmlNode.getAttribute("id").split("__");

				account = projectParts[0];
				project = projectParts[1];

				var inlineTransName = ViewerUtil.escapeCSSCharacters(account + "__" + project);
				var projectInline = self.inlineRoots[inlineTransName];
				var trans = projectInline._x3domNode.getCurrentTransform();

				callback(self.EVENT.PICK_POINT, {
					id: objectID,
					position: pickingInfo.pickPos,
					normal: pickingInfo.pickNorm,
					object: pickingInfo.pickObj,
					trans: trans
				});
			} else {
				callback(self.EVENT.PICK_POINT,
<<<<<<< HEAD
				{
					position: pickingInfo.pickPos,
					normal: pickingInfo.pickNorm
				})
=======
					{
						position: pickingInfo.pickPos,
						normal: pickingInfo.pickNorm
					})
>>>>>>> f1cc95f3
			}
			*/
		};

		this.onMouseDown(this.mouseDownPickPoint);

		this.onViewpointChanged = function(functionToBind) {
			$(self.viewer).on("myViewpointHasChanged", functionToBind);
		};

		this.offViewpointChanged = function(functionToBind) {
			$(self.viewer).off("myViewpointHasChanged", functionToBind);
		};

		this.viewPointChanged = function(event) {
			var vpInfo = self.getCurrentViewpointInfo();
			var eye = vpInfo.position;
			var viewDir = vpInfo.view_dir;

			if (self.currentNavMode === self.NAV_MODES.HELICOPTER) {
				self.nav._x3domNode._vf.typeParams[0] = Math.asin(viewDir[1]);
				self.nav._x3domNode._vf.typeParams[1] = eye[1];
			}

			$(self.viewer).trigger("myViewpointHasChanged", event);
		};

		this.onBackgroundClicked = function(functionToBind) {
			$(document).on("bgroundClicked", functionToBind);
		};

		this.offBackgroundClicked = function(functionToBind) {
			$(document).off("bgroundClicked", functionToBind);
		};

		this.selectParts = function(part, zoom) {
			if (!Array.isArray(part)) {
				part = [part];
			}

			if (zoom) {
				for (var i = 0; i < part.length; i++) {
					part[i].fit();
				}
			}

			if (self.oldPart) {
				for (var i = 0; i < self.oldPart.length; i++) {
					self.oldPart[i].resetColor();
				}
			}

			self.oldPart = part;

			for (var i = 0; i < part.length; i++) {
				part[i].setEmissiveColor(self.SELECT_COLOUR.EMISSIVE, "front");
			}
		};

		this.clickObject = function(event, objEvent) {
			var account = null;
			var project = null;
			var id = null;

			if ((objEvent.button === 1) && !self.selectionDisabled) {
				if (objEvent.partID) {
					id = objEvent.partID;

					account = objEvent.part.multiPart._nameSpace.name.split("__")[0];
					project = objEvent.part.multiPart._nameSpace.name.split("__")[1];

				}
			}

			callback(self.EVENT.OBJECT_SELECTED, {
				account: account,
				project: project,
				id: id,
				source: "viewer"
			});
		};

		this.highlightObjects = function(account, project, id, ids, zoom) {
			var nameSpaceName = null;

			/*
			if (account && project) {
				nameSpaceName = account + "__" + project;
			}
			*/

			if (!ids) {
				ids = [];
			}

			// Is this a multipart project
			if (!nameSpaceName || self.multipartNodesByProject.hasOwnProperty(nameSpaceName)) {
				var fullPartsList = [];
				var nsMultipartNodes;

				// If account and project have been specified
				// this helps narrow the search
				if (nameSpaceName) {
					nsMultipartNodes = self.multipartNodesByProject[nameSpaceName];
				} else {
					// Otherwise iterate over everything
					nsMultipartNodes = self.multipartNodes;
				}

				for (var multipartNodeName in nsMultipartNodes) {
					if (nsMultipartNodes.hasOwnProperty(multipartNodeName)) {
						var parts = nsMultipartNodes[multipartNodeName].getParts(ids);

						if (parts && parts.ids.length > 0) {
							fullPartsList.push(parts);
						}
					}
				}

				self.selectParts(fullPartsList, zoom);
			}

			var object = $("[id$=" + id + "]");

			if (object[0]) {
				self.setApp(object[0]);
			}
		};

		this.switchedOldParts = [];
		this.switchedObjects = [];

		this.switchObjectVisibility = function(account, project, id, ids, state) {
			var nameSpaceName = null;
			var i;

			if (account && project) {
				nameSpaceName = account + "__" + project;
			}

			if (!ids) {
				ids = [];
			}

			// Is this a multipart project
			if (!nameSpaceName || self.multipartNodesByProject.hasOwnProperty(nameSpaceName)) {
				var fullPartsList = [];
				var nsMultipartNodes;

				// If account and project have been specified
				// this helps narrow the search
				if (nameSpaceName) {
					nsMultipartNodes = self.multipartNodesByProject[nameSpaceName];
				} else {
					// Otherwise iterate over everything
					nsMultipartNodes = self.multipartNodes;
				}

				for (i = 0; i < self.switchedOldParts.length; i++) {
					if (ids.indexOf(self.switchedOldParts[i]) > -1) {
						self.switchedOldParts[i].setVisibility(state);
						delete self.switchOldParts[i];
						i--;
					}
				}

				for (var multipartNodeName in nsMultipartNodes) {
					if (nsMultipartNodes.hasOwnProperty(multipartNodeName)) {
						var parts = nsMultipartNodes[multipartNodeName].getParts(ids);

						if (parts && parts.ids.length > 0) {
							self.switchedOldParts = self.switchedOldParts.concat(parts.ids);
							parts.setVisibility(state);
						}
					}
				}
			}

			for (i = 0; i < self.switchedObjects.length; i++) {
				if (ids.indexOf(self.switchedObjects[i]) > -1) {
					self.switchedObjects[i].setAttribute("render", state.toString());
					delete self.switchOldParts[i];
					i--;
				}
			}

			var object = $("[id$=" + id + "]");

			if (object[0]) {
				object[0].setAttribute("render", state.toString());
				self.switchedObjects.push(id);
			}
		};


		/*
		$(document).on("partSelected", function(event, part, zoom) {
			self.selectParts(part, zoom);

			var obj = {};
			obj.multipart = true;
			obj.id = part.multiPart._nameSpace.name + "__" + part.partID;


			callback(self.EVENT.OBJECT_SELECTED, {
				account: ,
				project:
			})


			$(document).trigger("objectSelected", obj);
		});

		$(document).on("objectSelected", function(event, object, zoom) {
			if (object !== undefined) {
				if (!object.hasOwnProperty("multipart")) {
					if (zoom) {
						if (object.getAttribute("render") !== "false") {
							self.lookAtObject(object);
						}
					}
				}
			} else {
				self.selectParts([], false);
			}

			self.setApp(object);
		});
		*/

		$(document).on("pinClick", function(event, clickInfo) {
			var pinID = clickInfo.target.parentElement.parentElement.parentElement.parentElement.parentElement.id;
			callback(self.EVENT.CLICK_PIN,
			{
				id : pinID
			});
		});

		$(document).on("onMouseDown", function(event, mouseEvent) {
			$("body")[0].style["pointer-events"] = "none";
		});

		$(document).on("onMouseUp", function(event, mouseEvent) {
			$("body")[0].style["pointer-events"] = "all";
		});

		this.onClickObject = function(functionToBind) {
			$(document).on("clickObject", functionToBind);
		};

		this.offClickObject = function(functionToBind) {
			$(document).off("clickObject", functionToBind);
		};

		if (0) {
			this.moveScale = 1.0;

			self.element.addEventListener("keypress", function(e) {
				var mapPos = $("#model__mapPosition")[0];
				var oldTrans = mapPos.getAttribute("translation").split(",").map(
					function(res) {
						return parseFloat(res);
					});

				if (e.charCode === "q".charCodeAt(0)) {
					oldTrans[0] = oldTrans[0] + 0.5 * self.moveScale;
					mapPos.setAttribute("translation", oldTrans.join(","));
				}

				if (e.charCode === "w".charCodeAt(0)) {
					oldTrans[0] = oldTrans[0] - 0.5 * self.moveScale;
					mapPos.setAttribute("translation", oldTrans.join(","));
				}

				if (e.charCode === "e".charCodeAt(0)) {
					oldTrans[2] = oldTrans[2] + 0.5 * self.moveScale;
					mapPos.setAttribute("translation", oldTrans.join(","));
				}

				if (e.charCode === "f".charCodeAt(0)) {
					oldTrans[2] = oldTrans[2] - 0.5 * self.moveScale;
					mapPos.setAttribute("translation", oldTrans.join(","));
				}

				var mapRotation = $("#model__mapRotation")[0];
				var oldRotation = mapRotation.getAttribute("rotation").split(",").map(
					function(res) {
						return parseFloat(res);
					});

				if (e.charCode === "g".charCodeAt(0)) {
					oldRotation[3] = oldRotation[3] + 0.01 * self.moveScale;
					mapRotation.setAttribute("rotation", oldRotation.join(","));
				}

				if (e.charCode === "h".charCodeAt(0)) {
					oldRotation[3] = oldRotation[3] - 0.01 * self.moveScale;
					mapRotation.setAttribute("rotation", oldRotation.join(","));
				}

				var oldScale = mapPos.getAttribute("scale").split(",").map(
					function(res) {
						return parseFloat(res);
					});

				if (e.charCode === "j".charCodeAt(0)) {
					oldScale[0] = oldScale[0] + 0.01 * self.moveScale;
					oldScale[2] = oldScale[2] + 0.01 * self.moveScale;

					mapPos.setAttribute("scale", oldScale.join(","));
				}

				if (e.charCode === "k".charCodeAt(0)) {
					oldScale[0] = oldScale[0] - 0.01 * self.moveScale;
					oldScale[2] = oldScale[2] - 0.01 * self.moveScale;

					mapPos.setAttribute("scale", oldScale.join(","));
				}
			});
		}

		this.viewpoints = {};
		this.viewpointsNames = {};

		this.selectedViewpointIdx = 0;
		this.selectedViewpoint = null;

		this.isFlyingThrough = false;
		this.flyThroughTime = 1000;

		this.flyThrough = function() {
			if (!self.isFlyingThrough) {
				self.isFlyingThrough = true;
				setTimeout(self.flyThroughTick, self.flyThroughTime);
			} else {
				self.isFlyingThrough = false;
			}
		};

		this.flyThroughTick = function() {
			var newViewpoint = self.selectedViewpointIdx + 1;

			if (newViewpoint === self.viewpoints.length) {
				newViewpoint = 0;
			}

			self.setCurrentViewpoint(self.viewpoints[newViewpoint]);

			if (self.isFlyingThrough) {
				setTimeout(self.flyThroughTick, self.flyThroughTime);
			}
		};

		this.getViewpointGroupAndName = function(id) {
			var splitID = id.trim().split("__");
			var name, group;

			if (splitID.length > 1) {
				group = splitID[0].trim();
				name = splitID[1].trim();
			} else {
				name = splitID[0].trim();
				group = "uncategorized";
			}

			return {
				group: group,
				name: name
			};
		};

		this.loadViewpoints = function() {
			var viewpointList = $("Viewpoint");

			for (var v = 0; v < viewpointList.length; v++) {
				if (viewpointList[v].hasAttribute("id")) {
					var id = viewpointList[v].id.trim();
					viewpointList[v].DEF = id;

					var groupName = self.getViewpointGroupAndName(id);

					if (!self.viewpoints[groupName.group]) {
						self.viewpoints[groupName.group] = {};
					}

					self.viewpoints[groupName.group][groupName.name] = id;
					self.viewpointsNames[id] = viewpointList[v];
				}
			}
		};

		this.loadViewpoint = null;

		this.createViewpoint = function(name, from, at, up) {
			var groupName = self.getViewpointGroupAndName(name);

			if (!(self.viewpoints[groupName.group] && self.viewpoints[groupName.group][groupName.name])) {
				var newViewPoint = document.createElement("viewpoint");
				newViewPoint.setAttribute("id", name);
				newViewPoint.setAttribute("def", name);
				self.scene.appendChild(newViewPoint);

				if (from && at && up) {
					var q = self.getAxisAngle(from, at, up);
					newViewPoint.setAttribute("orientation", q.join(","));
				}

				if (!self.viewpoints[groupName.group]) {
					self.viewpoints[groupName.group] = {};
				}

				self.viewpoints[groupName.group][groupName.name] = name;
				self.viewpointsNames[name] = newViewPoint;

			} else {
				console.error("Tried to create viewpoint with duplicate name: " + name);
			}
		};

		this.setCurrentViewpointIdx = function(idx) {
			var viewpointNames = Object.keys(self.viewpointsNames);
			self.setCurrentViewpoint(viewpointNames[idx]);
		};

		this.setCurrentViewpoint = function(id) {
			if (Object.keys(self.viewpointsNames).indexOf(id) !== -1) {
				var viewpoint = self.viewpointsNames[id];

				// Remove event listener from viewpoint
				if (self.currentViewpoint) {
					self.currentViewpoint._xmlNode.removeEventListener("viewpointChanged", self.viewPointChanged);
				}

				self.currentViewpoint = viewpoint._x3domNode;

				viewpoint.setAttribute("bind", true);
				self.getViewArea().resetView();

				// TODO: This is a hack to get around a bug in X3DOM
				self.getViewArea()._flyMat = null;

				viewpoint.addEventListener("viewpointChanged", self.viewPointChanged);
				self.loadViewpoint = null;
				viewpoint.appendChild(self.nav);

				self.runtime.resetExamin();

				self.applySettings();

				if (id === (self.name + "_default")) {
					if (self.defaultShowAll) {
						self.runtime.fitAll();
					} else {
						self.reset();
					}
				}

				return;
			}

			self.loadViewpoint = id;
		};

		this.updateSettings = function(settings) {
			if (settings) {
				self.settings = settings;
				self.applySettings();
			}
		};

		this.applySettings = function() {
			if (self.settings) {
				if (self.settings.hasOwnProperty("start_all")) {
					self.defaultShowAll = self.settings.start_all;
				}

				if (self.settings.hasOwnProperty("speed")) {
					self.setSpeed(self.settings.speed);
				}

				if (self.settings.hasOwnProperty("avatarHeight")) {
					self.changeAvatarHeight(self.settings.avatarHeight);
				}

				if (self.settings.hasOwnProperty("defaultNavMode")) {
					self.defaultNavMode = self.settings.defaultNavMode;
				}

				if (self.settings.hasOwnProperty("pinSize")) {
					self.pinSize = self.settings.pinSize;
					self.pinSizeFromSettings = true; // Stop the auto-calculation
				}

				if (self.settings.hasOwnProperty("visibilityLimit")) {
					self.nav.setAttribute("visibilityLimit", self.settings.visibilityLimit);
				}

				if (self.settings.hasOwnProperty("zFar")) {
					self.currentViewpoint._xmlNode.setAttribute("zFar", self.settings.zFar);
				}

				if (self.settings.hasOwnProperty("zNear")) {
					self.currentViewpoint._xmlNode.setAttribute("zNear", self.settings.zNear);
				}

				if (self.settings.hasOwnProperty("background")) {
					self.createBackground(self.settings.background);
				}

				if (self.settings.hasOwnProperty("ambientLight")) {
					self.setAmbientLight(self.settings.ambientLight);
				}
			}
		};

		this.lookAtObject = function(obj) {
			self.runtime.fitObject(obj, true);
		};

		this.applyApp = function(nodes, factor, emiss, otherSide) {
			var m_idx, origDiff, origAmb;

			if (!otherSide) {
				for (m_idx = 0; m_idx < nodes.length; m_idx++) {
					if (nodes[m_idx]._x3domNode) {
						origDiff = nodes[m_idx]._x3domNode._vf.diffuseColor;
						nodes[m_idx]._x3domNode._vf.diffuseColor.setValues(origDiff.multiply(factor));

						origAmb = nodes[m_idx]._x3domNode._vf.ambientIntensity;
						nodes[m_idx]._x3domNode._vf.ambientIntensity = origAmb * factor;

						nodes[m_idx]._x3domNode._vf.emissiveColor.setValueByStr(emiss);
					}
				}
			} else {
				for (m_idx = 0; m_idx < nodes.length; m_idx++) {
					if (nodes[m_idx]._x3domNode) {
						origDiff = nodes[m_idx]._x3domNode._vf.backDiffuseColor;
						nodes[m_idx]._x3domNode._vf.backDiffuseColor.setValues(origDiff.multiply(factor));

						origAmb = nodes[m_idx]._x3domNode._vf.backAmbientIntensity;
						nodes[m_idx]._x3domNode._vf.backAmbientIntensity = origAmb * factor;

						nodes[m_idx]._x3domNode._vf.backEmissiveColor.setValueByStr(emiss);
					}
				}
			}
		};

		this.pickObject = {};

		this.pickPoint = function(x, y) {
			var viewArea = self.getViewArea();
			var scene = viewArea._scene;

			var oldPickMode = scene._vf.pickMode.toLowerCase();
			scene._vf.pickMode = "idbuf";
			scene._vf.pickMode = oldPickMode;

			self.pickObject.pickPos = viewArea._pickingInfo.pickPos;
			self.pickObject.pickNorm = viewArea._pickingInfo.pickNorm;
			self.pickObject.pickObj = viewArea._pickingInfo.pickObj;
			self.pickObject.part = null;
			self.pickObject.partID = null;

			var objId = viewArea._pickingInfo.shadowObjectId;

			if (scene._multiPartMap) {
				for (var mpi = 0; mpi < scene._multiPartMap.multiParts.length; mpi++) {
					var mp = scene._multiPartMap.multiParts[mpi];

					if (objId > mp._minId && objId <= mp._maxId) {
						var colorMap = mp._inlineNamespace.defMap.MultiMaterial_ColorMap;
						var emissiveMap = mp._inlineNamespace.defMap.MultiMaterial_EmissiveMap;
						var specularMap = mp._inlineNamespace.defMap.MultiMaterial_SpecularMap;
						var visibilityMap = mp._inlineNamespace.defMap.MultiMaterial_VisibilityMap;

						self.pickObject.part = new x3dom.Parts(mp, [objId - mp._minId], colorMap, emissiveMap, specularMap, visibilityMap);
						self.pickObject.partID = mp._idMap.mapping[objId - mp._minId].name;
						self.pickObject.pickObj = self.pickObject.part.multiPart;
					}
				}
			}
		};

		this.oneGrpNodes = [];
		this.twoGrpNodes = [];

		this.setApp = function(group, app) {
			if (!group || !group.multipart) {
				if (app === undefined) {
					app = self.SELECT_COLOUR.EMISSIVE;
				}

				self.applyApp(self.oneGrpNodes, 2.0, "0.0 0.0 0.0", false);
				self.applyApp(self.twoGrpNodes, 2.0, "0.0 0.0 0.0", false);
				self.applyApp(self.twoGrpNodes, 2.0, "0.0 0.0 0.0", true);

				// TODO: Make this more efficient
				self.applyApp(self.diffColorAdded, 0.5, "0.0 1.0 0.0");
				self.applyApp(self.diffColorDeleted, 0.5, "1.0 0.0 0.0");

				if (group) {
					self.twoGrpNodes = group.getElementsByTagName("TwoSidedMaterial");
					self.oneGrpNodes = group.getElementsByTagName("Material");
				} else {
					self.oneGrpNodes = [];
					self.twoGrpNodes = [];
				}

				self.applyApp(self.oneGrpNodes, 0.5, app, false);
				self.applyApp(self.twoGrpNodes, 0.5, app, false);
				self.applyApp(self.twoGrpNodes, 0.5, app, true);

				self.viewer.render();
			}
		};

		this.setNavMode = function(mode) {
			if (self.currentNavMode !== mode) {
				// If the navigation mode has changed

				if (mode === self.NAV_MODES.WAYFINDER) { // If we are entering wayfinder navigation
					waypoint.init();
				}

				if (self.currentNavMode === self.NAV_MODES.WAYFINDER) { // Exiting the wayfinding mode
					waypoint.close();
				}

				if (mode === self.NAV_MODES.HELICOPTER) {
					var vpInfo = self.getCurrentViewpointInfo();
					var eye = vpInfo.position;
					var viewDir = vpInfo.view_dir;

					self.nav._x3domNode._vf.typeParams[0] = Math.asin(viewDir[1]);
					self.nav._x3domNode._vf.typeParams[1] = eye[1];
				}

				self.currentNavMode = mode;
				self.nav.setAttribute("type", mode);

				if (mode === self.NAV_MODES.WALK) {
					self.disableClicking();
					self.setApp(null);
				}
				/*else if (mode == "HELICOPTER") {
					self.disableSelecting();
				} */
				else {
					self.enableClicking();
				}

				if ((mode === self.NAV_MODES.WAYFINDER) && waypoint) {
					waypoint.resetViewer();
				}

				if (mode === self.NAV_MODES.TURNTABLE) {
					self.nav.setAttribute("typeParams", "-0.4 60.0 0 3.14 0.00001");
				}
			}
		};

		this.reload = function() {
			x3dom.reload();
		};

		this.startingPoint = [0.0, 0.0, 0.0];
		this.setStartingPoint = function(x, y, z) {
			self.startingPoint[0] = x;
			self.startingPoint[1] = y;
			self.startingPoint[2] = z;
		};

		this.defaultOrientation = [0.0, 0.0, 1.0];
		this.setStartingOrientation = function(x, y, z) {
			self.defaultOrientation[0] = x;
			self.defaultOrientation[1] = y;
			self.defaultOrientation[2] = z;
		};

		this.setCameraPosition = function(pos) {
			var vpInfo = self.getCurrentViewpointInfo();

			var viewDir = vpInfo.view_dir;
			var up = vpInfo.up;

			self.updateCamera(pos, up, viewDir);
		};

		this.moveCamera = function(dV) {
			var currentPos = self.getCurrentViewpointInfo().position;
			currentPos[0] += dV[0];
			currentPos[1] += dV[1];
			currentPos[2] += dV[2];

			self.setCameraPosition(currentPos);
		};

		this.setCameraViewDir = function(viewDir, upDir) {
			var currentPos = self.getCurrentViewpointInfo().position;
			self.updateCamera(currentPos, upDir, viewDir);
		};

		this.setCamera = function(pos, viewDir, upDir, animate, rollerCoasterMode) {
			self.updateCamera(pos, upDir, viewDir, animate, rollerCoasterMode);
		};

		this.updateCamera = function(pos, up, viewDir, animate, rollerCoasterMode) {
			if (!viewDir)
			{
				viewDir = self.getCurrentViewpointInfo().view_dir;
			}

			if (!up)
			{
				up = self.getCurrentViewpointInfo().up;
			}
			up = ViewerUtil.normalize(up);

			var x3domView = new x3dom.fields.SFVec3f(viewDir[0], viewDir[1], viewDir[2]);
			var x3domUp   = new x3dom.fields.SFVec3f(up[0], up[1], up[2]);
			var x3domFrom = new x3dom.fields.SFVec3f(pos[0], pos[1], pos[2]);
			var x3domAt   = x3domFrom.add(x3domView);

			var viewMatrix = x3dom.fields.SFMatrix4f.lookAt(x3domFrom, x3domAt, x3domUp);

			var currViewpoint = self.getCurrentViewpoint()._x3domNode;

			if (self.currentNavMode === self.NAV_MODES.HELICOPTER) {
				self.nav._x3domNode._vf.typeParams[0] = Math.asin(x3domView.y);
				self.nav._x3domNode._vf.typeParams[1] = x3domFrom.y;
			}

			if (animate)
			{
				self.getViewArea().animateTo(viewMatrix.inverse(), currViewpoint);
			} else {
				if (rollerCoasterMode)
				{
					self.rollerCoasterMatrix = viewMatrix;
				} else {
					self.getCurrentViewpoint()._x3domNode._viewMatrix.setValues(viewMatrix.inverse());
					self.getViewArea()._doc.needRender = true;
				}
			}

			if (self.linked) {
				self.manager.switchMaster(self.handle);
			}
		};

		this.linked = false;
		this.linkMe = function() {
			// Need to be attached to the viewer master
			if (!self.manager) {
				return;
			}

			self.manager.linkMe(self.handle);
			self.onViewpointChanged(self.manager.viewpointLinkFunction);

			self.viewer.addEventListener("mousedown", function() {
				self.manager.switchMaster(self.handle);
			});

			self.linked = true;
		};


		this.collDistance = 0.1;
		this.changeCollisionDistance = function(collDistance) {
			self.collDistance = collDistance;
			self.nav._x3domNode._vf.avatarSize[0] = collDistance;
		};

		this.avatarHeight = 1.83;
		this.changeAvatarHeight = function(height) {
			self.avatarHeight = height;
			self.nav._x3domNode._vf.avatarSize[1] = height;
		};

		this.stepHeight = 0.4;
		this.changeStepHeight = function(stepHeight) {
			self.stepHeight = stepHeight;
			self.nav._x3domNode._vf.avatarSize[2] = stepHeight;
		};

		this.reset = function() {
			self.setCurrentViewpoint("model__start");

			self.changeCollisionDistance(self.collDistance);
			self.changeAvatarHeight(self.avatarHeight);
			self.changeStepHeight(self.stepHeight);
		};

		this.loadModel = function(account, project, branch, revision) {
			var url = "";

			if (revision === "head") {
				url = server_config.apiUrl(account + "/" + project + "/revision/" + branch + "/head.x3d.mp");
			} else {
				url = server_config.apiUrl(account + "/" + project + "/revision/" + revision + ".x3d.mp");
			}

			self.account = account;
			self.project = project;
			self.branch = branch;
			self.revision = revision;

			self.modelString = account + "_" + project + "_" + branch + "_" + revision;

			self.loadURL(url);
		};

		this.loadURL = function(url) {
			if (self.inline) {
				self.inline.parentNode.removeChild(self.inline);
				self.inline = null; // Garbage collect
			}

			self.inline = document.createElement("inline");
			self.scene.appendChild(self.inline);

			if (self.account && self.project) {
				self.rootName = self.account + "__" + self.project;
			} else {
				self.rootName = "model";
			}

			self.inline.setAttribute("namespacename", self.rootName);
			self.inline.setAttribute("onload", "onLoaded(event);");
			self.inline.setAttribute("url", url);
			self.reload();

			self.url = url;

			callback(self.EVENT.START_LOADING, {
				name: self.name
			});
		};

		this.getRoot = function() {
			return self.inline;
		};

		this.getScene = function() {
			return self.scene;
		};

		this.getCurrentViewpoint = function() {
			return self.getViewArea()._scene.getViewpoint()._xmlNode;
		};

		this.getCurrentViewpointInfo = function() {
			var viewPoint = {};

			var origViewTrans = self.getViewArea()._scene.getViewpoint().getCurrentTransform();
			var viewMat = self.getViewMatrix().inverse();

			var viewRight = viewMat.e0();
			var viewUp = viewMat.e1();
			var viewDir = viewMat.e2().multiply(-1); // Because OpenGL points out of screen
			var viewPos = viewMat.e3();

			var center = self.getViewArea()._scene.getViewpoint().getCenterOfRotation();

			var lookAt = null;

			if (center) {
				lookAt = center.subtract(viewPos);
			} else {
				lookAt = viewPos.add(viewDir);
			}

			var projMat = self.getProjectionMatrix();

			// More viewing direction than lookAt to sync with Assimp
			viewPoint.up = [viewUp.x, viewUp.y, viewUp.z];
			viewPoint.position = [viewPos.x, viewPos.y, viewPos.z];
			viewPoint.look_at = [lookAt.x, lookAt.y, lookAt.z];
			viewPoint.view_dir = [viewDir.x, viewDir.y, viewDir.z];
			viewPoint.right = [viewRight.x, viewRight.y, viewRight.z];
			viewPoint.unityHeight = 2.0 / projMat._00;
			viewPoint.fov = Math.atan((1 / projMat._00)) * 2.0;
			viewPoint.aspect_ratio = viewPoint.fov / projMat._11;

			var f = projMat._23 / (projMat._22 + 1);
			var n = (f * projMat._23) / (projMat._23 - 2 * f);

			viewPoint.far = f;
			viewPoint.near = n;

			viewPoint.clippingPlanes = self.clippingPlanes;

			return viewPoint;
		};

		this.speed = 2.0;
		this.setSpeed = function(speed) {
			self.speed = speed;
			self.nav.speed = speed;
		};

		this.bgroundClick = function(event) {
			callback(self.EVENT.BACKGROUND_SELECTED);
		};

		this.hiddenParts = [];

		this.addHiddenPart = function(part) {
			this.hiddenParts.push(part);
		};

		this.revealAll = function(event, objEvent) {
			for (var part in self.hiddenParts) {
				if (self.hiddenParts.hasOwnProperty(part)) {
					self.hiddenParts[part].setVisibility(true);
				}
			}

			self.hiddenParts = [];
		};

		this.disableClicking = function() {
			if (self.clickingEnabled) {
				self.offBackgroundClicked(self.bgroundClick);
				self.offClickObject(self.clickObject);
				self.viewer.setAttribute("disableDoubleClick", true);
				self.clickingEnabled = false;
			}
		};

		this.disableSelecting = function() {
			self.selectionDisabled = true;
		};

		this.enableClicking = function() {
			if (!self.clickingEnabled) {
				// When the user clicks on the background the select nothing.
				self.onBackgroundClicked(self.bgroundClick);
				self.onClickObject(self.clickObject);
				self.viewer.setAttribute("disableDoubleClick", false);
				self.clickingEnabled = true;
			}
		};

		this.switchFullScreen = function(vrDisplay) {
			vrDisplay = vrDisplay || {};

			if (!self.fullscreen) {
				if (self.viewer.mozRequestFullScreen) {
					self.viewer.mozRequestFullScreen({
						vrDisplay: vrDisplay
					});
				} else if (self.viewer.webkitRequestFullscreen) {
					self.viewer.webkitRequestFullscreen({
						vrDisplay: vrDisplay,
					});
				}

				self.fullscreen = true;
			} else {
				if (document.mozCancelFullScreen) {
					document.mozCancelFullScreen();
				} else if (document.webkitCancelFullScreen) {
					document.webkitCancelFullScreen();
				}

				self.fullscreen = false;
			}
		};

		this.diffColorDeleted = [];
		this.diffColorAdded = [];

		this.setDiffColors = function(diffColors) {
			if (diffColors) {
				self.diffColors = diffColors;
			}

			var i, mat, obj;

			self.applyApp(self.diffColorAdded, 2.0, "0.0 0.0 0.0", false);
			self.applyApp(self.diffColorDeleted, 2.0, "0.0 0.0 0.0", false);

			self.diffColorAdded = [];
			self.diffColorDeleted = [];

			if (self.diffColors) {
				if (self.inline.childNodes.length) {
					var defMapSearch = self.inline.childNodes[0]._x3domNode._nameSpace.defMap;

					if (self.diffColors.added) {
						for (i = 0; i < self.diffColors.added.length; i++) {
							// TODO: Improve, with graph, to use appearance under  _cf rather than DOM.
							obj = defMapSearch[self.diffColors.added[i]];
							if (obj) {
								mat = $(obj._xmlNode).find("Material");

								if (mat.length) {
									self.applyApp(mat, 0.5, "0.0 1.0 0.0", false);
									self.diffColorAdded.push(mat[0]);
								} else {
									mat = $(obj._xmlNode).find("TwoSidedMaterial");
									self.applyApp(mat, 0.5, "0.0 1.0 0.0", false);

									self.diffColorAdded.push(mat[0]);
								}

							}
						}
					}

					if (self.diffColors.deleted) {
						for (i = 0; i < self.diffColors.deleted.length; i++) {
							// TODO: Improve, with graph, to use appearance under  _cf rather than DOM.
							obj = defMapSearch[self.diffColors.deleted[i]];
							if (obj) {
								mat = $(obj._xmlNode).find("Material");

								if (mat.length) {
									self.applyApp(mat, 0.5, "1.0 0.0 0.0", false);
									self.diffColorDeleted.push(mat[0]);
								} else {
									mat = $(obj._xmlNode).find("TwoSidedMaterial");
									self.applyApp(mat, 0.5, "1.0 0.0 0.0", false);

									self.diffColorDeleted.push(mat[0]);
								}
							}
						}
					}
				}
			}
		};

		this.transformEvent = function(event, viewpoint, inverse) {
			var transformation;

			if (inverse) {
				transformation = viewpoint._x3domNode.getTransformation().inverse();
			} else {
				transformation = viewpoint._x3domNode.getTransformation();
			}

			var newPos = transformation.multMatrixVec(event.position);
			var newOrientMat = ViewerUtil.axisAngleToMatrix(event.orientation[0], event.orientation[1]);
			newOrientMat = transformation.mult(newOrientMat);

			var newOrient = new x3dom.fields.Quaternion();
			newOrient.setValue(newOrientMat);
			newOrient = newOrient.toAxisAngle();

			event.position = newPos;
			event.orientation = newOrient;
		};

		/****************************************************************************
		 * Clipping planes
		 ****************************************************************************/

		var clippingPlaneID = -1;
		this.clippingPlanes = [];

		this.setClippingPlanes = function(clippingPlanes) {
			self.clearClippingPlanes();

			for (var clipidx = 0; clipidx < clippingPlanes.length; clipidx++) {
				var clipPlaneIDX = self.addClippingPlane(
					clippingPlanes[clipidx].axis,
					clippingPlanes[clipidx].distance,
					clippingPlanes[clipidx].percentage,
					clippingPlanes[clipidx].clipDirection
				);
			}
		};

		/**
		 * Adds a clipping plane to the viewer
		 * @param {string} axis - Axis through which the plane clips
		 * @param {number} distance - Distance along the bounding box to clip
		 * @param {number} percentage - Percentage along the bounding box to clip (overrides distance)
		 * @param {number} clipDirection - Direction of clipping (-1 or 1)
		 */
		this.addClippingPlane = function(axis, distance, percentage, clipDirection) {
			clippingPlaneID += 1;

			var newClipPlane = new ClipPlane(clippingPlaneID, self, axis, [1, 1, 1], distance, percentage, clipDirection);
			self.clippingPlanes.push(newClipPlane);

			return clippingPlaneID;
		};

		this.moveClippingPlane = function(percentage) {
			// Only supports a single clipping plane at the moment.
			self.clippingPlanes[0].movePlane(percentage);
		};

		/**
		 * Clear out all clipping planes
		 */
		this.clearClippingPlanes = function() {
			self.clippingPlanes.forEach(function(clipPlane) {
				clipPlane.destroy();

			});

			self.clippingPlanes = [];
		};

		/**
		 * Clear out all clipping planes
		 * @param {number} id - Get the clipping plane with matching unique ID
		 */
		this.getClippingPlane = function(id) {
			// If the clipping plane no longer exists this
			// will return undefined
			return self.clippingPlanes.filter(function(clipPlane) {
				return (clipPlane.getID() === id);
			})[0];
		};

		/****************************************************************************
		 * Pins
		 ****************************************************************************/
		self.pins = {};

		this.addPin = function(account, project, id, position, norm, colours, viewpoint) {
			if (self.pins.hasOwnProperty(id)) {
				errCallback(self.ERROR.PIN_ID_TAKEN);
			} else {

				var trans = null;
				var projectNameSpace = account + "__" + project;

				if (self.inlineRoots.hasOwnProperty(projectNameSpace))
				{
					var projectInline = self.inlineRoots[account + "__" + project];
					trans = projectInline._x3domNode.getCurrentTransform();
				}

				self.pins[id] = new Pin(id, self.getScene(), trans, position, norm, self.pinSize, colours, viewpoint);
			}
		};

		this.clickPin = function(id) {
			if (self.pins.hasOwnProperty(id)) {
				var pin = self.pins[id];

				self.highlightPin(id);

				callback(self.EVENT.SET_CAMERA, {
					position : pin.viewpoint.position,
					view_dir : pin.viewpoint.view_dir,
					up: pin.viewpoint.up
				});

				callback(self.EVENT.SET_CLIPPING_PLANES, {
					clippingPlanes: pin.viewpoint.clippingPlanes
				});
			}
		};

		this.setPinVisibility = function(id, visibility)
		{
			if (self.pins.hasOwnProperty(id)) {
				var pin = self.pins[id];

				pin.setAttribute("render", visibility.toString());
			}
		};

		this.removePin = function(id) {
			if (self.pins.hasOwnProperty(id)) {
				self.pins[id].remove(id);
				delete self.pins[id];
			}
		};

		this.previousHighLightedPin = null;
		this.highlightPin = function(id) {
			// If a pin was previously highlighted
			// switch it off
			if (self.previousHighLightedPin) {
				self.previousHighLightedPin.highlight();
				self.previousHighLightedPin = null;
			}

			// If the pin exists switch it on
			if (id && self.pins.hasOwnProperty(id)) {
				self.pins[id].highlight();
				self.previousHighLightedPin = self.pins[id];
			}
		};

		this.changePinColours = function(id, colours) {
			if (self.pins.hasOwnProperty(id)) {
				self.pins[id].changeColour(colours);
			}
		};
	};

	Viewer.prototype.SELECT_COLOUR = {
		EMISSIVE: "1.0 0.5 0.0"
	};

	Viewer.prototype.ERROR = {
		PIN_ID_TAKEN: "VIEWER_PIN_ID_TAKEN"
	};
}());

// Constants and enums
var VIEWER_NAV_MODES = Viewer.prototype.NAV_MODES = {
	HELICOPTER: "HELICOPTER",
	WALK: "WALK",
	TURNTABLE: "TURNTABLE",
	WAYFINDER: "WAYFINDER",
	FLY: "FLY"
};

var VIEWER_EVENTS = Viewer.prototype.EVENT = {
	// States of the viewer
	READY: "VIEWER_EVENT_READY",
	START_LOADING: "VIEWING_START_LOADING",
	LOADED: "VIEWER_EVENT_LOADED",
	RUNTIME_READY: "VIEWING_RUNTIME_READY",

	ENTER_VR: "VIEWER_EVENT_ENTER_VR",
	VR_READY: "VIEWER_EVENT_VR_READY",
	SET_NAV_MODE: "VIEWER_SET_NAV_MODE",
	GO_HOME: "VIEWER_GO_HOME",
	SWITCH_FULLSCREEN: "VIEWER_SWITCH_FULLSCREEN",
	REGISTER_VIEWPOINT_CALLBACK: "VIEWER_REGISTER_VIEWPOINT_CALLBACK",
	OBJECT_SELECTED: "VIEWER_OBJECT_SELECTED",
	BACKGROUND_SELECTED: "VIEWER_BACKGROUND_SELECTED",
	SWITCH_OBJECT_VISIBILITY: "VIEWER_SWITCH_OBJECT_VISIBILITY",
	SET_PIN_VISIBILITY: "VIEWER_SET_PIN_VISIBILITY",

	PICK_POINT: "VIEWER_PICK_POINT",
	SET_CAMERA: "VIEWER_SET_CAMERA",

	// Clipping plane events
	CLEAR_CLIPPING_PLANES: "VIEWER_CLEAR_CLIPPING_PLANES",
	ADD_CLIPPING_PLANE: "VIEWER_ADD_CLIPPING_PLANE",
	MOVE_CLIPPING_PLANE: "VIEWER_MOVE_CLIPPING_PLANE",
	CLIPPING_PLANE_READY: "VIEWER_CLIPPING_PLANE_READY",
	SET_CLIPPING_PLANES: "VIEWER_SET_CLIPPING_PLANES",

	// Pin events
	CLICK_PIN: "VIEWER_CLICK_PIN",
	CHANGE_PIN_COLOUR: "VIEWER_CHANGE_PIN_COLOUR",
	REMOVE_PIN: "VIEWER_REMOVE_PIN",
	ADD_PIN: "VIEWER_ADD_PIN",
	MOVE_PIN: "VIEWER_MOVE_PIN"
};<|MERGE_RESOLUTION|>--- conflicted
+++ resolved
@@ -518,11 +518,6 @@
 		};
 
 		this.onMouseDown = function(functionToBind) {
-<<<<<<< HEAD
-			$(self.viewer).on("onMouseDown", functionToBind);
-
-			var pickingInfo = self.viewArea()._pickingInfo;
-=======
 			$(document).on("onMouseDown", functionToBind);
 		}
 
@@ -535,19 +530,16 @@
 			if (self.pickObject.pickObj !== null) {
 				pickingInfo.pickObj = self.pickObject;
 			}
->>>>>>> f1cc95f3
 
 			if (pickingInfo.pickObj)
 			{
 				var account, project;
 
-<<<<<<< HEAD
-=======
 				var projectParts = pickingInfo.pickObj._xmlNode ?
 					pickingInfo.pickObj._xmlNode.getAttribute("id").split("__") :
 					pickingInfo.pickObj.pickObj._xmlNode.getAttribute("id").split("__");
 
-				var objectID = pickingInfo.pickObj.partID ? 
+				var objectID = pickingInfo.pickObj.partID ?
 					pickingInfo.pickObj.partID :
 					projectParts[2];
 
@@ -559,7 +551,7 @@
 				var trans = projectInline._x3domNode.getCurrentTransform();
 
 				callback(self.EVENT.PICK_POINT, {
-					id: objectID, 
+					id: objectID,
 					position: pickingInfo.pickPos,
 					normal: pickingInfo.pickNorm,
 					trans: trans
@@ -570,50 +562,6 @@
 					normal: pickingInfo.pickNorm
 				});
 			}
-
-			/*
-			var pickingInfo = self.getViewArea()._pickingInfo;
-
-			if (pickingInfo.pickObj)
-			{
-				var account, project;
-
->>>>>>> f1cc95f3
-				var objectID = pickingInfo.pickObj.partID ?
-					pickingInfo.pickObj.partID :
-					pickingInfo.pickObj.pickObj._xmlNode.getAttribute("DEF");
-
-				var projectParts = pickingInfo.pickObj._xmlNode.getAttribute("id").split("__");
-
-				account = projectParts[0];
-				project = projectParts[1];
-
-				var inlineTransName = ViewerUtil.escapeCSSCharacters(account + "__" + project);
-				var projectInline = self.inlineRoots[inlineTransName];
-				var trans = projectInline._x3domNode.getCurrentTransform();
-
-				callback(self.EVENT.PICK_POINT, {
-					id: objectID,
-					position: pickingInfo.pickPos,
-					normal: pickingInfo.pickNorm,
-					object: pickingInfo.pickObj,
-					trans: trans
-				});
-			} else {
-				callback(self.EVENT.PICK_POINT,
-<<<<<<< HEAD
-				{
-					position: pickingInfo.pickPos,
-					normal: pickingInfo.pickNorm
-				})
-=======
-					{
-						position: pickingInfo.pickPos,
-						normal: pickingInfo.pickNorm
-					})
->>>>>>> f1cc95f3
-			}
-			*/
 		};
 
 		this.onMouseDown(this.mouseDownPickPoint);
