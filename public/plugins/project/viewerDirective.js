/**
 *	Copyright (C) 2014 3D Repo Ltd
 *
 *	This program is free software: you can redistribute it and/or modify
 *	it under the terms of the GNU Affero General Public License as
 *	published by the Free Software Foundation, either version 3 of the
 *	License, or (at your option) any later version.
 *
 *	This program is distributed in the hope that it will be useful,
 *	but WITHOUT ANY WARRANTY; without even the implied warranty of
 *	MERCHANTABILITY or FITNESS FOR A PARTICULAR PURPOSE.  See the
 *	GNU Affero General Public License for more details.
 *
 *	You should have received a copy of the GNU Affero General Public License
 *	along with this program.  If not, see <http://www.gnu.org/licenses/>.
 */

(function () {
	"use strict";

	angular.module("3drepo")
		.directive("viewer", viewer);

	viewer.$inject = ["EventService"];

	function viewer(EventService) {
		return {
			restrict: "E",
<<<<<<< HEAD
			scope: {
				manager: "=",
				account: "@",
				project: "@",
				branch: "@",
				revision: "@",
				name: "@",
				autoInit: "@",
				vrMode: "@",
				eventService: "="
=======
			scope: { 
				manager: "=",
				name: "=",
				account: "=",
				project: "=",
				branch: "=",
				revision: "="
>>>>>>> f1cc95f3
			},
			controller: ViewerCtrl,
			controllerAs: "v",
			bindToController: true
		};
	}

	ViewerCtrl.$inject = ["$scope", "$q", "$http", "$element", "serverConfig", "EventService"];

	function ViewerCtrl ($scope, $q, $http, $element, serverConfig, EventService)
	{
		var v = this;

<<<<<<< HEAD
		v.initialised = $q.defer();
		v.loaded      = $q.defer();

		if (angular.isDefined(v.eventService))
		{
			$scope.EventService = v.eventService;
		} else {
			$scope.EventService = EventService;
		}

=======
>>>>>>> f1cc95f3
		function errCallback(errorType, errorValue)
		{
			$scope.EventService.sendError(errorType, errorValue);
		}

		function eventCallback(type, value)
		{
			$scope.EventService.send(type, value);
		}

		$scope.reload = function() {
			v.viewer.loadModel(v.account, v.project, v.branch, v.revision);
		};

		$scope.init = function() {
			v.viewer = new Viewer(v.name, $element[0], v.manager, eventCallback, errCallback);
<<<<<<< HEAD
=======
			
			// TODO: Move this so that the attachment is contained
			// within the plugins themselves.
			// Comes free with oculus support and gamepad support
			v.oculus     = new Oculus(v.viewer);
			v.gamepad    = new Gamepad(v.viewer);
						
			v.gamepad.init();

			v.collision  = new Collision(v.viewer);
>>>>>>> f1cc95f3

			v.viewer.init();

			$http.get(serverConfig.apiUrl(v.account + "/" + v.project + ".json")).success(
				function(json, status) {
					EventService.send(EventService.EVENT.PROJECT_SETTINGS_READY, {
						account: v.account,
						project: v.project,
						settings: json.properties
					});
				});

			$scope.reload();

			v.loaded.promise.then(function() {
				// TODO: Move this so that the attachment is contained
				// within the plugins themselves.
				// Comes free with oculus support and gamepad support
				v.oculus     = new Oculus(v.viewer);
				v.gamepad    = new Gamepad(v.viewer);

				v.gamepad.init();

				v.collision  = new Collision(v.viewer);

			});

		};

		$scope.enterVR = function() {
			v.loaded.promise.then(function() {
				v.oculus.switchVR();
			});
		};
<<<<<<< HEAD

		$scope.$watch($scope.EventService.currentEvent, function(event) {
			if (angular.isDefined(event) && angular.isDefined(event.type)) {
				if (event.type === $scope.EventService.EVENT.VIEWER.START_LOADING) {
					v.initialised.resolve();
				} else if (event.type === $scope.EventService.EVENT.VIEWER.LOADED) {
					v.loaded.resolve();
				} else {
					v.initialised.promise.then(function() {
						if (event.type === $scope.EventService.EVENT.VIEWER.GO_HOME) {
							v.viewer.showAll();
						} else if (event.type === $scope.EventService.EVENT.VIEWER.SWITCH_FULLSCREEN) {
							v.viewer.switchFullScreen(null);
						} else if (event.type === $scope.EventService.EVENT.VIEWER.ENTER_VR) {
							v.viewer.switchVR();
						} else if (event.type === $scope.EventService.EVENT.VIEWER.REGISTER_VIEWPOINT_CALLBACK) {
							v.viewer.onViewpointChanged(event.value.callback);
						} else if (event.type === $scope.EventService.EVENT.PROJECT_SETTINGS_READY) {
							if (event.value.account === v.account && event.value.project === v.project)
							{
								v.viewer.updateSettings(event.value.settings);
							}
						}
					});

					v.loaded.promise.then(function() {
						if (event.type === $scope.EventService.EVENT.VIEWER.ADD_PIN) {
							v.viewer.addPin(
								event.value.account,
								event.value.project,
								event.value.id,
								event.value.position,
								event.value.norm,
								event.value.colours,
								event.value.viewpoint);
						} else if (event.type === $scope.EventService.EVENT.VIEWER.REMOVE_PIN) {
							v.viewer.removePin(
								event.value.id
							);
						} else if (event.type === $scope.EventService.EVENT.VIEWER.CHANGE_PIN_COLOUR) {
							v.viewer.changePinColours(
								event.value.id,
								event.value.colours
							);
						} else if (event.type === $scope.EventService.EVENT.VIEWER.CLICK_PIN) {
							v.viewer.clickPin(event.value.id);
						} else if (event.type === $scope.EventService.EVENT.VIEWER.SET_PIN_VISIBILITY) {
							v.viewer.setPinVisibility(event.value.id, event.value.visibility);
						} else if (event.type === $scope.EventService.EVENT.VIEWER.CLEAR_CLIPPING_PLANES) {
							v.viewer.clearClippingPlanes();
						} else if (event.type === $scope.EventService.EVENT.VIEWER.ADD_CLIPPING_PLANE) {
							v.viewer.addClippingPlane(
								event.value.axis,
								event.value.distance ? event.value.distance : 0,
								event.value.percentage ? event.value.percentage : 0,
								event.value.clipDirection ? event.value.clipDirection : -1);
						} else if (event.type === $scope.EventService.EVENT.VIEWER.MOVE_CLIPPING_PLANE) {
							v.viewer.moveClippingPlane(event.value.percentage);
						} else if (event.type === $scope.EventService.EVENT.VIEWER.OBJECT_SELECTED) {
							v.viewer.highlightObjects(
								event.value.account,
								event.value.project,
								event.value.id,
								event.value.ids ? event.value.ids : [event.value.id]
							);
						} else if (event.type === $scope.EventService.EVENT.VIEWER.BACKGROUND_SELECTED) {
							v.viewer.highlightObjects();
						} else if (event.type === $scope.EventService.EVENT.VIEWER.SWITCH_OBJECT_VISIBILITY) {
							v.viewer.switchObjectVisibility(
								event.value.account,
								event.value.project,
								event.value.id,
								event.value.ids ? event.value.ids : [event.value.id],
								event.value.state
							);
						} else if (event.type === $scope.EventService.EVENT.VIEWER.SET_CAMERA) {
							v.viewer.setCamera(
								event.value.position,
								event.value.view_dir,
								event.value.up,
								angular.isDefined(event.value.animate) ? event.value.animate : true,
								event.value.rollerCoasterMode
							);
						}
					});
=======
		$scope.init();

		$scope.$watch(EventService.currentEvent, function(event) {
			if (event.type === EventService.EVENT.PROJECT_SETTINGS_READY)
			{
				if (event.value.account === v.account && event.value.project === v.project)
				{
					v.viewer.updateSettings(event.value.settings);
>>>>>>> f1cc95f3
				}
			}
		});

		$scope.init();

		if (angular.isDefined(v.vrMode))
		{
				$scope.enterVR();
		}
	}
}());<|MERGE_RESOLUTION|>--- conflicted
+++ resolved
@@ -26,26 +26,17 @@
 	function viewer(EventService) {
 		return {
 			restrict: "E",
-<<<<<<< HEAD
 			scope: {
-				manager: "=",
-				account: "@",
-				project: "@",
-				branch: "@",
-				revision: "@",
-				name: "@",
-				autoInit: "@",
-				vrMode: "@",
-				eventService: "="
-=======
-			scope: { 
 				manager: "=",
 				name: "=",
 				account: "=",
 				project: "=",
 				branch: "=",
-				revision: "="
->>>>>>> f1cc95f3
+				revision: "=",
+				name: "@",
+				autoInit: "@",
+				vrMode: "@",
+				eventService: "="
 			},
 			controller: ViewerCtrl,
 			controllerAs: "v",
@@ -59,7 +50,6 @@
 	{
 		var v = this;
 
-<<<<<<< HEAD
 		v.initialised = $q.defer();
 		v.loaded      = $q.defer();
 
@@ -70,8 +60,6 @@
 			$scope.EventService = EventService;
 		}
 
-=======
->>>>>>> f1cc95f3
 		function errCallback(errorType, errorValue)
 		{
 			$scope.EventService.sendError(errorType, errorValue);
@@ -88,19 +76,16 @@
 
 		$scope.init = function() {
 			v.viewer = new Viewer(v.name, $element[0], v.manager, eventCallback, errCallback);
-<<<<<<< HEAD
-=======
-			
+
 			// TODO: Move this so that the attachment is contained
 			// within the plugins themselves.
 			// Comes free with oculus support and gamepad support
 			v.oculus     = new Oculus(v.viewer);
 			v.gamepad    = new Gamepad(v.viewer);
-						
+
 			v.gamepad.init();
 
 			v.collision  = new Collision(v.viewer);
->>>>>>> f1cc95f3
 
 			v.viewer.init();
 
@@ -135,7 +120,6 @@
 				v.oculus.switchVR();
 			});
 		};
-<<<<<<< HEAD
 
 		$scope.$watch($scope.EventService.currentEvent, function(event) {
 			if (angular.isDefined(event) && angular.isDefined(event.type)) {
@@ -221,16 +205,6 @@
 							);
 						}
 					});
-=======
-		$scope.init();
-
-		$scope.$watch(EventService.currentEvent, function(event) {
-			if (event.type === EventService.EVENT.PROJECT_SETTINGS_READY)
-			{
-				if (event.value.account === v.account && event.value.project === v.project)
-				{
-					v.viewer.updateSettings(event.value.settings);
->>>>>>> f1cc95f3
 				}
 			}
 		});
