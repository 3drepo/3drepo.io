/**
 *	Copyright (C) 2014 3D Repo Ltd
 *
 *	This program is free software: you can redistribute it and/or modify
 *	it under the terms of the GNU Affero General Public License as
 *	published by the Free Software Foundation, either version 3 of the
 *	License, or (at your option) any later version.
 *
 *	This program is distributed in the hope that it will be useful,
 *	but WITHOUT ANY WARRANTY; without even the implied warranty of
 *	MERCHANTABILITY or FITNESS FOR A PARTICULAR PURPOSE.  See the
 *	GNU Affero General Public License for more details.
 *
 *	You should have received a copy of the GNU Affero General Public License
 *	along with this program.  If not, see <http://www.gnu.org/licenses/>.
 */

(function () {
	"use strict";

	angular.module("3drepo")
	.config([
	'$stateProvider',
	'parentStates',
	function($stateProvider, parentStates) {
		var states = parentStates["project"];

		for(var i = 0; i < states.length; i++) {
			$stateProvider
			.state(states[i] + '.project', {
				url: '/:project',
				resolve: {
					auth: function (Auth) { return Auth.init(); },
					init: function(StateManager, $stateParams) {
						StateManager.setStateVar("branch", "master");
						StateManager.setStateVar("revision", "head");
						StateManager.setState($stateParams, {});
						StateManager.refresh("project");
					}
				},
				views: {
					"@" : {
						templateUrl: 'project.html'
					}
				}
			});
		}
	}])
	.run(['StateManager', function(StateManager) {
		StateManager.registerPlugin('project', 'ProjectData', function () {
			if (StateManager.state.project) {
				return "project";
			}
			else {
				return null;
			}
		});

		StateManager.setClearStateVars("project", ["project"]);
	}])
	.directive("project", project);

    function project() {
        return {
            restrict: 'E',
            scope: {},
            controller: ProjectCtrl
        };
    }

	ProjectCtrl.$inject = ["$timeout", "EventService", "StateManager", "ProjectService"];

	function ProjectCtrl($timeout, EventService, StateManager, ProjectService) {
<<<<<<< HEAD
		var panelCard = {
=======
		var panelContent = {
>>>>>>> 9e736687
			left: [],
			right: []
		};

		var promise,
			i, length;

		panelCard.left.push({
			type: "tree",
			title: "Tree",
			show: true,
			help: "Model elements shown in a tree structure",
			icon: "fa-sitemap",
<<<<<<< HEAD
            minHeight: 120,
			height: 820,
			options: [
				"filter"
			]
=======
			hasFilter: true,
			fixedHeight: false
>>>>>>> 9e736687
		});

		panelCard.right.push({
			type: "issues",
			title: "Issues",
			show: true,
			help: "List current issues",
			icon: "fa-map-marker",
			menu: [
				{
					value: "sortByDate",
					label: "Sort by Date",
					firstSelectedIcon: "fa-sort-amount-desc",
					secondSelectedIcon: "fa-sort-amount-asc",
					toggle: false,
					selected: true,
					firstSelected: true,
					secondSelected: false
				},
				{
					value: "showClosed",
					label: "Show closed issues",
					toggle: true,
					selected: false,
					firstSelected: false,
					secondSelected: false
				}
			],
<<<<<<< HEAD
            minHeight: 70,
			height: 820,
			options: [
				"print",
				"add",
				"filter",
				"menu"
			]
=======
			fixedHeight: false
>>>>>>> 9e736687
		});
		panelCard.right.push({
			type: "clip",
			title: "Clip",
			show: false,
			help: "Clipping plane",
			icon: "fa-object-group",
<<<<<<< HEAD
			height: 170,
			showVisible: true,
			options: [
				"visible"
			]
=======
			height: 120,
			fixedHeight: true,
			showVisible: true
>>>>>>> 9e736687
		});
		panelCard.right.push({
			type: "docs",
			title: "Docs",
			show: false,
			help: "Documents",
			icon: "fa-clone",
<<<<<<< HEAD
			minHeight: 80,
			height: 120,
			options: []
=======
			height: 80,
			fixedHeight: false
>>>>>>> 9e736687
		});

		// Add filtering options for the Issues card menu
		promise = ProjectService.getRoles();
		promise.then(function (data) {
			for (i = 0, length = data.length; i < length; i += 1) {
				panelCard.right[0].menu.push(
					{
						value: "filterRole_" + data[i].role,
						label: data[i].role,
						toggle: true,
						selected: true,
						firstSelected: false,
						secondSelected: false
					}
				);
			}
		});

		StateManager.setStateVar("branch", "master");
		StateManager.setStateVar("revision", "head");
		StateManager.updateState();		// Want to preserve URL structure

		StateManager.Data.ProjectData.loadingPromise.promise.then(function() {
			EventService.send(EventService.EVENT.PROJECT_SETTINGS_READY, {
				account: StateManager.state.account,
				project: StateManager.state.project,
				settings: StateManager.Data.ProjectData.settings
			});
		});

		$timeout(function () {
			EventService.send(EventService.EVENT.PANEL_CONTENT_SETUP, panelCard);
			
			// No parameters means load from state variables
			EventService.send(EventService.EVENT.CREATE_VIEWER, {
				name: "default",
				account: StateManager.state.account,
				project: StateManager.state.project,
				branch: StateManager.state.branch,
				revision: StateManager.state.revision
			});
		});
	}
}());<|MERGE_RESOLUTION|>--- conflicted
+++ resolved
@@ -71,11 +71,7 @@
 	ProjectCtrl.$inject = ["$timeout", "EventService", "StateManager", "ProjectService"];
 
 	function ProjectCtrl($timeout, EventService, StateManager, ProjectService) {
-<<<<<<< HEAD
 		var panelCard = {
-=======
-		var panelContent = {
->>>>>>> 9e736687
 			left: [],
 			right: []
 		};
@@ -89,16 +85,11 @@
 			show: true,
 			help: "Model elements shown in a tree structure",
 			icon: "fa-sitemap",
-<<<<<<< HEAD
-            minHeight: 120,
 			height: 820,
+			fixedHeight: false,
 			options: [
 				"filter"
 			]
-=======
-			hasFilter: true,
-			fixedHeight: false
->>>>>>> 9e736687
 		});
 
 		panelCard.right.push({
@@ -127,18 +118,14 @@
 					secondSelected: false
 				}
 			],
-<<<<<<< HEAD
-            minHeight: 70,
 			height: 820,
+			fixedHeight: false,
 			options: [
 				"print",
 				"add",
 				"filter",
 				"menu"
 			]
-=======
-			fixedHeight: false
->>>>>>> 9e736687
 		});
 		panelCard.right.push({
 			type: "clip",
@@ -146,17 +133,11 @@
 			show: false,
 			help: "Clipping plane",
 			icon: "fa-object-group",
-<<<<<<< HEAD
-			height: 170,
-			showVisible: true,
+			height: 120,
+			fixedHeight: true,
 			options: [
 				"visible"
 			]
-=======
-			height: 120,
-			fixedHeight: true,
-			showVisible: true
->>>>>>> 9e736687
 		});
 		panelCard.right.push({
 			type: "docs",
@@ -164,14 +145,9 @@
 			show: false,
 			help: "Documents",
 			icon: "fa-clone",
-<<<<<<< HEAD
-			minHeight: 80,
-			height: 120,
+			height: 80,
+			fixedHeight: false,
 			options: []
-=======
-			height: 80,
-			fixedHeight: false
->>>>>>> 9e736687
 		});
 
 		// Add filtering options for the Issues card menu
