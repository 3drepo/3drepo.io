--- conflicted
+++ resolved
@@ -23,19 +23,11 @@
 
 	function viewerManager() {
 		return {
-<<<<<<< HEAD
-			restrict: 'E',
-			scope: {},
-			controller : ViewerManagerCtrl,
-			template: '<viewer class="project-viewport viewport" handle="{{vm.defaultHandle}}" manager="vm.manager" />',
-			controllerAs: 'vm',
-=======
 			restrict: "E",
 			controller: ViewerManagerCtrl,
 			scope: true,
 			templateUrl: "viewermanager.html",
 			controllerAs: "vm",
->>>>>>> 3049ef7a
 			bindToController: true
 		};
 	}
