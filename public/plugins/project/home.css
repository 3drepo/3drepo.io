.md-mini md-icon,
.md-icon-button md-icon{
  font-size: 20px;
  outline: none;
}

#helpButton {
  position: absolute;
  top: -20px;
  right: -36px;
  opacity: 0.75;
}

home .logoutButton {
  position: absolute;
  top: 0;
  right: 0;
  z-index: 1;
}
<<<<<<< HEAD

.cardInfo {
  text-align: center;
  padding: 15px;
  background: #E8EAF6;
  margin: 15px;
  border-radius: 4px;
}
.cardInfo p {
  margin: 0;
  color: rgba(0, 0, 0, 0.7);
  word-wrap: break-word;
}
.cardInfo md-icon {
  margin: 0;
  font-size: 16px;
  width: 16px;
  height: 16px;
=======
home .logoutButton md-icon {
  color: #FFFFFF;
  text-shadow: 0 0 2px rgba(0,0,0,0.5);
>>>>>>> 95e9cfba
}<|MERGE_RESOLUTION|>--- conflicted
+++ resolved
@@ -17,7 +17,10 @@
   right: 0;
   z-index: 1;
 }
-<<<<<<< HEAD
+home .logoutButton md-icon {
+  color: #FFFFFF;
+  text-shadow: 0 0 2px rgba(0,0,0,0.5);
+}
 
 .cardInfo {
   text-align: center;
@@ -36,9 +39,4 @@
   font-size: 16px;
   width: 16px;
   height: 16px;
-=======
-home .logoutButton md-icon {
-  color: #FFFFFF;
-  text-shadow: 0 0 2px rgba(0,0,0,0.5);
->>>>>>> 95e9cfba
 }