--- conflicted
+++ resolved
@@ -17,13 +17,10 @@
   right: 0;
   z-index: 1;
 }
-<<<<<<< HEAD
-=======
 home .logoutButton md-icon {
   color: #FFFFFF;
   text-shadow: 0 0 2px rgba(0,0,0,0.5);
 }
->>>>>>> 4bafe50b
 
 .cardInfo {
   text-align: center;
@@ -35,10 +32,7 @@
 .cardInfo p {
   margin: 0;
   color: rgba(0, 0, 0, 0.7);
-<<<<<<< HEAD
-=======
   word-wrap: break-word;
->>>>>>> 4bafe50b
 }
 .cardInfo md-icon {
   margin: 0;
