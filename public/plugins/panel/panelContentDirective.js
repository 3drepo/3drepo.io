/**
 *	Copyright (C) 2014 3D Repo Ltd
 *
 *	This program is free software: you can redistribute it and/or modify
 *	it under the terms of the GNU Affero General Public License as
 *	published by the Free Software Foundation, either version 3 of the
 *	License, or (at your option) any later version.
 *
 *	This program is distributed in the hope that it will be useful,
 *	but WITHOUT ANY WARRANTY; without even the implied warranty of
 *	MERCHANTABILITY or FITNESS FOR A PARTICULAR PURPOSE.  See the
 *	GNU Affero General Public License for more details.
 *
 *	You should have received a copy of the GNU Affero General Public License
 *	along with this program.  If not, see <http://www.gnu.org/licenses/>.
 */

(function () {
<<<<<<< HEAD
    "use strict";

    angular.module("3drepo")
        .directive("panelContent", panelContent);

    function panelContent() {
        return {
            restrict: 'E',
            templateUrl: 'panelContent.html',
            scope: {
                position: "=",
                contentData: "="
            },
            controller: PanelContentCtrl,
            controllerAs: 'vm',
            bindToController: true
        };
    }

    PanelContentCtrl.$inject = ["$scope", "$element", "$compile", "$timeout", "serverConfig", "EventService", "StateManager"];

    function PanelContentCtrl($scope, $element, $compile, $timeout, serverConfig, EventService, StateManager) {
        var vm = this,
            content = "",
            contentItem = "",
            currentSortIndex,
            filter = null,
=======
	"use strict";

	angular.module("3drepo")
		.directive("panelContent", panelContent);

	function panelContent() {
		return {
			restrict: 'E',
			templateUrl: 'panelContent.html',
			scope: {
				position: "=",
				contentData: "="
			},
			controller: PanelContentCtrl,
			controllerAs: 'vm',
			bindToController: true
		};
	}

	PanelContentCtrl.$inject = ["$scope", "$element", "$compile", "$timeout", "EventService"];

	function PanelContentCtrl($scope, $element, $compile, $timeout, EventService) {
		var vm = this,
			content = "",
			contentItem = "",
			currentSortIndex,
			filter = null,
>>>>>>> 9c95b04e
			currentHeight = 0,
			changedHeight = 0,
			contentHeightExtra = 20,
			toggledContentHeight = 0,
			minimized = false;

<<<<<<< HEAD
		vm.issuesUrl = serverConfig.apiUrl(StateManager.state.account + "/" + StateManager.state.project + "/issues.html");

        vm.showHelp = false;
=======
		vm.showHelp = false;
>>>>>>> 9c95b04e
		vm.showFilter = false;
		vm.addStatus = false;
		vm.visibleStatus = false;
		vm.showClearFilterButton = false;

		$scope.$watch("vm.contentData.type", function (newValue) {
			if (angular.isDefined(newValue)) {
				content = angular.element($element[0].querySelector('#content'));
				contentItem = angular.element(
					"<" + vm.contentData.type + " " +
						"filter-text='vm.filterText' " +
						"height='vm.contentHeight' " +
						"show='vm.contentData.show' " +
						"show-add='vm.addStatus' " +
						"visible='vm.visibleStatus' " +
						"options='vm.contentData.options' " +
						"selected-option='vm.selectedOption'>" +
					"</" + vm.contentData.type + ">"
				);
				content.append(contentItem);
				$compile(contentItem)($scope);

				currentHeight = vm.contentData.maxHeight;
				vm.contentHeight = vm.contentData.maxHeight;

				// If the panel content appears by default inform other default panel contents
				if (vm.contentData.show) {
					$timeout(function () {
						EventService.send(
							EventService.EVENT.PANEL_CONTENT_TOGGLED,
							{
								position: vm.position,
								type: vm.contentData.type,
								show: vm.contentData.show,
								contentHeight: vm.contentData.maxHeight
							}
						);
					});
				}
			}
		});

		$scope.$watch("vm.contentData.options", function (newValue) {
			vm.hasOptions = (angular.isDefined(newValue));
		});

		$scope.$watch("vm.filterInputText", function (newValue) {
			if (angular.isDefined(newValue)) {
				if (filter !== null) {
					$timeout.cancel(filter);
				}
				filter = $timeout(function() {
					vm.filterText = vm.filterInputText;
					vm.showClearFilterButton = (vm.filterInputText !== "");
				}, 500);
			}
		});

		$scope.$watch("vm.contentData.maxHeight", function (newValue) {
			vm.contentHeight = newValue;
		});

		$scope.$watch("vm.filterText", function (newValue) {
			if (angular.isDefined(newValue)) {
				vm.filterInputText = newValue;
			}
		});

		$scope.$watch(EventService.currentEvent, function (event) {
			if ((event.type === EventService.EVENT.PANEL_CONTENT_CLICK) && (event.value.position === vm.position)) {
				if (event.value.contentItem !== vm.contentData.type) {
					vm.contentHeight = vm.contentData.maxHeight;
				}
			}
			else if (event.type === EventService.EVENT.TOGGLE_HELP) {
				vm.showHelp = !vm.showHelp;
			}
			else if ((event.type === EventService.EVENT.PANEL_CONTENT_TOGGLED) &&
					 (event.value.position === vm.position) &&
					 (event.value.type !== vm.contentData.type)) {
				if (vm.contentData.hasOwnProperty("minHeight")) {
					toggledContentHeight = event.value.contentHeight + contentHeightExtra;
					if (event.value.show) {
						changedHeight += toggledContentHeight;
						vm.contentHeight -= toggledContentHeight;
					}
					else {
						changedHeight -= toggledContentHeight;
						if (vm.contentHeight !== vm.contentData.minHeight) {
							vm.contentHeight += toggledContentHeight;
						}
					}

					if (vm.contentHeight < vm.contentData.minHeight) {
						vm.contentHeight = vm.contentData.minHeight;
					}

					currentHeight = vm.contentHeight;
				}
			}
			else if (event.type === EventService.EVENT.WINDOW_HEIGHT_CHANGE) {
				if (vm.contentData.hasOwnProperty("minHeight")) {
					currentHeight = vm.contentData.maxHeight - changedHeight - event.value.change;
					if (!minimized) {
						vm.contentHeight = currentHeight;
					}
				}
			}
		});

		vm.click = function () {
			if (vm.contentData.hasOwnProperty("minHeight")) {
				if (minimized) {
					EventService.send(
						EventService.EVENT.PANEL_CONTENT_CLICK,
						{
							position: vm.position,
							contentItem: vm.contentData.type
						}
					);
					vm.contentHeight = currentHeight;
					minimized = false;
				}
				else {
					vm.contentHeight = vm.contentData.minHeight;
					minimized = true;
				}
			}
		};

		vm.toggleAdd = function (event) {
			event.stopPropagation();
			vm.addStatus = !vm.addStatus;
		};

		vm.toggleFilter = function (event) {
			event.stopPropagation();
			vm.showFilter = !vm.showFilter;
		};

		vm.toggleVisible = function (event) {
			event.stopPropagation();
			vm.visibleStatus = !vm.visibleStatus;
		};

		vm.openMenu = function($mdOpenMenu, ev) {
			$mdOpenMenu(ev);
		};

		vm.optionSelected = function (index) {
			if (vm.contentData.options[index].toggle) {
				vm.contentData.options[index].selected = !vm.contentData.options[index].selected;
				vm.selectedOption = vm.contentData.options[index];
			}
			else {
				if (index !== currentSortIndex) {
					if (angular.isDefined(currentSortIndex)) {
						vm.contentData.options[currentSortIndex].selected = false;
						vm.contentData.options[currentSortIndex].firstSelected = false;
						vm.contentData.options[currentSortIndex].secondSelected = false;
					}
					currentSortIndex = index;
					vm.contentData.options[currentSortIndex].selected = true;
					vm.contentData.options[currentSortIndex].firstSelected = true;
				}
				else {
					vm.contentData.options[currentSortIndex].firstSelected = !vm.contentData.options[currentSortIndex].firstSelected;
					vm.contentData.options[currentSortIndex].secondSelected = !vm.contentData.options[currentSortIndex].secondSelected;
				}
				vm.selectedOption = vm.contentData.options[currentSortIndex];
			}

			// 'Reset' vm.selectedOption so that selecting the same option can be registered down the line
			$timeout(function () {
				vm.selectedOption = undefined;
			});
		};

		vm.clearFilter = function () {
			vm.filterInputText = "";
		};
	}
}());<|MERGE_RESOLUTION|>--- conflicted
+++ resolved
@@ -16,7 +16,6 @@
  */
 
 (function () {
-<<<<<<< HEAD
     "use strict";
 
     angular.module("3drepo")
@@ -44,48 +43,15 @@
             contentItem = "",
             currentSortIndex,
             filter = null,
-=======
-	"use strict";
-
-	angular.module("3drepo")
-		.directive("panelContent", panelContent);
-
-	function panelContent() {
-		return {
-			restrict: 'E',
-			templateUrl: 'panelContent.html',
-			scope: {
-				position: "=",
-				contentData: "="
-			},
-			controller: PanelContentCtrl,
-			controllerAs: 'vm',
-			bindToController: true
-		};
-	}
-
-	PanelContentCtrl.$inject = ["$scope", "$element", "$compile", "$timeout", "EventService"];
-
-	function PanelContentCtrl($scope, $element, $compile, $timeout, EventService) {
-		var vm = this,
-			content = "",
-			contentItem = "",
-			currentSortIndex,
-			filter = null,
->>>>>>> 9c95b04e
 			currentHeight = 0,
 			changedHeight = 0,
 			contentHeightExtra = 20,
 			toggledContentHeight = 0,
 			minimized = false;
 
-<<<<<<< HEAD
 		vm.issuesUrl = serverConfig.apiUrl(StateManager.state.account + "/" + StateManager.state.project + "/issues.html");
 
         vm.showHelp = false;
-=======
-		vm.showHelp = false;
->>>>>>> 9c95b04e
 		vm.showFilter = false;
 		vm.addStatus = false;
 		vm.visibleStatus = false;
