/**
 *	Copyright (C) 2014 3D Repo Ltd
 *
 *	This program is free software: you can redistribute it and/or modify
 *	it under the terms of the GNU Affero General Public License as
 *	published by the Free Software Foundation, either version 3 of the
 *	License, or (at your option) any later version.
 *
 *	This program is distributed in the hope that it will be useful,
 *	but WITHOUT ANY WARRANTY; without even the implied warranty of
 *	MERCHANTABILITY or FITNESS FOR A PARTICULAR PURPOSE.  See the
 *	GNU Affero General Public License for more details.
 *
 *	You should have received a copy of the GNU Affero General Public License
 *	along with this program.  If not, see <http://www.gnu.org/licenses/>.
 */

(function () {
	"use strict";

	angular.module("3drepo")
		.directive("bottomButtons", bottomButtons);

	function bottomButtons () {
		return {
<<<<<<< HEAD
			restrict: "E",
			templateUrl: "bottomButtons.html",
			scope: {},
			controller: BottomButtonsCtrl,
			controllerAs: "bb",
=======
			restrict: 'E',
			templateUrl: 'bottomButtons.html',
			scope: {},
			controller: BottomButtonsCtrl,
			controllerAs: 'vm',
>>>>>>> 60ca6553
			bindToController: true
		};
	}

<<<<<<< HEAD
	BottomButtonsCtrl.$inject = ["$scope", "EventService", "ViewerService"];

	function BottomButtonsCtrl ($scope, EventService, ViewerService) {
		var bb = this,
			defaultViewer = ViewerService.defaultViewer;
		bb.showButtons = true;
		bb.fullScreen = false;

		bb.toggleElements = function () {
			EventService.send(EventService.EVENT.TOGGLE_ELEMENTS);
			bb.showButtons = !bb.showButtons;
		};

		var turntable = function () {
			defaultViewer.setNavMode("TURNTABLE");
		};

		var helicopter = function () {
			defaultViewer.setNavMode("HELICOPTER");
		};

		var walk = function () {
			defaultViewer.setNavMode("WALK");
=======
	BottomButtonsCtrl.$inject = ["EventService", "ViewerService"];

	function BottomButtonsCtrl (EventService, ViewerService) {
		var vm = this,
			defaultViewer = ViewerService.defaultViewer;
		vm.showButtons = true;
		vm.fullScreen = false;
		vm.showViewingOptionButtons = false;

		vm.toggleElements = function () {
			EventService.send(EventService.EVENT.TOGGLE_ELEMENTS);
			vm.showButtons = !vm.showButtons;
		};

		var setViewingOption = function (index) {
			if (angular.isDefined(index)) {
				// Set the viewing mode
				defaultViewer.setNavMode(vm.viewingOptions[index].mode);

				// Replace this option with the current selected option
				vm.otherViewingOptionsIndices[vm.otherViewingOptionsIndices.indexOf(index)] = vm.selectedViewingOptionIndex;

				// Set up the new current selected option button
				vm.selectedViewingOptionIndex = index;
				vm.leftButtons[1] = vm.viewingOptions[index];

				vm.showViewingOptionButtons = false;
			}
			else {
				vm.showViewingOptionButtons = !vm.showViewingOptionButtons;
			}
>>>>>>> 60ca6553
		};

		var home = function () {
			defaultViewer.showAll();
		};

		var toggleHelp = function () {
			EventService.send(EventService.EVENT.TOGGLE_HELP);
		};

		var enterFullScreen = function () {
			defaultViewer.switchFullScreen(null);
<<<<<<< HEAD
			bb.fullScreen = true;
		};

		var exitFullScreen = function() {
			if (!document.webkitIsFullScreen && !document.msFullscreenElement && !document.mozFullScreen && bb.fullScreen) {
				defaultViewer.switchFullScreen(null);
				bb.fullScreen = false;
			}
		};
		document.addEventListener("webkitfullscreenchange", exitFullScreen, false);
		document.addEventListener("mozfullscreenchange", exitFullScreen, false);
		document.addEventListener("fullscreenchange", exitFullScreen, false);
		document.addEventListener("MSFullscreenChange", exitFullScreen, false);
=======
			vm.fullScreen = true;
		};

		var exitFullScreen = function() {
			if (!document.webkitIsFullScreen && !document.msFullscreenElement && !document.mozFullScreen && vm.fullScreen) {
				defaultViewer.switchFullScreen(null);
				vm.fullScreen = false;
			}
		};
		document.addEventListener('webkitfullscreenchange', exitFullScreen, false);
		document.addEventListener('mozfullscreenchange', exitFullScreen, false);
		document.addEventListener('fullscreenchange', exitFullScreen, false);
		document.addEventListener('MSFullscreenChange', exitFullScreen, false);
>>>>>>> 60ca6553

		var showQRCodeReader = function () {
			EventService.send(EventService.EVENT.SHOW_QR_CODE_READER);
		};

		var enterOculusDisplay = function () {
			ViewerService.switchVR();
		};

<<<<<<< HEAD
		bb.leftButtons = [];
		bb.leftButtons.push({label: "Home", icon: "fa-home", click: home});
		bb.leftButtons.push({label: "Turntable", icon: "fa-mouse-pointer", click: turntable});
		bb.leftButtons.push({label: "Helicopter", icon: "fa-arrows", click: helicopter});
		bb.leftButtons.push({label: "Walk", icon: "fa-child", click: walk});

		bb.rightButtons = [];
		bb.rightButtons.push({label: "Help", icon: "fa-question", click: toggleHelp});
		bb.rightButtons.push({label: "Full screen", icon: "fa-arrows-alt", click: enterFullScreen});
		bb.rightButtons.push({label: "QR code", icon: "fa-qrcode", click: showQRCodeReader});
		bb.rightButtons.push({label: "Oculus", icon: "fa-simplybuilt", click: enterOculusDisplay});
=======
		vm.viewingOptions = [
			{
				index: 0,
				mode: "TURNTABLE",
				label: "Turntable",
				icon: "icon icon_turntable",
				click: setViewingOption
			},
			{
				index: 1,
				mode: "HELICOPTER",
				label: "Helicopter",
				icon: "icon icon_helicopter",
				click: setViewingOption,
				iconClass: "bottomButtomIconHelicopter"
			},
			{
				index: 2,
				mode: "WALK",
				label: "Walk",
				icon: "fa fa-child",
				click: setViewingOption,
				iconClass: "bottomButtomIconWalk"
			}
		];
		vm.selectedViewingOptionIndex = 0;
		vm.otherViewingOptionsIndices = [2, 1];

		vm.leftButtons = [];
		vm.leftButtons.push({
			label: "Home",
			icon: "fa fa-home",
			click: home
		});
		vm.leftButtons.push(vm.viewingOptions[vm.selectedViewingOptionIndex]);

		vm.rightButtons = [];
		//vm.rightButtons.push({label: "Full screen", icon: "fa fa-arrows-alt", click: enterFullScreen});
		//vm.rightButtons.push({label: "QR code", icon: "fa fa-qrcode", click: showQRCodeReader});
		vm.rightButtons.push({
			label: "Help",
			icon: "fa fa-question",
			click: toggleHelp
		});
		vm.rightButtons.push({
			label: "Oculus",
			icon: "icon icon_cardboard",
			click: enterOculusDisplay,
			iconClass: "bottomButtomIconCardboard"
		});
>>>>>>> 60ca6553
	}
}());<|MERGE_RESOLUTION|>--- conflicted
+++ resolved
@@ -23,48 +23,15 @@
 
 	function bottomButtons () {
 		return {
-<<<<<<< HEAD
-			restrict: "E",
-			templateUrl: "bottomButtons.html",
-			scope: {},
-			controller: BottomButtonsCtrl,
-			controllerAs: "bb",
-=======
 			restrict: 'E',
 			templateUrl: 'bottomButtons.html',
 			scope: {},
 			controller: BottomButtonsCtrl,
 			controllerAs: 'vm',
->>>>>>> 60ca6553
 			bindToController: true
 		};
 	}
 
-<<<<<<< HEAD
-	BottomButtonsCtrl.$inject = ["$scope", "EventService", "ViewerService"];
-
-	function BottomButtonsCtrl ($scope, EventService, ViewerService) {
-		var bb = this,
-			defaultViewer = ViewerService.defaultViewer;
-		bb.showButtons = true;
-		bb.fullScreen = false;
-
-		bb.toggleElements = function () {
-			EventService.send(EventService.EVENT.TOGGLE_ELEMENTS);
-			bb.showButtons = !bb.showButtons;
-		};
-
-		var turntable = function () {
-			defaultViewer.setNavMode("TURNTABLE");
-		};
-
-		var helicopter = function () {
-			defaultViewer.setNavMode("HELICOPTER");
-		};
-
-		var walk = function () {
-			defaultViewer.setNavMode("WALK");
-=======
 	BottomButtonsCtrl.$inject = ["EventService", "ViewerService"];
 
 	function BottomButtonsCtrl (EventService, ViewerService) {
@@ -96,7 +63,6 @@
 			else {
 				vm.showViewingOptionButtons = !vm.showViewingOptionButtons;
 			}
->>>>>>> 60ca6553
 		};
 
 		var home = function () {
@@ -109,21 +75,6 @@
 
 		var enterFullScreen = function () {
 			defaultViewer.switchFullScreen(null);
-<<<<<<< HEAD
-			bb.fullScreen = true;
-		};
-
-		var exitFullScreen = function() {
-			if (!document.webkitIsFullScreen && !document.msFullscreenElement && !document.mozFullScreen && bb.fullScreen) {
-				defaultViewer.switchFullScreen(null);
-				bb.fullScreen = false;
-			}
-		};
-		document.addEventListener("webkitfullscreenchange", exitFullScreen, false);
-		document.addEventListener("mozfullscreenchange", exitFullScreen, false);
-		document.addEventListener("fullscreenchange", exitFullScreen, false);
-		document.addEventListener("MSFullscreenChange", exitFullScreen, false);
-=======
 			vm.fullScreen = true;
 		};
 
@@ -137,7 +88,6 @@
 		document.addEventListener('mozfullscreenchange', exitFullScreen, false);
 		document.addEventListener('fullscreenchange', exitFullScreen, false);
 		document.addEventListener('MSFullscreenChange', exitFullScreen, false);
->>>>>>> 60ca6553
 
 		var showQRCodeReader = function () {
 			EventService.send(EventService.EVENT.SHOW_QR_CODE_READER);
@@ -147,19 +97,6 @@
 			ViewerService.switchVR();
 		};
 
-<<<<<<< HEAD
-		bb.leftButtons = [];
-		bb.leftButtons.push({label: "Home", icon: "fa-home", click: home});
-		bb.leftButtons.push({label: "Turntable", icon: "fa-mouse-pointer", click: turntable});
-		bb.leftButtons.push({label: "Helicopter", icon: "fa-arrows", click: helicopter});
-		bb.leftButtons.push({label: "Walk", icon: "fa-child", click: walk});
-
-		bb.rightButtons = [];
-		bb.rightButtons.push({label: "Help", icon: "fa-question", click: toggleHelp});
-		bb.rightButtons.push({label: "Full screen", icon: "fa-arrows-alt", click: enterFullScreen});
-		bb.rightButtons.push({label: "QR code", icon: "fa-qrcode", click: showQRCodeReader});
-		bb.rightButtons.push({label: "Oculus", icon: "fa-simplybuilt", click: enterOculusDisplay});
-=======
 		vm.viewingOptions = [
 			{
 				index: 0,
@@ -210,6 +147,5 @@
 			click: enterOculusDisplay,
 			iconClass: "bottomButtomIconCardboard"
 		});
->>>>>>> 60ca6553
 	}
 }());