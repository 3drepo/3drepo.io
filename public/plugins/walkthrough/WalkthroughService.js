--- conflicted
+++ resolved
@@ -18,7 +18,6 @@
 (function () {
     "use strict";
 
-<<<<<<< HEAD
     angular.module("3drepo")
         .factory("WalkthroughService", WalkthroughService);
 
@@ -28,7 +27,7 @@
         var walkthroughs = {},
             //userControlTimeout = null,
 			loading = null;
-		
+
         function getWalkthroughs(account, project, index) {
 			var projectKey = account + "__" + project;
 
@@ -36,36 +35,14 @@
 			{
 				index = "all";
 			}
-			
+
             var url = "/" + account + "/" + project + "/walkthrough/" + index + ".json",
-=======
-    angular.module('3drepo')
-        .service('WalkthroughService', WalkthroughService);
-
-    WalkthroughService.$inject = ["$interval", "$timeout", "$http", "StateManager", "serverConfig"];
-
-    function WalkthroughService($interval, $timeout, $http, StateManager, serverConfig) {
-        var defaultViewer = null, // Was ViewerService.defaultViewer
-            recordingInterval = null,
-            playingInterval = null,
-            position = 0,
-            recording = false,
-            playing = false,
-            walkthroughs = new Array(5),
-            currentWalkthrough = -1,
-            state = StateManager.state,
-            userControlTimeout = null,
-            inUserControl = false;
-
-        function getWalkthroughData(index) {
-            var url = "/" + state.account + "/" + state.project + "/" + index + "/walkthrough.json",
->>>>>>> 8e082cff
                 i = 0,
                 length = 0;
 
 			loading = $q.defer();
 			var needLoading = false;
-			
+
 			if (!walkthroughs.hasOwnProperty(projectKey))
 			{
 				walkthroughs[projectKey] = [];
@@ -76,7 +53,7 @@
 					needLoading = true;
 				}
 			}
-			
+
 			if (needLoading)
 			{
 				$http.get(serverConfig.apiUrl(url))
@@ -84,28 +61,28 @@
 						for (i = 0, length = data.data.length; i < length; i++) {
 							walkthroughs[projectKey][data.data[i].index] = data.data[i].cameraData;
 						}
-						
+
 						loading.resolve(walkthroughs[projectKey][index]);
 					});
 			} else {
 				loading.resolve(walkthroughs[projectKey][index]);
-			}		
-			
+			}
+
 			return loading.promise;
         }
-		
+
 		var saveRecording = function (account, project, index, recording) {
             var postUrl = "/" + account + "/" + project + "/walkthrough";
 			var projectKey = account + "__" + project;
-			
+
 			walkthroughs[projectKey][index] = recording;
-			
+
             $http.post(serverConfig.apiUrl(postUrl), {index: index, cameraData: recording})
                 .then(function() {
                     //console.log(json);
                 });
-        };		
-	
+        };
+
         return {
             saveRecording: saveRecording,
             getWalkthroughs: getWalkthroughs
