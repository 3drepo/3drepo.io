--- conflicted
+++ resolved
@@ -23,7 +23,7 @@
 
 	var config	  = require("./config.js");
 
-	var util      = require("util");
+	//var util      = require("util");
 
 	var responseCodes = require("./response_codes.js");
 
@@ -735,20 +735,14 @@
 				return callback(responseCodes.USER_NOT_FOUND, docs);
 			}
 
-<<<<<<< HEAD
-		console.log('filter', filter);
-	self.filterColl(dbName, collName, filter, projection, function(err, docs) {
-		if (err.value) {
-			return callback(err);
-		}
-=======
+
 			var roles = [];
 			for (let i = 0; i < docs[0].roles.length; i++) {
 				if (docs[0].roles[i].db === dbName || docs[0].roles[i].db === database || !database) {
 					roles.push(docs[0].roles[i]);
 				}
 			}
->>>>>>> 535dc4cb
+
 
 			callback(responseCodes.OK, roles);
 		});
@@ -786,95 +780,7 @@
 						return callback(responseCodes.DB_ERROR(err));
 					}
 
-<<<<<<< HEAD
-/*******************************************************************************
- * Get the list of privileges the user has on the database
- *
- * @param {string} username - username of the user
- * @param {string} database - database we are interested in
- * @param {function} callback - get filtered privileges from database
- *								pass to callback as parameter
- ******************************************************************************/
-MongoWrapper.prototype.getUserPrivileges = function (username, database, callback) {
-    "use strict";
-    var self = this;
-
-    var adminDB = "admin";
-
-    //First get all the roles this user is granted within the databases of interest
-     self.getUserRoles(username, database, function (err, roles) {
-            if (err.value) {
-                return callback(err);
-            }
-
-            if (!roles || roles.length === 0) {
-                //no roles under this user, no point trying to find privileges
-                return callback(responseCodes.OK, []);
-        }
-
-        self.dbCallback(adminDB, function (err, dbConn) {
-            var command = { rolesInfo : roles, showPrivileges: true };
-            //Given the roles, get the privilege information
-            dbConn.command(command, function (err, docs) {
-                if (err) {
-                    return callback(responseCodes.DB_ERROR(err));
-                }
-
-                if (!docs || docs.roles.length === 0) {
-                    //No privileges return empty array
-                    return callback(responseCodes.OK, []);
-                }
-
-                var rolesArr = docs.roles;
-                var privileges = [];
-
-                for (let i = 0; i < rolesArr.length; i++) {
-                    privileges = privileges.concat(rolesArr[i].inheritedPrivileges);
-                }
-                self.logger.logDebug(privileges.length + "privileges found.");
-                callback(responseCodes.OK, privileges);
-            });
-        });
-    });
-
-};
-
-
-/*******************************************************************************
- * Return signleton db connection
- *
- * @param {string} dbName - Database name
- * @param {function} callback - get db connection
- *								pass to callback as parameter
- * @return {promise} promise with db connection as resolved value 
- ******************************************************************************/
-MongoWrapper.prototype.getDB = function(dbName, callback) {
-	"use strict";
-    
-    if(this._db) {
-
-    	callback && callback(null, db);
-    	return Promise.resolve(this._db.db(dbName));
-
-    } else {
-
-    	return new Promise((resolve, reject) => {
-			mongo.open(dbName, (err, db) => {
-				callback && callback(err, db);
-				if(err){
-					return reject(err);
-				} else {
-					return resolve(db);
-				}
-			});
-    	});
-
-    }
-};
-
-module.exports = function(logger) {
-	"use strict";
-=======
+
 					if (!docs || docs.roles.length === 0) {
 						//No privileges return empty array
 						return callback(responseCodes.OK, []);
@@ -894,9 +800,42 @@
 
 	};
 
+
+
+	/*******************************************************************************
+	 * Return signleton db connection
+	 *
+	 * @param {string} dbName - Database name
+	 * @param {function} callback - get db connection
+	 *								pass to callback as parameter
+	 * @return {promise} promise with db connection as resolved value 
+	 ******************************************************************************/
+	MongoWrapper.prototype.getDB = function(dbName, callback) {
+
+		if(this._db) {
+
+			callback && callback(null, db);
+			return Promise.resolve(this._db.db(dbName));
+
+		} else {
+
+			return new Promise((resolve, reject) => {
+				mongo.open(dbName, (err, db) => {
+					callback && callback(err, db);
+					if(err){
+						return reject(err);
+					} else {
+						return resolve(db);
+					}
+				});
+			});
+
+		}
+	};
+
+
 	module.exports = function(logger) {
 		return new MongoWrapper(logger);
 	};
->>>>>>> 535dc4cb
 
 }());