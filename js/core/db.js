/**
 *	Copyright (C) 2014 3D Repo Ltd
 *
 *	This program is free software: you can redistribute it and/or modify
 *	it under the terms of the GNU Affero General Public License as
 *	published by the Free Software Foundation, either version 3 of the
 *	License, or (at your option) any later version.
 *
 *	This program is distributed in the hope that it will be useful,
 *	but WITHOUT ANY WARRANTY; without even the implied warranty of
 *	MERCHANTABILITY or FITNESS FOR A PARTICULAR PURPOSE.  See the
 *	GNU Affero General Public License for more details.
 *
 *	You should have received a copy of the GNU Affero General Public License
 *	along with this program.  If not, see <http://www.gnu.org/licenses/>.
 */

// Inspired by
// http://stackoverflow.com/questions/12037655/node-js-mongodb-native-driver-connection-sharing

var config	  = require("./config.js");

var responseCodes = require("./response_codes.js");

var MongoClient = require("mongodb").MongoClient,
	Server      = require("mongodb").Server,
	Db          = require("mongodb").Db,
	GridStore   = require("mongodb").GridStore;

var systemLogger = require("./logger.js").systemLogger;

// Create connection to Mongo
// Main DB Object constructor
var MongoDBObject = function()
{
	"use strict";

	var self = this instanceof MongoDBObject ? this : Object.create(MongoDBObject.prototype);

	self.host = config.db.host;
	self.port = config.db.port;

	self.username = config.db.username;
	self.password = config.db.password;

	self.dbConns  = {};

	var authDBConn = new Db("admin", new Server(config.db.host, config.db.port,
		{
			auto_reconnect: true
		}),
	{ safe : false });

	authDBConn.open(function(err, dbConn) {
		if(err) {
			var dbError = responseCodes.DB_ERROR(err);
			systemLogger.logError(dbError);
			throw Error(dbError);
		}

		self.authDB = dbConn;
	});

	return self;
};

MongoDBObject.prototype.getURL = function(database)
{
	"use strict";

	return "mongodb://" + this.username + ":" + this.password + "@" + this.host + ":" + this.port + "/" + database + "?authSource=admin";
};

MongoDBObject.prototype.open = function(database, callback, forgetMe)
{
	"use strict";

	var self = this;

	forgetMe = (forgetMe === undefined) ? false : true;

	if (this.dbConns[database])
	{
		callback(null, this.dbConns[database]);
	} else {
		MongoClient.connect(this.getURL(database), function(err, db) {
			if (err) {
				return callback(err, null);
			}

			if (!forgetMe) {
				self.dbConns[database] = db;
			}

			callback(null, db);
		});
	}
};

MongoDBObject.prototype.authenticateUser = function(username, password, callback)
{
	"use strict";
	var self = this;

	self.authDB.admin().authenticate(username, password, function(err) {
		if(err) {
			return callback(responseCodes.DB_ERROR(err));
		}

		callback(responseCodes.OK);
	});
}

var mongo = new MongoDBObject();

var MongoWrapper = function(logger) {
	"use strict";

	var self = this instanceof MongoWrapper ? this : Object.create(MongoWrapper.prototype);

	self.logger = logger;

	return self;
};

/*******************************************************************************
 * Authenticate User against admin database
 *
 * @param {Error} err - err object
 * @param {string} username - username logging in
 * @param {string} password - corresponding password for username
 * @param {function} callback - has parameters (err, user) where
 *								user is the user object
 ******************************************************************************/
MongoWrapper.prototype.authenticateUser = function(username, password, callback) {
	"use strict";

	// Create a separate admin database connection to avoid
	// constantly switching between auth user and NodeJS
	// user

	var self = this;

<<<<<<< HEAD
	mongo.open("admin", function(err, adminDb) {
		if (err) {
			return callback(responseCodes.DB_ERROR(err));
		}

		self.logger.logInfo("Authenticating user");

		adminDb.authenticate(username, password, function(err) {
			if(err) {
				return callback(responseCodes.DB_ERROR(err));
			}

			callback(responseCodes.OK);
		});

	}, true);
=======
	self.logger.logInfo("Authenticating user");
	mongo.authenticateUser(username, password, callback);
>>>>>>> a940b9d0
};

/*******************************************************************************
 * Open a database connection and pass it to the callback function
 *
 * @param {Error} err - err object
 * @param {string} dbName - Database name which to open
 * @param {function} callback - has parameters (err, dbConn) where
 *								dbConn is the returned database connection.
 ******************************************************************************/
MongoWrapper.prototype.dbCallback = function(dbName, callback) {
	"use strict";

	mongo.open(dbName, function(err, db) {
		if (err) {
			return callback(responseCodes.DB_ERROR(err));
		}

		callback(responseCodes.OK, db);
	});
};

/*******************************************************************************
 * Get a file from the Grid FS store
 *
 * @param {string} dbName     - Database name to get the file from
 * @param {string} collName   - Collection to get the file from
 * @param {string} fileName   - File name to retrieve
 * @param {function} callback - Callback function to return the file data
 *
 ******************************************************************************/
MongoWrapper.prototype.getGridFSFile = function(dbName, collName, fileName, callback)
{
	"use strict";

	this.dbCallback(dbName, function (err, dbConn) {
		if (err.value) {
			return callback(err);
		}

		var options = {
			"root" : collName
		};

		var gs = new GridStore(dbConn, fileName, "r", options);

		gs.open(function (err, gs) {
			if (err) {
				return callback(responseCodes.DB_ERROR(err));
			}

			gs.seek(0, function() {
				gs.read(function(err, data) {
					if (err) {
						return callback(responseCodes.DB_ERROR(err));
					}

					callback(responseCodes.OK, new mongo.Binary(data));
				});
			});
		});
	});
};

/*******************************************************************************
 * Run callback on collection from the database
 *
 * @param {string} dbName - Database name to run the aggregation on
 * @param {string} collName - Collection to run the aggregation on
 * @param {boolean} strict - Enable strict mode or not
 * @param {function} callback - get collection from database and pass to
 *								callback as parameter
 ******************************************************************************/
MongoWrapper.prototype.collCallback = function(dbName, collName, strict, callback) {
	"use strict";

	var self = this;

	self.logger.logDebug("Loading collection " + collName + " on " + dbName);

	// First get database connection
	self.dbCallback(dbName, function(err, dbConn) {
		if (err.value) {
			return callback(err);
		}

		// Get collection from database to act on
		dbConn.collection(collName, {strict:strict}, function(err, coll) {
			if (err) {
				return callback(responseCodes.DB_ERROR(err));
			}

			callback(responseCodes.OK, coll);
		});
	});
};

/*******************************************************************************
 * Get top result from query with latest timestamp
 *
 * @param {string} dbName - Database containing the collection for query
 * @param {string} collName - Collection to run the query on
 * @param {string} projection - Projection to use on results
 * @param {function} callback - get collection from database and pass to
 *								callback as parameter
 ******************************************************************************/
MongoWrapper.prototype.getLatest = function(dbName, collName, filter, projection, callback) {
	"use strict";

	var self = this;

	// Run collection callback that first sorts by timestamp
	// and then gets the top row.
	self.collCallback(dbName, collName, true, function(err, coll) {
		if (err.value) {
			return callback(err);
		}

		var projStr = JSON.stringify(projection);
		var filtStr = JSON.stringify(filter);

		self.logger.logDebug("Getting latest for collection: " + dbName + "/" + collName);
		self.logger.logDebug("FILTER: \"" + filtStr + "\"");
		self.logger.logDebug("PROJECTION: \"" + projStr + "\"");

		if (projection !== null)
		{
			coll.find(filter, projection).limit(1).sort({timestamp:-1}).toArray(function(err, docs) {
				if (err) {
					return callback(responseCodes.DB_ERROR(err));
				}

				self.logger.logDebug("Found " + docs.length + " result(s).");

				callback(responseCodes.OK, docs);
			});
		} else {
			coll.find(filter).limit(1).sort({timestamp:-1}).toArray(function(err, docs) {
				if (err) {
					return callback(responseCodes.DB_ERROR(err));
				}

				self.logger.logDebug("Found " + docs.length + " result(s).");

				callback(responseCodes.OK, docs);
			});
		}
	});
};

/*******************************************************************************
 * Get filtered collection from the database
 *
 * @param {string} dbName - Database name containing the collection
 * @param {string} collName - Collection to filter from the database
 * @param {JSON} filter - JSON containing filter query to run on collection
 * @param {JSON} projection - JSON containing projection for results
 * @param {function} callback - get filtered collection from database
 *								pass to callback as parameter
 ******************************************************************************/
MongoWrapper.prototype.filterColl = function(dbName, collName, filter, projection, callback) {
	"use strict";

	var self = this;

	this.collCallback(dbName, collName, true, function(err, coll) {
		if (err.value) {
			return callback(err);
		}

		var projStr = JSON.stringify(projection);
		var filtStr = JSON.stringify(filter);

		self.logger.logDebug("Filter collection: " + dbName + "/" + collName);
		self.logger.logDebug("FILTER: \"" + filtStr + "\"");
		self.logger.logDebug("PROJECTION: \"" + projStr + "\"");

		if (projection !== null) {
			coll.find(filter, projection).toArray(function(err, docs) {
				if (err) {
					return callback(responseCodes.DB_ERROR(err));
				}

				self.logger.logDebug("Found " + docs.length + " result(s).");

				callback(responseCodes.OK, docs);
			});
		} else {
			coll.find(filter).toArray(function(err, docs) {
				if (err) {
					return callback(responseCodes.DB_ERROR(err));
				}

				self.logger.logDebug("Found " + docs.length + " result(s).");

				callback(responseCodes.OK, docs);
			});
		}
	});
};

module.exports = function(logger) {
	"use strict";

	return new MongoWrapper(logger);
};
<|MERGE_RESOLUTION|>--- conflicted
+++ resolved
@@ -141,27 +141,8 @@
 
 	var self = this;
 
-<<<<<<< HEAD
-	mongo.open("admin", function(err, adminDb) {
-		if (err) {
-			return callback(responseCodes.DB_ERROR(err));
-		}
-
-		self.logger.logInfo("Authenticating user");
-
-		adminDb.authenticate(username, password, function(err) {
-			if(err) {
-				return callback(responseCodes.DB_ERROR(err));
-			}
-
-			callback(responseCodes.OK);
-		});
-
-	}, true);
-=======
 	self.logger.logInfo("Authenticating user");
 	mongo.authenticateUser(username, password, callback);
->>>>>>> a940b9d0
 };
 
 /*******************************************************************************
