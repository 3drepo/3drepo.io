/**
 *	Copyright (C) 2014 3D Repo Ltd
 *
 *	This program is free software: you can redistribute it and/or modify
 *	it under the terms of the GNU Affero General Public License as
 *	published by the Free Software Foundation, either version 3 of the
 *	License, or (at your option) any later version.
 *
 *	This program is distributed in the hope that it will be useful,
 *	but WITHOUT ANY WARRANTY; without even the implied warranty of
 *	MERCHANTABILITY or FITNESS FOR A PARTICULAR PURPOSE.  See the
 *	GNU Affero General Public License for more details.
 *
 *	You should have received a copy of the GNU Affero General Public License
 *	along with this program.  If not, see <http://www.gnu.org/licenses/>.
 */

var dbConn = require("./db.js");
var async = require("async");
var repoGraphScene = require("./repoGraphScene.js");
var uuid = require("node-uuid");

var ObjectID = require("mongodb").ObjectID;
var C = require("./constants");

var mongo = require("mongodb"); // TODO: Remove this

var OWNER	= 0;
var GROUP	= 1;
var PUBLIC	= 2;

var READ_BIT	= 4;
var WRITE_BIT	= 2;
var EXECUTE_BIT	= 1;

var responseCodes = require("./response_codes.js");

var utils = require("./utils.js");

// TODO: Remove these
stringToUUID = utils.stringToUUID;
uuidToString = utils.uuidToString;

var masterUUID = stringToUUID("00000000-0000-0000-0000-000000000000");

var DBInterface = function(logger) {
	"use strict";

	var self = this instanceof DBInterface ? this : Object.create(DBInterface.prototype);

	self.logger = logger;

	return self;
};

/*******************************************************************************
 /* Authenticate user against the database
 * @param {Error} err - Error object
 * @param {RepoNodeMesh} mesh - The RepoNodeMesh object containing the mesh
 * @param {string} tex_uuid - A string representing the tex_uuid attached to the mesh
 * @param {boolean} embedded_texture - Determines whether or not the texture data is embedded in the SRC.
 * @param {Object} res - The http response object
 *******************************************************************************/
DBInterface.prototype.authenticate = function(username, password, callback) {
	"use strict";

	dbConn(this.logger).authenticateUser(username, password, function(err)
	{
		if(err.value) {
			return callback(err);
		}

		callback(responseCodes.OK, {username: username});
	});
};

DBInterface.prototype.createUser = function(username, password, email, callback) {
	"use strict";

	var self = this;

	dbConn(self.logger).dbCallback("admin", function(err, db) {
		if (err.value) {
			return callback(err);
		}

		db.addUser(username, password, function(err, result)
		{
			// TODO: Should move this to db.js
			if (err) {
				return callback(responseCodes.DB_ERROR(err));
			}

			dbConn(self.logger).collCallback("admin", "system.users", true, function(err, coll) {
				if(err.value) {
					return callback(err);
				}

				var selector = { user : username };

				var updateJSON = {
					$set: { "customData.email" : email}
				};

				coll.update(selector, updateJSON, function(err, doc) {
					if (err) {
						callback(responseCodes.DB_ERROR(err));
					} else {
						callback(responseCodes.OK);
					}
				});
			});
		});
	});
};

DBInterface.prototype.updateUser = function(username, data, callback) {
	"use strict";

	var self = this;

	dbConn(self.logger).dbCallback("admin", function(err, db) {
		if (err.value) {
			return callback(err);
		}

		self.getUserInfo(username, false, function(err, oldCustomData) {
			if(err.value) {
				return callback(err);
			}

			var user = { "updateUser" : username };
			var newCustomData = oldCustomData;

			if(data.email) {
				newCustomData.email = data.email;
			}

			if(data.firstName) {
				newCustomData.firstName = data.firstName;
			}

			if(data.lastName) {
				newCustomData.lastName = data.lastName;
			}

			user.customData = newCustomData;

			db.command( user, function(err, result) {
				// TODO: Should move this to db.js
				if (err) {
					callback(responseCodes.DB_ERROR(err));
				} else {
					callback(responseCodes.OK);
				}
			});
		});
	});
};

DBInterface.prototype.updatePassword = function(username, passwords, callback) {
	"use strict";

	var oldPassword = passwords.oldPassword;
	var newPassword = passwords.newPassword;

	var self = this;

	if(!(oldPassword && newPassword))
	{
		return callback(responseCodes.INVALID_INPUTS_TO_PASSWORD_UPDATE);
	}

	self.authenticate(username, oldPassword, function(err) {
		if(err.value) {
			return callback(err);
		}

		dbConn(self.logger).dbCallback("admin", function(err, db) {
			if (err.value) {
				return callback(err);
			}

			DBInterface.prototype.getUserInfo(username, false, function(err, oldCustomData) {
				if(err.value) {
					return callback(err);
				}

				var user = { "updateUser" : username };
				user.pwd = newPassword;
				user.customData = oldCustomData;

				db.command(user, function(err, result) {
					// TODO: Should move this to db.js
					if(err) {
						callback(responseCodes.DB_ERROR(err));
					} else {
						callback(responseCodes.OK);
					}
				});
			});
		});
	});
};

DBInterface.prototype.getWayfinderInfo = function(dbName, project, uniqueIDs, callback) {
	"use strict";

	if(uniqueIDs) {
		this.logger.logDebug("Getting waypoint information for UIDs " + JSON.stringify(uniqueIDs));

		var uids = uniqueIDs.map(function(item) { return new ObjectID(item); });
		var filter = {
			_id: {$in : uids}
		};

		this.logger.logDebug("Searching for wayfinding in paths: " + JSON.stringify(uniqueIDs));

		dbConn(this.logger).filterColl(dbName, project + ".wayfinder", filter, {}, function(err, docs) {
			if (err.value) {
				return callback(err);
			}

			callback(responseCodes.OK, docs);
		});
	} else {
		this.logger.logDebug("Getting list of all waypoint recordings");

		var projection = {
			user: 1,
			timestamp: 1,
			_id: 1
		};

		dbConn(this.logger).filterColl(dbName, project + ".wayfinder", {}, projection, function(err, docs) {
			if(err.value) {
				return callback(err);
			}

			callback(responseCodes.OK, docs);
		});
	}
};

DBInterface.prototype.storeWayfinderInfo = function(dbName, project, username, sessionID, data, timestamp, callback) {
	"use strict";

	this.logger.logDebug("Storing waypoint information for " + username + " @ " + (new Date(timestamp)));

	var self = this;

	dbConn(this.logger).collCallback(dbName, project + ".wayfinder", false, function(err, coll) {
		if(err.value) {
			return callback(err);
		}

		var uniqueID = {
			user: username,
			session: sessionID,
			timestamp: timestamp
		};

		var dataObj = {};
		dataObj.user      = username;
		dataObj.session   = sessionID;
		dataObj.timestamp = timestamp;

		for(var idx = 0; idx < data["waypoints"].length; idx++)
		{
			var waypointIdx = data["waypoints"][idx]["idx"];

			dataObj[waypointIdx]			= {};
			dataObj[waypointIdx]["dir"]		= data["waypoints"][idx]["dir"];
			dataObj[waypointIdx]["pos"]		= data["waypoints"][idx]["pos"];
			dataObj[waypointIdx]["time"]	= data["waypoints"][idx]["time"];
		}

		coll.update(uniqueID, { $set : dataObj }, {upsert: true}, function(err, count) {
			if (err) return callback(responseCodes.DB_ERROR(err));

			self.logger.logDebug("Updated " + count + " records.");
			callback(responseCodes.OK);
		});
	});
};

<<<<<<< HEAD
exports.getWalkthroughInfo = function(dbName, project, index, callback) {
    var filter = {};
    if (index !== "all") {
        filter.index = parseInt(index);
    }
    dbConn.filterColl(dbName, project + ".walkthrough", filter, {}, function(err, docs) {
        if (err.value) {
            return callback(err);
        }
        callback(responseCodes.OK, docs);
    });
};

exports.storeWalkthroughInfo = function(dbName, project, data, callback) {
    dbConn.collCallback(dbName, project + ".walkthrough", false, function(err, coll) {
        if (err.value) {
            return callback(err);
        }

        var uniqueID = {
            index : data.index
        };

        coll.update(uniqueID, {$set : data }, {upsert: true}, function(err, count) {
            if (err) {
                return callback(responseCodes.DB_ERROR(err));
            }
            callback(responseCodes.OK);
        });
    });
};

// TODO: Remove this, as it shouldn't exist
exports.addToCurrentList = function(dbName, project, branch, objUUID, callback) {
=======
// TODO: Remove this, as it shouldn"t exist
DBInterface.prototype.addToCurrentList = function(dbName, project, branch, objUUID, callback) {
	"use strict";

	var self = this;

>>>>>>> a0ca60a6
	self.getHeadUUID(dbName, project, branch, function(err, uuid) {
		dbConn(this.logger).collCallback(dbName, project + ".history", true, function(err, coll) {
			if(err.value) return callback(err);

			var uniqueID = {
				"_id" : uuid.uuid
			};

			coll.update(uniqueID, { $push: {"current" : objUUID} }, {}, function(err, count) {
				if (err) return callback(responseCodes.DB_ERROR(err));

				self.logger.logDebug("Adding " + uuidToString(objUUID) + " to current list of " + uuidToString(uuid.uuid));

				callback(responseCodes.OK);
			});
		});
	});
}

DBInterface.prototype.storeViewpoint = function(dbName, project, branch, username, parentSharedID, data, callback) {
	"use strict";

	data._id = uuid.v1();

	if (!data.shared_id)
		data.shared_id = uuid.v1();

	this.logger.logDebug("Storing camera " + data.name + " for (U,S) => (" + data.shared_id + "," + data._id + ") @ " + parentSharedID);

	data._id =			stringToUUID(data._id);
	data.shared_id =	stringToUUID(data.shared_id);

	data.type	= "camera";
	data.api	= "1";

	data.parents = [stringToUUID(parentSharedID)];

	var self = this;

	dbConn(this.logger).collCallback(dbName, project + ".scene", true, function(err, coll) {
		if(err.value) return callback(err);

		var uniqueID = {
			"_id" : data._id
		};

		coll.update(uniqueID, { $set : data }, { upsert: true }, function(err, count) {
			if(err) return callback(responseCodes.DB_ERROR(err));

			self.logger.logDebug("Updated " + count + " records.");

			self.addToCurrentList(dbName, project, branch, data._id, function (err) {
				if (err.value) return callback(err);

				callback(responseCodes.OK);
			});
		});
	});
}

DBInterface.prototype.getUserDBList = function(username, callback) {
	var resCode = responseCodes.OK;

	if (!username)
		return callback(responseCodes.USERNAME_NOT_SPECIFIED);

	this.logger.logDebug("Getting database list for " + username);

	var filter = {
		user: username
	};

	this.getUserInfo(username, false, function(err, user) {
		if(err.value)
			return callback(err);

		if(!user)
			return callback(responseCodes.USER_NOT_FOUND);

		callback(responseCodes.OK, user["projects"]);
	});
};

DBInterface.prototype.getUserInfo = function(username, callback) {
	if(!username)
		return callback(responseCodes.USERNAME_NOT_SPECIFIED);

	this.logger.logDebug("Getting user info for " + username);

	var filter = {
		user: username
	};

	var projection = {
		customData : 1,
		"customData.firstName" : 1,
		"customData.lastName" : 1,
		"customData.email" : 1,
		"customData.projects" : 1
	};

	dbConn(this.logger).filterColl("admin", "system.users", filter, projection, function(err, coll) {
		if(err.value) return callback(err);

		if (coll[0])
		{
			var user = coll[0]["customData"];

			callback(responseCodes.OK, user);
		}
		else
			callback(responseCodes.USER_NOT_FOUND, null);
	});
};

DBInterface.prototype.getAvatar = function(username, callback) {
	if(!username)
		return callback(responseCodes.USER_NOT_SPECIFIED);

	this.logger.logDebug("Getting user avatar for " + username);

	var filter = {
		user: username
	};

	var projection = {
		"customData" : 1
	};

	dbConn(this.logger).filterColl("admin", "system.users", filter, projection, function(err, coll) {
		if(err.value)
			return callback(err);

		if (coll[0])
			callback(responseCodes.OK, coll[0]["customData"]["avatar"]);
		else
			callback(responseCodes.USER_NOT_FOUND, null);
	});
};

DBInterface.prototype.getProjectInfo = function(account, project, callback) {
	if(!project)
		return callback(responseCodes.PROJECT_NOT_SPECIFIED);

	this.logger.logDebug("Getting project info for " + account + "/" + project);

	var filter = {
		_id : project
	};

	var projection = {
		groups: 0
	};

	dbConn(this.logger).filterColl(account, "settings", filter, projection, function(err, coll) {
		if(err.value)
			return callback(err);

		if(coll[0])
		{
			var projectInfo = {
				owner:			coll[0]["owner"],
				desc:			coll[0]["desc"],
				type:			coll[0]["type"],
				permissions:	coll[0]["permissions"],
				properties:		coll[0]["properties"]
			};

			callback(responseCodes.OK, projectInfo);
		} else {
			callback(responseCodes.PROJECT_INFO_NOT_FOUND);
		}

	});
};

DBInterface.prototype.getDatabaseGroups = function(account, callback) {

	var filter = {
		db: account
	};

	var projection = {
		user: 1
	};

	this.logger.logDebug("Getting database groups for " + account);

	dbConn(this.logger).filterColl("admin", "system.users", filter, projection, function(err, coll) {
		if(err.value)
			return callback(err);

		callback(responseCodes.OK, coll);
	});
};

DBInterface.prototype.getProjectUsers = function(account, project, callback) {
	if(!project)
		return callback(responseCodes.PROJECT_NOT_SPECIFIED);

	this.logger.logDebug("Getting project users for " + account + "/" + project);

	var filter = {
		_id: project
	};

	var projection = {
		users: 1
	};

	var self = this;

	dbConn(this.logger).filterColl(account, "settings", filter, projection, function(err, users) {
		if(err.value)
			return callback(err);

		self.getDatabaseGroups(account, function(err, groups) {
			if(err.value)
				return callback(err);

			if(!users.length)
				return callback(responseCodes.SETTINGS_ERROR);

			if(!users[0]["users"] || !users[0]["users"].length)
				return callback(responseCodes.OK, []);

			var projectUsers = users[0]["users"].map(function (user) {
				return {
					user: user,
					type: (groups.indexOf(user["user"]) > 0) ? "group" : "user"
				};
			});

			callback(responseCodes.OK, projectUsers);
		});
	});
};

DBInterface.prototype.getAccessToProject = function(username, account, project, callback) {
	if (project == null)
		return callback(responseCodes.PROJECT_NOT_SPECIFIED);

	var self = this;

	self.getProjectInfo(account, project, function(err, info) {
		if(err.value)
			return callback(err);

		if(username == info["owner"]) {
			self.logger.logDebug(username + " has owner permissions");
			return callback(responseCodes.OK, info["permissions"][OWNER])
		}

		self.getProjectUsers(account, project, function(err, users) {
			if(err.value)
				return callback(err);

			var usernameList = users.map(function(user) { return user["user"]; });

			self.logger.logDebug(project + " has the following users " + JSON.stringify(usernameList));

			if (usernameList.indexOf(username) > -1)
			{
				// Valid user or group
				self.logger.logDebug(username + " has group permissions");
				return callback(responseCodes.OK, info["permissions"][GROUP]);
			} else {
				// Must be a public user ?
				self.logger.logDebug(username + " has public permissions");
				return callback(responseCodes.OK, info["permissions"][PUBLIC]);
			}
		});
	});
};

DBInterface.prototype.checkPermissionsBit = function(username, account, project, bitMask, callback)
{
	var self = this;

	this.getAccessToProject(username, account, project, function(err, permission) {
		if(err.value)
			return callback(err);

		self.logger.logDebug("Permission for " + username + " @ " + account + "/" + project + " is " + permission);

		if (permission & bitMask)
		{
			callback(responseCodes.OK);
		} else {
			callback(responseCodes.NOT_AUTHORIZED);
		}
	});
}

DBInterface.prototype.hasReadAccessToProject = function(username, account, project, callback) {
	this.checkPermissionsBit(username, account, project, READ_BIT, callback);
};

DBInterface.prototype.hasWriteAccessToProject = function(username, account, project, callback) {
	this.checkPermissionsBit(username, account, project, WRITE_BIT, callback);
};

DBInterface.prototype.hasExecuteAccessToProject = function(username, account, project, callback) {
	this.checkPermissionsBit(username, account, project, EXECUTE_BIT, callback);
};

DBInterface.prototype.getDBList = function(callback) {
	this.logger.logDebug("Getting list of databases");

	dbConn(this.logger).dbCallback("admin", function(err, db) {
		if (err.value)
			return callback(err);

		db.admin().listDatabases(function(err, dbs) {
			if (err.value)
				return callback(err);

			var dbList = [];

			for (var i in dbs.databases)
				dbList.push({ name: dbs.databases[i].name});

			dbList.sort();

			callback(responseCodes.OK, dbList);
		});
	});
};


DBInterface.prototype.queryStashByRevision = function(dbName, project, revision, filter, projection, callback) {
	var historyQuery = {
		_id: stringToUUID(revision)
	};

	var self = this;

	dbConn(self.logger).filterColl(dbName, project + ".stash.3drepo", filter, projection, function(err, coll) {
		if (err.value) {
			return callback(err);
		}

		if (!coll.length) return callback(responseCodes.OBJECT_NOT_FOUND);

		callback(responseCodes.OK, coll);
	});
}

DBInterface.prototype.queryScene = function(dbName, project, branch, revision, filter, projection, callback) {
	var historyQuery = null;

	if (revision)
	{
		historyQuery = {
			_id: stringToUUID(revision)
		};
	} else {
		if (branch == "master")
			var branch_id = masterUUID;
		else
			var branch_id = stringToUUID(branch);

		historyQuery = {
			shared_id:	branch_id
		};
	}

	var historyProjection = {
		_id: 1,
		current: 1
	};

	var self = this;

	self.logger.logTrace("Querying scene");

	dbConn(self.logger).getLatest(dbName, project + ".history", historyQuery, historyProjection, function(err, docs)
	{
		if (err.value) return callback(err);

		if (!docs.length) return callback(responseCodes.PROJECT_HISTORY_NOT_FOUND);

		filter["rev_id"] = docs[0]["_id"];

		self.logger.logTrace(JSON.stringify(filter));

		self.logger.logTrace("Looking in stash");

		dbConn(self.logger).filterColl(dbName, project + ".stash.3drepo", filter, projection, function(err, coll) {
			if (err.value || !coll.length)
			{
				// TODO: At this point we should generate send off to generate a stash
				// There is no stash so just pass back the unoptimized scene graph
				delete filter["rev_id"];

				filter["_id"] = { $in: docs[0]["current"] };

				self.logger.logTrace("Looking in scene");

				dbConn(self.logger).filterColl(dbName, project + ".scene", filter, projection, function(err, coll) {
					if (err.value) return callback(err);

					callback(responseCodes.OK, false, coll);
				});
			} else {
				callback(responseCodes.OK, true, coll);
			}
		});
	});
}

DBInterface.prototype.getRootNode = function(dbName, project, branch, revision, queryStash, callback) {
	var historyQuery = null;

	if (revision)
	{
		historyQuery = {
			_id: stringToUUID(revision)
		};
	} else {
		if (branch == "master")
			var branch_id = masterUUID;
		else
			var branch_id = stringToUUID(branch);

		historyQuery = {
			shared_id:	branch_id
		};
	}

	var self = this;

	dbConn(this.logger).getLatest(dbName, project + ".history", historyQuery, null, function(err, docs)
	{
		if (err.value) return callback(err);

		if (!docs.length)
			return callback(responseCodes.PROJECT_HISTORY_NOT_FOUND);

		if (queryStash)
		{
			var filter = {
				parents : {$exists : false},
				type: "transformation",
				rev_id : stringToUUID(docs[0]["_id"])
			};

			dbConn(self.logger).filterColl(dbName, project + ".stash.3drepo", filter, null, function(err, doc) {
				if (err.value) return callback(err)

				if (!doc.length)
					return callback(responseCodes.ROOT_NODE_NOT_FOUND);

				callback(responseCodes.OK, doc[0]);
			});
		} else {
			var filter = {
				parents : {$exists : false},
				type: "transformation",
				_id: {$in: docs[0]["current"]}
			};

			dbConn(self.logger).filterColl(dbName, project + ".scene", filter, null, function(err, doc) {
				if (err.value) return callback(err);

				if (!doc.length)
					return callback(responseCodes.ROOT_NODE_NOT_FOUND);

				callback(responseCodes.OK, doc[0]);
			});
		}
	});
};

/*
exports.queryObjectsScene = function(dbName, project, uid, rid, sid, filter, projection, callback) {

	// If the uid is not specified then we are requesting a
	// specific object for a branch and revision
	if (!uid)
	{
		var filter = {
			parents: stringToUUID(sid),
			type: "meta"
		};

		var projection = {
			shared_id: 0,
			paths: 0,
			type: 0,
			api: 0,
			parents: 0
		};

		self.queryScene(dbName, project, branch, revision, filter, projection, function(err, fromStash, docs) {
			if (err.value) return callback(err);

			callback(responseCodes.OK, docs);
		});
	} else {
		// In this case we want an object with a specific uid
		// first we find the revision that it belongs to
		var historyQuery = {
			current : stringToUUID(uid)
		};

		var historyProjection = {
			_id : 1
		}

		dbConn.filterColl(dbName, project + ".history", historyQuery, historyProjection, function(err, obj) {
			if (err.value) return callback(err);

			if (!obj.length)
				return callback(responseCodes.HISTORY_NOT_FOUND);

			var revision = uuidToString(obj[0]["_id"]);

			var f
				parents: obj[0]["shared_id"],
				type: "meta"
			};

			var projection = {
				shared_id: 0,
				paths: 0,
				type: 0,
				api: 0,
				parents: 0
			};

			// TODO: This will query the history collection again, unnecessarily
			self.queryScene(dbName, project, null, revision, filter, projection, function(err, docs) {
				if (err.value) return callback(err);

				callback(responseCodes.OK, docs);
			});
		});
	}
}
*/

DBInterface.prototype.getChildrenByUID = function(dbName, project, uid, needFiles, callback) {
	var self = this;

	self.logger.logTrace("getChildrenByUID " + arguments);
	self.logger.logTrace("Checking whether the UID exists in the stash or not");

	// First lookup the object in either the stash or the scene
	self.getObject(dbName, project, uid, null, null, needFiles, {}, function (err, type, uid, fromStash, obj) {
		if (err.value) return callback(err);

		if (obj["all"].length > 1) return callback(responseCodes.OBJECT_NOT_FOUND);

		var sid    = Object.keys(obj["all"])[0];

		var sceneQuery = {
			parents: stringToUUID(sid)
		};

		if (fromStash) // If we got this from the stash
		{
			var rev_id = uuidToString(obj["all"][sid][C.REPO_NODE_LABEL_REV_ID]);

			self.logger.logTrace("Querying stash ...");

			self.queryStashByRevision(dbName, project, rev_id, sceneQuery, null, function (err, docs) {
				if (err.value) return callback(err);

				callback(responseCodes.OK, docs);
			});
		} else {
			var historyQuery = {
				current: stringToUUID(uid)
			};

			var projection = {
				_id : 1
			};

			self.logger.logTrace("Finding UID in scene");
			dbConn(self.logger).getLatest(dbName, project + ".history", historyQuery, projection, function (err, docs) {
				if (err.value) return callback(err);

				if (!docs.length) return callback(responseCodes.PROJECT_HISTORY_NOT_FOUND);

				self.logger.logTrace("Querying scene ...");
				self.queryScene(dbName, project, null, uuidToString(docs[0]["_id"]), sceneQuery, null, function (err, fromStash, docs) {
					if (err.value) return callback(err);

					if (!docs.length) return callback(responseCodes.OBJECT_NOT_FOUND);

					callback(responseCodes.OK, docs);
				});
			});
		}
	});
}

DBInterface.prototype.getChildren = function(dbName, project, branch, revision, sid, callback) {
	var historyQuery = null;

	if (revision != null)
	{
		historyQuery = {
			_id: stringToUUID(revision)
		};
	} else {
		if (branch == "master")
			var branch_id = masterUUID;
		else
			var branch_id = stringToUUID(branch);

		historyQuery = {
			shared_id:	branch_id
		};
	}

	var self = this;

	dbConn(self.logger).getLatest(dbName, project + ".history", historyQuery, null, function(err, docs)
	{
		var filter = {
			parents : stringToUUID(sid),
			type: {$in : ["mesh", "transformation", "ref", "map"]},
			_id: {$in: docs[0]["current"]}
		};

		dbConn(self.logger).filterColl(dbName, project + ".scene", filter, null, function(err, doc) {
			if (err.value) return callback(err);

			callback(responseCodes.OK, doc);
		});
	});
};

DBInterface.prototype.getUIDMap = function(dbName, project, uids, callback) {
	var uids = uids.map(function(uid) { return stringToUUID(uid); })

	var query = {
		_id: {$in : uids}
	};

	var projection = {
		shared_id : 1
	};

	var self = this;

	dbConn(self.logger).filterColl(dbName, project + ".scene", query, projection, function(err, doc) {
		if (err.value) return callback(err);

		var UIDMap = {};

		for (var i = 0; i < doc.length; i++)
			UIDMap[uuidToString(doc[i]["_id"])] = uuidToString(doc[i]["shared_id"]);

		callback(responseCodes.OK, UIDMap);
	});
};

DBInterface.prototype.getSIDMap = function(dbName, project, branch, revision, callback) {
	var historyQuery = null;

	if (revision != null)
	{
		historyQuery = {
			_id: stringToUUID(revision)
		};
	} else {
		if (branch == "master")
			var branch_id = masterUUID;
		else
			var branch_id = stringToUUID(branch);

		historyQuery = {
			shared_id:	branch_id
		};
	}

	var self = this;

	dbConn(self.logger).getLatest(dbName, project + ".history", historyQuery, null, function(err, docs)
	{
		if (err.value) return callback(err);

		if (!docs.length) return callback(responseCodes.PROJECT_HISTORY_NOT_FOUND);

		var filter = {
			_id: {$in: docs[0]["current"]}
		};

		var projection = {
			_id : 1,
			shared_id : 1
		};

		dbConn(self.logger).filterColl(dbName, project + ".scene", filter, projection, function(err, doc) {
			if (err.value) return callback(err);

			var SIDMap = {};

			for(var i = 0; i < doc.length; i++)
				SIDMap[uuidToString(doc[i]["shared_id"])] = uuidToString(doc[i]["_id"]);

			var invSIDMap = {};

			for(var i = 0; i < doc.length; i++)
				invSIDMap[uuidToString(doc[i]["_id"])] = uuidToString(doc[i]["shared_id"]);

			callback(responseCodes.OK, SIDMap, invSIDMap);
		});
	});
};



DBInterface.prototype.getHeadRevision = function(dbName, project, branch, callback) {
	if (branch == "master")
		var branch_id = masterUUID;
	else
		var branch_id = stringToUUID(branch);

	var historyQuery = {
		shared_id : branch_id
	};

	var self = this;

	dbConn(self.logger).getLatest(dbName, project + ".history", historyQuery, null, function(err, doc) {
		if (err.value) return callback(err);

		callback(responseCodes.OK, doc);
	});
}

DBInterface.prototype.getHeadUUID = function(dbName, project, branch, callback) {
	self.getHeadRevision(dbName, project, branch, function(err, doc) {
		if (err.value)
			return callback(err);

		callback(responseCodes.OK, {"uuid" : doc[0]["_id"], "sid" : doc[0]["shared_id"]});
	});
}

DBInterface.prototype.getHeadOf = function(dbName, project, branch, getFunc, callback) {
	var self = this;

	if (branch == "master")
		var branch_id = masterUUID;
	else
		var branch_id = stringToUUID(branch);

	var historyQuery = {
		shared_id : branch_id
	};

	var projection = {
		_id : 1
	};

	dbConn(self.logger).getLatest(dbName, project + ".history", historyQuery, projection, function(err, doc) {
		if (err.value)
			return callback(err);

		if (!doc.length)
			return callback(responseCodes.PROJECT_HISTORY_NOT_FOUND);

			getFunc.call(self, dbName, project, uuidToString(doc[0]["_id"]), function(err, doc) {
				if(err.value)
					return callback(err);

				callback(responseCodes.OK, doc);
			});
	});
};

DBInterface.prototype.getRevisionInfo = function(dbName, project, rid, callback) {
	var self = this;

	var filter = {
		_id: stringToUUID(rid)
	};

	var projection = {
		_id :      1,
		shared_id: 1,
		author:    1,
		message:   1,
		tag:       1,
		timestamp: 1
	};

	dbConn(self.logger).filterColl(dbName, project + ".history", filter, projection, function(err, doc) {
		if (err.value)
			return callback(err);

		if (!doc.length)
			return callback(responseCodes.PROJECT_HISTORY_NOT_FOUND);

		doc = doc[0];

		rev = {};

		rev.revision	= uuidToString(doc["_id"]); // TODO: Input real name
		rev.author		= ("author" in doc) ? doc.author : "unnamed";
		rev.message		= ("message" in doc) ? doc.message : "";
		rev.tag			= ("tag" in doc) ? doc.tag : "";
		rev.branch		= uuidToString(doc["shared_id"]);

		if ("timestamp" in doc)
		{
			var timestampDate = new Date(doc.timestamp);

			rev.timestamp = timestampDate.toString();
		} else {
			rev.timestamp = "Unknown";
		}

		callback(responseCodes.OK, rev);
	});
};

DBInterface.prototype.getReadme = function(dbName, project, rid, callback) {
	var historyQuery = {
		_id : stringToUUID(rid)
	};

	var self = this;

	dbConn(this.logger).filterColl(dbName, project + ".history", historyQuery, null, function(err, doc)
	{
		if(!doc[0])
			return callback(responseCodes.PROJECT_HISTORY_NOT_FOUND);

		var query = {
			type:    "meta",
			subtype: "readme",
			_id		  : { $in : doc[0]["current"]}
		};

		dbConn(self.logger).filterColl(dbName, project + ".scene", query, null, function(err, readme) {
			if(err.value)
				return callback(err);

			if (!readme.length)
				callback(responseCodes.OK, {readme: "Readme Missing"});
			else
				callback(responseCodes.OK, {readme : readme[0]["metadata"]["text"]});
		});
	});
};

DBInterface.prototype.getRevisions = function(dbName, project, branch, from, to, full, callback) {

	var filter = {
		type: "revision"
	};

	if(branch)
		if (branch == "master")
			filter["shared_id"] = masterUUID;
		else
			filter["shared_id"] = stringToUUID(branch);

	var projection = null;

	if (from && to)
	{
		var projection = {
			_id : { $slice: [from, (to - from + 1)]}
		};
	}

	if (!full)
	{
		if(!projection)
			projection = {};

		projection._id = 1;
	}

	var self = this;

	dbConn(this.logger).filterColl(dbName, project + ".history", filter, projection, function(err, doc) {
		if (err.value)
			return callback(err);

		var revisionList = [];

		for (var i in doc)
		{
			var revisionName = uuidToString(doc[i]._id);
			var rev = {};

			rev.name = revisionName;

			if (full) {
				if ("author" in doc[i])		rev.author = doc[i].author;
				if ("timestamp" in doc[i])	rev.timestamp = doc[i].timestamp;
				if ("message" in doc[i])	rev.message = doc[i].message;
				if ("branch" in doc[i])		rev.branch = uuidToString(doc[i].shared_id);
			}

			revisionList.push(rev);
		}

		callback(responseCodes.OK, revisionList);
	});
};

DBInterface.prototype.getFederatedProjectList = function(dbName, project, branch, revision, callback) {

	var historyQuery = null;

	if (revision != null)
	{
		historyQuery = {
			_id: stringToUUID(revision)
		};
	} else {
		if (branch == "master")
			var branch_id = masterUUID;
		else
			var branch_id = stringToUUID(branch);

		historyQuery = {
			shared_id:	branch_id
		};
	}

	var self = this;

	dbConn(this.logger).getLatest(dbName, project + ".history", historyQuery, null, function(err, docs)
	{
		if (err.value) return callback(err.value);

		if (!docs.length)
			return callback(responseCodes.PROJECT_HISTORY_NOT_FOUND);

		var filter = {
			type: "ref",
			_id: { $in: docs[0]["current"]}
		};

		var projection = {
			_rid : 1,
			owner: 1,
			project: 1,
			unique: 1
		};

		dbConn(self.logger).filterColl(dbName, project + ".scene", filter, {}, function(err, refs) {
			async.concat(refs, function (item, iter_callback) {
				var childDbName  = item["owner"] ? item["owner"] : dbName;
				var childProject = item["project"];

				var unique = ("unique" in item) ? item["unique"] : false;

				if ("_rid" in item)
				{
					if (unique)
					{
						var childRevision = uuidToString(item["_rid"]);
						var childBranch   = null;
					} else {
						var childRevision = null;
						var childBranch   = uuidToString(item["_rid"]);
					}
				} else {
					var childBranch   = "master";
					var childRevision = "head";
				}

				self.getFederatedProjectList(childDbName, childProject, childBranch, childRevision, function (err, childrefs) {
					if (err.value) return iter_callback(err);

					iter_callback(responseCodes.OK, childrefs);
				});
			},
			function (err, results) {
				// TODO: Deal with errors here

				callback(responseCodes.OK, refs.concat(results));
			});
		});
	});
}

DBInterface.prototype.getIssue = function(dbName, project, uid, onlyStubs, callback) {
	var filter = {
		_id : stringToUUID(uid)
	};

	var projection = {};

	if (onlyStubs)
	{
		projection = {
			_id : 1,
			name : 1,
			deadline : 1,
			position: 1,
			parent: 1
		}
	}

	dbConn(this.logger).filterColl(dbName, project + ".issues", filter, projection, function (err, docs) {
		if (err.value) return callback(err);

		for(var i = 0; i < docs.length; i++) {
			docs[i]["_id"]     = uuidToString(docs[i]["_id"]);
			docs[i]["parent"]  = uuidToString(docs[i]["parent"]);
			docs[i]["account"] = dbName;
			docs[i]["project"] = project;
		}

		return callback(responseCodes.OK, docs);
	});
}

DBInterface.prototype.getIssues = function(dbName, project, branch, revision, onlyStubs, callback) {
	var self = this;

	// First get the main project issues
	self.getSIDMap(dbName, project, branch, revision, function (err, SIDMap) {
		if (err.value) return callback(err);

		var sids = Object.keys(SIDMap);

		self.getObjectIssues(dbName, project, sids, null, onlyStubs, function (err, docs) {
			if (err.value) return callback(err);

			var collatedDocs = docs;

			// Now search for all federated issues
			self.getFederatedProjectList(dbName, project, branch, revision, function (err, refs) {
				if (err.value) return callback(err);

				async.concat(refs, function (item, iter_callback) {
					var childDbName  = item["owner"] ? item["owner"] : dbName;
					var childProject = item["project"];

					var unique = ("unique" in item) ? item["unique"] : false;

					if ("_rid" in item)
					{
						if (unique)
						{
							var childRevision = uuidToString(item["_rid"]);
							var childBranch   = null;
						} else {
							var childRevision = null;
							var childBranch   = uuidToString(item["_rid"]);
						}
					} else {
						var childBranch   = "master";
						var childRevision = "head";
					}

					self.getSIDMap(childDbName, childProject, childBranch, childRevision, function (err, SIDMap) {
						if (err.value) return iter_callback(err);

						var sids = Object.keys(SIDMap);

						// For all federated child projects get a list of shared IDs
						self.getObjectIssues(childDbName, childProject, sids, null, onlyStubs, function (err, refs) {
							if (err.value) return iter_callback(err);

							iter_callback(responseCodes.OK, refs);
						});
					});
				},
				function (err, results) {
					// TODO: Deal with errors here

					callback(responseCodes.OK, collatedDocs.concat(results));
				});
			});
		});
	});
}

DBInterface.prototype.getObjectIssues = function(dbName, project, sids, number, onlyStubs, callback) {
	if (sids.constructor !== Array) sids = [sids];

	sids = sids.map( function (item) { return stringToUUID(item); } )

	var filter = {
		parent : { $in : sids }
	};

	if ( number ) filter["number"] = number;

	var projection = {};

	if (onlyStubs)
	{
		projection = {
			comments: 0
		}
	}

	dbConn(this.logger).filterColl(dbName, project + ".issues", filter, {}, function (err, docs) {
		if (err.value) return callback(err);

		for(var i = 0; i < docs.length; i++) {
			docs[i]["_id"]     = uuidToString(docs[i]["_id"]);
			docs[i]["parent"]  = uuidToString(docs[i]["parent"]);
			docs[i]["account"] = dbName;
			docs[i]["project"] = project;
		}

		return callback(responseCodes.OK, docs);
	});
}

DBInterface.prototype.storeIssue = function(dbName, project, sid, owner, data, callback) {
	var self = this;

	dbConn(this.logger).collCallback(dbName, project + ".issues", false, function(err, coll) {
		if(err.value)
			return callback(err);

		if (!data._id) {
			var newID = uuid.v1();

			self.logger.logDebug("Creating new issue " + newID);

			// TODO: Implement this using sequence counters
			coll.count(function(err, numIssues) {
				if (err) return responseCodes.DB_ERROR(err);

				// This is a new issue
				data._id     = stringToUUID(newID);
				data.created = (new Date()).getTime();
				data.parent  = stringToUUID(sid);
				data.number  = numIssues + 1;

				if (!data.name)
					data.name = "Issue" + data.number;

				data.owner = owner;

				coll.insert(data, function(err, count) {
					if (err) return callback(responseCodes.DB_ERROR(err));

					self.logger.logDebug("Updated " + count + " records.");
					callback(responseCodes.OK, { issue_id : uuidToString(data._id), number : data.number });
				});
			});
		} else {
			self.logger.logDebug("Updating issue " + data._id);

			data._id = stringToUUID(data._id);

			if (data.comment)
			{
				var updateQuery = {
					$push: { comments: { owner: owner,  comment: data.comment} }
				};
			} else {
				var updateQuery = {
					$set: { complete: data.complete }
				};
			}

			coll.update({ _id : data._id}, updateQuery, function(err, count) {
				if (err) return callback(responseCodes.DB_ERROR(err));

				self.logger.logDebug("Updated " + count + " records.");
				callback(responseCodes.OK, { issue_id : uuidToString(data._id), number: data.number });
			});
		}
	});
}

DBInterface.prototype.getBranches = function(dbName, project, callback) {
	var filter = {
		type: "revision"
	};

	var projection = {
		shared_id : 1
	};

	dbConn(this.logger).filterColl(dbName, project + ".history", filter, projection, function(err, doc) {
			if (err.value)
				return callback(err);

			var branchList = [];

			for (var i in doc)
			{
				var branchName = uuidToString(doc[i].shared_id);

				if (branchList.map(function (e) { return e.name; }).indexOf(branchName) == -1)
					branchList.push({ name: uuidToString(doc[i].shared_id)});
			}

			callback(responseCodes.OK, branchList);
	});

};

DBInterface.prototype.getMetadata = function(dbName, project, branch, revision, sid, uid, callback) {
	var self = this;

	// If the uid is not specified then we are requesting a
	// specific object for a branch and revision
	if (!uid)
	{
		var filter = {
			parents: stringToUUID(sid),
			type: "meta"
		};

		var projection = {
			shared_id: 0,
			paths: 0,
			type: 0,
			api: 0,
			parents: 0
		};

		self.queryScene(dbName, project, branch, revision, filter, projection, function(err, fromStash, metadocs) {
			if (err.value) return callback(err);

			for(var i = 0; i < metadocs.length; i++)
				metadocs[i]["_id"] = uuidToString(metadocs[i]["_id"]);

			callback(responseCodes.OK, metadocs);
		});
	} else {
		// In this case we want an object with a specific uid
		// first we find the revision that it belongs to
		var historyQuery = {
			current : stringToUUID(uid)
		};

		var historyProjection = {
			_id       : 1,
			shared_id : 1
		}

		dbConn(self.logger).filterColl(dbName, project + ".history", historyQuery, historyProjection, function(err, revisions) {
			if (err.value) return callback(err);

			if (!revisions.length)
				return callback(responseCodes.OBJECT_NOT_FOUND);

			var revision = uuidToString(revisions[0][C.REPO_NODE_LABEL_ID]);

			self.getObject(dbName, project, uid, null, null, false, { shared_id : 1 }, function(err, type, uid, fromStash, objs) {
				if (err.value) {
					return callback(err);
				}

				var objSID = Object.keys(objs.all)[0];

				var filter = {
					parents: utils.stringToUUID(objSID),
					type:    C.REPO_NODE_TYPE_META
				};

				var projection = {
					shared_id: 0,
					paths: 0,
					type: 0,
					api: 0,
					parents: 0
				};

				// TODO: This will query the history collection again, unnecessarily
				self.queryScene(dbName, project, null, revision, filter, projection, function(err, fromStash, metadocs) {
					if (err.value) return callback(err);

					for(var i = 0; i < metadocs.length; i++)
						metadocs[i]["_id"] = uuidToString(metadocs[i]["_id"]);

					callback(responseCodes.OK, metadocs);
				});
			});
		});
	}
};

DBInterface.prototype.appendMeshFiles = function(dbName, project, fromStash, uid, obj, callback)
{
	var self = this;

	var gridfstypes = [
		C.REPO_NODE_LABEL_VERTICES,
		C.REPO_NODE_LABEL_FACES,
		C.REPO_NODE_LABEL_NORMALS,
		//C.REPO_NODE_LABEL_COLORS,
		C.REPO_NODE_LABEL_UV_CHANNELS
	];

	var numTasks = gridfstypes.length;
	var subColl = fromStash ? "stash.3drepo" : "scene";

	self.logger.logTrace("Retrieving mesh files and appending");

	// TODO: Make this more generic, get filename from field
	async.each(gridfstypes, function (fstype, callback) {
		dbConn(self.logger).getGridFSFile(dbName, project + "." + subColl, uid + "_" + fstype, function(err, data)
		{
			if (!err["value"])
				obj[fstype] = data;

			callback();
		});
	}, function (err) {
		return callback(responseCodes.OK, "mesh", uid, fromStash, repoGraphScene(self.logger).decode([obj]));
	});
}

DBInterface.prototype.getObject = function(dbName, project, uid, rid, sid, needFiles, projection, callback) {
	var self = this;

	self.logger.logDebug("Requesting object (U, R, S) (" + uid + "," + rid + "," + sid + ")");

	// TODO: Get mesh files on demand

	// We need at least these fields for object construction
	if (projection !== null && Object.keys(projection).length)
	{
		projection["_id"]       = 1;
		projection["shared_id"] = 1;
		projection["type"]      = 1;
	}

	if (uid)
	{
		var query = {
			_id: stringToUUID(uid)
		};

		dbConn(self.logger).filterColl(dbName, project + ".stash.3drepo", query, projection, function(err, obj) {
			if (err.value || !obj.length)
			{
				// TODO: At this point we should generate the scene graph
				// There is no stash so just pass back the unoptimized scene graph

				dbConn(self.logger).filterColl(dbName, project + ".scene", query, projection, function(err, obj) {
					if (err.value) return callback(err);

					if (!obj.length)
						return callback(responseCodes.OBJECT_NOT_FOUND);

					var type = obj[0]["type"];
					var uid = uuidToString(obj[0]["_id"]);

					if ((type == "mesh") && needFiles)
					{
						self.appendMeshFiles(dbName, project, false, uid, obj[0], callback);
					} else {
						return callback(responseCodes.OK, type, uid, false, repoGraphScene(self.logger).decode(obj));
					}
				});
			} else {
				var type = obj[0]["type"];
				var uid = uuidToString(obj[0]["_id"]);

				var sceneObj = repoGraphScene(self.logger).decode(obj);

				// TODO: Make this more concrete
				// if a mesh load the vertices, indices, colors etc from GridFS
				if ((type == "mesh") && needFiles)
				{
					self.appendMeshFiles(dbName, project, true, uid, obj[0], callback);
				} else {
					return callback(responseCodes.OK, type, uid, true, repoGraphScene(self.logger).decode(obj));
				}
			}
		});

	} else if (rid && sid) {

		var query = {
			shared_id : stringToUUID(sid),
		};

		self.queryScene(dbName, project, rid, query, {}, function(err, fromStash, obj) {
			if (err.value) return callback(err);

			if (!obj.length)
				return callback(responseCodes.OBJECT_NOT_FOUND);

			if ((type == "mesh") && needFiles)
			{
				self.appendMeshFiles(dbName, project, fromStash, uid, obj, callback);
			} else {
				return callback(responseCodes.OK, type, uid, fromStash, repoGraphScene(this.logger).decode(obj));
			}
		});
	} else {
		return callback(responseCodes.RID_SID_OR_UID_NOT_SPECIFIED, null, null, null);
	}
}

DBInterface.prototype.getScene = function(dbName, project, branch, revision, full, callback) {

	if (!full)
	{
		var projection = {
			vertices: 0,
			normals: 0,
			faces: 0,
			data: 0,
			uv_channels: 0
		};
	} else {
		var projection = {};
	}

	var self = this;

	self.queryScene(dbName, project, branch, revision, {}, projection, function(err, fromStash, coll) {
		callback(responseCodes.OK, repoGraphScene(self.logger).decode(coll));
	});
};

// TODO: Get rid of this function
DBInterface.prototype.getUnoptimizedScene = function(dbName, project, branch, revision, full, callback)
{
	var historyQuery = null;

	if (revision)
	{
		historyQuery = {
			_id: stringToUUID(revision)
		};
	} else {
		if (branch == 'master')
			var branch_id = masterUUID;
		else
			var branch_id = stringToUUID(branch);

		historyQuery = {
			shared_id:	branch_id
		};
	}

	dbConn(self.logger).getLatest(dbName, project + '.history', historyQuery, null, function(err, docs)
	{
		if (err.value) return callback(err);

		if (!docs.length) {
			return callback(responseCodes.PROJECT_HISTORY_NOT_FOUND);
		}

		var filter = {
			_id: {$in: docs[0]['current']}
		};

		dbConn(self.logger).filterColl(dbName, project + '.scene', filter, null, function(err, doc) {
			if (err.value) return callback(err);

			if (!doc.length)
				return callback(responseCodes.ROOT_NODE_NOT_FOUND);

			callback(responseCodes.OK, repoGraphScene.decode(doc));
		});
	});
}

DBInterface.prototype.getDiff = function(account, project, branch, revision, otherbranch, otherrevision, callback) {
	var historyQuery = null;

	if (revision != null)
	{
		historyQuery = {
			_id: stringToUUID(revision)
		};
	} else {
		if (branch == "master")
			var branch_id = masterUUID;
		else
			var branch_id = stringToUUID(branch);

		historyQuery = {
			shared_id:	branch_id
		};
	}

	// TODO: Here we compute the added, modified and deleted
	// should get it directly from the database really.

	/*
	var projection = {
		added: 1,
		modified: 1,
		deleted : 1
	};
	*/

	var self = this;

	dbConn(self.logger).getLatest(account, project + ".history", historyQuery, null, function(err, history)
	{
		if(err.value) return callback(err);

		if(!history[0])
			return callback(responseCodes.BRANCH_NOT_FOUND);

		var otherHistoryQuery = null;

		if (revision != null)
		{
			otherHistoryQuery = {
				_id: stringToUUID(otherrevision)
			};
		} else {
			if (branch == "master")
				var branch_id = masterUUID;
			else
				var branch_id = stringToUUID(otherbranch);

			otherHistoryQuery = {
				shared_id:	branch_id
			};
		}

		dbConn(self.logger).getLatest(account, project + ".history", otherHistoryQuery, null, function(err, otherhistory)
		{
			if (err.value) return callback(err);

			if(!otherhistory[0])
				return callback(responseCodes.BRANCH_NOT_FOUND);

			var doc = {};

			var historycurrent      = history[0]["current"];
			var otherhistorycurrent = otherhistory[0]["current"];

			historycurrent      = historycurrent.map(function(uid) { return uuidToString(uid); })
			otherhistorycurrent = otherhistorycurrent.map(function(uid) { return uuidToString(uid); })

			doc["added"] = otherhistorycurrent.filter( function (elem)
				{
					return (historycurrent.indexOf(elem) == -1);
				}
			);

			doc["deleted"] = historycurrent.filter( function (elem)
				{
					return (otherhistorycurrent.indexOf(elem) == -1);
				}
			);

			// TODO: Compute the modified
			//if (doc["modified"])
			//	doc["modified"] = doc["modified"].map(function(uid) { return uuidToString(uid); });

			self.getUIDMap(account, project, doc["added"].concat(doc["deleted"]), function (err, map) {
				if (err.value) return callback(err);

				doc["added"]   = doc["added"].map(function(elem) { return map[elem]; });
				doc["deleted"] = doc["deleted"].map(function(elem) { return map[elem]; });

				callback(responseCodes.OK, doc);
			});
		});
	});
};

DBInterface.prototype.uuidToString = uuidToString;

module.exports = function(logger) {
	"use strict";

	return new DBInterface(logger);
};<|MERGE_RESOLUTION|>--- conflicted
+++ resolved
@@ -284,13 +284,14 @@
 	});
 };
 
-<<<<<<< HEAD
-exports.getWalkthroughInfo = function(dbName, project, index, callback) {
+DBInterface.prototype.getWalkthroughInfo = function(dbName, project, index, callback) {
+    "use strict";
+
     var filter = {};
     if (index !== "all") {
         filter.index = parseInt(index);
     }
-    dbConn.filterColl(dbName, project + ".walkthrough", filter, {}, function(err, docs) {
+    dbConn(this.logger).filterColl(dbName, project + ".walkthrough", filter, {}, function(err, docs) {
         if (err.value) {
             return callback(err);
         }
@@ -298,8 +299,10 @@
     });
 };
 
-exports.storeWalkthroughInfo = function(dbName, project, data, callback) {
-    dbConn.collCallback(dbName, project + ".walkthrough", false, function(err, coll) {
+DBInterface.prototype.storeWalkthroughInfo = function(dbName, project, data, callback) {
+    "use strict";
+
+    dbConn(this.logger).collCallback(dbName, project + ".walkthrough", false, function(err, coll) {
         if (err.value) {
             return callback(err);
         }
@@ -317,16 +320,12 @@
     });
 };
 
-// TODO: Remove this, as it shouldn't exist
-exports.addToCurrentList = function(dbName, project, branch, objUUID, callback) {
-=======
 // TODO: Remove this, as it shouldn"t exist
 DBInterface.prototype.addToCurrentList = function(dbName, project, branch, objUUID, callback) {
 	"use strict";
 
 	var self = this;
 
->>>>>>> a0ca60a6
 	self.getHeadUUID(dbName, project, branch, function(err, uuid) {
 		dbConn(this.logger).collCallback(dbName, project + ".history", true, function(err, coll) {
 			if(err.value) return callback(err);
