--- conflicted
+++ resolved
@@ -508,12 +508,6 @@
 
 	// Only works for master/head at the moment
 	var branch	 = C.MASTER_BRANCH_NAME;
-<<<<<<< HEAD
-	//var revision = C.HEAD_REVISION_NAME;
-
-	//var outer_callback = callback;
-=======
->>>>>>> 4bafe50b
 
 	async.concat(projectList, function (item, iter_callback) {
 		var dbName	= item.account;
