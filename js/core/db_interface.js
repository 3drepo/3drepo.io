--- conflicted
+++ resolved
@@ -1547,12 +1547,7 @@
 						}
 
 						self.logger.logDebug("Updated " + count + " records.");
-<<<<<<< HEAD
-						callback(responseCodes.OK, { issue_id : uuidToString(data._id), number : data.number, created : data.created });
-=======
-                        data._id = uuidToString(data._id);
-						callback(responseCodes.OK, { issue_id : data._id, number : data.number, issue: data });
->>>>>>> 8bced802
+						callback(responseCodes.OK, { issue_id : uuidToString(data._id), number : data.number, created : data.created, issue: data });
 					});
 				});
 			});
