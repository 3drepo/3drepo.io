--- conflicted
+++ resolved
@@ -1547,11 +1547,7 @@
 						}
 
 						self.logger.logDebug("Updated " + count + " records.");
-<<<<<<< HEAD
-						callback(responseCodes.OK, { issue_id : uuidToString(data._id), number : data.number, issue: data });
-=======
 						callback(responseCodes.OK, { issue_id : uuidToString(data._id), number : data.number, created : data.created });
->>>>>>> a95985c5
 					});
 				});
 			});
@@ -1560,11 +1556,7 @@
 
 			data._id = stringToUUID(data._id);
 
-<<<<<<< HEAD
-            timeStamp = (new Date()).getTime();
-=======
 			timeStamp = (new Date()).getTime();
->>>>>>> a95985c5
 			if (data.comment)
 			{
 				var updateQuery = {
