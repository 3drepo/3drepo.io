--- conflicted
+++ resolved
@@ -1477,14 +1477,9 @@
 	});
 }
 
-<<<<<<< HEAD
-DBInterface.prototype.storeIssue = function(dbName, project, sid, owner, data, callback) {
-	var self = this,
+DBInterface.prototype.storeIssue = function(dbName, project, id, owner, data, callback) {
+    var self = this,
         timeStamp = null;
-=======
-DBInterface.prototype.storeIssue = function(dbName, project, id, owner, data, callback) {
-	var self = this;
->>>>>>> d84eb991
 
 	dbConn(this.logger).collCallback(dbName, project + ".issues", false, function(err, coll) {
 		if(err.value) {
@@ -1519,10 +1514,6 @@
 						data.parent  = obj.meshes[id][C.REPO_NODE_LABEL_SHARED_ID];
 					}
 
-<<<<<<< HEAD
-					self.logger.logDebug("Updated " + count + " records.");
-					callback(responseCodes.OK, { issue_id : uuidToString(data._id), number : data.number, issue:  data});
-=======
 					data.number  = numIssues + 1;
 
 					if (!data.name) {
@@ -1539,7 +1530,6 @@
 						self.logger.logDebug("Updated " + count + " records.");
 						callback(responseCodes.OK, { issue_id : uuidToString(data._id), number : data.number });
 					});
->>>>>>> d84eb991
 				});
 			});
 		} else {
