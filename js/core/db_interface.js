--- conflicted
+++ resolved
@@ -1714,8 +1714,8 @@
 	});
 };
 
-<<<<<<< HEAD
-exports.getUnoptimizedScene = function(dbName, project, branch, revision, full, callback)
+// TODO: Get rid of this function
+DBInterface.prototype.getUnoptimizedScene = function(dbName, project, branch, revision, full, callback)
 {
 	var historyQuery = null;
 
@@ -1735,18 +1735,19 @@
 		};
 	}
 
-	dbConn.getLatest(dbName, project + '.history', historyQuery, null, function(err, docs)
+	dbConn(self.logger).getLatest(dbName, project + '.history', historyQuery, null, function(err, docs)
 	{
 		if (err.value) return callback(err);
 
-		if (!docs.length)
+		if (!docs.length) {
 			return callback(responseCodes.PROJECT_HISTORY_NOT_FOUND);
+		}
 
 		var filter = {
 			_id: {$in: docs[0]['current']}
 		};
 
-		dbConn.filterColl(dbName, project + '.scene', filter, null, function(err, doc) {
+		dbConn(self.logger).filterColl(dbName, project + '.scene', filter, null, function(err, doc) {
 			if (err.value) return callback(err);
 
 			if (!doc.length)
@@ -1757,10 +1758,7 @@
 	});
 }
 
-exports.getDiff = function(account, project, branch, revision, otherbranch, otherrevision, callback) {
-=======
 DBInterface.prototype.getDiff = function(account, project, branch, revision, otherbranch, otherrevision, callback) {
->>>>>>> 6d0734b1
 	var historyQuery = null;
 
 	if (revision != null)
