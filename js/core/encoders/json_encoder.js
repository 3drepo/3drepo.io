--- conflicted
+++ resolved
@@ -22,19 +22,11 @@
 var C = require("../constants.js");
 var repoNodeMesh = require("../repoNodeMesh.js");
 
-<<<<<<< HEAD
-var _ = require('underscore');
-
-var responseCodes = require('../response_codes.js');
-=======
-var responseCodes = require("../response_codes.js");
-
+var _ = require("underscore");
 var dbInterface = require("../db_interface.js");
 
 var uuid = require("node-uuid");
-
 var utils = require("../utils.js");
->>>>>>> 6d0734b1
 
 // Credit goes to http://stackoverflow.com/questions/1787322/htmlspecialchars-equivalent-in-javascript
 function escapeHtml(text) {
@@ -44,7 +36,7 @@
     "&": "&amp;",
     "<": "&lt;",
     ">": "&gt;",
-    "'": "&quot;",
+    """: "&quot;",
     "\"": "&#039;"
   };
 
@@ -220,7 +212,7 @@
 	dbInterface.getUnoptimizedScene(account, project, branch, revision, false, function(err, sceneGraph) {
 		if (err.value) return callback(err);
 
-		var root       = sceneGraph['mRootNode'];
+		var root       = sceneGraph["mRootNode"];
 
 		if (!root)
 			return callback(responseCodes.ROOT_NODE_NOT_FOUND);
@@ -460,27 +452,15 @@
 		});
 	});
 
-<<<<<<< HEAD
-	router.get('json', '/:account/:project/revision/:rid/tree/multimap', function(res, params, err_callback) {
-		getMultiMap(dbInterface, params.account, params.project, null, params.rid, err_callback);
-	});
-
-	router.get('json', '/:account/:project/revision/:branch/head/tree/multimap', function(res, params, err_callback) {
-		getMultiMap(dbInterface, params.account, params.project, params.branch, null, err_callback);
-	});
-
-	router.get('json', '/:account/:project/revision/:branch/head/fulltree', function(res, params, err_callback) {
+	router.get("json", "/:account/:project/revision/:branch/head/fulltree", function(res, params, err_callback) {
 		getFullTree(dbInterface, params.account, params.project, params.branch, null, err_callback);
 	});
 
-	router.get('json', '/:account/:project/revision/:rid/fulltree', function(res, params, err_callback) {
+	router.get("json", "/:account/:project/revision/:rid/fulltree", function(res, params, err_callback) {
 		getFullTree(dbInterface, params.account, params.project, null, params.rid, err_callback);
 	});
 
-	router.get('json', '/:account/:project/revision/:branch/head/map', function(res, params, err_callback) {
-=======
 	router.get("json", "/:account/:project/revision/:branch/head/map", function(res, req, params, err_callback) {
->>>>>>> 6d0734b1
 		var account		= params.account;
 		var project		= params.project;
 
@@ -532,9 +512,6 @@
 		});
 	});
 
-<<<<<<< HEAD
-	router.get('json', '/:account/:project/:uid', function(res, params, err_callback) {
-=======
 	router.get("json", "/:account/:project/revision/:rid/tree/multimap", function(res, req, params, err_callback) {
 		getMultiMap(dbInterface(req[C.REQ_REPO].logger), params.account, params.project, null, params.rid, req[C.REQ_REPO].logger, err_callback);
 	});
@@ -544,7 +521,6 @@
 	});
 
 	router.get("json", "/:account/:project/:uid", function(res, req, params, err_callback) {
->>>>>>> 6d0734b1
 		if(params.subformat == "mpc")
 		{
 			dbInterface(req[C.REQ_REPO].logger).getObject(params.account, params.project, params.uid, null, null, false, {}, function (err, type, uid, fromStash, scene) {
