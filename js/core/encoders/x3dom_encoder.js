--- conflicted
+++ resolved
@@ -21,11 +21,8 @@
 var xmlDom		 = require('xmldom');
 var domImp		 = xmlDom.DOMImplementation;
 var xmlSerial	 = xmlDom.XMLSerializer;
-<<<<<<< HEAD
-var config		 = require('app-config').config;
-=======
+
 var config		 = require('../config.js');
->>>>>>> 2c4c306b
 var logIface	 = require('../logger.js');
 var logger		 = logIface.logger;
 var sem			 = require('semaphore')(10);
@@ -57,15 +54,9 @@
 function X3D_Header() {
 	var xmlDoc = new domImp().createDocument('http://www.web3d.org/specification/x3d-namespace', 'X3D');
 
-<<<<<<< HEAD
+	xmlDoc.firstChild.setAttribute('onload', 'onLoaded(event);');
 	xmlDoc.firstChild.setAttribute('xmlns', 'http://www.web3d.org/specification/x3d-namespace');
 
-=======
-	xmlDoc.firstChild.setAttribute('onload', 'onLoaded(event);');
-
-	xmlDoc.firstChild.setAttribute('xmlns', 'http://www.web3d.org/specification/x3d-namespace');
-
->>>>>>> 2c4c306b
 	return xmlDoc;
 }
 
@@ -77,26 +68,16 @@
 function X3D_CreateScene(xmlDoc) {
 	var scene = xmlDoc.createElement('Scene');
 	scene.setAttribute('id', 'scene');
-<<<<<<< HEAD
-
-=======
->>>>>>> 2c4c306b
+
 	var head = xmlDoc.createElement('navigationInfo');
 
 	head.setAttribute('DEF', 'head');
 	head.setAttribute('headlight', 'true');
 	head.setAttribute('type', 'walk');
-<<<<<<< HEAD
-
-	head.textContent = ' ';
-
-	scene.appendChild(head);
-=======
 	head.setAttribute('speed', 1.5);
 	head.textContent = ' ';
 
 	//scene.appendChild(head);
->>>>>>> 2c4c306b
 	xmlDoc.firstChild.appendChild(scene);
 
 	// Background color (ie skybox)
@@ -248,11 +229,7 @@
 				X3D_AddChildren(xmlDoc, appearance, child, dbInterface, account, project, mode);
 		} else if (child['type'] == 'texture') {
 			newNode = xmlDoc.createElement('ImageTexture');
-<<<<<<< HEAD
-			newNode.setAttribute('url', '//' + config.server.apiHost + '/' + account + '/' + project + '/' + child['id'] + '.' + child['extension']);
-=======
 			newNode.setAttribute('url', '//' + config.apiServer.url + '/' + account + '/' + project + '/' + child['id'] + '.' + child['extension']);
->>>>>>> 2c4c306b
 			newNode.textContent = ' ';
 			newNode.setAttribute("id", child['id']);
 			newNode.setAttribute('DEF', dbInterface.uuidToString(child["shared_id"]));
@@ -518,13 +495,7 @@
 
 	var vpoint = xmlDoc.createElement('Viewpoint');
 	vpoint.setAttribute('id', 'sceneVP');
-<<<<<<< HEAD
 	//vpoint.setAttribute('position', vpos.join(' '));
-
-=======
-
-	//vpoint.setAttribute('position', vpos.join(' '));
->>>>>>> 2c4c306b
 	vpoint.setAttribute('position', '-26.06 1.43 15.28');
 	//vpoint.setAttribute('position', '100 100 100');
 
@@ -537,11 +508,7 @@
 	vpoint.setAttribute('onload', 'startNavigation()');
 	vpoint.textContent = ' ';
 
-<<<<<<< HEAD
-	scene.appendChild(vpoint);
-=======
 	//scene.appendChild(vpoint);
->>>>>>> 2c4c306b
 }
 
 /*******************************************************************************
