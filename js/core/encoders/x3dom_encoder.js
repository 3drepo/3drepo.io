/**
 *  Copyright (C) 2014 3D Repo Ltd
 *
 *  This program is free software: you can redistribute it and/or modify
 *  it under the terms of the GNU Affero General Public License as
 *  published by the Free Software Foundation, either version 3 of the
 *  License, or (at your option) any later version.
 *
 *  This program is distributed in the hope that it will be useful,
 *  but WITHOUT ANY WARRANTY; without even the implied warranty of
 *  MERCHANTABILITY or FITNESS FOR A PARTICULAR PURPOSE.  See the
 *  GNU Affero General Public License for more details.
 *
 *  You should have received a copy of the GNU Affero General Public License
 *  along with this program.  If not, see <http://www.gnu.org/licenses/>.
 */

var C            = require("../constants.js");
var fs           = require('fs');
var repoNodeMesh = require('../repoNodeMesh.js');
var xmlDom       = require('xmldom');
var domImp       = xmlDom.DOMImplementation;
var xmlSerial    = xmlDom.XMLSerializer;
var config       = require('app-config').config;
var logIface     = require('../logger.js');
var logger       = logIface.logger;
var sem          = require('semaphore')(10);
var popCache     = require('../cache/pbf_cache.js');

var jsonCache = {};

function getChild(parent, type, n) {
    if ((parent == null) || !('children' in parent))
        return null;

    var typeIdx = 0;

    n = typeof n !== 'undefined' ? n : 0;

    for (var childIdx = 0; childIdx < parent.children.length; childIdx++) {
        if (parent.children[childIdx]['type'] == type) {
            if (typeIdx == n) {
                return parent.children[childIdx];
            }

            typeIdx++;
        }
    }

    return null;
}

function X3D_Header() {
    var xmlDoc = new domImp().createDocument('http://www.web3d.org/specification/x3d-namespace', 'X3D');

    xmlDoc.firstChild.setAttribute('xmlns', 'http://www.web3d.org/specification/x3d-namespace');

    return xmlDoc;
}

/*******************************************************************************
 * Create scene in X3D document
 *
 * @param {xmlDom} xmlDoc - The XML document to add the scene to
 *******************************************************************************/
function X3D_CreateScene(xmlDoc) {
    var scene = xmlDoc.createElement('Scene');
	scene.setAttribute('id', 'scene');

    var head = xmlDoc.createElement('navigationInfo');

    head.setAttribute('DEF', 'head');
    head.setAttribute('headlight', 'true');
    head.setAttribute('type', 'EXAMINE');

    head.textContent = ' ';

    //scene.appendChild(head);
    xmlDoc.firstChild.appendChild(scene);

    // Background color (ie skybox)
    var bground = xmlDoc.createElement('background');
    bground.setAttribute('skyangle', '0.9 1.5 1.57');
    bground.setAttribute('skycolor', '0.21 0.18 0.66 0.2 0.44 0.85 0.51 0.81 0.95 0.83 0.93 1');
    bground.setAttribute('groundangle', '0.9 1.5 1.57');
    bground.setAttribute('groundcolor', '0.65 0.65 0.65 0.73 0.73 0.73 0.81 0.81 0.81 0.91 0.91 0.91');
	bground.textContent = ' ';
    scene.appendChild(bground);

/*
    var fog = xmlDoc.createElement('fog');
    fog.setAttribute('visibilityRange', '300');
    fog.setAttribute('color', '1,1,1');
    fog.setAttribute('fogType', 'LINEAR');
    fog.textContent = ' ';
    scene.appendChild(fog);
  */

    // Environmental variables
    var environ = xmlDoc.createElement('environment');
    environ.setAttribute('frustumCulling', 'true');
    environ.setAttribute('smallFeatureCulling', 'true');
    environ.setAttribute('smallFeatureThreshold', 5);
    environ.setAttribute('occlusionCulling', 'true');
    environ.textContent = ' ';

    scene.appendChild(environ);

	return scene;
}

/*******************************************************************************
 * Add children of node to xmlNode in X3D document
 *
 * @param {xmlDom} xmlDoc - The XML document to add the scene to
 * @param {xmlNode} xmlNode - The node to append the children to
 * @param {JSON} node - The node loaded from repoGraphScene
 * @param {dbInterface} dbInterface - Database interface object
 * @param {string} account - Name of the account containing the project
 * @param {string} project - Name of the project
 * @param {string} mode - Type of X3D being rendered
 *******************************************************************************/
function X3D_AddChildren(xmlDoc, xmlNode, node, dbInterface, account, project, mode)
{
	if (!('children' in node))
		return;

	for(var ch_idx = 0; ch_idx < node['children'].length; ch_idx++)
	{
		var child = node['children'][ch_idx];
		var newNode = null;

		if (child['type'] == 'ref')
		{
			newNode = xmlDoc.createElement('Inline');

			var url_str = child['project'] + "." + mode + ".x3d";

			if ('revision' in child)
				var url_str = '/' + account + '/' + child['project'] + '/revision/master/' + child['revision'] + '.x3d.' + mode;
			else
				var url_str = '/' + account + '/' + child['project'] + '/revision/master/head.x3d.' + mode;

<<<<<<< HEAD
			new_node.setAttribute('onload', 'onLoaded(event);');
			new_node.setAttribute('url', url_str);
			new_node.setAttribute('id', child['id']);
			new_node.setAttribute('DEF', db_interface.uuidToString(child["shared_id"]));
			new_node.setAttribute('nameSpaceName', child['project']);
=======
			newNode.setAttribute('onload', 'onLoaded(event);');
			newNode.setAttribute('url', url_str);
			newNode.setAttribute('id', child['id']);
			newNode.setAttribute('DEF', dbInterface.uuidToString(child["shared_id"]));
			newNode.setAttribute('nameSpaceName', child['project']);
>>>>>>> 98fc901d

			if ('bounding_box' in child)
			{
				var bbox = repoNodeMesh.extractBoundingBox(child);
<<<<<<< HEAD
				new_node.setAttribute('bboxCenter', bbox.center);
				new_node.setAttribute('bboxSize', bbox.size);
			}
			xml_node.appendChild(new_node);
=======
				newNode.setAttribute('bboxCenter', bbox.center);
				newNode.setAttribute('bboxSize', bbox.size);
			}
			xmlNode.appendChild(newNode);
>>>>>>> 98fc901d

			X3D_AddChildren(xmlDoc, newNode, child, dbInterface, account, project, mode);
		}
		else if (child['type'] == 'transformation')
		{
			var mat_str = "";
			for(var mat_col = 0; mat_col < 4; mat_col++)
			{
				for(var mat_row = 0; mat_row < 4; mat_row++)
				{
					mat_str += child['matrix'][mat_row][mat_col];

					if (!((mat_row == 3) && (mat_col == 3)))
						mat_str += ',';
				}
			}

			if (mat_str == "1,0,0,0,0,1,0,0,0,0,1,0,0,0,0,1")
			{
				newNode = xmlDoc.createElement('Group');
			} else {
				newNode = xmlDoc.createElement('MatrixTransform');
				newNode.setAttribute('matrix', mat_str);
			}

			newNode.setAttribute("id", child['id']);
			newNode.setAttribute('DEF', dbInterface.uuidToString(child["shared_id"]));
			xmlNode.appendChild(newNode);
			X3D_AddChildren(xmlDoc, newNode, child, dbInterface, account, project, mode);
		} else if(child['type'] == 'material') {
			 var appearance = xmlDoc.createElement('Appearance');


				if (!child['two_sided']) {
					newNode = xmlDoc.createElement('Material');
				} else {
					newNode = xmlDoc.createElement('TwoSidedMaterial');
				}

				var ambient_intensity = 1;

				if (('ambient' in child) && ('diffuse' in child)) {
					for (var i = 0; i < 3; i++) {
						if (child['diffuse'][i] != 0) {
							ambient_intensity = child['ambient'][i] / child['diffuse'][i];
							break;
						}
					}
				}

				if ('diffuse' in child)
					newNode.setAttribute('diffuseColor', child['diffuse'].join(' '));

				if ('shininess' in child)
					newNode.setAttribute('shininess',  child['shininess'] / 512);

				if ('specular' in child)
					newNode.setAttribute('specularColor', child['specular'].join(' '));

				if ('opacity' in child) {
					if (child['opacity'] != 1) {
						newNode.setAttribute('transparency', 1.0 - child['opacity']);
					}
				}

				newNode.textContent = ' ';
				newNode.setAttribute("id", child['id']);
				newNode.setAttribute('DEF', dbInterface.uuidToString(child["shared_id"]));
				appearance.appendChild(newNode);
				xmlNode.appendChild(appearance);
				X3D_AddChildren(xmlDoc, appearance, child, dbInterface, account, project, mode);
		} else if (child['type'] == 'texture') {
            newNode = xmlDoc.createElement('ImageTexture');
            newNode.setAttribute('url', '/' + account + '/' + project + '/' + child['id'] + '.' + child['extension']);
            newNode.textContent = ' ';
			newNode.setAttribute("id", child['id']);
			newNode.setAttribute('DEF', dbInterface.uuidToString(child["shared_id"]));
			xmlNode.appendChild(newNode);
			X3D_AddChildren(xmlDoc, newNode, child, dbInterface, account, project, mode);
		} else if (child['type'] == 'mesh') {
			var shape = xmlDoc.createElement('Shape');
			shape.setAttribute('id', child['id']);
			shape.setAttribute('DEF', dbInterface.uuidToString(child["shared_id"]));
			shape.setAttribute('onclick', 'clickObject(event);');
			shape.setAttribute('onmouseover', 'onMouseOver(event);');
			shape.setAttribute('onmousemove', 'onMouseMove(event);');
			X3D_AddChildren(xmlDoc, shape, child, dbInterface, account, project, mode);

			X3D_AddToShape(xmlDoc, shape, dbInterface, account, project, child, mode);
			xmlNode.appendChild(shape);
		}
	}
}

/*******************************************************************************
 * Add children to a shape node
 *
 * @param {xmlDom} xmlDoc - The XML document to add the scene to
 * @param {xmlNode} shape - The shape node to append the children to
 * @param {JSON} node - The node loaded from repoGraphScene
 * @param {dbInterface} dbInterface - Database interface object
 * @param {string} account - Name of the account containing the project
 * @param {string} project - Name of the project
 * @param {string} mode - Type of X3D being rendered
 *******************************************************************************/
function X3D_AddToShape(xmlDoc, shape, dbInterface, account, project, mesh, mode) {
    var meshId = mesh['id'];
    var mat = getChild(mesh, 'material')

    logger.log('debug', 'Loading mesh ' + meshId);

    var bbox = repoNodeMesh.extractBoundingBox(mesh);

    switch (mode) {
		case "x3d":
			shape.setAttribute('bboxCenter', bbox.center.join(' '));
			shape.setAttribute('bboxSize', bbox.size.join(' '));

			var indexedfaces = xmlDoc.createElement('IndexedFaceSet');

			indexedfaces.setAttribute('ccw', 'false');
			indexedfaces.setAttribute('solid', 'false');
			indexedfaces.setAttribute('creaseAngle', '3.14');

			var face_arr = '';
			var idx = 0;

			for (var faceIdx = 0; faceIdx < mesh.mFaces.length; faceIdx++) {
				for (var vertIdx = 0; vertIdx < mesh.mFaces[faceIdx].length; vertIdx++) {
					face_arr += mesh.mFaces[faceIdx][vertIdx] + ' ';
				}
				face_arr += '-1 ';

			}
			indexedfaces.setAttribute('coordIndex', face_arr);
			shape.appendChild(indexedfaces);

			var coordinate = xmlDoc.createElement('Coordinate');
			var coord_arr = '';

			for (var vertIdx = 0; vertIdx < mesh.mVertices.length; vertIdx++) {
				for (var comp_idx = 0; comp_idx < 3; comp_idx++) {
					coord_arr += mesh.mVertices[comp_idx] + ' ';
				}
			}

			coordinate.setAttribute('point', coord_arr);
			indexedfaces.appendChild(coordinate);

			break;

		case "src":
			shape.setAttribute('bboxCenter', bbox.center.join(' '));
			shape.setAttribute('bboxSize', bbox.size.join(' '));

			var externalGeometry = xmlDoc.createElement('ExternalGeometry');

			//externalGeometry.setAttribute('solid', 'true');

			if ('children' in mat) {
				var tex_id = mat['children'][0]['id'];
				externalGeometry.setAttribute('url', '/' + account + '/' + project + '/' + meshId + '.src?tex_uuid=' + tex_id);
			} else {
				externalGeometry.setAttribute('url', '/' + account + '/' + project + '/' + meshId + '.src');
			}

			shape.appendChild(externalGeometry);
			break;

		case "bin":
			shape.setAttribute('bboxCenter', bbox.center.join(' '));
			shape.setAttribute('bboxSize', bbox.size.join(' '));

			var binaryGeometry = xmlDoc.createElement('binaryGeometry');

			binaryGeometry.setAttribute('normal', '/' + account + '/' + project + '/' + meshId + '.bin?mode=normals');

			if ('children' in mat) {
				binaryGeometry.setAttribute('texCoord', '/' + account + '/' + project + '/' + meshId + '.bin?mode=texcoords');
			}

			binaryGeometry.setAttribute('index', '/' + account + '/' + project + '/' + meshId + '.bin?mode=indices');
			binaryGeometry.setAttribute('coord', '/' + account + '/' + project + '/' + meshId + '.bin?mode=coords');
			//binaryGeometry.setAttribute('vertexCount', mesh.vertices_count);
			binaryGeometry.textContent = ' ';

			shape.appendChild(binaryGeometry);
			break;


		case "pbf":
			var popGeometry = xmlDoc.createElement('PopGeometry');

			popCache.getPopCache(dbInterface, project, false, null, mesh['id'], function(err, cacheObj) {
				if (mesh['id'] in GLOBAL.pbfCache) {
					var cacheMesh = GLOBAL.pbfCache[mesh['id']];

					popGeometry.setAttribute('id', 'tst');
					popGeometry.setAttribute('vertexCount', mesh.faces_count * 3);
					popGeometry.setAttribute('vertexBufferSize', mesh.vertices_count);
					popGeometry.setAttribute('primType', "TRIANGLES");
					popGeometry.setAttribute('attributeStride', cacheMesh.stride);
					popGeometry.setAttribute('normalOffset', 8);
					popGeometry.setAttribute('bbMin', bbox.min.join(' '));

					if (cacheMesh.has_tex) {
						popGeometry.setAttribute('texcoordOffset', 12);
					}

					popGeometry.setAttribute('size', bbox.size.join(' '));
					popGeometry.setAttribute('tightSize', bbox.size.join(' '));
					popGeometry.setAttribute('maxBBSize', bbox.size.join(' '));

					if ('min_texcoordu' in cacheMesh) {
						popGeometry.setAttribute('texcoordMinU', cacheMesh.minTexcoordU);
						popGeometry.setAttribute('texcoordScaleU', (cacheMesh.maxTexcoordu - cacheMesh.minTexcoordU));
						popGeometry.setAttribute('texcoordMinV', cacheMesh.minTexcoordV);
						popGeometry.setAttribute('texcoordScaleV', (cacheMesh.maxTexcoordV - cacheMesh.minTexcoordV));
					}

					for (var lvl = 0; lvl < cacheMesh.num_levels; lvl++) {
						var popGeometryLevel = xmlDoc.createElement('PopGeometryLevel');

						popGeometryLevel.setAttribute('src', '/' + account + '/' + project + '/' + meshId + '.pbf?level=' + lvl);
						popGeometryLevel.setAttribute('numIndices', cacheMesh[lvl].numIdx);
						popGeometryLevel.setAttribute('vertexDataBufferOffset', cacheMesh[lvl].numVertices);

						popGeometryLevel.textContent = ' ';
						popGeometry.appendChild(popGeometryLevel);
					}

					shape.appendChild(popGeometry);

					shape.setAttribute('bboxCenter', bbox.center.join(' '));
					shape.setAttribute('bboxSize', bbox.size.join(' '));
				}
			});

        break;
    }
};

/*******************************************************************************
 * Add light to scene
 *
 * @param {xmlDom} xmlDoc - The XML document to add the scene to
 * @param {JSON} bbox - Bounding used to compute the position of the light
 *******************************************************************************/
function X3D_AddLights(xmlDoc, bbox)
{
	var scene = xmlDoc.getElementsByTagName('Scene')[0];

	var pLight = xmlDoc.createElement('PointLight');
	pLight.setAttribute('ambientIntensity', '0.8');
	pLight.setAttribute('location', bbox.max.join(' '));
	pLight.setAttribute('shadowIntensity', 0.7);
	pLight.textContent = ' ';

	scene.appendChild(pLight);
};

/*******************************************************************************
 * Add measurement tool to the scene
 *
 * @param {xmlDom} xmlDoc - The XML document to add the scene to
 *******************************************************************************/
function X3D_AddMeasurer(xmlDoc) {
	var scene = xmlDoc.getElementsByTagName('Scene')[0];

	var trans = xmlDoc.createElement('Transform');
	trans.setAttribute('id', 'lineTrans');
	trans.setAttribute('ng-controller', "MeasurerCtrl");
	trans.setAttribute('render', '{{render()}}');

	var shape = xmlDoc.createElement('Shape');
	shape.setAttribute('isPickable', 'false');

	var app   = xmlDoc.createElement('Appearance');
	var mat   = xmlDoc.createElement('Material');
	mat.setAttribute('emissiveColor', '1 0 0');

	var dm    = xmlDoc.createElement('DepthMode');
	dm.setAttribute('enableDepthTest', 'false');

	var lp    = xmlDoc.createElement('LineProperties');
	lp.setAttribute('linewidthScaleFactor', 10);

	app.appendChild(mat);
	app.appendChild(dm);
	app.appendChild(lp);

	var ils = xmlDoc.createElement('IndexedLineSet');
	ils.setAttribute('coordIndex', '0 1 0 -1');

	var coord = xmlDoc.createElement('Coordinate');
	coord.setAttribute('id', 'line');
	coord.setAttribute('point', '{{pointString()}}');

	ils.appendChild(coord);

	shape.appendChild(app);
	shape.appendChild(ils);

	trans.appendChild(shape);

	scene.appendChild(trans);
};

/*******************************************************************************
 * Add viewpoint to scene
 *
 * @param {xmlDom} xmlDoc - The XML document to add the scene to
 * @param {JSON} bbox - Bounding used to compute the position of the viewpoint
 *******************************************************************************/
function X3D_AddViewpoint(xmlDoc, bbox)
{
    var scene = xmlDoc.getElementsByTagName('Scene')[0];
	var vpos = [0,0,0];

	vpos[0] = bbox.center[0];
	vpos[1] = bbox.center[1];
	vpos[2] = bbox.center[2];

	var max_dim = Math.max(bbox.size[0], bbox.size[1]) * 0.5;

	var fov = 40 * (Math.PI / 180); // Field of view in radians

	vpos[2] += bbox.size[2] * 0.5 + max_dim / Math.tan(0.5 * fov);

	logger.log('debug', 'VPOS: ' + vpos.join(' '));
	logger.log('debug', 'MAXDIM: ' + max_dim);

<<<<<<< HEAD
    var vpoint = xml_doc.createElement('Viewpoint');
    vpoint.setAttribute('id', 'sceneVP');
    vpoint.setAttribute('position', vpos.join(' '));
=======
    var vpoint = xmlDoc.createElement('Viewpoint');
    vpoint.setAttribute('id', 'sceneVP');
	vpoint.setAttribute('position', vpos.join(' '));
>>>>>>> 98fc901d
    vpoint.setAttribute('orientation', '0 0 -1 0');
    vpoint.setAttribute('zNear', 0.01);

    vpoint.setAttribute('zFar', 10000);
	vpoint.setAttribute('fieldOfView', fov);

    vpoint.textContent = ' ';

    scene.appendChild(vpoint);
}

/*******************************************************************************
 * Add ground plane to scene
 *
 * @param {xmlDom} xmlDoc - The XML document to add the scene to
 * @param {JSON} bbox - Bounding used to compute the position and size of
 *						ground plane
 *******************************************************************************/
function X3D_AddGroundPlane(xmlDoc, bbox)
{
	var scene = xmlDoc.getElementsByTagName('Scene')[0];

	var flipMat = xmlDoc.createElement('Transform');

	flipMat.setAttribute("rotation", "1,0,0,4.7124");
	flipMat.setAttribute("center", bbox.center.join(','));

	var planeShape = xmlDoc.createElement('Shape');
	planeShape.setAttribute("id", "dontBother");
	var groundPlane = xmlDoc.createElement('Plane');

	groundPlane.setAttribute('center', bbox.center.join(','));
	groundPlane.setAttribute("lit", "false");
	var bboxsz = [0,0];
	bboxsz[0] = bbox.size[0] * 5;
	bboxsz[1] = bbox.size[1] * 5;

	groundPlane.setAttribute('size', bboxsz.join(','));

	var mat = xmlDoc.createElement('Material');

	mat.setAttribute('emissiveColor', '0.3333 0.7373 0.3137');
	mat.textContent = ' ';

	var appearance = xmlDoc.createElement('Appearance');
	appearance.appendChild(mat);

	groundPlane.textContent = " ";

	planeShape.appendChild(appearance);
	planeShape.appendChild(groundPlane);
	flipMat.appendChild(planeShape);
	scene.appendChild(flipMat);
}

/*******************************************************************************
 * Add ground plane to scene
 *
 * @param {xmlDom} xmlDoc - The XML document to add the scene to
 * @param {JSON} bbox - Bounding used to compute the position and size of
 *						ground plane
 *******************************************************************************/
function render(dbInterface, account, project, subFormat, revision, res, callback) {
    dbInterface.getScene(project, revision, function(err, doc) {
		var xmlDoc = X3D_Header();
		var scene  = X3D_CreateScene(xmlDoc);

		// Hack for the demo, generate objects server side
		json_objs = [];

		var sceneBBoxMin = [];
		var sceneBBoxMax = [];

		var dummyRoot = { children: [doc.mRootNode] };

		X3D_AddChildren(xmlDoc, scene, dummyRoot, dbInterface, account, project, subFormat);

		// Compute the scene bounding box.
		// Should be a better way of doing this.
		for (var meshId in doc['meshes']) {
			var mesh = doc['meshes'][meshId];
			var bbox = repoNodeMesh.extractBoundingBox(mesh);

			if (sceneBBoxMin.length)
			{
				for(var idx = 0; idx < 3; idx++)
				{
					sceneBBoxMin[idx] = Math.min(sceneBBoxMin[idx], bbox.min[idx]);
					sceneBBoxMax[idx] = Math.max(sceneBBoxMax[idx], bbox.max[idx]);
				}
			} else {
				sceneBBoxMin = bbox.min.slice(0);
				sceneBBoxMax = bbox.max.slice(0);
			}
		}

		var bbox    = {};
		bbox.min    = sceneBBoxMin;
		bbox.max    = sceneBBoxMax;
		bbox.center = [0.5 * (bbox.min[0] + bbox.max[0]), 0.5 * (bbox.min[1] + bbox.max[1]), 0.5 * (bbox.min[2] + bbox.max[2])];
		bbox.size   = [(bbox.max[0] - bbox.min[0]), (bbox.max[1] - bbox.min[1]), (bbox.max[2] - bbox.min[2])];

<<<<<<< HEAD
		//X3D_AddGroundPlane(xml_doc, bbox);
		//X3D_AddViewpoint(xml_doc, bbox);
		//X3D_AddLights(xml_doc, bbox);
=======
		//X3D_AddGroundPlane(xmlDoc, bbox);
		X3D_AddViewpoint(xmlDoc, bbox);
		//X3D_AddLights(xmlDoc, bbox);
>>>>>>> 98fc901d

		var xmlStr = new xmlSerial().serializeToString(xmlDoc);
		res.write(xmlStr);

		res.end();
    });
};

exports.route = function(router)
{
	router.get('x3d', '/:account/:project/revision/:rid', function(res, params)
	{
		render(router.dbInterface, params.account, params.project,  params.subformat, params.rid, res,
			function(err) {
				throw err;
			});
	});

	router.get('x3d', '/:account/:project/revision/:branch/head', function(res, params)
	{
		render(router.dbInterface, params.account, params.project, params.subformat, null, res,
			function(err) {
				throw err;
			});
	});

	router.get('x3d', '/:account/:project/revision/:rid/:sid', function(res, params)
	{
	    render(router.dbInterface, params.account, params.project, params.subformat, params.rid, res,
			function(err) {
				throw err;
		});
	});

	router.get('x3d', '/:account/:project/revision/:branch/head/:sid', function(res, params)
	{
		render(router.dbInterface, params.account, params.project, params.subformat, null, res,
			function(err) {
				throw err;
		});
	});
}
<|MERGE_RESOLUTION|>--- conflicted
+++ resolved
@@ -141,34 +141,19 @@
 			else
 				var url_str = '/' + account + '/' + child['project'] + '/revision/master/head.x3d.' + mode;
 
-<<<<<<< HEAD
-			new_node.setAttribute('onload', 'onLoaded(event);');
-			new_node.setAttribute('url', url_str);
-			new_node.setAttribute('id', child['id']);
-			new_node.setAttribute('DEF', db_interface.uuidToString(child["shared_id"]));
-			new_node.setAttribute('nameSpaceName', child['project']);
-=======
 			newNode.setAttribute('onload', 'onLoaded(event);');
 			newNode.setAttribute('url', url_str);
 			newNode.setAttribute('id', child['id']);
 			newNode.setAttribute('DEF', dbInterface.uuidToString(child["shared_id"]));
 			newNode.setAttribute('nameSpaceName', child['project']);
->>>>>>> 98fc901d
 
 			if ('bounding_box' in child)
 			{
 				var bbox = repoNodeMesh.extractBoundingBox(child);
-<<<<<<< HEAD
-				new_node.setAttribute('bboxCenter', bbox.center);
-				new_node.setAttribute('bboxSize', bbox.size);
-			}
-			xml_node.appendChild(new_node);
-=======
 				newNode.setAttribute('bboxCenter', bbox.center);
 				newNode.setAttribute('bboxSize', bbox.size);
 			}
 			xmlNode.appendChild(newNode);
->>>>>>> 98fc901d
 
 			X3D_AddChildren(xmlDoc, newNode, child, dbInterface, account, project, mode);
 		}
@@ -501,15 +486,9 @@
 	logger.log('debug', 'VPOS: ' + vpos.join(' '));
 	logger.log('debug', 'MAXDIM: ' + max_dim);
 
-<<<<<<< HEAD
-    var vpoint = xml_doc.createElement('Viewpoint');
-    vpoint.setAttribute('id', 'sceneVP');
-    vpoint.setAttribute('position', vpos.join(' '));
-=======
     var vpoint = xmlDoc.createElement('Viewpoint');
     vpoint.setAttribute('id', 'sceneVP');
 	vpoint.setAttribute('position', vpos.join(' '));
->>>>>>> 98fc901d
     vpoint.setAttribute('orientation', '0 0 -1 0');
     vpoint.setAttribute('zNear', 0.01);
 
@@ -612,15 +591,9 @@
 		bbox.center = [0.5 * (bbox.min[0] + bbox.max[0]), 0.5 * (bbox.min[1] + bbox.max[1]), 0.5 * (bbox.min[2] + bbox.max[2])];
 		bbox.size   = [(bbox.max[0] - bbox.min[0]), (bbox.max[1] - bbox.min[1]), (bbox.max[2] - bbox.min[2])];
 
-<<<<<<< HEAD
-		//X3D_AddGroundPlane(xml_doc, bbox);
-		//X3D_AddViewpoint(xml_doc, bbox);
-		//X3D_AddLights(xml_doc, bbox);
-=======
 		//X3D_AddGroundPlane(xmlDoc, bbox);
 		X3D_AddViewpoint(xmlDoc, bbox);
 		//X3D_AddLights(xmlDoc, bbox);
->>>>>>> 98fc901d
 
 		var xmlStr = new xmlSerial().serializeToString(xmlDoc);
 		res.write(xmlStr);
