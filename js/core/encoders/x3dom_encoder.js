/**
 *	Copyright (C) 2014 3D Repo Ltd
 *
 *	This program is free software: you can redistribute it and/or modify
 *	it under the terms of the GNU Affero General Public License as
 *	published by the Free Software Foundation, either version 3 of the
 *	License, or (at your option) any later version.
 *
 *	This program is distributed in the hope that it will be useful,
 *	but WITHOUT ANY WARRANTY; without even the implied warranty of
 *	MERCHANTABILITY or FITNESS FOR A PARTICULAR PURPOSE.  See the
 *	GNU Affero General Public License for more details.
 *
 *	You should have received a copy of the GNU Affero General Public License
 *	along with this program.  If not, see <http://www.gnu.org/licenses/>.
 */

var C			 = require("../constants.js");
var fs			 = require('fs');
var repoNodeMesh = require('../repoNodeMesh.js');
var xmlDom		 = require('xmldom');
var domImp		 = xmlDom.DOMImplementation;
var xmlSerial	 = xmlDom.XMLSerializer;

var config		 = require('../config.js');
var logIface	 = require('../logger.js');
var logger		 = logIface.logger;
var sem			 = require('semaphore')(10);
var popCache	 = require('../cache/pbf_cache.js');

var googleMaps	 = require('./helper/googleMap.js');

var responseCodes = require('../response_codes.js');

var jsonCache = {};

var mathjs		= require('mathjs');

function getChild(parent, type, n) {
	if ((parent == null) || !('children' in parent))
		return null;

	var typeIdx = 0;

	n = typeof n !== 'undefined' ? n : 0;

	for (var childIdx = 0; childIdx < parent.children.length; childIdx++) {
		if (parent.children[childIdx]['type'] == type) {
			if (typeIdx == n) {
				return parent.children[childIdx];
			}

			typeIdx++;
		}
	}

	return null;
}

function X3D_Header() {
	var xmlDoc = new domImp().createDocument('http://www.web3d.org/specification/x3d-namespace', 'X3D');

	xmlDoc.firstChild.setAttribute('onload', 'onLoaded(event);');
	xmlDoc.firstChild.setAttribute('xmlns', 'http://www.web3d.org/specification/x3d-namespace');

	return xmlDoc;
}

/*******************************************************************************
 * Create scene in X3D document
 *
 * @param {xmlDom} xmlDoc - The XML document to add the scene to
 *******************************************************************************/
function X3D_CreateScene(xmlDoc) {
	var scene = xmlDoc.createElement('Scene');
	scene.setAttribute('id', 'scene');

	xmlDoc.firstChild.appendChild(scene);

	var rootGroup = xmlDoc.createElement("group");
	rootGroup.setAttribute('id', 'root');
	rootGroup.setAttribute('def', 'root');
	rootGroup.setAttribute('render', 'true');
	scene.appendChild(rootGroup);

	return {scene: scene, root: rootGroup};
}

function scale(v, s)
{
	return [v[0] * s, v[1] * s, v[2] * s];
}

function length(v)
{
	return Math.sqrt(v[0] * v[0] + v[1] * v[1] + v[2] * v[2]);
}

function normalize(v)
{
	var sz = length(v);
	return scale(v, 1 / sz);
}

function dotProduct(a,b)
{
	return a[0] * b[0] + a[1] * b[1] + a[2] * b[2];
}

function crossProduct(a,b)
{
	var x = a[1] * b[2] - a[2] * b[1];
	var y = a[2] * b[0] - a[0] * b[2];
	var z = a[0] * b[1] - a[1] * b[0];

	return [x,y,z];
}

function vecAdd(a,b)
{
	return [a[0] + b[0], a[1] + b[1], a[2] + b[2]];
}

function vecSub(a,b)
{
	return vecAdd(a, scale(b,-1));
}

function quatLookAt(up, forward)
{
	forward = normalize(forward);
	up = normalize(up);

	var right = crossProduct(forward, up);

	up = crossProduct(right, forward);

	var w = Math.sqrt(1 + right[0] + up[1] + forward[2]) * 0.5;

	var recip = 1 / (4 * w);
	var x = (forward[1] - up[2]) * recip;
	var y = (right[2] - forward[1]) * recip;
	var z = (up[0] - right[1]) * recip;

	return [x,y,z,w];
}

function axisangle(mat)
{
	var tmpMat = mat.clone();
	tmpMat = tmpMat.transpose();

	var right = mathjs.subset(tmpMat, mathjs.index(0,[0,3]))._data[0];
	right = normalize(right);

	var up = mathjs.subset(tmpMat, mathjs.index(1,[0,3]))._data[0];
	up = normalize(up);

	var forward = mathjs.subset(tmpMat, mathjs.index(2,[0,3]))._data[0];
	forward = normalize(forward);

	var eps = 0.0001;

	var a = up[0] - right[1];
	var b = forward[0] - right[2];
	var c = forward[1] - up[2];
	var tr = right[0] + up[1] + forward[2];

	var x = 0;
	var y = 0;
	var z = 0;
	var angle = 1;

	if ((Math.abs(a) < eps) && (Math.abs(b) < eps) && (Math.abs(c) < eps))
	{
		var d = up[0] + right[1];
		var e = forward[0] + right[2];
		var f = forward[1] + up[2];

		if (!((Math.abs(d) < eps) && (Math.abs(e) < eps) && (Math.abs(f) < eps) && (Math.abs(tr - 3) < eps)))
		{
			angle = Math.PI;

			var xx = (right[0] + 1) / 2;
			var yy = (up[1] + 1) / 2;
			var zz = (forward[2] + 1) / 2;

			var xy = d / 4;
			var xz = e / 4;
			var yz = f / 4;

			if (((xx - yy) > eps) && ((xx - zz) > eps)) {
				if (xx < eps) {
					x = 0; y = Math.SQRT1_2; z = Math.SQRT1_2;
				} else {
					x = Math.sqrt(xx); y = xy/x; z = xz / x;
				}
			} else if ((yy - zz) > eps) {
				if (yy < eps) {
					x = Math.SQRT1_2; y = 0; z = Math.SQRT1_2;
				} else {
					y = Math.sqrt(yy); x = xy / y; z = yz / y;
				}
			} else {
				if (zz < eps) {
					x = Math.SQRT1_2; y = Math.SQRT1_2; z = 0;
				} else {
					z = Math.sqrt(zz); x = xz / z; y = yz / z;
				}
			}
		}
	} else {
		var s = Math.sqrt(a * a + b * b + c * c);

		if (s < eps) s = 1;

		x = -c / s;
		y = b / s;
		z = -a / s;

		angle = Math.acos((tr - 1) / 2);
	}

	return [x, y, z, angle]; // Right-handed system
}

/*
function det(mat) {
	console.log(mat);
	console.log(mat[0,0]);

	return mat[0,0] * (mat[1,1] * mat[2,2] - mat[1,2] * mat[2,1])
		- mat[0,1] * (mat[1,0] * mat[2,2] - mat[1,2] * mat[2,0])
		- mat[0,2] * (mat[1,0] * mat[2,1] - mat[1,1] * mat[2,0]);
}*/


/*******************************************************************************
 * Add children of node to xmlNode in X3D document
 *
 * @param {xmlDom} xmlDoc - The XML document to add the scene to
 * @param {xmlNode} xmlNode - The node to append the children to
 * @param {JSON} node - The node loaded from repoGraphScene
 * @param {Matrix} matrix - Current transformation matrix
 * @param {dbInterface} dbInterface - Database interface object
 * @param {string} account - Name of the account containing the project
 * @param {string} project - Name of the project
 * @param {string} mode - Type of X3D being rendered
 *******************************************************************************/
function X3D_AddChildren(xmlDoc, xmlNode, node, matrix, dbInterface, account, project, mode)
{
	if (!('children' in node))
		return;

	for(var ch_idx = 0; ch_idx < node['children'].length; ch_idx++)
	{
		var child = node['children'][ch_idx];
		var newNode = null;

		if (!child)
			continue;

		if (child['type'] == 'ref')
		{
			newNode = xmlDoc.createElement('Inline');

			var url_str = child['project'] + "." + mode + ".x3d";

			if ('revision' in child)
				var url_str = config.api_server.url + '/' + account + '/' + child['project'] + '/revision/master/' + child['revision'] + '.x3d.' + mode;
			else
				var url_str = config.api_server.url + '/' + account + '/' + child['project'] + '/revision/master/head.x3d.' + mode;

			newNode.setAttribute('onload', 'onLoaded(event);');
			newNode.setAttribute('url', url_str);
			newNode.setAttribute('id', child['id']);
			newNode.setAttribute('DEF', dbInterface.uuidToString(child["shared_id"]));
			newNode.setAttribute('nameSpaceName', child['project']);

			if ('bounding_box' in child)
			{
				var bbox = repoNodeMesh.extractBoundingBox(child);
				newNode.setAttribute('bboxCenter', bbox.center);
				newNode.setAttribute('bboxSize', bbox.size);
			}
			xmlNode.appendChild(newNode);

			X3D_AddChildren(xmlDoc, newNode, child, matrix, dbInterface, account, project, mode);
		}
		else if (child['type'] == 'camera')
		{
			newNode = xmlDoc.createElement('viewpoint');

			newNode.setAttribute('id', child['name']);
			newNode.setAttribute('DEF',dbInterface.uuidToString(child['shared_id']));
			newNode.setAttribute('bind', false);

			//if (child['fov'])
			newNode.setAttribute('fieldOfView', 0.25 * Math.PI);

			if (child['position'])
				newNode.setAttribute('position', child['position'].join(','));

			//if (child['near'])
			//	newNode.setAttribute('zNear', child['near']);
			//else
				newNode.setAttribute('zNear', -1);

			//if (child['far'])
			//	newNode.setAttribute('zFar', child['far']);
			//else
				newNode.setAttribute('zFar', -1);

			var position = child["position"] ? child["position"] : [0,0,0];
			var look_at = child["look_at"] ? child["look_at"] : [0,0,-1];

			if (length(look_at) == 0)
				look_at = [0,0,-1];

			if (length(look_at) == 0) look_at = [0,0,1];

			// X3DOM has right-hand coordinate
			var up = child["up"] ? child["up"] : [0,1,0];
<<<<<<< HEAD
			forward = normalize(look_at);
			up = normalize(up);
=======

			forward = normalize(scale(look_at,-1)); // scale(look_at,-1)); // Forward, z-axis comes out of screen
			up = normalize(up);

			// X3DOM uses a right-hand coordinate system
			// In this case it's again reversed because of the
			// reversal above.
			var right = crossProduct(up, forward);
>>>>>>> 8bffa242

			var right = crossProduct(forward, up);
			var viewMat = mathjs.matrix([[right[0], right[1], right[2], 0], [up[0], up[1], up[2], 0],
				[forward[0], forward[1], forward[2], 0], [position[0], position[1], position[2], 1]]);

			viewMat = viewMat.transpose(); // Input as rows, rather than columns

			var det = mathjs.det(viewMat);

			newNode.setAttribute('position', position.join(','));

			var center = vecAdd(position, look_at);
			newNode.setAttribute('centerOfRotation', center.join(','));

			var orientation = axisangle(viewMat);
			newNode.setAttribute('orientation', orientation.join(','));

			xmlNode.appendChild(newNode);
			X3D_AddChildren(xmlDoc, newNode, child, matrix, dbInterface, account, project, mode);
		}
		else if (child['type'] == 'transformation')
		{
			var mat_str = "";
			for(var mat_col = 0; mat_col < 4; mat_col++)
			{
				for(var mat_row = 0; mat_row < 4; mat_row++)
				{
					mat_str += child['matrix'][mat_row][mat_col];

					if (!((mat_row == 3) && (mat_col == 3)))
						mat_str += ',';
				}
			}

			if (mat_str == "1,0,0,0,0,1,0,0,0,0,1,0,0,0,0,1")
			{
				newNode = xmlDoc.createElement('Group');
			} else {
				newNode = xmlDoc.createElement('MatrixTransform');
				newNode.setAttribute('matrix', mat_str);
			}

			newNode.setAttribute("id", child['id']);
			newNode.setAttribute('DEF', dbInterface.uuidToString(child["shared_id"]));
			xmlNode.appendChild(newNode);

			var newMatrix = matrix.clone();
			var transMatrix  = mathjs.matrix(child['matrix']);
			newMatrix = mathjs.multiply(transMatrix, newMatrix);

			X3D_AddChildren(xmlDoc, newNode, child, newMatrix, dbInterface, account, project, mode);
		} else if(child['type'] == 'material') {
			 var appearance = xmlDoc.createElement('Appearance');


				if (!child['two_sided']) {
					newNode = xmlDoc.createElement('Material');
				} else {
					newNode = xmlDoc.createElement('TwoSidedMaterial');
				}

				var ambient_intensity = 1;

				if (('ambient' in child) && ('diffuse' in child)) {
					for (var i = 0; i < 3; i++) {
						if (child['diffuse'][i] != 0) {
							ambient_intensity = child['ambient'][i] / child['diffuse'][i];
							break;
						}
					}
				}

				if ('diffuse' in child)
				{
					newNode.setAttribute('diffuseColor', child['diffuse'].join(' '));

					if (child['two_sided'])
						newNode.setAttribute('backDiffuseColor', child['diffuse'].join(' '));
				}

				if ('emissive' in child)
				{
					newNode.setAttribute('emissiveColor', child['emissive'].join(' '));

					if (child['two_sided'])
						newNode.setAttribute('backEmissiveColor', child['emissive'].join(' '));
				}

				if ('shininess' in child)
				{
					newNode.setAttribute('shininess',  child['shininess']); // / 512);

					if (child['two_sided'])
						newNode.setAttribute('backShininess', child['shininess']);
				}

				if ('specular' in child)
				{
					newNode.setAttribute('specularColor', child['specular'].join(' '));

					if (child['two_sided'])
						newNode.setAttribute('backSpecularColor', child['specular'].join(' '));
				}

				if ('opacity' in child) {
					if (child['opacity'] != 1) {
						newNode.setAttribute('transparency', 1.0 - child['opacity']);

						if (child['two_sided'])
							newNode.setAttribute('backTransparency', 1.0 - child['opacity']);
					}
				}

				newNode.textContent = ' ';
				newNode.setAttribute("id", child['id']);
				newNode.setAttribute('DEF', dbInterface.uuidToString(child["shared_id"]));
				appearance.appendChild(newNode);
				xmlNode.appendChild(appearance);
				X3D_AddChildren(xmlDoc, appearance, child, matrix, dbInterface, account, project, mode);
		} else if (child['type'] == 'texture') {
			newNode = xmlDoc.createElement('ImageTexture');
			newNode.setAttribute('url', config.api_server.url + '/' + account + '/' + project + '/' + child['id'] + '.' + child['extension']);
			newNode.textContent = ' ';
			newNode.setAttribute("id", child['id']);
			newNode.setAttribute('DEF', dbInterface.uuidToString(child["shared_id"]));
			newNode.setAttribute('crossOrigin', 'use-credentials');
			xmlNode.appendChild(newNode);

			var texProperties = xmlDoc.createElement('TextureProperties');
			texProperties.setAttribute('generateMipMaps', 'true');
			newNode.appendChild(texProperties);

			X3D_AddChildren(xmlDoc, newNode, child, matrix, dbInterface, account, project, mode);
		} else if (child['type'] == 'map') {
			if(!child['maptype'])
				child['maptype'] = 'satellite';

			if (!child["twosided"])
				child["twosided"] = false;

			var newNode = googleMaps.addGoogleTiles(xmlDoc, child['width'], child['yrot'], child['worldTileSize'], child['lat'], child['long'], child['zoom'], child['maptype'], child["twosided"], child['trans']);

			newNode.setAttribute("id", child['id']);
			newNode.setAttribute('DEF', dbInterface.uuidToString(child["shared_id"]));

			xmlNode.appendChild(newNode);
		} else if (child['type'] == 'mesh') {
			var subMeshKeys = [];

			if (child[C.REPO_NODE_LABEL_COMBINED_MAP])
			{
				subMeshKeys = child[C.REPO_NODE_LABEL_COMBINED_MAP].map(function (item) {
					return item[C.REPO_NODE_LABEL_MERGE_MAP_MESH_ID]
				});
			} else {
				subMeshKeys = [null]; // No submesh
			}

			var bbox = null;

			if ('bounding_box' in child) bbox = repoNodeMesh.extractBoundingBox(child);

			if ((mode == "mp") && (subMeshKeys.length > 1))
			{
				var mp = xmlDoc.createElement('MultiPart');
				mp.setAttribute('id', child['id']);
				mp.setAttribute('url', config.apiServer.url + '/' + account + '/' + project + '/' + child['id'] + '.x3d.mpc');
				mp.setAttribute('urlIDMap', config.apiServer.url + '/' + account + '/' + project + '/' + child['id'] + '.json.mpc');
				mp.setAttribute('onclick', 'clickObject(event);');
				mp.setAttribute('onmouseover', 'onMouseOver(event);');
				mp.setAttribute('onmousemove', 'onMouseMove(event);');

				if (bbox)
				{
					mp.setAttribute('bboxCenter', bbox.center);
					mp.setAttribute('bboxSize', bbox.size);
				}

				xmlNode.appendChild(mp);
			} else {
				for(var i = 0; i < subMeshKeys.length; i++)
				{
					var shape = xmlDoc.createElement('Shape');
					var childUniqueID = subMeshKeys[i] ? subMeshKeys[i] : child["id"];

					shape.setAttribute('id', childUniqueID);
					shape.setAttribute('DEF', childUniqueID); //dbInterface.uuidToString(child["shared_id"]));
					shape.setAttribute('onclick', 'clickObject(event);');
					shape.setAttribute('onmouseover', 'onMouseOver(event);');
					shape.setAttribute('onmousemove', 'onMouseMove(event);');

					if (bbox)
					{
						shape.setAttribute('bboxCenter', bbox.center);
						shape.setAttribute('bboxSize', bbox.size);
					}

					X3D_AddChildren(xmlDoc, shape, child, matrix, dbInterface, account, project, mode);

					X3D_AddToShape(xmlDoc, shape, dbInterface, account, project, child, subMeshKeys[i],mode);

					xmlNode.appendChild(shape);
				}
			}
		}
	}
}

/*******************************************************************************
 * Add children to a shape node
 *
 * @param {xmlDom} xmlDoc - The XML document to add the scene to
 * @param {xmlNode} shape - The shape node to append the children to
 * @param {JSON} node - The node loaded from repoGraphScene
 * @param {dbInterface} dbInterface - Database interface object
 * @param {string} account - Name of the account containing the project
 * @param {string} project - Name of the project
 * @param {RepoNodeMesh} mesh - Mesh to render
 * @param {integer} subMeshID - sub mesh ID to render
 * @param {string} mode - Type of X3D being rendered
 *******************************************************************************/
function X3D_AddToShape(xmlDoc, shape, dbInterface, account, project, mesh, subMeshID, mode) {
	var meshId = mesh['id'];
	var mat = getChild(mesh, 'material')

	logger.log('debug', 'Loading mesh ' + meshId);

	var bbox = repoNodeMesh.extractBoundingBox(mesh);

	switch (mode) {
		case "x3d":
			//shape.setAttribute('bboxCenter', bbox.center.join(' '));
			//shape.setAttribute('bboxSize', bbox.size.join(' '));

			var indexedfaces = xmlDoc.createElement('IndexedFaceSet');

			indexedfaces.setAttribute('ccw', 'false');
			indexedfaces.setAttribute('solid', 'false');
			indexedfaces.setAttribute('creaseAngle', '3.14');

			var face_arr = '';
			var idx = 0;
			var nVerts = 0;

			for (var faceIdx = 0; faceIdx < mesh.faces_count; faceIdx++)
			{
				nVerts = mesh['faces'].buffer.readInt32LE(idx);
				idx += 4;

				for(var vertIdx = 0; vertIdx < nVerts; vertIdx++) {
					face_arr += mesh['faces'].buffer.readInt32LE(idx) + ' ';
					idx += 4;
				}

				face_arr += '-1 ';
			}

			indexedfaces.setAttribute('coordIndex', face_arr);
			shape.appendChild(indexedfaces);

			var coordinate = xmlDoc.createElement('Coordinate');
			var coord_arr = '';

			idx = 0;
			for (var vertIdx = 0; vertIdx < mesh.vertices_count; vertIdx++)
			{
				for (var comp_idx = 0; comp_idx < 3; comp_idx++) {
					coord_arr += mesh['vertices'].buffer.readFloatLE(idx) + ' ';
					idx += 4;
				}
			}

			coordinate.setAttribute('point', coord_arr);
			indexedfaces.appendChild(coordinate);

			break;

		case "mp":
		case "src":
			//shape.setAttribute('bboxCenter', bbox.center.join(' '));
			//shape.setAttribute('bboxSize', bbox.size.join(' '));

			var externalGeometry = xmlDoc.createElement('ExternalGeometry');

			//externalGeometry.setAttribute('solid', 'true');

			var suffix = "";

			if (subMeshID)
				suffix += "#" + subMeshID;

			if ('children' in mat) {
				var tex_id = mat['children'][0]['id'];
<<<<<<< HEAD
				suffix += "?tex_uuid=" + tex_id;
=======
				externalGeometry.setAttribute('url', config.api_server.url + '/' + account + '/' + project + '/' + meshId + '.src?tex_uuid=' + tex_id);
			} else {
				externalGeometry.setAttribute('url', config.api_server.url + '/' + account + '/' + project + '/' + meshId + '.src');
>>>>>>> 8bffa242
			}

			externalGeometry.setAttribute('url', config.apiServer.url + '/' + account + '/' + project + '/' + meshId + '.src' + suffix);

			shape.appendChild(externalGeometry);
			break;
		case "bin":
		    //shape.setAttribute('bboxCenter', bbox.center.join(' '));
			//shape.setAttribute('bboxSize', bbox.size.join(' '));

			var binaryGeometry = xmlDoc.createElement('binaryGeometry');

			binaryGeometry.setAttribute('normal', config.api_server.url + '/' + account + '/' + project + '/' + meshId + '.bin?mode=normals');

			if ('children' in mat) {
				binaryGeometry.setAttribute('texCoord', config.api_server.url + '/' + account + '/' + project + '/' + meshId + '.bin?mode=texcoords');
			}

			binaryGeometry.setAttribute('index', config.api_server.url + '/' + account + '/' + project + '/' + meshId + '.bin?mode=indices');
			binaryGeometry.setAttribute('coord', config.api_server.url + '/' + account + '/' + project + '/' + meshId + '.bin?mode=coords');
			//binaryGeometry.setAttribute('vertexCount', mesh.vertices_count);
			binaryGeometry.textContent = ' ';

			shape.appendChild(binaryGeometry);
			break;


		case "pbf":
			var popGeometry = xmlDoc.createElement('PopGeometry');

			popCache.getPopCache(dbInterface, project, false, null, mesh['id'], function(err, cacheObj) {
				if (mesh['id'] in GLOBAL.pbfCache) {
					var cacheMesh = GLOBAL.pbfCache[mesh['id']];

					popGeometry.setAttribute('id', 'tst');
					popGeometry.setAttribute('vertexCount', mesh.faces_count * 3);
					popGeometry.setAttribute('vertexBufferSize', mesh.vertices_count);
					popGeometry.setAttribute('primType', "TRIANGLES");
					popGeometry.setAttribute('attributeStride', cacheMesh.stride);
					popGeometry.setAttribute('normalOffset', 8);
					popGeometry.setAttribute('bbMin', bbox.min.join(' '));

					if (cacheMesh.has_tex) {
						popGeometry.setAttribute('texcoordOffset', 12);
					}

					popGeometry.setAttribute('size', bbox.size.join(' '));
					popGeometry.setAttribute('tightSize', bbox.size.join(' '));
					popGeometry.setAttribute('maxBBSize', bbox.size.join(' '));

					if ('min_texcoordu' in cacheMesh) {
						popGeometry.setAttribute('texcoordMinU', cacheMesh.minTexcoordU);
						popGeometry.setAttribute('texcoordScaleU', (cacheMesh.maxTexcoordu - cacheMesh.minTexcoordU));
						popGeometry.setAttribute('texcoordMinV', cacheMesh.minTexcoordV);
						popGeometry.setAttribute('texcoordScaleV', (cacheMesh.maxTexcoordV - cacheMesh.minTexcoordV));
					}

					for (var lvl = 0; lvl < cacheMesh.num_levels; lvl++) {
						var popGeometryLevel = xmlDoc.createElement('PopGeometryLevel');

						popGeometryLevel.setAttribute('src', config.api_server.url + '/' + account + '/' + project + '/' + meshId + '.pbf?level=' + lvl);
						popGeometryLevel.setAttribute('numIndices', cacheMesh[lvl].numIdx);
						popGeometryLevel.setAttribute('vertexDataBufferOffset', cacheMesh[lvl].numVertices);

						popGeometryLevel.textContent = ' ';
						popGeometry.appendChild(popGeometryLevel);
					}

					shape.appendChild(popGeometry);

					//shape.setAttribute('bboxCenter', bbox.center.join(' '));
					//shape.setAttribute('bboxSize', bbox.size.join(' '));
				}
			});

		break;
	}
};

/*******************************************************************************
 * Add light to scene
 *
 * @param {xmlDom} xmlDoc - The XML document to add the scene to
 * @param {JSON} bbox - Bounding used to compute the position of the light
 *******************************************************************************/
function X3D_AddLights(xmlDoc, bbox)
{
	var scene = xmlDoc.getElementsByTagName('Scene')[0];

	var pLight = xmlDoc.createElement('PointLight');
	pLight.setAttribute('ambientIntensity', '1.0');
	pLight.setAttribute('intensity', '0.5');
	//pLight.setAttribute('location', bbox.max.join(' '));
	//pLight.setAttribute('shadowIntensity', 0.7);
	pLight.textContent = ' ';

	//scene.appendChild(pLight);
};

/*******************************************************************************
 * Add measurement tool to the scene
 *
 * @param {xmlDom} xmlDoc - The XML document to add the scene to
 *******************************************************************************/
function X3D_AddMeasurer(xmlDoc) {
	var scene = xmlDoc.getElementsByTagName('Scene')[0];

	var trans = xmlDoc.createElement('Transform');
	trans.setAttribute('id', 'lineTrans');
	trans.setAttribute('ng-controller', "MeasurerCtrl");
	trans.setAttribute('render', '{{render()}}');

	var shape = xmlDoc.createElement('Shape');
	shape.setAttribute('isPickable', 'false');

	var app   = xmlDoc.createElement('Appearance');
	var mat   = xmlDoc.createElement('Material');
	mat.setAttribute('emissiveColor', '1 0 0');

	var dm	  = xmlDoc.createElement('DepthMode');
	dm.setAttribute('enableDepthTest', 'false');

	var lp	  = xmlDoc.createElement('LineProperties');
	lp.setAttribute('linewidthScaleFactor', 10);

	app.appendChild(mat);
	app.appendChild(dm);
	app.appendChild(lp);

	var ils = xmlDoc.createElement('IndexedLineSet');
	ils.setAttribute('coordIndex', '0 1 0 -1');

	var coord = xmlDoc.createElement('Coordinate');
	coord.setAttribute('id', 'line');
	coord.setAttribute('point', '{{pointString()}}');

	ils.appendChild(coord);

	shape.appendChild(app);
	shape.appendChild(ils);

	trans.appendChild(shape);

	scene.appendChild(trans);
};

/*******************************************************************************
 * Add viewpoint to scene
 *
 * @param {xmlDom} xmlDoc - The XML document to create the viewpoint
 * @param {Object} root - The root group element
 * @param {String} account - contains the account name
 * @param {String} project - contains the project name
 * @param {JSON} bbox - Bounding used to compute the position of the viewpoint
 *******************************************************************************/
function X3D_AddViewpoint(xmlDoc, root, account, project, bbox)
{
	var vpos = [0,0,0];

	vpos[0] = bbox.center[0];
	vpos[1] = bbox.center[1];
	vpos[2] = bbox.center[2];

	var max_dim = Math.max(bbox.size[0], bbox.size[1]) * 0.5;

	var fov = 40 * (Math.PI / 180); // Field of view in radians (40 degrees)

	// Move back in the z direction such that the model takes
	// up half the center of the screen.
	vpos[2] += bbox.size[2] * 0.5 + max_dim / Math.tan(0.5 * fov);

	var vpoint = xmlDoc.createElement('Viewpoint');
	vpoint.setAttribute('id', account + '_' + project + '_' + 'origin');
	vpoint.setAttribute('position', vpos.join(' '));
	vpoint.setAttribute('centerOfRotation', bbox.center.join(' '));

	vpoint.setAttribute('orientation', '0 0 -1 0');
	vpoint.setAttribute('fieldOfView', fov);
	vpoint.textContent = ' ';

	root.appendChild(vpoint);
}

/*******************************************************************************
 * Add ground plane to scene
 *
 * @param {xmlDom} xmlDoc - The XML document to add the scene to
 * @param {JSON} bbox - Bounding used to compute the position and size of
 *						ground plane
 *******************************************************************************/
function X3D_AddGroundPlane(xmlDoc, bbox)
{
	var scene = xmlDoc.getElementsByTagName('Scene')[0];

	var flipMat = xmlDoc.createElement('Transform');

	flipMat.setAttribute("rotation", "1,0,0,4.7124");
	flipMat.setAttribute("center", bbox.center.join(','));

	var planeShape = xmlDoc.createElement('Shape');
	planeShape.setAttribute("id", "dontBother");
	var groundPlane = xmlDoc.createElement('Plane');

	groundPlane.setAttribute('center', bbox.center.join(','));
	groundPlane.setAttribute("lit", "false");
	var bboxsz = [0,0];
	bboxsz[0] = bbox.size[0] * 5;
	bboxsz[1] = bbox.size[1] * 5;

	groundPlane.setAttribute('size', bboxsz.join(','));

	var mat = xmlDoc.createElement('Material');

	mat.setAttribute('emissiveColor', '0.3333 0.7373 0.3137');
	mat.textContent = ' ';

	var appearance = xmlDoc.createElement('Appearance');
	appearance.appendChild(mat);

	groundPlane.textContent = " ";

	planeShape.appendChild(appearance);
	planeShape.appendChild(groundPlane);
	flipMat.appendChild(planeShape);
	scene.appendChild(flipMat);
}

/*******************************************************************************
 * Add ground plane to scene
 *
 * @param {xmlDom} xmlDoc - The XML document to add the scene to
 * @param {JSON} bbox - Bounding used to compute the position and size of
 *						ground plane
 *******************************************************************************/
function render(dbInterface, account, project, subFormat, branch, revision, callback) {
	var full = (subFormat == "x3d");

	dbInterface.getScene(account, project, branch, revision, full, function(err, doc) {
		if(err.value) return callback(err);

		var xmlDoc = X3D_Header();

		var sceneRoot	= X3D_CreateScene(xmlDoc, doc.mRootNode);

		// Hack for the demo, generate objects server side
		json_objs = [];

		var sceneBBoxMin = [];
		var sceneBBoxMax = [];

		var dummyRoot = { children: [doc.mRootNode] };

		var mat = mathjs.eye(4);
		X3D_AddChildren(xmlDoc, sceneRoot.root, dummyRoot, mat, dbInterface, account, project, subFormat);

		/*
		// Compute the scene bounding box.
		// Should be a better way of doing this.
		for (var meshId in doc['meshes']) {
			var mesh = doc['meshes'][meshId];
			var bbox = repoNodeMesh.extractBoundingBox(mesh);

			if (sceneBBoxMin.length)
			{
				for(var idx = 0; idx < 3; idx++)
				{
					sceneBBoxMin[idx] = Math.min(sceneBBoxMin[idx], bbox.min[idx]);
					sceneBBoxMax[idx] = Math.max(sceneBBoxMax[idx], bbox.max[idx]);
				}
			} else {
				sceneBBoxMin = bbox.min.slice(0);
				sceneBBoxMax = bbox.max.slice(0);
			}
		}

		var bbox	= {};
		bbox.min	= sceneBBoxMin;
		bbox.max	= sceneBBoxMax;
		bbox.center = [0.5 * (bbox.min[0] + bbox.max[0]), 0.5 * (bbox.min[1] + bbox.max[1]), 0.5 * (bbox.min[2] + bbox.max[2])];
		bbox.size	= [(bbox.max[0] - bbox.min[0]), (bbox.max[1] - bbox.min[1]), (bbox.max[2] - bbox.min[2])];
		*/

		var bbox = repoNodeMesh.extractBoundingBox(doc.mRootNode);

		//X3D_AddGroundPlane(xmlDoc, bbox);
		X3D_AddViewpoint(xmlDoc, sceneRoot.scene, account, project, bbox);
		//X3D_AddLights(xmlDoc, bbox);

		return callback(responseCodes.OK, new xmlSerial().serializeToString(xmlDoc));
	});
};

exports.route = function(router)
{
	router.get('x3d', '/:account/:project/revision/:rid', function(res, params, err_callback)
	{
		render(router.dbInterface, params.account, params.project,	params.subformat, null, params.rid, err_callback);
	});

	router.get('x3d', '/:account/:project/revision/:branch/head', function(res, params, err_callback)
	{
		render(router.dbInterface, params.account, params.project, params.subformat, params.branch, null, err_callback);
	});

	router.get('x3d', '/:account/:project/revision/:rid/:sid', function(res, params, err_callback)
	{
		render(router.dbInterface, params.account, params.project, params.subformat, null, params.rid, err_callback);
	});

	router.get('x3d', '/:account/:project/revision/:branch/head/:sid', function(res, params, err_callback)
	{
		render(router.dbInterface, params.account, params.project, params.subformat, params.branch, null, err_callback);
	});

	router.get('x3d', '/:account/:project/:uid', function(res, params, err_callback)
	{
		if (params.subformat == "mpc")
		{
			var xmlDoc = X3D_Header();
			var sceneRoot	= X3D_CreateScene(xmlDoc);

			var shape = xmlDoc.createElement('Shape');
			shape.setAttribute('DEF', 'M_0');

			var app = xmlDoc.createElement('Appearance');
			var mat = xmlDoc.createElement('Material');
			mat.setAttribute('diffuseColor', '0 1 0');
			mat.textContent = ' ';
			app.appendChild(mat);
			shape.appendChild(app);

			var eg  = xmlDoc.createElement('ExternalGeometry');
			eg.setAttribute('url', config.apiServer.url + '/' + params.account + '/' + params.project + '/' + params.uid + '.src.mpc');
			eg.textContent = ' ';
			shape.appendChild(eg);

			sceneRoot.root.appendChild(shape);

			return err_callback(responseCodes.OK, new xmlSerial().serializeToString(xmlDoc));
		} else {
			return err_callback(responseCodes.FORMAT_NOT_SUPPORTED);
		}
	});
}
<|MERGE_RESOLUTION|>--- conflicted
+++ resolved
@@ -321,11 +321,6 @@
 
 			// X3DOM has right-hand coordinate
 			var up = child["up"] ? child["up"] : [0,1,0];
-<<<<<<< HEAD
-			forward = normalize(look_at);
-			up = normalize(up);
-=======
-
 			forward = normalize(scale(look_at,-1)); // scale(look_at,-1)); // Forward, z-axis comes out of screen
 			up = normalize(up);
 
@@ -333,9 +328,7 @@
 			// In this case it's again reversed because of the
 			// reversal above.
 			var right = crossProduct(up, forward);
->>>>>>> 8bffa242
-
-			var right = crossProduct(forward, up);
+
 			var viewMat = mathjs.matrix([[right[0], right[1], right[2], 0], [up[0], up[1], up[2], 0],
 				[forward[0], forward[1], forward[2], 0], [position[0], position[1], position[2], 1]]);
 
@@ -627,13 +620,7 @@
 
 			if ('children' in mat) {
 				var tex_id = mat['children'][0]['id'];
-<<<<<<< HEAD
 				suffix += "?tex_uuid=" + tex_id;
-=======
-				externalGeometry.setAttribute('url', config.api_server.url + '/' + account + '/' + project + '/' + meshId + '.src?tex_uuid=' + tex_id);
-			} else {
-				externalGeometry.setAttribute('url', config.api_server.url + '/' + account + '/' + project + '/' + meshId + '.src');
->>>>>>> 8bffa242
 			}
 
 			externalGeometry.setAttribute('url', config.apiServer.url + '/' + account + '/' + project + '/' + meshId + '.src' + suffix);
