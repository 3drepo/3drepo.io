--- conflicted
+++ resolved
@@ -134,8 +134,6 @@
 			root: {
 				marginRight: '10px',
 				marginBottom: '10px'
-<<<<<<< HEAD
-=======
 			}
 		},
 		MuiTypography: {
@@ -204,7 +202,6 @@
 		MuiIcon: {
 			fontSizeLarge: {
 				fontSize: 35
->>>>>>> aa526da5
 			}
 		}
 	}
