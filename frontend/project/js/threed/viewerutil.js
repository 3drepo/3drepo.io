/**
 **  Copyright (C) 2014 3D Repo Ltd
 **
 **  This program is free software: you can redistribute it and/or modify
 **  it under the terms of the GNU Affero General Public License as
 **  published by the Free Software Foundation, either version 3 of the
 **  License, or (at your option) any later version.
 **
 **  This program is distributed in the hope that it will be useful,
 **  but WITHOUT ANY WARRANTY; without even the implied warranty of
 **  MERCHANTABILITY or FITNESS FOR A PARTICULAR PURPOSE.  See the
 **  GNU Affero General Public License for more details.
 **
 **  You should have received a copy of the GNU Affero General Public License
 **  along with this program.  If not, see <http://www.gnu.org/licenses/>.
 **/

var ViewerUtil;
<<<<<<< HEAD
	var ViewerUtilListeners = [];
	var ViewerUtilMyListeners = [];
=======
	var ViewerUtilListeners = {};
	var ViewerUtilMyListeners = {};
>>>>>>> 3143f2fb

(function() {
	"use strict";

	ViewerUtil = function() {};

	var eventElement = document;

	ViewerUtil.prototype.cloneObject = function(obj)
	{
    	if (!obj || typeof obj !== 'object') {
        	return obj;
    	}

		var retObject = new obj.constructor();

		for (var key in obj) {
			if (obj.hasOwnProperty(key))
			{
				retObject[key] = this.cloneObject(obj[key]);
			}
		}

    	return retObject;
	};

	// Definition of global functions
	ViewerUtil.prototype.triggerEvent = function(name, event)
	{
		var e = new CustomEvent(name, { detail: event });
		console.log("TRIG: " + name);
		eventElement.dispatchEvent(e);
	};


	ViewerUtil.prototype.onEvent = function(name, callback)
	{
		if (!ViewerUtilListeners.hasOwnProperty(name))
		{
			ViewerUtilListeners[name] = [];
			ViewerUtilMyListeners[name] = [];
		}

		ViewerUtilListeners[name].push(callback);

		var myListener= function(event) {
			callback(event.detail);
		};

		ViewerUtilMyListeners[name].push(myListener);

		eventElement.addEventListener(name, myListener);
	};

	ViewerUtil.prototype.offEvent = function(name, callback)
	{
		var index = ViewerUtilListeners[name].indexOf(callback);
		if (index === -1){
			return;
		}

		eventElement.removeEventListener(name, ViewerUtilMyListeners[name][index]);

		ViewerUtilListeners[name].splice(index, 1);
		ViewerUtilMyListeners[name].splice(index, 1);

	};

	ViewerUtil.prototype.offEventAll = function()
	{
		for(var eventType in ViewerUtilMyListeners)
		{
			for(var i = 0; i < ViewerUtilMyListeners[eventType].length; i++)
			{
				eventElement.removeEventListener(eventType, ViewerUtilMyListeners[eventType][i]);
			}
		}

		ViewerUtilListeners   = {};
		ViewerUtilMyListeners = {};
	};

	ViewerUtil.prototype.eventFactory = function(name)
	{
		var self = this;
		return function(event) { self.triggerEvent(name, event); };
	};

	ViewerUtil.prototype.getAxisAngle = function(from, at, up) {
		var x3dfrom = new x3dom.fields.SFVec3f(from[0], from[1], from[2]);
		var x3dat = new x3dom.fields.SFVec3f(at[0], at[1], at[2]);
		var x3dup = new x3dom.fields.SFVec3f(up[0], up[1], up[2]);

		var viewMat = x3dom.fields.SFMatrix4f.lookAt(x3dfrom, x3dat, x3dup).inverse();

		var q = new x3dom.fields.Quaternion(0.0, 0.0, 0.0, 1.0);
		q.setValue(viewMat);

		q = q.toAxisAngle();

		return Array.prototype.concat(q[0].toGL(), q[1]);
	};

	ViewerUtil.prototype.quatLookAt = function (up, forward)
	{
		forward.normalize();
		up.normalize();

		var right = forward.cross(up);
		up = right.cross(forward);

		var w = Math.sqrt(1 + right.x + up.y + forward.z) * 0.5;
		var recip = 1 / (4 * w);
		var x = (forward.y - up.z) * recip;
		var y = (right.z - forward.y) * recip;
		var z = (up.x - right.y) * recip;

		return new x3dom.fields.Quarternion(x,y,z,w);
	};

	ViewerUtil.prototype.rotationBetween = function(prevUp, prevView, currUp, currView)
	{
		/*
		prevView = this.normalize(prevView);
		currView = this.normalize(currView);

		var prevRight = this.normalize(this.crossProduct(prevUp, prevView));
		var currRight = this.normalize(this.crossProduct(currUp, currView));

		prevUp = this.normalize(this.crossProduct(prevRight, prevView));
		currUp = this.crossProduct(currRight, currView);

		var prevMat = new x3dom.fields.SFMatrix4f();
		*/

		var x3domPrevView = new x3dom.fields.SFVec3f(prevView[0], prevView[1], prevView[2]);
		var x3domPrevUp   = new x3dom.fields.SFVec3f(prevUp[0], prevUp[1], prevUp[2]);
		var x3domPrevFrom = new x3dom.fields.SFVec3f(0, 0, 0);
		var x3domPrevAt   = x3domPrevFrom.add(x3domPrevView);

		var prevMat    = x3dom.fields.SFMatrix4f.lookAt(x3domPrevFrom, x3domPrevAt, x3domPrevUp);
		/*
		prevMat.setFromArray([
				prevRight[0], prevUp[0], prevView[0], 0,
				prevRight[1], prevUp[1], prevView[1], 0,
				prevRight[2], prevUp[2], prevView[2], 0,
				0, 0, 0, 1]);


		var currMat = new x3dom.fields.SFMatrix4f();

		currMat.setFromArray([
				currRight[0], currUp[0], currView[0], 0,
				currRight[1], currUp[1], currView[1], 0,
				currRight[2], currUp[2], currView[2], 0,
				0, 0, 0, 1]);
		*/

		var x3domCurrView = new x3dom.fields.SFVec3f(currView[0], currView[1], currView[2]);
		var x3domCurrUp   = new x3dom.fields.SFVec3f(currUp[0], currUp[1], currUp[2]);
		var x3domCurrFrom = new x3dom.fields.SFVec3f(0, 0, 0);
		var x3domCurrAt   = x3domCurrFrom.add(x3domCurrView);

		var currMat    = x3dom.fields.SFMatrix4f.lookAt(x3domCurrFrom, x3domCurrAt, x3domCurrUp);

		return currMat.mult(prevMat.inverse());
	};

	// TODO: Should move this to somewhere more general (utils ? )
	ViewerUtil.prototype.axisAngleToMatrix = function(axis, angle) {
		var mat = new x3dom.fields.SFMatrix4f();

		var cosAngle = Math.cos(angle);
		var sinAngle = Math.sin(angle);
		var t = 1 - cosAngle;

		var v = axis.normalize();

		// As always, should be right hand coordinate system
		/*
		mat.setFromArray( [
			t * v.x * v.x + cosAngle, t * v.x * v.y - v.z * sinAngle, t * v.x * v.z + v.y * sinAngle, 0,
			t * v.x * v.y + v.z * sinAngle, t * v.y * v.y + cosAngle, t * v.y * v.z - v.x * sinAngle, 0,
			t * v.x * v.z - v.y * sinAngle, t * v.y * v.z + v.x * sinAngle, t * v.z * v.z + cosAngle, 0,
			0, 0, 0, 1]);
		*/

		mat.setFromArray([t * v.x * v.x + cosAngle, t * v.x * v.y + v.z * sinAngle, t * v.x * v.z - v.y * sinAngle, 0,
			t * v.x * v.y - v.z * sinAngle, t * v.y * v.y + cosAngle, t * v.y * v.z + v.x * sinAngle, 0,
			t * v.x * v.z + v.y * sinAngle, t * v.y * v.z - v.x * sinAngle, t * v.z * v.z + cosAngle, 0,
			0, 0, 0, 1
		]);

		return mat;
	};

	ViewerUtil.prototype.evDist = function(evt, posA) {
		return Math.sqrt(Math.pow(posA[0] - evt.position.x, 2) +
			Math.pow(posA[1] - evt.position.y, 2) +
			Math.pow(posA[2] - evt.position.z, 2));
	};

	ViewerUtil.prototype.dist = function(posA, posB) {
		return Math.sqrt(Math.pow(posA[0] - posB[0], 2) +
			Math.pow(posA[1] - posB[1], 2) +
			Math.pow(posA[2] - posB[2], 2));
	};

	ViewerUtil.prototype.rotToRotation = function(from, to) {
		var vecFrom = new x3dom.fields.SFVec3f(from[0], from[1], from[2]);
		var vecTo = new x3dom.fields.SFVec3f(to[0], to[1], to[2]);

		var dot = vecFrom.dot(vecTo);

		var crossVec = vecFrom.cross(vecTo);

		return crossVec.x + " " + crossVec.y + " " + crossVec.z + " " + Math.acos(dot);
	};

	ViewerUtil.prototype.rotAxisAngle = function(from, to) {
		var vecFrom = new x3dom.fields.SFVec3f(from[0], from[1], from[2]);
		var vecTo = new x3dom.fields.SFVec3f(to[0], to[1], to[2]);

		var dot = vecFrom.dot(vecTo);

		var crossVec = vecFrom.cross(vecTo);
		var qt = new x3dom.fields.Quaternion(crossVec.x, crossVec.y, crossVec.z, 1);

		qt.w = vecFrom.length() * vecTo.length() + dot;

		return qt.normalize(qt).toAxisAngle();
	};

	// TODO: Shift these to some sort of Matrix/Vec library
	ViewerUtil.prototype.scale = function(v, s) {
		return [v[0] * s, v[1] * s, v[2] * s];
	};

	ViewerUtil.prototype.normalize = function(v) {
		var sz = Math.sqrt(v[0] * v[0] + v[1] * v[1] + v[2] * v[2]);
		return this.scale(v, 1 / sz);
	};

	ViewerUtil.prototype.dotProduct = function(a, b) {
		return a[0] * b[0] + a[1] * b[1] + a[2] * b[2];
	};

	ViewerUtil.prototype.crossProduct = function(a, b) {
		var x = a[1] * b[2] - a[2] * b[1];
		var y = a[2] * b[0] - a[0] * b[2];
		var z = a[0] * b[1] - a[1] * b[0];

		return [x, y, z];
	};

	ViewerUtil.prototype.vecAdd = function(a, b) {
		return [a[0] + b[0], a[1] + b[1], a[2] + b[2]];
	};

	ViewerUtil.prototype.vecSub = function(a, b) {
		return this.vecAdd(a, this.scale(b, -1));
	};

	/**
	 * Escape CSS characters in string
	 *
		* @param string
		* @returns {*}
		*/
	ViewerUtil.prototype.escapeCSSCharacters = function(string)
	{
		// Taken from http://stackoverflow.com/questions/2786538/need-to-escape-a-special-character-in-a-jquery-selector-string
		return string.replace(/[!"#$%&'()*+,.\/:;<=>?@[\\\]^`{|}~]/g, "\\$&");
	};

	ViewerUtil = new ViewerUtil();
}());<|MERGE_RESOLUTION|>--- conflicted
+++ resolved
@@ -16,13 +16,8 @@
  **/
 
 var ViewerUtil;
-<<<<<<< HEAD
-	var ViewerUtilListeners = [];
-	var ViewerUtilMyListeners = [];
-=======
-	var ViewerUtilListeners = {};
-	var ViewerUtilMyListeners = {};
->>>>>>> 3143f2fb
+var ViewerUtilListeners = {};
+var ViewerUtilMyListeners = {};
 
 (function() {
 	"use strict";
