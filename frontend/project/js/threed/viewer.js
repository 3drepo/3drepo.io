/**
 **  Copyright (C) 2014 3D Repo Ltd
 **
 **  This program is free software: you can redistribute it and/or modify
 **  it under the terms of the GNU Affero General Public License as
 **  published by the Free Software Foundation, either version 3 of the
 **  License, or (at your option) any later version.
 **
 **  This program is distributed in the hope that it will be useful,
 **  but WITHOUT ANY WARRANTY; without even the implied warranty of
 **  MERCHANTABILITY or FITNESS FOR A PARTICULAR PURPOSE.  See the
 **  GNU Affero General Public License for more details.
 **
 **  You should have received a copy of the GNU Affero General Public License
 **  along with this program.  If not, see <http://www.gnu.org/licenses/>.
 **/

// --------------------- Control Interface ---------------------

// Global functions to be passed to X3DOM elements
var bgroundClick, clickObject, clickPin, onMouseOver,
	onMouseDown, onMouseUp, onMouseMove, onViewpointChange,
	onLoaded, runtimeReady;

x3dom.runtime.ready = runtimeReady;

// ----------------------------------------------------------
var Viewer = {};
var GOLDEN_RATIO = (1.0 + Math.sqrt(5)) / 2.0;

(function() {
	"use strict";

	bgroundClick      = ViewerUtil.eventFactory("bgroundClicked");
	clickObject       = ViewerUtil.eventFactory("clickObject");
	clickPin          = ViewerUtil.eventFactory("pinClick");
	onMouseOver       = ViewerUtil.eventFactory("onMouseOver");
	onMouseDown       = ViewerUtil.eventFactory("onMouseDown");
	onMouseUp         = ViewerUtil.eventFactory("onMouseUp");
	onMouseMove       = ViewerUtil.eventFactory("onMouseMove");
	onViewpointChange = ViewerUtil.eventFactory("onViewpointChange");
	onLoaded          = ViewerUtil.eventFactory("onLoaded");
	runtimeReady      = ViewerUtil.eventFactory("runtimeReady");

	Viewer = function(name, element, manager, callback, errCallback) {
		// Properties
		var self = this;

		if (!name) {
			this.name = "viewer";
		} else {
			this.name = name;
		}

		callback = !callback ? function() {
			// TODO: Move event handling here
			//console.log(type + ": " + value);
		} : callback;

		errCallback = !errCallback ? function() {
			//console.error(type + ": " + value);
		} : errCallback;

		// If not given the tag by the manager create here
		this.element = element;

		this.inline = null;
		this.runtime = null;
		this.fullscreen = false;
		this.multiSelectMode = false;
		this.pinDropMode = false;

		this.clickingEnabled = false;

		this.avatarRadius = 0.5;

		this.pinSizeFromSettings = false;
		this.pinSize = 1.0; // Initial size

		this.defaultShowAll = true;

		this.zNear = -1;
		this.zFar = -1;

		this.manager = manager;

		this.initialized = false;

		this.downloadsLeft = 1;

		this.defaultNavMode = this.NAV_MODES.TURNTABLE;

		this.selectionDisabled = false;

		this.account = null;
		this.project = null;
		this.branch = null;
		this.revision = null;
		this.modelString = null;

		this.rootName = "model";
		this.inlineRoots = {};
		this.groupNodes = null;
		this.multipartNodes = [];
		this.multipartNodesByProject = {};

		this.setHandle = function(handle) {
			this.handle = handle;
		};

		this.logos    = [];

		this.logoClick = function() {
			//callback(self.EVENT.LOGO_CLICK);
		};

		this.addLogo = function() {
			if (!self.logoGroup)
			{
				self.logoGroup = document.createElement("div");
				self.logoGroup.style.width = "100%";
				self.element.appendChild(self.logoGroup);
			}

			var numLogos = this.logos.length + 1;
			var perLogo  = Math.floor(100 / numLogos);
			var widthPercentage = perLogo + "%";

			var logo = document.createElement("div");
			logo.style.position       = "absolute";
			logo.style["z-index"]     = 2;
			logo.style["text-align"]  = "center";
			logo.style.width          = "250px";
			logo.style["top"]  		  = "10px";
			logo.style.left 		  = 0;
			logo.style.right 		  = 0;
			logo.style.margin 		  = "auto";

			logo.addEventListener("click", self.logoClick);

			var logoImage = document.createElement("img");
			logoImage.setAttribute("src", logo_string);
			logoImage.setAttribute("style", "width: 100%;");
			logoImage.textContent = " ";
			logo.appendChild(logoImage);

			self.updateLogoWidth(widthPercentage);

			self.logoGroup.appendChild(logo);
			self.logos.push(logo);
		};

		this.removeLogo = function () {
			if (self.logos.length)
			{
				var numLogos = this.logos.length - 1;
				var widthPercentage = Math.floor(100 / numLogos) + "%";

				self.logos[numLogos].parentNode.removeChild(self.logos[numLogos]);

				self.logos.splice(numLogos,1);

				self.updateLogoWidth(widthPercentage);
			}
		};

		this.updateLogoWidth = function(widthPercentage) {
			for(var i = 0; i < self.logos.length; i++)
			{

				self.logos[i].style.width = widthPercentage;
			}
		};

		this.handleKeyPresses = function(e) {
			if (e.charCode === "r".charCodeAt(0)) {
				self.reset();
				self.setApp(null);
				self.setNavMode(self.NAV_MODES.WALK);
				self.disableClicking();
			} else if (e.charCode === "a".charCodeAt(0)) {
				self.showAll();
				self.enableClicking();
			} else if (e.charCode === "u".charCodeAt(0)) {
				self.revealAll();
			}
		};

		this.init = function(options) {
			if (!self.initialized) {

				// Set option param from viewerDirective
				self.options = options;

				// If we have a viewer manager then it
				// will take care of initializing the runtime
				// else we'll do it ourselves
				x3dom.runtime.ready = self.initRuntime;

				self.addLogo();

				// Set up the DOM elements
				self.viewer = document.createElement("x3d");
				self.viewer.setAttribute("id", self.name);
				self.viewer.setAttribute("xmlns", "http://www.web3d.org/specification/x3d-namespace");
				self.viewer.setAttribute("keysEnabled", "true");
				self.viewer.setAttribute("disableTouch", "true");
				self.viewer.addEventListener("mousedown", onMouseDown);
				self.viewer.addEventListener("mouseup",  onMouseUp);
				self.viewer.addEventListener("mousemove",  onMouseMove);
				self.viewer.style["pointer-events"] = "all";
				self.viewer.className = "viewer";

				self.element.appendChild(self.viewer);

				self.scene = document.createElement("Scene");
				self.scene.setAttribute("onbackgroundclicked", "bgroundClick(event);");
				//self.scene.setAttribute("dopickpass", false);
				self.viewer.appendChild(self.scene);

				self.pinShader = new PinShader(self.scene);

				self.bground = null;
				self.currentNavMode = null;

				self.createBackground();

				self.environ = document.createElement("environment");
				self.environ.setAttribute("frustumCulling", "true");
				self.environ.setAttribute("smallFeatureCulling", "true");
				self.environ.setAttribute("smallFeatureThreshold", 5);
				self.environ.setAttribute("occlusionCulling", "true");
				self.environ.setAttribute("sorttrans", "true");
				self.environ.setAttribute("gammaCorrectionDefault", "linear");
				self.scene.appendChild(self.environ);

				self.setAmbientLight();

				self.createViewpoint(self.name + "_default");

				self.nav = document.createElement("navigationInfo");
				self.nav.setAttribute("headlight", "false");
				self.setNavMode(self.defaultNavMode);
				self.scene.appendChild(self.nav);

				self.loadViewpoint = self.name + "_default"; // Must be called after creating nav

				self.viewer.addEventListener("keypress", self.handleKeyPresses);

				self.initialized = true;

				if (manager) {
					manager.registerMe(self);
				}

				self.enableClicking();


				self.plugins = self.options.plugins;
				Object.keys(self.plugins).forEach(function(key){
					self.plugins[key].initCallback && self.plugins[key].initCallback(self);
				});

				callback(self.EVENT.READY, {
					name: self.name,
					model: self.modelString
				});
			}
		};

		this.destroy = function() {
			if (self.currentViewpoint) {
				self.currentViewpoint._xmlNode.removeEventListener("viewpointChanged", self.viewPointChanged);
			}
			self.viewer.removeEventListener("mousedown", self.managerSwitchMaster);

			self.removeLogo();

			//self.viewer.removeEventListener("mousedown", onMouseDown);
			//self.viewer.removeEventListener("mouseup", onMouseUp);
			self.viewer.removeEventListener("keypress", self.handleKeyPresses);

			self.viewer.parentNode.removeChild(self.viewer);

			ViewerUtil.offEventAll();

			self.viewer = undefined;
		};

		// This is called when the X3DOM runtime is initialized
		// member of x3dom.runtime instance
		this.initRuntime = function() {

			if (this.doc.id === self.name) {
				self.runtime = this;

				callback(self.EVENT.RUNTIME_READY, {
					name: self.name
				});
			}

			self.runtime.enterFrame = function () {
					if (self.gyroOrientation)
					{
							self.gyroscope(
									self.gyroOrientation.alpha,
									self.gyroOrientation.beta,
									self.gyroOrientation.gamma
							);
					}
			};

			self.showAll = function() {
				self.runtime.fitAll();

				// TODO: This is a hack to get around a bug in X3DOM
				self.getViewArea()._flyMat = null;
			};

			ViewerUtil.onEvent("onLoaded", function(objEvent) {
				if (self.loadViewpoint) {
					self.setCurrentViewpoint(self.loadViewpoint);
				}

				var targetParent = objEvent.target._x3domNode._nameSpace.doc._x3dElem;

				self.loadViewpoints();

				if (targetParent === self.viewer) {
					self.setDiffColors(null);
				}
				if (objEvent.target.tagName.toUpperCase() === "INLINE") {
					var nameSpace = objEvent.target.nameSpaceName;

					self.inlineRoots[objEvent.target.nameSpaceName] = objEvent.target;

					if(nameSpace == self.account + "__"+self.project && self.groupNodes==null)
					{
						self.groupNodes={};
						//loaded x3dom file for current project, figure out the groups
						var groups = document.getElementsByTagName("Group");
						for(var gIdx = 0; gIdx < groups.length; ++gIdx)
						{
							self.groupNodes[groups[gIdx].id] = groups[gIdx];
						}
					}
				} else if (objEvent.target.tagName.toUpperCase() === "MULTIPART") {
					if (self.multipartNodes.indexOf(objEvent.target) === -1)
					{
						var nameSpaceName = objEvent.target._x3domNode._nameSpace.name;
						if (!self.multipartNodesByProject.hasOwnProperty(nameSpaceName)) {
							self.multipartNodesByProject[nameSpaceName] = {};
						}

						var multipartName = objEvent.target.getAttribute("id");
						var multipartNameParts = multipartName.split("__");
						var multipartID = multipartNameParts[multipartNameParts.length - 1];

						self.multipartNodesByProject[nameSpaceName][multipartID] = objEvent.target;

						self.multipartNodes.push(objEvent.target);
					}
				}

				self.downloadsLeft += (objEvent.target.querySelectorAll("[load]").length - 1);

				if (!self.pinSizeFromSettings) {
					var sceneBBox = self.getScene()._x3domNode.getVolume();
					var sceneSize = sceneBBox.max.subtract(sceneBBox.min).length();
					self.pinSize = sceneSize / 20;
				}

				//console.log('my op', options);

				var options = self.options;
				// don't show all if lat,lon,height is set in URL
				if(options.showAll){
					self.showAll();
				}

				if (!self.downloadsLeft) {
					callback(self.EVENT.LOADED);
				}

			});
		};

		this.setAmbientLight = function(lightDescription) {
			if (self.light) {
				var i = 0;
				var attributeNames = [];

				for(i = 0; i < self.light.attributes.length; i++)
				{
					attributeNames.push(self.light.attributes[i].name);
				}

				for(i = 0; i < attributeNames.length; i++)
				{
					self.light.removeAttribute(attributeNames[i]);
				}
			} else {
				self.light = document.createElement("directionallight");
				self.scene.appendChild(self.light);
			}

			if (!lightDescription)
			{
				//self.light.setAttribute("intensity", "0.5");
				self.light.setAttribute("color", "0.714, 0.910, 0.953");
				self.light.setAttribute("direction", "0, -0.9323, -0.362");
				self.light.setAttribute("global", "true");
				self.light.setAttribute("ambientIntensity", "0.8");
				self.light.setAttribute("shadowIntensity", 0.0);
			} else {
				for (var attr in lightDescription)
				{
					if (lightDescription.hasOwnProperty(attr))
					{
						self.light.setAttribute(attr, lightDescription[attr]);
					}
				}
			}

		};

		this.createBackground = function(colourDescription) {
			if (self.bground) {
				var i = 0;
				var attributeNames = [];

				for(i = 0; i < self.bground.attributes.length; i++)
				{
					attributeNames.push(self.bground.attributes[i].name);
				}

				for(i = 0; i < attributeNames.length; i++)
				{
					self.bground.removeAttribute(attributeNames[i]);
				}
			} else {
				self.bground = document.createElement("background");
				self.scene.appendChild(self.bground);
			}

			if (!colourDescription)
			{
				self.bground.setAttribute("DEF", self.name + "_bground");
				self.bground.setAttribute("skyangle", "0.9 1.5 1.57");
				self.bground.setAttribute("skycolor", "0.21 0.18 0.66 0.2 0.44 0.85 0.51 0.81 0.95 0.83 0.93 1");
				self.bground.setAttribute("groundangle", "0.9 1.5 1.57");
				self.bground.setAttribute("groundcolor", "0.65 0.65 0.65 0.73 0.73 0.73 0.81 0.81 0.81 0.91 0.91 0.91");
				self.bground.textContent = " ";

			} else {
				self.bground.setAttribute("DEF", self.name + "_bground");

				for (var attr in colourDescription)
				{
					if (colourDescription.hasOwnProperty(attr))
					{
						self.bground.setAttribute(attr, colourDescription[attr]);
					}
				}
			}

		};

		this.gyroscope = function (alpha, beta, gamma) {
			var degToRad = Math.PI / 180.0;

			var b = (alpha ? alpha : 0);
			var a = (beta  ? beta : 0);
			var g = -(gamma ? gamma : 0);

			a *= degToRad; b *= degToRad; g *= degToRad;

			var cA = Math.cos(a / 2.0);
			var cB = Math.cos(b / 2.0);
			var cG = Math.cos(g / 2.0);
			var sA = Math.sin(a / 2.0);
			var sB = Math.sin(b / 2.0);
			var sG = Math.sin(g / 2.0);

			/*
			var w = cB * cG * cA - sB * sG * sA;
			var x = sB * cG * cA - cB * sG * sA;
			var y = cB * sG * cA  sB * cG * sA;
			var z = cB * cG * sA  sB * sG * cA;
			*/

			var x = sA * cB * cG + cA * sB * sG;
			var y = cA * sB * cG - sA * cB * sG;
			var z = cA * cB * sG - sA * sB * cG;
			var w = cA * cB * cG + sA * sB * sG;

			var q           = new x3dom.fields.Quaternion(x,y,z,w);
			var screenAngle = (window.orientation ? window.orientation : 0) * degToRad * -1;
			var screenQuat  = x3dom.fields.Quaternion.axisAngle(new x3dom.fields.SFVec3f(0,0,1),screenAngle);
			var viewQuat    = new x3dom.fields.Quaternion.axisAngle(new x3dom.fields.SFVec3f(1,0,0), -Math.PI * 0.5);

			//q = self.gyroStart.multiply(q);
			q = q.multiply(viewQuat);
			q = q.multiply(screenQuat);

			var flyMat = null;
			var vp     = self.getCurrentViewpoint()._x3domNode;

			if (self.rollerCoasterMatrix)
			{
				var qMat = q.toMatrix();
				flyMat = qMat.transpose().mult(self.rollerCoasterMatrix.inverse());
			} else {

				flyMat = vp.getViewMatrix().inverse();
				flyMat.setRotate(q);
				flyMat = flyMat.inverse();
			}

			vp._viewMatrix.setValues(flyMat);
		};

		this.switchDebug = function() {
			self.getViewArea()._visDbgBuf = !self.getViewArea()._visDbgBuf;
		};

		this.showStats = function() {
			self.runtime.canvas.stateViewer.display();
		};

		this.getViewArea = function() {
			return self.runtime.canvas.doc._viewarea;
		};

		this.getViewMatrix = function() {
			return self.getViewArea().getViewMatrix();
		};

		this.getParentTransformation = function(account, project)
		{
			var trans = null;
			var fullParentGroupName = self.account + "__"+ self.project + "__" + account + "__" + project;
			var parentGroup = self.groupNodes[fullParentGroupName];
			if(parentGroup)
			{
				trans = parentGroup._x3domNode.getCurrentTransform();
			}
			else
			{
				console.error("Cannot find parent group: " + fullParentGroupName);
			}
			return trans;
		}
		this.getProjectionMatrix = function() {
			return self.getViewArea().getProjectionMatrix();
		};

		this.onMouseUp = function(functionToBind) {
			ViewerUtil.onEvent("onMouseUp", functionToBind);
		};

		this.offMouseUp = function(functionToBind) {
			ViewerUtil.offEvent("onMouseUp", functionToBind);
		};

		this.onMouseDown = function(functionToBind) {
			ViewerUtil.onEvent("onMouseDown", functionToBind);
		};

		this.offMouseDown = function(functionToBind) {
			ViewerUtil.offEvent("onMouseDown", functionToBind);
		};

		this.onMouseMove = function(functionToBind) {
			ViewerUtil.onEvent("onMouseMove", functionToBind);
		};

		this.offMouseMove = function(functionToBind) {
			ViewerUtil.offEvent("onMouseMove", functionToBind);
		};

		this.pickPoint = function(x, y, fireEvent)
		{
			fireEvent = (typeof fireEvent === undefined) ? false : fireEvent;

			self.getViewArea()._doc.ctx.pickValue(self.getViewArea(), x,y);

			if (fireEvent)
			{
				// Simulate a mouse down pick point
				self.mouseDownPickPoint({layerX: x, layerY: y});
			}
		};

		this.mouseDownPickPoint = function(event)
		{
			var viewArea = self.getViewArea();
			var pickingInfo = viewArea._pickingInfo;

			if (pickingInfo.pickObj)
			{
				var account, project;
				var projectParts = null;

				if (pickingInfo.pickObj._xmlNode)
				{
					if (pickingInfo.pickObj._xmlNode.hasAttribute("id"))
					{
						projectParts = pickingInfo.pickObj._xmlNode.getAttribute("id").split("__");
					}
				} else {
					projectParts = pickingInfo.pickObj.pickObj._xmlNode.getAttribute("id").split("__");
				}

				if (projectParts)
				{
					var objectID = pickingInfo.pickObj.partID ?
						pickingInfo.pickObj.partID :
						projectParts[2];

					account = projectParts[0];
					project = projectParts[1];

                    console.trace(event);

					callback(self.EVENT.PICK_POINT, {
						id: objectID,
						position: pickingInfo.pickPos,
						normal: pickingInfo.pickNorm,
<<<<<<< HEAD
						trans: self.getParentTransformation(account, project),
=======
						trans: self.getParentTransformation(self.account, self.project),
>>>>>>> 88b7fe56
						screenPos: [event.layerX, event.layerY]
					});
				} else {

					callback(self.EVENT.PICK_POINT, {
						position: pickingInfo.pickPos,
						normal: pickingInfo.pickNorm,
						trans: self.getParentTransformation(self.account, self.project)
					});
				}
			}
		};

		this.onMouseDown(this.mouseDownPickPoint);

		/*
		this.mouseMovePoint = function (event) {
			if (event.hasOwnProperty("target")) {
				console.log(event.hitPnt);
			}
			else {
				console.log(event.clientX, event.clientY);
				var viewArea = self.getViewArea();
				viewArea._scene._nameSpace.doc.ctx.pickValue(viewArea, event.clientX, event.clientY, 1);
			}
		};

		this.onMouseMove(this.mouseMovePoint);
		*/

		this.onViewpointChanged = function(functionToBind) {
			ViewerUtil.onEvent("myViewpointHasChanged", functionToBind);
		};

		this.offViewpointChanged = function(functionToBind) {
			ViewerUtil.offEvent("myViewpointHasChanged", functionToBind);
		};

		this.viewPointChanged = function(event) {
			//console.log('vp changed');
			var vpInfo = self.getCurrentViewpointInfo();
			var eye = vpInfo.position;
			var viewDir = vpInfo.view_dir;


			if (self.currentNavMode === self.NAV_MODES.HELICOPTER) {
				self.nav._x3domNode._vf.typeParams[0] = Math.asin(viewDir[1]);
				self.nav._x3domNode._vf.typeParams[1] = eye[1];
			}

			ViewerUtil.triggerEvent("myViewpointHasChanged", event);
		};

		this.onBackgroundClicked = function(functionToBind) {
			ViewerUtil.onEvent("bgroundClicked", functionToBind);
		};

		this.offBackgroundClicked = function(functionToBind) {
			ViewerUtil.offEvent("bgroundClicked", functionToBind);
		};

		this.selectParts = function(part, zoom, colour) {
			var i;

			colour = colour ? colour : self.SELECT_COLOUR.EMISSIVE;

			if (!Array.isArray(part)) {
				part = [part];
			}

			if (zoom) {
				for (i = 0; i < part.length; i++) {
					part[i].fit();
				}
			}

			if (self.oldPart) {
				for (i = 0; i < self.oldPart.length; i++) {
					self.oldPart[i].resetColor();
				}
			}

			self.oldPart = part;

			for (i = 0; i < part.length; i++) {
				part[i].setEmissiveColor(colour, "both");
			}
		};

		/**
		 * This is copied from selectParts()
		 * @param highlightPart
		 * @param unhighlightPart
		 * @param zoom
		 * @param colour
		 */
		this.selectAndUnselectParts = function(highlightPart, unhighlightPart, zoom, colour) {
			var i;

			colour = colour ? colour : self.SELECT_COLOUR.EMISSIVE;

			if (zoom) {
				for (i = 0; i < highlightPart.length; i++) {
					highlightPart[i].fit();
				}
				for (i = 0; i < unhighlightPart.length; i++) {
					unhighlightPart[i].fit();
				}
			}

			for (i = 0; i < highlightPart.length; i++) {
				highlightPart[i].setEmissiveColor(colour, "both");
			}

			for (i = 0; i < unhighlightPart.length; i++) {
				unhighlightPart[i].resetColor();
			}

			self.oldPart = highlightPart;
		};

		this.clickObject = function(objEvent) {
			var account = null;
			var project = null;
			var id = null;

			if ((objEvent.button === 1) && !self.selectionDisabled) {
				if (objEvent.partID) {
					id = objEvent.partID;

					account = objEvent.part.multiPart._nameSpace.name.split("__")[0];
					project = objEvent.part.multiPart._nameSpace.name.split("__")[1];

				}
			}

			callback(self.EVENT.OBJECT_SELECTED, {
				account: account,
				project: project,
				id: id,
				source: "viewer"
			});
		};

		this.highlightObjects = function(account, project, ids, zoom, colour) {
			if (!this.multiSelectMode && !this.pinDropMode) {
				var nameSpaceName = null;

				/*
				 if (account && project) {
				 nameSpaceName = account + "__" + project;
				 }
				 */

				if (!ids) {
					ids = [];
				}

				// If we pass in a single id, then we might be selecting
				// an old-style Group in X3DOM rather than multipart.
				ids = Array.isArray(ids) ? ids: [ids];

				// Is this a multipart project
				if (!nameSpaceName || self.multipartNodesByProject.hasOwnProperty(nameSpaceName)) {
					var fullPartsList = [];
					var nsMultipartNodes;

					// If account and project have been specified
					// this helps narrow the search
					if (nameSpaceName) {
						nsMultipartNodes = self.multipartNodesByProject[nameSpaceName];
					} else {
						// Otherwise iterate over everything
						nsMultipartNodes = self.multipartNodes;
					}

					for (var multipartNodeName in nsMultipartNodes) {
						if (nsMultipartNodes.hasOwnProperty(multipartNodeName)) {
							var parts = nsMultipartNodes[multipartNodeName].getParts(ids);

							if (parts && parts.ids.length > 0) {
								fullPartsList.push(parts);
							}
						}
					}

					self.selectParts(fullPartsList, zoom, colour);
				}

				for(var i = 0; i < ids.length; i++)
				{
					var id = ids[i];
					var object = document.querySelectorAll("[id$='" + id + "']");

					if (object[0]) {
						self.setApp(object[0], colour);
					}
				}

				if (ids.length === 0)
				{
					self.setApp(null);
				}
			}
		};

		/**
		 * This is copied from highlightObjects()
		 * @param account
		 * @param project
		 * @param highlight_ids
		 * @param unhighlight_ids
		 * @param zoom
		 * @param colour
		 */
		this.highlightAndUnhighlightObjects = function(account, project, highlight_ids, unhighlight_ids, zoom, colour) {
			var nameSpaceName = null;
			
			// Is this a multipart project
			if (!nameSpaceName || self.multipartNodesByProject.hasOwnProperty(nameSpaceName)) {
				var fullHighlightPartsList = [];
				var fullUnhighlightPartsList = [];
				var nsMultipartNodes;

				// If account and project have been specified
				// this helps narrow the search
				if (nameSpaceName) {
					nsMultipartNodes = self.multipartNodesByProject[nameSpaceName];
				} else {
					// Otherwise iterate over everything
					nsMultipartNodes = self.multipartNodes;
				}

				for (var multipartNodeName in nsMultipartNodes) {
					if (nsMultipartNodes.hasOwnProperty(multipartNodeName)) {
						var highlightParts = nsMultipartNodes[multipartNodeName].getParts(highlight_ids);
						if (highlightParts && highlightParts.ids.length > 0) {
							fullHighlightPartsList.push(highlightParts);
						}

						var unhighlightParts = nsMultipartNodes[multipartNodeName].getParts(unhighlight_ids);
						if (unhighlightParts && unhighlightParts.ids.length > 0) {
							fullUnhighlightPartsList.push(unhighlightParts);
						}
					}
				}

				self.selectAndUnselectParts(fullHighlightPartsList, fullUnhighlightPartsList, zoom, colour);
			}
		};

		//this.switchedOldParts = [];
		//this.switchedObjects = [];

		this.__processSwitchVisibility = function(nameSpaceName, ids, state)
		{
			if (ids && ids.length) {
				// Is this a multipart project
				if (!nameSpaceName || self.multipartNodesByProject.hasOwnProperty(nameSpaceName)) {
					var nsMultipartNodes;

					// If account and project have been specified
					// this helps narrow the search
					if (nameSpaceName) {
						nsMultipartNodes = self.multipartNodesByProject[nameSpaceName];
					} else {
						// Otherwise iterate over everything
						nsMultipartNodes = self.multipartNodes;
					}

					for (var multipartNodeName in nsMultipartNodes) {
						if (nsMultipartNodes.hasOwnProperty(multipartNodeName)) {
							var parts = nsMultipartNodes[multipartNodeName].getParts(ids);

							if (parts && parts.ids.length > 0) {
								parts.setVisibility(state);
							}
						}
					}
				}

				for(var i = 0; i < ids.length; i++)
				{
					var id = ids[i];
					var object = document.querySelectorAll("[id$='" + id + "']");

					if (object[0]) {
						object[0].setAttribute("render", state.toString());
					}
				}
			}
		};

		this.switchObjectVisibility = function(account, project, visible_ids, invisible_ids) {
			var nameSpaceName = null;

			if (account && project) {
				nameSpaceName = account + "__" + project;
			}

			if (visible_ids)
			{
				self.__processSwitchVisibility(nameSpaceName, visible_ids, true);
			}

			if (invisible_ids)
			{
				 self.__processSwitchVisibility(nameSpaceName, invisible_ids, false);
			}
		};

		ViewerUtil.onEvent("pinClick", function(clickInfo) {
			var pinID = clickInfo.target.parentElement.parentElement.parentElement.parentElement.parentElement.id;
			callback(self.EVENT.CLICK_PIN,
			{
				id : pinID
			});
		});

		ViewerUtil.onEvent("onMouseDown", function() {
			document.body.style["pointer-events"] = "none";
		});

		ViewerUtil.onEvent("onMouseUp", function() {
			document.body.style["pointer-events"] = "all";
		});

		this.onClickObject = function(functionToBind) {
			ViewerUtil.onEvent("clickObject", functionToBind);
		};

		this.offClickObject = function(functionToBind) {
			ViewerUtil.offEvent("clickObject", functionToBind);
		};

		this.viewpoints = {};
		this.viewpointsNames = {};

		this.selectedViewpointIdx = 0;
		this.selectedViewpoint = null;

		this.isFlyingThrough = false;
		this.flyThroughTime = 1000;

		this.flyThrough = function() {
			if (!self.isFlyingThrough) {
				self.isFlyingThrough = true;
				setTimeout(self.flyThroughTick, self.flyThroughTime);
			} else {
				self.isFlyingThrough = false;
			}
		};

		this.flyThroughTick = function() {
			var newViewpoint = self.selectedViewpointIdx + 1;

			if (newViewpoint === self.viewpoints.length) {
				newViewpoint = 0;
			}

			self.setCurrentViewpoint(self.viewpoints[newViewpoint]);

			if (self.isFlyingThrough) {
				setTimeout(self.flyThroughTick, self.flyThroughTime);
			}
		};

		this.getViewpointGroupAndName = function(id) {
			var splitID = id.trim().split("__");
			var name, group;

			if (splitID.length > 1) {
				group = splitID[0].trim();
				name = splitID[1].trim();
			} else {
				name = splitID[0].trim();
				group = "uncategorized";
			}

			return {
				group: group,
				name: name
			};
		};

		this.loadViewpoints = function() {
			var viewpointList = document.getElementsByTagName("Viewpoint");

			for (var v = 0; v < viewpointList.length; v++) {
				if (viewpointList[v].hasAttribute("id")) {
					var id = viewpointList[v].id.trim();
					viewpointList[v].DEF = id;

					var groupName = self.getViewpointGroupAndName(id);

					if (!self.viewpoints[groupName.group]) {
						self.viewpoints[groupName.group] = {};
					}

					self.viewpoints[groupName.group][groupName.name] = id;
					self.viewpointsNames[id] = viewpointList[v];
				}
			}
		};

		this.loadViewpoint = null;

		this.createViewpoint = function(name, from, at, up ) {
			var groupName = self.getViewpointGroupAndName(name);
			if (!(self.viewpoints[groupName.group] && self.viewpoints[groupName.group][groupName.name])) {
				var newViewPoint = document.createElement("viewpoint");
				newViewPoint.setAttribute("id", name);
				newViewPoint.setAttribute("def", name);
				
				self.scene.appendChild(newViewPoint);

				if (from && at && up) {
					var q = ViewerUtil.getAxisAngle(from, at, up);
					newViewPoint.setAttribute("orientation", q.join(","));
				}

				if(from)
				{
					newViewPoint.setAttribute("position", from.join(","));

				}

				if(from && at)
				{
					var centre = [from[0] + at[0], from[1] + at[1], from[2] + at[2]];
					newViewPoint.setAttribute("centerofrotation", centre.join(","));

				}


				if (!self.viewpoints[groupName.group]) {
					self.viewpoints[groupName.group] = {};
				}

				self.viewpoints[groupName.group][groupName.name] = name;
				self.viewpointsNames[name] = newViewPoint;

			} else
			{
					
				console.error("Tried to create viewpoint with duplicate name: " + name);
			}
			
		};

		this.setCurrentViewpointIdx = function(idx) {
			var viewpointNames = Object.keys(self.viewpointsNames);
			self.setCurrentViewpoint(viewpointNames[idx]);
		};

		this.setCurrentViewpoint = function(id) {
			if (Object.keys(self.viewpointsNames).indexOf(id) !== -1) {
				var viewpoint = self.viewpointsNames[id];

				// Remove event listener from viewpoint
				if (self.currentViewpoint) {
					self.currentViewpoint._xmlNode.removeEventListener("viewpointChanged", self.viewPointChanged);
				}

				self.currentViewpoint = viewpoint._x3domNode;

				viewpoint.setAttribute("bind", true);
				self.getViewArea().resetView();

				// TODO: This is a hack to get around a bug in X3DOM
				self.getViewArea()._flyMat = null;

				viewpoint.addEventListener("viewpointChanged", self.viewPointChanged);
				self.loadViewpoint = null;
				viewpoint.appendChild(self.nav);

				self.runtime.resetExamin();

				self.applySettings();

				if (id === (self.name + "_default")) {
					if (self.defaultShowAll) {
						self.runtime.fitAll();
					} else {
						self.reset();
					}
				}

				return;
			}
			else
			{
				console.error("Could not find viewpoint." + id);
			}

			self.loadViewpoint = id;
		};

		this.updateSettings = function(settings) {
			if (settings) {
				self.settings = settings;
				self.applySettings();
			}
		};

		this.applySettings = function() {
			if (self.settings) {
				if (self.settings.hasOwnProperty("start_all")) {
					self.defaultShowAll = self.settings.start_all;
				}

				if (self.settings.hasOwnProperty("speed")) {
					self.setSpeed(self.settings.speed);
				}

				if (self.settings.hasOwnProperty("avatarHeight")) {
					self.changeAvatarHeight(self.settings.avatarHeight);
				}

				if (self.settings.hasOwnProperty("defaultNavMode")) {
					self.defaultNavMode = self.settings.defaultNavMode;
				}

				if (self.settings.hasOwnProperty("pinSize")) {
					self.pinSize = self.settings.pinSize;
					self.pinSizeFromSettings = true; // Stop the auto-calculation
				}

				if (self.settings.hasOwnProperty("visibilityLimit")) {
					self.nav.setAttribute("visibilityLimit", self.settings.visibilityLimit);
				}

				if (self.settings.hasOwnProperty("zFar")) {
					self.currentViewpoint._xmlNode.setAttribute("zFar", self.settings.zFar);
				}

				if (self.settings.hasOwnProperty("zNear")) {
					self.currentViewpoint._xmlNode.setAttribute("zNear", self.settings.zNear);
				}

				if (self.settings.hasOwnProperty("background")) {
					self.createBackground(self.settings.background);
				}

				if (self.settings.hasOwnProperty("ambientLight")) {
					self.setAmbientLight(self.settings.ambientLight);
				}
			}
		};

		this.applyModelProperties = function(account, project, properties)
		{
			if (properties.properties)
			{
				if (properties.properties.hiddenNodes)
				{
					self.switchObjectVisibility(
						null,
						null,
						null,
						properties.properties.hiddenNodes
					);
				}
			}
		}

		this.lookAtObject = function(obj) {
			self.runtime.fitObject(obj, true);
		};

		this.applyApp = function(nodes, factor, emiss, otherSide) {
			var m_idx, origDiff, origAmb;

			if (!otherSide) {
				for (m_idx = 0; m_idx < nodes.length; m_idx++) {
					if (nodes[m_idx]._x3domNode) {
						origDiff = nodes[m_idx]._x3domNode._vf.diffuseColor;
						nodes[m_idx]._x3domNode._vf.diffuseColor.setValues(origDiff.multiply(factor));

						origAmb = nodes[m_idx]._x3domNode._vf.ambientIntensity;
						nodes[m_idx]._x3domNode._vf.ambientIntensity = origAmb * factor;

						nodes[m_idx]._x3domNode._vf.emissiveColor.setValueByStr(emiss);
					}
				}
			} else {
				for (m_idx = 0; m_idx < nodes.length; m_idx++) {
					if (nodes[m_idx]._x3domNode) {
						origDiff = nodes[m_idx]._x3domNode._vf.backDiffuseColor;
						nodes[m_idx]._x3domNode._vf.backDiffuseColor.setValues(origDiff.multiply(factor));

						origAmb = nodes[m_idx]._x3domNode._vf.backAmbientIntensity;
						nodes[m_idx]._x3domNode._vf.backAmbientIntensity = origAmb * factor;

						nodes[m_idx]._x3domNode._vf.backEmissiveColor.setValueByStr(emiss);
					}
				}
			}
		};

		this.pickObject = {};

		this.pickPoint = function(x,y) {
			var viewArea = self.getViewArea();
			var scene = viewArea._scene;

			if ((typeof x !== "undefined") && (typeof y !== "undefined"))
			{
				var viewMatrix = self.getViewArea().getViewMatrix();
				var projMatrix = self.getViewArea().getProjectionMatrix();

				viewArea._doc.ctx.pickValue(viewArea, x, y, 0, viewMatrix, projMatrix.mult(viewMatrix));
			}

			var oldPickMode = scene._vf.pickMode.toLowerCase();
			scene._vf.pickMode = "idbuf";
			scene._vf.pickMode = oldPickMode;

			self.pickObject = viewArea._pickingInfo;
			self.pickObject.part = null;
			self.pickObject.partID = null;

			var objId = self.pickObject.shadowObjectId;

			if (scene._multiPartMap) {
				for (var mpi = 0; mpi < scene._multiPartMap.multiParts.length; mpi++) {
					var mp = scene._multiPartMap.multiParts[mpi];

					if (objId > mp._minId && objId <= mp._maxId) {
						var colorMap = mp._inlineNamespace.defMap.MultiMaterial_ColorMap;
						var emissiveMap = mp._inlineNamespace.defMap.MultiMaterial_EmissiveMap;
						var specularMap = mp._inlineNamespace.defMap.MultiMaterial_SpecularMap;
						var visibilityMap = mp._inlineNamespace.defMap.MultiMaterial_VisibilityMap;

						self.pickObject.part = new x3dom.Parts(mp, [objId - mp._minId], colorMap, emissiveMap, specularMap, visibilityMap);
						self.pickObject.partID = mp._idMap.mapping[objId - mp._minId].name;
						self.pickObject.pickObj = self.pickObject.part.multiPart;
					}
				}
			}
		};

		this.oneGrpNodes = [];
		this.twoGrpNodes = [];

		this.setApp = function(group, app) {
			if (!group || !group.multipart) {
				if (app === undefined) {
					app = self.SELECT_COLOUR.EMISSIVE;
				}

				self.applyApp(self.oneGrpNodes, 2.0, "0.0 0.0 0.0", false);
				self.applyApp(self.twoGrpNodes, 2.0, "0.0 0.0 0.0", false);
				self.applyApp(self.twoGrpNodes, 2.0, "0.0 0.0 0.0", true);

				// TODO: Make this more efficient
				self.applyApp(self.diffColorAdded, 0.5, "0.0 1.0 0.0");
				self.applyApp(self.diffColorDeleted, 0.5, "1.0 0.0 0.0");

				if (group) {
					self.twoGrpNodes = group.getElementsByTagName("TwoSidedMaterial");
					self.oneGrpNodes = group.getElementsByTagName("Material");
				} else {
					self.oneGrpNodes = [];
					self.twoGrpNodes = [];
				}

				self.applyApp(self.oneGrpNodes, 0.5, app, false);
				self.applyApp(self.twoGrpNodes, 0.5, app, false);
				self.applyApp(self.twoGrpNodes, 0.5, app, true);

				self.viewer.render();
			}
		};

		this.setNavMode = function(mode, force) {
			if (self.currentNavMode !== mode || force) {
				// If the navigation mode has changed

				if (mode === self.NAV_MODES.WAYFINDER) { // If we are entering wayfinder navigation
					waypoint.init();
				}

				if (self.currentNavMode === self.NAV_MODES.WAYFINDER) { // Exiting the wayfinding mode
					waypoint.close();
				}

				if (mode === self.NAV_MODES.HELICOPTER) {
					var vpInfo = self.getCurrentViewpointInfo();
					var eye = vpInfo.position;
					var viewDir = vpInfo.view_dir;

					self.nav._x3domNode._vf.typeParams[0] = Math.asin(viewDir[1]);
					self.nav._x3domNode._vf.typeParams[1] = eye[1];

					var bboxMax = self.getScene()._x3domNode.getVolume().max;
					var bboxMin = self.getScene()._x3domNode.getVolume().min;
					var bboxSize = bboxMax.subtract(bboxMin);
					var calculatedSpeed = Math.sqrt(Math.max.apply(Math, bboxSize.toGL())) * 0.03;

					self.nav.setAttribute("speed", calculatedSpeed);
				}

				self.currentNavMode = mode;
				self.nav.setAttribute("type", mode);

				if (mode === self.NAV_MODES.WALK) {
					self.disableClicking();
					self.setApp(null);
				}
				/*else if (mode == "HELICOPTER") {
					self.disableSelecting();
				} */
				else {
					self.enableClicking();
				}

				if ((mode === self.NAV_MODES.WAYFINDER) && waypoint) {
					waypoint.resetViewer();
				}

				if (mode === self.NAV_MODES.TURNTABLE) {
					self.nav.setAttribute("typeParams", "-0.4 60.0 0 3.14 0.00001");
				}
			}
		};

		this.reload = function() {
			x3dom.reload();
		};

		this.startingPoint = [0.0, 0.0, 0.0];
		this.setStartingPoint = function(x, y, z) {
			self.startingPoint[0] = x;
			self.startingPoint[1] = y;
			self.startingPoint[2] = z;
		};

		this.defaultOrientation = [0.0, 0.0, 1.0];
		this.setStartingOrientation = function(x, y, z) {
			self.defaultOrientation[0] = x;
			self.defaultOrientation[1] = y;
			self.defaultOrientation[2] = z;
		};

		this.setCameraPosition = function(pos) {
			var vpInfo = self.getCurrentViewpointInfo();

			var viewDir = vpInfo.view_dir;
			var up = vpInfo.up;

			self.updateCamera(pos, up, viewDir);
		};

		this.moveCamera = function(dV) {
			var currentPos = self.getCurrentViewpointInfo().position;
			currentPos[0] += dV[0];
			currentPos[1] += dV[1];
			currentPos[2] += dV[2];

			self.setCameraPosition(currentPos);
		};

		this.setCameraViewDir = function(viewDir, upDir, centerOfRotation) {
			var currentPos = self.getCurrentViewpointInfo().position;
			self.updateCamera(currentPos, upDir, viewDir, centerOfRotation);
		};

		this.setCamera = function(pos, viewDir, upDir, centerOfRotation, animate, rollerCoasterMode, account, project) {
			self.updateCamera(pos, upDir, viewDir, centerOfRotation, animate, rollerCoasterMode, account, project);
		};

		this.updateCamera = function(pos, up, viewDir, centerOfRotation, animate, rollerCoasterMode, account, project) {
			var origViewTrans = null;
			if(account && project)
			{
					origViewTrans = self.getParentTransformation(account, project);

			}

			if (!viewDir)
			{
				viewDir = self.getCurrentViewpointInfo().view_dir;
			}

			if (!up)
			{
				up = self.getCurrentViewpointInfo().up;
			}
			up = ViewerUtil.normalize(up);

			var x3domView = new x3dom.fields.SFVec3f(viewDir[0], viewDir[1], viewDir[2]);
			var x3domUp   = new x3dom.fields.SFVec3f(up[0], up[1], up[2]);
			var x3domFrom = new x3dom.fields.SFVec3f(pos[0], pos[1], pos[2]);

			//transform the vectors to the right space if TransformMatrix is present.
			if(origViewTrans)
			{
				x3domUp = origViewTrans.multMatrixVec(x3domUp);
				x3domView = origViewTrans.multMatrixVec(x3domView);
				x3domFrom = origViewTrans.multMatrixPnt(x3domFrom);

			}
			
			var x3domAt   = x3domFrom.add(x3domView.normalize());

			var viewMatrix = x3dom.fields.SFMatrix4f.lookAt(x3domFrom, x3domAt, x3domUp);

			var currViewpointNode = self.getCurrentViewpoint();
			var currViewpoint = currViewpointNode._x3domNode;

			if (self.currentNavMode === self.NAV_MODES.HELICOPTER) {
				self.nav._x3domNode._vf.typeParams[0] = Math.asin(x3domView.y);
				self.nav._x3domNode._vf.typeParams[1] = x3domFrom.y;
			}

			var oldViewMatrixCopy = currViewpoint._viewMatrix.toGL();

			if (!animate && rollerCoasterMode)
			{
				self.rollerCoasterMatrix = viewMatrix;
			} else {
				currViewpoint._viewMatrix.setValues(viewMatrix.inverse());
			}

			var x3domCenter = null;

			if (!centerOfRotation)
			{
				var canvasWidth  = self.getViewArea()._doc.canvas.width;
				var canvasHeight = self.getViewArea()._doc.canvas.height;

				self.pickPoint(canvasWidth / 2, canvasHeight / 2);
				if (self.pickObject.pickPos)
				{
					x3domCenter = self.pickObject.pickPos;
				} else {
					var ry = new x3dom.fields.Ray(x3domFrom, x3domView);
					var bbox = self.getScene()._x3domNode.getVolume();
					if(ry.intersect(bbox.min, bbox.max))
					{
						x3domCenter = x3domAt.add(x3domView.multiply(((1.0 / (GOLDEN_RATIO + 1.0)) * ry.exit)));
					} else {
						x3domCenter = x3domAt;
					}
				}
			} else {
				x3domCenter = new x3dom.fields.SFVec3f(centerOfRotation[0], centerOfRotation[1], centerOfRotation[2]);
			}
	
			if (animate) {
				currViewpoint._viewMatrix.setFromArray(oldViewMatrixCopy);
				self.getViewArea().animateTo(viewMatrix.inverse(), currViewpoint);
			}
		
			currViewpointNode.setAttribute("centerofrotation", x3domCenter.toGL().join(","));

			self.setNavMode(self.currentNavMode);
			self.getViewArea()._doc.needRender = true;
			if (self.linked) {
				self.manager.switchMaster(self.handle);
			}
		};

		this.linked = false;

		this.managerSwitchMaster = function() {
			self.manager.switchMaster(self.handle);
		};

		this.linkMe = function() {
			// Need to be attached to the viewer master
			if (!self.manager) {
				return;
			}

			self.manager.linkMe(self.handle);
			self.onViewpointChanged(self.manager.viewpointLinkFunction);

			self.viewer.addEventListener("mousedown", self.managerSwitchMaster);

			self.linked = true;
		};


		this.collDistance = 0.1;
		this.changeCollisionDistance = function(collDistance) {
			self.collDistance = collDistance;
			self.nav._x3domNode._vf.avatarSize[0] = collDistance;
		};

		this.avatarHeight = 1.83;
		this.changeAvatarHeight = function(height) {
			self.avatarHeight = height;
			self.nav._x3domNode._vf.avatarSize[1] = height;
		};

		this.stepHeight = 0.4;
		this.changeStepHeight = function(stepHeight) {
			self.stepHeight = stepHeight;
			self.nav._x3domNode._vf.avatarSize[2] = stepHeight;
		};

		this.reset = function() {
			self.setCurrentViewpoint("model__start");

			self.changeCollisionDistance(self.collDistance);
			self.changeAvatarHeight(self.avatarHeight);
			self.changeStepHeight(self.stepHeight);
		};

		this.loadModel = function(account, project, branch, revision) {
			var url = "";

			if (revision === "head") {
				url = server_config.apiUrl(server_config.GET_API, account + "/" + project + "/revision/" + branch + "/head.x3d.mp");
			} else {
				url = server_config.apiUrl(server_config.GET_API, account + "/" + project + "/revision/" + revision + ".x3d.mp");
			}

			self.account = account;
			self.project = project;
			self.branch = branch;
			self.revision = revision;

			self.modelString = account + "_" + project + "_" + branch + "_" + revision;

			self.loadURL(url);
		};

		this.loadURL = function(url) {
			if (self.inline) {
				self.inline.parentNode.removeChild(self.inline);
				self.inline = null; // Garbage collect
			}

			self.inline = document.createElement("inline");
			self.scene.appendChild(self.inline);

			if (self.account && self.project) {
				self.rootName = self.account + "__" + self.project;
			} else {
				self.rootName = "model";
			}

			self.inline.setAttribute("namespacename", self.rootName);
			self.inline.setAttribute("onload", "onLoaded(event);");
			self.inline.setAttribute("url", url);
			self.reload();

			self.url = url;

			callback(self.EVENT.START_LOADING, {
				name: self.name
			});
		};

		this.getRoot = function() {
			return self.inline;
		};

		this.getScene = function() {
			return self.scene;
		};

		this.getCurrentViewpoint = function() {
			return self.getViewArea()._scene.getViewpoint()._xmlNode;
		};

		this.getCurrentViewpointInfo = function(account, project) {
			var viewPoint = {};

			var origViewTrans = null;
			
			if(account && project)
			{
				origViewTrans = self.getParentTransformation(account, project);

			}

			var viewMat = self.getViewMatrix().inverse();

			var viewRight = viewMat.e0();
			var viewUp = viewMat.e1();
			var viewDir = viewMat.e2(); // Because OpenGL points out of screen
			var viewPos = viewMat.e3();

			var center = self.getViewArea()._scene.getViewpoint().getCenterOfRotation();

			var lookAt = null;

			if (center) {
				lookAt = center.subtract(viewPos);
			} else {
				lookAt = viewPos.add(viewDir.multiply(-1));
			}

			var projMat = self.getProjectionMatrix();
			
			//transform the vectors to the right space if TransformMatrix is present.
			if(origViewTrans)
			{
				var transInv = origViewTrans.inverse();
				viewRight = transInv.multMatrixVec(viewRight);
				viewUp = transInv.multMatrixVec(viewUp);
				viewDir = transInv.multMatrixVec(viewDir);
				viewPos = transInv.multMatrixPnt(viewPos);
				lookAt = transInv.multMatrixVec(lookAt);

			}
				
			viewDir= viewDir.multiply(-1);

			// More viewing direction than lookAt to sync with Assimp
			viewPoint.up = [viewUp.x, viewUp.y, viewUp.z];
			viewPoint.position = [viewPos.x, viewPos.y, viewPos.z];
			viewPoint.look_at = [lookAt.x, lookAt.y, lookAt.z];
			viewPoint.view_dir = [viewDir.x, viewDir.y, viewDir.z];
			viewPoint.right = [viewRight.x, viewRight.y, viewRight.z];
			viewPoint.unityHeight = 2.0 / projMat._00;
			viewPoint.fov = Math.atan((1 / projMat._00)) * 2.0;
			viewPoint.aspect_ratio = viewPoint.fov / projMat._11;


			var f = projMat._23 / (projMat._22 + 1);
			var n = (f * projMat._23) / (projMat._23 - 2 * f);

			viewPoint.far = f;
			viewPoint.near = n;

			viewPoint.clippingPlanes = [];
			   
			if(origViewTrans)
			{
				for(var i = 0; i < self.clippingPlanes.length; ++i)
				{
					viewPoint.clippingPlanes.push(self.clippingPlanes[i].getProperties(origViewTrans.inverse()));	
				}
			}
			else
			{
				viewPoint.clippingPlanes = self.clippingPlanes;
			}


			return viewPoint;
		};

		this.speed = 2.0;
		this.setSpeed = function(speed) {
			self.speed = speed;
			self.nav.speed = speed;
		};

		this.bgroundClick = function(event) {
			callback(self.EVENT.BACKGROUND_SELECTED);
		};

		this.hiddenParts = [];

		this.addHiddenPart = function(part) {
			this.hiddenParts.push(part);
		};

		this.revealAll = function(event, objEvent) {
			for (var part in self.hiddenParts) {
				if (self.hiddenParts.hasOwnProperty(part)) {
					self.hiddenParts[part].setVisibility(true);
				}
			}

			self.hiddenParts = [];
		};

		this.disableClicking = function() {
			if (self.clickingEnabled) {
				self.offBackgroundClicked(self.bgroundClick);
				self.offClickObject(self.clickObject);
				self.viewer.setAttribute("disableDoubleClick", true);
				self.clickingEnabled = false;
			}
		};

		this.disableSelecting = function() {
			self.selectionDisabled = true;
		};

		this.enableClicking = function() {
			if (!self.clickingEnabled) {
				// When the user clicks on the background the select nothing.
				self.onBackgroundClicked(self.bgroundClick);
				self.onClickObject(self.clickObject);
				self.viewer.setAttribute("disableDoubleClick", false);
				self.clickingEnabled = true;
			}
		};

		this.switchFullScreen = function(vrDisplay) {
			vrDisplay = vrDisplay || {};

			if (!self.fullscreen) {
				if (self.viewer.mozRequestFullScreen) {
					self.viewer.mozRequestFullScreen({
						vrDisplay: vrDisplay
					});
				} else if (self.viewer.webkitRequestFullscreen) {
					self.viewer.webkitRequestFullscreen({
						vrDisplay: vrDisplay,
					});
				}

				self.fullscreen = true;
			} else {
				if (document.mozCancelFullScreen) {
					document.mozCancelFullScreen();
				} else if (document.webkitCancelFullScreen) {
					document.webkitCancelFullScreen();
				}

				self.fullscreen = false;
			}
		};

		this.diffColorDeleted = [];
		this.diffColorAdded = [];

		this.setDiffColors = function(diffColors) {
			if (diffColors) {
				self.diffColors = diffColors;
			}

			var i, mat, obj;

			self.applyApp(self.diffColorAdded, 2.0, "0.0 0.0 0.0", false);
			self.applyApp(self.diffColorDeleted, 2.0, "0.0 0.0 0.0", false);

			self.diffColorAdded = [];
			self.diffColorDeleted = [];

			if (self.diffColors) {
				if (self.inline.childNodes.length) {
					var defMapSearch = self.inline.childNodes[0]._x3domNode._nameSpace.defMap;

					if (self.diffColors.added) {
						for (i = 0; i < self.diffColors.added.length; i++) {
							// TODO: Improve, with graph, to use appearance under  _cf rather than DOM.
							obj = defMapSearch[self.diffColors.added[i]];
							if (obj) {
								mat = obj._xmlNode.getElementsByTagName("Material");

								if (mat.length) {
									self.applyApp(mat, 0.5, "0.0 1.0 0.0", false);
									self.diffColorAdded.push(mat[0]);
								} else {
									mat = obj._xmlNode.getElementsByTagName("TwoSidedMaterial");
									self.applyApp(mat, 0.5, "0.0 1.0 0.0", false);

									self.diffColorAdded.push(mat[0]);
								}

							}
						}
					}

					if (self.diffColors.deleted) {
						for (i = 0; i < self.diffColors.deleted.length; i++) {
							// TODO: Improve, with graph, to use appearance under  _cf rather than DOM.
							obj = defMapSearch[self.diffColors.deleted[i]];
							if (obj) {
								mat = obj._xmlNode.getElementsByTagName("Material");

								if (mat.length) {
									self.applyApp(mat, 0.5, "1.0 0.0 0.0", false);
									self.diffColorDeleted.push(mat[0]);
								} else {
									mat = obj._xmlNode.getElementsByTagName("TwoSidedMaterial");
									self.applyApp(mat, 0.5, "1.0 0.0 0.0", false);

									self.diffColorDeleted.push(mat[0]);
								}
							}
						}
					}
				}
			}
		};

		this.transformEvent = function(event, viewpoint, inverse) {
			var transformation;

			if (inverse) {
				transformation = viewpoint._x3domNode.getTransformation().inverse();
			} else {
				transformation = viewpoint._x3domNode.getTransformation();
			}

			var newPos = transformation.multMatrixVec(event.position);
			var newOrientMat = ViewerUtil.axisAngleToMatrix(event.orientation[0], event.orientation[1]);
			newOrientMat = transformation.mult(newOrientMat);

			var newOrient = new x3dom.fields.Quaternion();
			newOrient.setValue(newOrientMat);
			newOrient = newOrient.toAxisAngle();

			event.position = newPos;
			event.orientation = newOrient;
		};

		/**
		 * Multi select mode
		 * @param on
		 */
		this.setMultiSelectMode = function (on) {
			var element = document.getElementById("x3dom-default-canvas");
			this.multiSelectMode = on;
			element.style.cursor =  on ? "default" : "-webkit-grab";
		};

		/**
		 * Pin drop mode
		 * @param on
		 */
		this.setPinDropMode = function (on) {
			var element = document.getElementById("x3dom-default-canvas");
			this.pinDropMode = on;
			element.style.cursor = on ? "crosshair" : "-webkit-grab";
		};

		/****************************************************************************
		 * Clipping planes
		 ****************************************************************************/

		var clippingPlaneID = -1;
		this.clippingPlanes = [];

		this.setClippingPlanes = function(clippingPlanes) {
			self.clearClippingPlanes();

			for (var clipidx = 0; clipidx < clippingPlanes.length; clipidx++) {
				var clipPlaneIDX = self.addClippingPlane(
					clippingPlanes[clipidx].axis,
					clippingPlanes[clipidx].normal,
					clippingPlanes[clipidx].distance,
					clippingPlanes[clipidx].percentage,
					clippingPlanes[clipidx].clipDirection
				);
			}
		};

		/**
		 * Adds a clipping plane to the viewer
		 * @param {string} axis - Axis through which the plane clips (overrides normal)
		 * @param {number} normal - the normal of the plane 
		 * @param {number} distance - Distance along the bounding box to clip
		 * @param {number} percentage - Percentage along the bounding box to clip (overrides distance)
		 * @param {number} clipDirection - Direction of clipping (-1 or 1)
		 * @param {string} account - name of database (optional)
		 * @param {string} project - name of project (optional)
		 */
		this.addClippingPlane = function(axis, normal, distance, percentage, clipDirection, account, project) {
			clippingPlaneID += 1;
			var parentGroup = null;
			if(account && project){				
				var fullParentGroupName = self.account + "__"+ self.project + "__" + account + "__" + project;
				parentGroup = self.groupNodes[fullParentGroupName];
			}

			var newClipPlane = new ClipPlane(clippingPlaneID, self, axis, normal, [1, 1, 1], distance, percentage, clipDirection, parentGroup);
			self.clippingPlanes.push(newClipPlane);

			return clippingPlaneID;
		};

		this.moveClippingPlane = function(axis, percentage) {
			// Only supports a single clipping plane at the moment.
			self.clippingPlanes[0].movePlane(axis, percentage);
		};

		this.changeAxisClippingPlane = function(axis) {
			// Only supports a single clipping plane at the moment.
			self.clippingPlanes[0].changeAxis(axis);
		};

		/**
		 * Clear out all clipping planes
		 */
		this.clearClippingPlanes = function() {
			self.clippingPlanes.forEach(function(clipPlane) {
				clipPlane.destroy();

			});

			self.clippingPlanes = [];
		};

		/**
		 * Clear out all clipping planes
		 * @param {number} id - Get the clipping plane with matching unique ID
		 */
		this.getClippingPlane = function(id) {
			// If the clipping plane no longer exists this
			// will return undefined
			return self.clippingPlanes.filter(function(clipPlane) {
				return (clipPlane.getID() === id);
			})[0];
		};

		/****************************************************************************
		 * Pins
		 ****************************************************************************/
		self.pins = {};

		this.addPin = function(account, project, id, position, norm, colours, viewpoint) {
			if (self.pins.hasOwnProperty(id)) {
				errCallback(self.ERROR.PIN_ID_TAKEN);
			} else {

				var trans = self.getParentTransformation(account, project);

				self.pins[id] = new Pin(id, self.getScene(), trans, position, norm, self.pinSize, colours, viewpoint, account, project);
			}
		};

		this.clickPin = function(id) {
			if (self.pins.hasOwnProperty(id)) {
				var pin = self.pins[id];

				//self.highlightPin(id); This was preventing changing the colour of the pin
				// Replace with
				callback(self.EVENT.CHANGE_PIN_COLOUR, {
					id: id,
					colours: [[1.0, 0.7, 0.0]]
				});

				callback(self.EVENT.SET_CAMERA, {
					position : pin.viewpoint.position,
					view_dir : pin.viewpoint.view_dir,
					up: pin.viewpoint.up,
					account: pin.account,
					project: pin.project
				});

				callback(self.EVENT.SET_CLIPPING_PLANES, {
					clippingPlanes: pin.viewpoint.clippingPlanes,
					account: pin.account,
					project: pin.project

				});
			}
		};

		this.setPinVisibility = function(id, visibility)
		{
			if (self.pins.hasOwnProperty(id)) {
				var pin = self.pins[id];

				pin.setAttribute("render", visibility.toString());
			}
		};

		this.removePin = function(id) {
			if (self.pins.hasOwnProperty(id)) {
				self.pins[id].remove(id);
				delete self.pins[id];
			}
		};

		this.previousHighLightedPin = null;
		this.highlightPin = function(id) {
			// If a pin was previously highlighted
			// switch it off
			if (self.previousHighLightedPin) {
				self.previousHighLightedPin.highlight();
				self.previousHighLightedPin = null;
			}

			// If the pin exists switch it on
			if (id && self.pins.hasOwnProperty(id)) {
				self.pins[id].highlight();
				self.previousHighLightedPin = self.pins[id];
			}
		};

		this.changePinColours = function(id, colours) {
			if (self.pins.hasOwnProperty(id)) {
				self.pins[id].changeColour(colours);
			}
		};
	};

	Viewer.prototype.SELECT_COLOUR = {
		EMISSIVE: "1.0 0.5 0.0"
	};

	Viewer.prototype.ERROR = {
		PIN_ID_TAKEN: "VIEWER_PIN_ID_TAKEN"
	};
}());

// Constants and enums
var VIEWER_NAV_MODES = Viewer.prototype.NAV_MODES = {
	HELICOPTER: "HELICOPTER",
	WALK: "WALK",
	TURNTABLE: "TURNTABLE",
	WAYFINDER: "WAYFINDER",
	FLY: "FLY"
};

var VIEWER_EVENTS = Viewer.prototype.EVENT = {
	// States of the viewer
	READY: "VIEWER_EVENT_READY",
	START_LOADING: "VIEWING_START_LOADING",
	LOADED: "VIEWER_EVENT_LOADED",
	RUNTIME_READY: "VIEWING_RUNTIME_READY",

	ENTER_VR: "VIEWER_EVENT_ENTER_VR",
	VR_READY: "VIEWER_EVENT_VR_READY",
	SET_NAV_MODE: "VIEWER_SET_NAV_MODE",
	GO_HOME: "VIEWER_GO_HOME",
	SWITCH_FULLSCREEN: "VIEWER_SWITCH_FULLSCREEN",
	REGISTER_VIEWPOINT_CALLBACK: "VIEWER_REGISTER_VIEWPOINT_CALLBACK",
	REGISTER_MOUSE_MOVE_CALLBACK: "VIEWER_REGISTER_MOUSE_MOVE_CALLBACK",
	OBJECT_SELECTED: "VIEWER_OBJECT_SELECTED",
	BACKGROUND_SELECTED: "VIEWER_BACKGROUND_SELECTED",
	HIGHLIGHT_OBJECTS: "VIEWER_HIGHLIGHT_OBJECTS",
	HIGHLIGHT_AND_UNHIGHLIGHT_OBJECTS: "VIEWER_HIGHLIGHT_AND_UNHIGHLIGHT_OBJECTS",
	SWITCH_OBJECT_VISIBILITY: "VIEWER_SWITCH_OBJECT_VISIBILITY",
	SET_PIN_VISIBILITY: "VIEWER_SET_PIN_VISIBILITY",

	GET_CURRENT_VIEWPOINT: "VIEWER_GET_CURRENT_VIEWPOINT",

	GET_SCREENSHOT: "VIEWER_GET_SCREENSHOT",

	MEASURE_MODE_CLICK_POINT: "VIEWER_MEASURE_MODE_CLICK_POINT",

	PICK_POINT: "VIEWER_PICK_POINT",
	MOVE_POINT: "VIEWER_MOVE_POINT",
	SET_CAMERA: "VIEWER_SET_CAMERA",

	LOGO_CLICK: "VIEWER_LOGO_CLICK",

	// Clipping plane events
	CLEAR_CLIPPING_PLANES: "VIEWER_CLEAR_CLIPPING_PLANES",
	ADD_CLIPPING_PLANE: "VIEWER_ADD_CLIPPING_PLANE",
	MOVE_CLIPPING_PLANE: "VIEWER_MOVE_CLIPPING_PLANE",
	CHANGE_AXIS_CLIPPING_PLANE: "VIEWER_CHANGE_AXIS_CLIPPING_PLANE",
	CLIPPING_PLANE_READY: "VIEWER_CLIPPING_PLANE_READY",
	SET_CLIPPING_PLANES: "VIEWER_SET_CLIPPING_PLANES",

	// Pin events
	CLICK_PIN: "VIEWER_CLICK_PIN",
	CHANGE_PIN_COLOUR: "VIEWER_CHANGE_PIN_COLOUR",
	REMOVE_PIN: "VIEWER_REMOVE_PIN",
	ADD_PIN: "VIEWER_ADD_PIN",
	MOVE_PIN: "VIEWER_MOVE_PIN",

};<|MERGE_RESOLUTION|>--- conflicted
+++ resolved
@@ -627,11 +627,7 @@
 						id: objectID,
 						position: pickingInfo.pickPos,
 						normal: pickingInfo.pickNorm,
-<<<<<<< HEAD
-						trans: self.getParentTransformation(account, project),
-=======
 						trans: self.getParentTransformation(self.account, self.project),
->>>>>>> 88b7fe56
 						screenPos: [event.layerX, event.layerY]
 					});
 				} else {
