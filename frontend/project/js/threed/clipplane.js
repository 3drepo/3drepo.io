/**
 **  Copyright (C) 2014 3D Repo Ltd
 **
 **  This program is free software: you can redistribute it and/or modify
 **  it under the terms of the GNU Affero General Public License as
 **  published by the Free Software Foundation, either version 3 of the
 **  License, or (at your option) any later version.
 **
 **  This program is distributed in the hope that it will be useful,
 **  but WITHOUT ANY WARRANTY; without even the implied warranty of
 **  MERCHANTABILITY or FITNESS FOR A PARTICULAR PURPOSE.  See the
 **  GNU Affero General Public License for more details.
 **
 **  You should have received a copy of the GNU Affero General Public License
 **  along with this program.  If not, see <http://www.gnu.org/licenses/>.
 **/

var ClipPlane = {};

(function() {
    "use strict";
    
	/*
	 * Clipping plane constructor and manipulator
	 *
	 * Inspired by the work of Timo on 16.06.2014.
	 *
	 * @constructor
	 * @this {ClipPlane}
	 * @param {number} id - Unique ID for this clipping plane
	 * @param {Viewer} parentViewer - Parent viewer
	 * @param {string} axis - Letter representing the axis: "X", "Y" or "Z"
	 * @param {array} colour - Array representing the color of the slice
	 * @param {number} percentage - Percentage along the bounding box to clip
	 * @param {number} clipDirection - Direction of clipping (-1 or 1)
	 * @param {parentNode} node to append the clipping plane onto
	 */
	ClipPlane = function(id, viewer, axis, normal, colour, distance, percentage, clipDirection, parentNode) {
		var self = this;

		// Public properties

		/**
		 * Value representing the direction of clipping
		 * @type {number}
		 */
		this.clipDirection = (clipDirection === undefined) ? -1 : clipDirection;

		/**
		 * Value representing the distance from the origin of
		 * the clip plane
		 * @type {number}
		 */
		this.distance = distance;
		
		/**
		 * Normal vector to the clipping plane
		 * @private
		 * @type {SFVec3f}
		 */
		this.normal = (normal == undefined)? [0,0,0] : normal ;

		/**
		 * Volume containing the clipping plane
		 * @type {BoxVolume}
		 */
		var volume = null;


		/**
		 * Bounding box of the scene
		 * * @type {BoxVolume}
		 */
		var sceneBbox = null;

		/**
		 * DOM Element representing the clipping plane
		 * @private
		 * @type {HTMLElement}
		 */
		var clipPlaneElem = document.createElement("ClipPlane");


		/**
		 * Coordinate frame for clipping plane
		 * @private
		 * @type {HTMLElement}
		 */
		var coordinateFrame = document.createElement("Transform");

		/**
		 * Outline shape
		 * @private
		 * @type {HTMLElement}
		 */
		var outline = document.createElement("Shape");

		/**
		 * Outline appearance
		 * @private
		 * @type {HTMLElement}
		 */
		var outlineApp = document.createElement("Appearance");

		/**
		 * Outline material
		 * @private
		 * @type {HTMLElement}
		 */
		var outlineMat = document.createElement("Material");

		/**
		 * Outline line set
		 * @private
		 * @type {HTMLElement}
		 */
		var outlineLines = document.createElement("LineSet");

		/**
		 * Outline coordinates
		 * @private
		 * @type {HTMLElement}
		 */
		var outlineCoords = document.createElement("Coordinate");

		/**
		 * Bounding box scale avoids flickering at edges
		 * @private
		 * @type {number}
		 */
		var BBOX_SCALE = 1.0001;

		/**
		 * Get my unique ID
		 */
		this.getID = function() {
			return id;
		};

		/**
		 * Set the coordinates of the clipping plane outline
		 */
		var setOutlineCoordinates = function(axis) {
			var min = volume.min.multiply(BBOX_SCALE).toGL();
			var max = volume.max.multiply(BBOX_SCALE).toGL();

			var axisIDX = "XYZ".indexOf(axis);
			var outline = [
				[0, 0, 0],
				[0, 0, 0],
				[0, 0, 0],
				[0, 0, 0],
				[0, 0, 0]
			];

			var minor = (axisIDX + 1) % 3;
			var major = (axisIDX + 2) % 3;

			outline[0][minor] = min[minor];
			outline[0][major] = max[major];

			outline[1][minor] = min[minor];
			outline[1][major] = min[major];

			outline[2][minor] = max[minor];
			outline[2][major] = min[major];

			outline[3][minor] = max[minor];
			outline[3][major] = max[major];

			outline[4][minor] = min[minor];
			outline[4][major] = max[major];

			outlineCoords.setAttribute("point",
				outline.map(function(item) {
					return item.join(" ");
				}).join(",")
			);
		};


		/**
		 * Given a list of vertices, return its outline
		 */
		this.determineOutline = function(vertices)
		{
			var min = vertices[0].slice();
			var max = vertices[0].slice();

			for(var i = 1; i < vertices.length; ++i)
			{
				for(var j = 0; j < 3; ++j)
				{
					if(min[j] > vertices[i][j])
					{
						min[j] = vertices[i][j]
					}


					if(max[j] < vertices[i][j])
					{
						max[j] = vertices[i][j]
					}
				}
			}

			var centrePnt = new x3dom.fields.SFVec3f((max[0]+min[0])/2.0, (max[1]+min[1])/2.0,(max[2]+min[2])/2.0);

			var outline = [vertices[0], null, null, null];

			var basePnt = new x3dom.fields.SFVec3f(vertices[0][0], vertices[0][1], vertices[0][2]);
			var baseToCen = basePnt.subtract(centrePnt);



			//There are only 4 vertices, taking first as base point, 2 would be perpendicular and 1 would not.
			for(var i = 1; i < vertices.length; ++i)
			{	
				var currentPnt = new x3dom.fields.SFVec3f(vertices[i][0], vertices[i][1], vertices[i][2]);
				var curToCen = currentPnt.subtract(centrePnt);
				var dotProd = Math.abs(baseToCen.normalize().dot(curToCen.normalize()));
				if(Math.abs(dotProd - 1.0) < 0.01)
				{

					//not perpendicular, must be the opposite point
					outline[2] = vertices[i];

				}
				else
				{
					//the vectors are perpendicular
					//this must be 2 or 4
					if(outline[1])
					{
						outline[3] = vertices[i];
					}
					else
					{
						outline[1] = vertices[i];
					}
				}
			}

			outline.push(vertices[0]);

			return outline;
		}


		/**
		 * Move the clipping plane
		 * @param {number} percentage - Percentage of entire clip volume to move across
		 */
		this.movePlane = function(axis, percentage) {
			axis = axis.toUpperCase();
			// When the axis is change the normal to the plane is changed
			this.normal = [ (axis === "X") ? this.clipDirection : 0,
					(axis === "Y") ? this.clipDirection : 0,
					(axis === "Z") ? this.clipDirection : 0];

			// Update the transform containing the clipping plane
			var axisIDX = "XYZ".indexOf(axis);
			var min = volume.min.multiply(BBOX_SCALE).toGL();
			var max = volume.max.multiply(BBOX_SCALE).toGL();


			self.distance = ((max[axisIDX] - min[axisIDX]) * percentage) + min[axisIDX];

			// Update the clipping element plane equation
			clipPlaneElem.setAttribute("plane", this.normal.join(" ") + " " + self.distance);

			var translation = [0, 0, 0];
			translation[axisIDX] = -self.distance * this.clipDirection;
			coordinateFrame.setAttribute("translation", translation.join(","));

			setOutlineCoordinates(axis);
		};

		/**
		 * Transform the clipping plane by the given matrix
		 * @param {sfmatrix4f} matrix - transformation matrix to apply to clipping plane
		 */
		this.transformClipPlane = function(matrix, writeProperties)
		{

			var min = volume.min.toGL();
			var max = volume.max.toGL();
			var point = min;

			var normal_x3d = new x3dom.fields.SFVec3f(this.normal[0], this.normal[1], this.normal[2]);
			point = normal_x3d.multiply(-this.distance).toGL();

			normal_x3d = matrix.multMatrixVec(normal_x3d);
			normal_x3d.normalize();

			var planePnt = new x3dom.fields.SFVec3f(point[0], point[1], point[2]);
			planePnt = matrix.multMatrixPnt(planePnt);
			var distance = -normal_x3d.dot(planePnt) * BBOX_SCALE;
			

			var plane = new x3dom.fields.SFVec4f(normal_x3d.x, normal_x3d.y, normal_x3d.z, distance);


			if(writeProperties)
			{				

				// Update the clipping element plane equation
				clipPlaneElem.setAttribute("plane", plane.toGL().join(" "));
				//The clip outline doesn't need translation, it should be in the right place
				//set it to move by a bit so it's not cut off by the clipping plane.
			

				var translation = [-(max[0]-min[0])*0.001, -(max[1]-min[1])*0.001, -(max[2]-min[0])*0.001];
				coordinateFrame.setAttribute("translation", translation.join(" "));
	
				this.normal = normal_x3d.toGL();
				this.distance = distance;

			

				//determine the outline of the clipping plane by intersection with the global bounding box	

				var min = sceneBbox.min.multiply(BBOX_SCALE);
				var max = sceneBbox.max.multiply(BBOX_SCALE);
	
				//[pointA, pointB]
				var bboxOutline = [
					[new x3dom.fields.SFVec3f(min.x, min.y, min.z), new x3dom.fields.SFVec3f(max.x, min.y, min.z)],
					[new x3dom.fields.SFVec3f(min.x, min.y, min.z), new x3dom.fields.SFVec3f(min.x, max.y, min.z)],
					[new x3dom.fields.SFVec3f(min.x, min.y, min.z), new x3dom.fields.SFVec3f(min.x, min.y, max.z)],
					[new x3dom.fields.SFVec3f(min.x, max.y, min.z), new x3dom.fields.SFVec3f(min.x, max.y, max.z)],
					[new x3dom.fields.SFVec3f(max.x, max.y, min.z), new x3dom.fields.SFVec3f(max.x, max.y, max.z)],
					[new x3dom.fields.SFVec3f(max.x, min.y, min.z), new x3dom.fields.SFVec3f(max.x, max.y, min.z)],
					[new x3dom.fields.SFVec3f(max.x, min.y, min.z), new x3dom.fields.SFVec3f(max.x, min.y, max.z)],
					[new x3dom.fields.SFVec3f(max.x, min.y, max.z), new x3dom.fields.SFVec3f(max.x, max.y, max.z)],
					[new x3dom.fields.SFVec3f(min.x, min.y, max.z), new x3dom.fields.SFVec3f(max.x, min.y, max.z)],
					[new x3dom.fields.SFVec3f(min.x, max.y, max.z), new x3dom.fields.SFVec3f(max.x, max.y, max.z)],
					[new x3dom.fields.SFVec3f(min.x, max.y, max.z), new x3dom.fields.SFVec3f(min.x, min.y, max.z)],
					[new x3dom.fields.SFVec3f(min.x, max.y, min.z), new x3dom.fields.SFVec3f(max.x, max.y, min.z)],
					];

				var outline = [];
			
				for(var i = 0; i < bboxOutline.length; ++i)
				{

					var lineDir = bboxOutline[i][1].subtract(bboxOutline[i][0]);
					lineDir = lineDir.normalize();
					var dotProd =lineDir.dot(normal_x3d); 
					if(Math.abs(dotProd) > 0.000001)
					{
						//dot product isn't zero -> has single point intersection
						var d = (planePnt.subtract(bboxOutline[i][0])).dot(normal_x3d) / dotProd;
						var intersectPnt = lineDir.multiply(d).add(bboxOutline[i][0]);
						
						//the intersection point must lie within the global bbox
						if(intersectPnt.x >= min.x && intersectPnt.x <= max.x 
								&& intersectPnt.y >= min.y && intersectPnt.y <= max.y 
								&& intersectPnt.z >= min.z && intersectPnt.z <= max.z)
						{
							outline.push(intersectPnt.toGL());	
						}	

					}
	
				}

				outline = this.determineOutline(outline);

				outlineCoords.setAttribute("point",
				outline.map(function(item) {
					return item.join(" ");
				}).join(","));
			}


			return {normal: normal_x3d.toGL(), distance: distance};
		}
<<<<<<< HEAD

		this.getProperties = function(matrix)
		{

			var res = JSON.parse(JSON.stringify(this));
			if(matrix)
			{
				var newValues = this.transformClipPlane(matrix, false);	
				res.normal  = newValues.normal;
				res.distance = newValues.distance;
			}

=======

		this.getProperties = function(matrix)
		{

			var res = JSON.parse(JSON.stringify(this));
			if(matrix)
			{
				var newValues = this.transformClipPlane(matrix, false);	
				res.normal  = newValues.normal;
				res.distance = newValues.distance;
			}

>>>>>>> 88b7fe56

			return res;
		}

		/**
		 * Destroy me and everything connected with me
		 */
		this.destroy = function() {
			if (clipPlaneElem && clipPlaneElem.parentNode) {
				clipPlaneElem.parentNode.removeChild(clipPlaneElem);
			}

			if (coordinateFrame && coordinateFrame.parentNode) {
				coordinateFrame.parentNode.removeChild(coordinateFrame);
			}
		};

		sceneBbox = viewer.runtime.getBBox(viewer.getScene());

<<<<<<< HEAD
		// Construct and connect everything together
		outlineMat.setAttribute("emissiveColor", colour.join(" "));
		outlineLines.setAttribute("vertexCount", 5);
		outlineLines.appendChild(outlineCoords);
=======
		if(normal || axis != "")
		{

			outlineMat.setAttribute("emissiveColor", colour.join(" "));
			outlineLines.setAttribute("vertexCount", 5);
			outlineLines.appendChild(outlineCoords);

			outlineApp.appendChild(outlineMat);
			outline.appendChild(outlineApp);
			outline.appendChild(outlineLines);

			coordinateFrame.appendChild(outline);

			// Attach to the root node of the viewer
			viewer.getScene().appendChild(coordinateFrame);
			if(parentNode)
			{
				volume = viewer.runtime.getBBox(parentNode);
			}
			else
			{
				volume = sceneBbox;
			
			}

			// Move the plane to finish construction
			if(!normal)
			{		
				this.movePlane(axis, percentage);
			}

			viewer.getScene().appendChild(clipPlaneElem);
>>>>>>> 88b7fe56


			if(parentNode)
				this.transformClipPlane(parentNode._x3domNode.getCurrentTransform(), true);

<<<<<<< HEAD
		// Attach to the root node of the viewer
		viewer.getScene().appendChild(coordinateFrame);
		if(parentNode)
		{
			volume = viewer.runtime.getBBox(parentNode);
		}
		else
		{
			volume = sceneBbox;
			
		}

		// Move the plane to finish construction
		if(axis != "")
		{		
			this.movePlane(axis, percentage);
		}

		viewer.getScene().appendChild(clipPlaneElem);


		if(parentNode)
			this.transformClipPlane(parentNode._x3domNode.getCurrentTransform(), true);

=======

		}
>>>>>>> 88b7fe56

	};


}());<|MERGE_RESOLUTION|>--- conflicted
+++ resolved
@@ -376,7 +376,6 @@
 
 			return {normal: normal_x3d.toGL(), distance: distance};
 		}
-<<<<<<< HEAD
 
 		this.getProperties = function(matrix)
 		{
@@ -389,20 +388,6 @@
 				res.distance = newValues.distance;
 			}
 
-=======
-
-		this.getProperties = function(matrix)
-		{
-
-			var res = JSON.parse(JSON.stringify(this));
-			if(matrix)
-			{
-				var newValues = this.transformClipPlane(matrix, false);	
-				res.normal  = newValues.normal;
-				res.distance = newValues.distance;
-			}
-
->>>>>>> 88b7fe56
 
 			return res;
 		}
@@ -422,12 +407,6 @@
 
 		sceneBbox = viewer.runtime.getBBox(viewer.getScene());
 
-<<<<<<< HEAD
-		// Construct and connect everything together
-		outlineMat.setAttribute("emissiveColor", colour.join(" "));
-		outlineLines.setAttribute("vertexCount", 5);
-		outlineLines.appendChild(outlineCoords);
-=======
 		if(normal || axis != "")
 		{
 
@@ -460,41 +439,13 @@
 			}
 
 			viewer.getScene().appendChild(clipPlaneElem);
->>>>>>> 88b7fe56
 
 
 			if(parentNode)
 				this.transformClipPlane(parentNode._x3domNode.getCurrentTransform(), true);
 
-<<<<<<< HEAD
-		// Attach to the root node of the viewer
-		viewer.getScene().appendChild(coordinateFrame);
-		if(parentNode)
-		{
-			volume = viewer.runtime.getBBox(parentNode);
+
 		}
-		else
-		{
-			volume = sceneBbox;
-			
-		}
-
-		// Move the plane to finish construction
-		if(axis != "")
-		{		
-			this.movePlane(axis, percentage);
-		}
-
-		viewer.getScene().appendChild(clipPlaneElem);
-
-
-		if(parentNode)
-			this.transformClipPlane(parentNode._x3domNode.getCurrentTransform(), true);
-
-=======
-
-		}
->>>>>>> 88b7fe56
 
 	};
 
