/**
 *	Copyright (C) 2014 3D Repo Ltd
 *
 *	This program is free software: you can redistribute it and/or modify
 *	it under the terms of the GNU Affero General Public License as
 *	published by the Free Software Foundation, either version 3 of the
 *	License, or (at your option) any later version.
 *
 *	This program is distributed in the hope that it will be useful,
 *	but WITHOUT ANY WARRANTY; without even the implied warranty of
 *	MERCHANTABILITY or FITNESS FOR A PARTICULAR PURPOSE.  See the
 *	GNU Affero General Public License for more details.
 *
 *	You should have received a copy of the GNU Affero General Public License
 *	along with this program.  If not, see <http://www.gnu.org/licenses/>.
 */

(function () {
	"use strict";

	angular.module("3drepo")
	.directive("project", project);

    function project() {
        return {
            restrict: "E",
            scope: {
				account:  "=",
				project:  "=",
				branch:   "=",
				revision: "=",
				state:    "="
			},
			templateUrl: "project.html",
            controller: ProjectCtrl,
			controllerAs: "vm",
			bindToController: true
        };
    }

	ProjectCtrl.$inject = ["$timeout", "$scope", "$element", "$compile", "EventService", "ProjectService"];

	function ProjectCtrl($timeout, $scope, $element, $compile, EventService, ProjectService) {
		var vm = this, i, length,
			panelCard = {
				left: [],
				right: []
			},
			projectUI,
			issueArea,
			issuesCardIndex = 0;

		vm.pointerEvents = "auto";

		/*
		 * Get the project element
		 */
		$timeout(function () {
			projectUI = angular.element($element[0].querySelector('#projectUI'));
		});

		/*
		panelCard.left.push({
			type: "tree",
			title: "Tree",
			show: true,
			help: "Model elements shown in a tree structure",
			icon: "device_hub",
			minHeight: 80,
			fixedHeight: false,
			options: [
				{type: "filter", visible: true}
			]
		});
		*/

		panelCard.left.push({
			type: "issues",
			title: "Issues",
			show: true,
			help: "List current issues",
			icon: "place",
			menu: [
				{
					value: "print",
					label: "Print",
					selected: false,
					noToggle: true,
					icon: "fa-print",
					divider: true
				},
				{
					value: "sortByDate",
					label: "Sort by Date",
					firstSelectedIcon: "fa-sort-amount-desc",
					secondSelectedIcon: "fa-sort-amount-asc",
					toggle: false,
					selected: true,
					firstSelected: true,
					secondSelected: false
				},
				{
					value: "showClosed",
					label: "Show resolved issues",
					toggle: true,
					selected: false,
					firstSelected: false,
					secondSelected: false
				}
			],
			minHeight: 260,
			fixedHeight: false,
			options: [
				{type: "menu", visible: true},
				{type: "filter", visible: true},
				{type: "pin", visible: false},
				{type: "erase", visible: false},
				{type: "scribble", visible: false}
			],
			add: true
		});

		/*
		panelCard.left.push({
			type: "groups",
			title: "Groups",
			show: true,
			help: "groups of objects",
			icon: "view_comfy",
			minHeight: 80,
			fixedHeight: false,
			options: [
				{type: "menu", visible: true}
			],
			menu: [
				{
					value: "hideAll",
					label: "Hide Groups",
					selected: false,
					toggle: true
				}
			],
			add: true
		});
		*/

		panelCard.left.push({
			type: "clip",
			title: "Clip",
			show: false,
			help: "Clipping plane",
			icon: "crop_original",
			fixedHeight: true,
			options: [
				{type: "visible", visible: true}
			]
		});

		panelCard.right.push({
			type: "docs",
			title: "Docs",
			show: false,
			help: "Documents",
			icon: "content_copy",
			minHeight: 80,
			fixedHeight: false,
			options: []
		});

		panelCard.right.push({
			type: "building",
			title: "Building",
			show: false,
			help: "Building",
			icon: "fa-cubes",
			fixedHeight: true,
			options: [
			]
		});

		$scope.$watchGroup(["vm.account","vm.project"], function()
		{
			if (angular.isDefined(vm.account) && angular.isDefined(vm.project)) {
				// Add filtering options for the Issues card menu
				ProjectService.getRoles(vm.account, vm.project).then(function (data) {
					for (i = 0, length = data.length; i < length; i += 1) {
						panelCard.left[issuesCardIndex].menu.push(
							{
								value: "filterRole_" + data[i].role,
								label: data[i].role,
								toggle: true,
								selected: true,
								firstSelected: false,
								secondSelected: false
							}
						);
					}
				});

				ProjectService.getProjectInfo(vm.account, vm.project).then(function (data) {
					EventService.send(EventService.EVENT.PROJECT_SETTINGS_READY, {
						account: data.account,
						project: data.project,
						settings: data.settings
					});
				});
			}
		});

		$timeout(function () {
			EventService.send(EventService.EVENT.CREATE_VIEWER, {
				name: "default",
				account:  vm.account,
				project:  vm.project,
				branch:   vm.branch,
				revision: vm.revision
			});

			EventService.send(EventService.EVENT.PANEL_CONTENT_SETUP, panelCard);
		});

		/*
<<<<<<< HEAD
		 * Watch current event
		 */
		$scope.$watch(EventService.currentEvent, function (event) {
			var parent = angular.element($element[0].querySelector("#project")),
				element;

			if (event.type === EventService.EVENT.MEASURE_MODE) {
				if (event.value) {
					// Create measure display
					element = angular.element("<tdr-measure id='tdrMeasure'></tdr-measure>");
					parent.append(element);
					$compile(element)($scope);
				}
				else {
					// Remove measure display
					element = angular.element($element[0].querySelector("#tdrMeasure"));
					element.remove();
				}
			}
		});

=======
		 * Watch for events
		 */
		$scope.$watch(EventService.currentEvent, function (event) {
			if (event.type === EventService.EVENT.TOGGLE_ISSUE_AREA) {
				if (event.value.on) {
					issueArea = angular.element("<issue-area></issue-area>");
					if (event.value.hasOwnProperty("issue")) {
						vm.issueAreaIssue = event.value.issue;
						issueArea = angular.element("<issue-area data='vm.issueAreaIssue'></issue-area>");
					}
					else if (event.value.hasOwnProperty("type")) {
						vm.issueAreaType = event.value.type;
						issueArea = angular.element("<issue-area type='vm.issueAreaType'></issue-area>");
					}
					projectUI.prepend(issueArea);
					$compile(issueArea)($scope);
				}
				else {
					if (angular.isDefined(issueArea)) {
						issueArea.remove();
					}
				}
			}
			else if (event.type === EventService.EVENT.TOGGLE_ISSUE_AREA_DRAWING) {
				vm.pointerEvents = event.value.on ? "none" : "auto";
			}
		})
>>>>>>> ISSUE_210
	}
}());<|MERGE_RESOLUTION|>--- conflicted
+++ resolved
@@ -220,32 +220,12 @@
 		});
 
 		/*
-<<<<<<< HEAD
-		 * Watch current event
+		 * Watch for events
 		 */
 		$scope.$watch(EventService.currentEvent, function (event) {
 			var parent = angular.element($element[0].querySelector("#project")),
 				element;
 
-			if (event.type === EventService.EVENT.MEASURE_MODE) {
-				if (event.value) {
-					// Create measure display
-					element = angular.element("<tdr-measure id='tdrMeasure'></tdr-measure>");
-					parent.append(element);
-					$compile(element)($scope);
-				}
-				else {
-					// Remove measure display
-					element = angular.element($element[0].querySelector("#tdrMeasure"));
-					element.remove();
-				}
-			}
-		});
-
-=======
-		 * Watch for events
-		 */
-		$scope.$watch(EventService.currentEvent, function (event) {
 			if (event.type === EventService.EVENT.TOGGLE_ISSUE_AREA) {
 				if (event.value.on) {
 					issueArea = angular.element("<issue-area></issue-area>");
@@ -268,8 +248,19 @@
 			}
 			else if (event.type === EventService.EVENT.TOGGLE_ISSUE_AREA_DRAWING) {
 				vm.pointerEvents = event.value.on ? "none" : "auto";
+			} else if (event.type === EventService.EVENT.MEASURE_MODE) {
+				if (event.value) {
+					// Create measure display
+					element = angular.element("<tdr-measure id='tdrMeasure'></tdr-measure>");
+					parent.append(element);
+					$compile(element)($scope);
+				}
+				else {
+					// Remove measure display
+					element = angular.element($element[0].querySelector("#tdrMeasure"));
+					element.remove();
+				}
 			}
 		})
->>>>>>> ISSUE_210
 	}
 }());