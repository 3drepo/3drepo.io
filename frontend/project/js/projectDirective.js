/**
 *	Copyright (C) 2014 3D Repo Ltd
 *
 *	This program is free software: you can redistribute it and/or modify
 *	it under the terms of the GNU Affero General Public License as
 *	published by the Free Software Foundation, either version 3 of the
 *	License, or (at your option) any later version.
 *
 *	This program is distributed in the hope that it will be useful,
 *	but WITHOUT ANY WARRANTY; without even the implied warranty of
 *	MERCHANTABILITY or FITNESS FOR A PARTICULAR PURPOSE.  See the
 *	GNU Affero General Public License for more details.
 *
 *	You should have received a copy of the GNU Affero General Public License
 *	along with this program.  If not, see <http://www.gnu.org/licenses/>.
 */

(function () {
	"use strict";

	angular.module("3drepo")
	.directive("project", project);

    function project() {
        return {
            restrict: "E",
            scope: {
				account:  "=",
				project:  "=",
				branch:   "=",
				revision: "=",
				state:    "="
			},
			templateUrl: "project.html",
            controller: ProjectCtrl,
			controllerAs: "vm",
			bindToController: true
        };
    }

<<<<<<< HEAD
	ProjectCtrl.$inject = ["$timeout", "$scope", "$element", "$compile", "EventService", "ProjectService", "RevisionsService"];

	function ProjectCtrl($timeout, $scope, $element, $compile, EventService, ProjectService, RevisionsService) {
=======
	ProjectCtrl.$inject = ["$timeout", "$scope", "$element", "$compile", "EventService", "ProjectService", "TreeService"];

	function ProjectCtrl($timeout, $scope, $element, $compile, EventService, ProjectService, TreeService) {
>>>>>>> be5132f8
		var vm = this, i, length,
			panelCard = {
				left: [],
				right: []
			},
			projectUI,
			issueArea,
			issuesCardIndex = 0;

		/*
		 * Init
		 */
		vm.pointerEvents = "inherit";
		vm.keysDown = [];

		/*
		 * Get the project element
		 */
		$timeout(function () {
			projectUI = angular.element($element[0].querySelector('#projectUI'));
		});

		panelCard.left.push({
			type: "issues",
			title: "Issues",
			show: true,
			help: "List current issues",
			icon: "place",
			menu: [
				{
					value: "print",
					label: "Print",
					selected: false,
					noToggle: true,
					icon: "fa-print"
				},
				{
					value: "importBCF",
					label: "Import BCF",
					selected: false,
					noToggle: true,
					icon: "fa-cloud-upload"
				},
				{
					value: "exportBCF",
					label: "Export BCF",
					selected: false,
					noToggle: true,
					icon: "fa-cloud-download",
					divider: true
				},
				{
					value: "sortByDate",
					label: "Sort by Date",
					firstSelectedIcon: "fa-sort-amount-desc",
					secondSelectedIcon: "fa-sort-amount-asc",
					toggle: false,
					selected: true,
					firstSelected: true,
					secondSelected: false
				},
				{
					value: "showClosed",
					label: "Show resolved issues",
					toggle: true,
					selected: false,
					firstSelected: false,
					secondSelected: false
				},
				{
					value: "showSubProjects",
					label: "Show sub project issues",
					toggle: true,
					selected: false,
					firstSelected: false,
					secondSelected: false
				}
			],
			minHeight: 260,
			fixedHeight: false,
			options: [
				{type: "menu", visible: true},
				{type: "filter", visible: true},
				{type: "pin", visible: false},
				{type: "erase", visible: false},
				{type: "scribble", visible: false}
			],
			add: true
		});

		 panelCard.left.push({
			 type: "tree",
			 title: "Tree",
			 show: false,
			 help: "Model elements shown in a tree structure",
			 icon: "device_hub",
			 minHeight: 80,
			 fixedHeight: false,
			 options: [
			 	{type: "filter", visible: true}
			 ]
		 });

		/*
		panelCard.left.push({
			type: "groups",
			title: "Groups",
			show: true,
			help: "groups of objects",
			icon: "view_comfy",
			minHeight: 80,
			fixedHeight: false,
			options: [
				{type: "menu", visible: true}
			],
			menu: [
				{
					value: "hideAll",
					label: "Hide Groups",
					selected: false,
					toggle: true
				}
			],
			add: true
		});
		*/

		panelCard.left.push({
			type: "clip",
			title: "Clip",
			show: false,
			help: "Clipping plane",
			icon: "crop_original",
			fixedHeight: true,
			options: [
				{type: "visible", visible: true}
			]
		});

		panelCard.right.push({
			type: "docs",
			title: "Data",
			show: false,
			help: "Documents",
			icon: "content_copy",
			minHeight: 80,
			fixedHeight: false,
			options: [
				{type: "close", visible: true}
			]
		});

		panelCard.right.push({
			type: "building",
			title: "Building",
			show: false,
			help: "Building",
			icon: "fa-cubes",
			fixedHeight: true,
			options: [
			]
		});


		$scope.$watchGroup(["vm.account","vm.project"], function()
		{
			if (angular.isDefined(vm.account) && angular.isDefined(vm.project)) {
				// Add filtering options for the Issues card menu
				/*
				ProjectService.getRoles(vm.account, vm.project).then(function (data) {
					for (i = 0, length = data.length; i < length; i += 1) {
						panelCard.left[issuesCardIndex].menu.push(
							{
								value: "filterRole_" + data[i].role,
								label: data[i].role,
								toggle: true,
								selected: true,
								firstSelected: false,
								secondSelected: false
							}
						);
					}
				});
				*/

				ProjectService.getProjectInfo(vm.account, vm.project).then(function (data) {
					vm.settings = data.settings;
					EventService.send(EventService.EVENT.PROJECT_SETTINGS_READY, {
						account: data.account,
						project: data.project,
						settings: data.settings
					});
				});

<<<<<<< HEAD
				RevisionsService.listAll(vm.account, vm.project).then(function(revisions){
					EventService.send(EventService.EVENT.REVISIONS_LIST_READY, revisions);
=======

				TreeService.init(vm.account, vm.project, vm.branch, vm.revision).then(function(data){
					vm.treeMap = TreeService.getMap(data.nodes);
>>>>>>> be5132f8
				});
			}
		});

		$timeout(function () {
			EventService.send(EventService.EVENT.CREATE_VIEWER, {
				name: "default",
				account:  vm.account,
				project:  vm.project,
				branch:   vm.branch,
				revision: vm.revision,
				at:       StateManager.query.at,
				up:       StateManager.query.up,
				view:     StateManager.query.view
			});

			EventService.send(EventService.EVENT.PANEL_CONTENT_SETUP, panelCard);
		});

		/*
		 * Watch for events
		 */
		$scope.$watch(EventService.currentEvent, function (event) {
			var parent = angular.element($element[0].querySelector("#project")),
				element;

			vm.event = event;

			if (event.type === EventService.EVENT.TOGGLE_ISSUE_AREA) {
				if (event.value.on) {
					issueArea = angular.element("<issue-area></issue-area>");
					if (event.value.hasOwnProperty("issue")) {
						vm.issueAreaIssue = event.value.issue;
						issueArea = angular.element("<issue-area data='vm.issueAreaIssue'></issue-area>");
					}
					else if (event.value.hasOwnProperty("type")) {
						vm.issueAreaType = event.value.type;
						issueArea = angular.element("<issue-area type='vm.issueAreaType'></issue-area>");
					}
					projectUI.prepend(issueArea);
					$compile(issueArea)($scope);
				}
				else {
					if (angular.isDefined(issueArea)) {
						issueArea.remove();
					}
				}
			}
			else if (event.type === EventService.EVENT.TOGGLE_ISSUE_AREA_DRAWING) {
				vm.pointerEvents = event.value.on ? "none" : "inherit";
			} else if (event.type === EventService.EVENT.MEASURE_MODE) {
				if (event.value) {
					// Create measure display
					element = angular.element("<tdr-measure id='tdrMeasure' account='vm.account' project='vm.project' settings='vm.settings' ></tdr-measure>");
					parent.append(element);
					$compile(element)($scope);

				}
				else {
					// Remove measure display
					element = angular.element($element[0].querySelector("#tdrMeasure"));
					element.remove();
				}
			}
		});

		/**
		 * Keep a list of keys held down
		 * For changes to be registered by directives and especially components the list needs to be recreated
		 *
		 * @param event
		 */
		vm.keyAction = function (event) {
			var i,
				tmp;

			// Update list, but avoid repeat
			if (event.type === "keydown") {
				if (vm.keysDown.indexOf(event.which) === -1) {
					// Recreate list so that it changes are registered in components
					tmp = vm.keysDown;
					delete vm.keysDown;
					vm.keysDown = angular.copy(tmp);
					vm.keysDown.push(event.which);
				}
			}
			else if (event.type === "keyup") {
				// Remove all instances of the key (multiple instances can happen if key up wasn't registered)
				for (i = (vm.keysDown.length - 1); i >= 0; i -= 1) {
					if (vm.keysDown[i] === event.which) {
						vm.keysDown.splice(i, 1);
					}
				}
				// Recreate list so that it changes are registered in components
				tmp = vm.keysDown;
				delete vm.keysDown;
				vm.keysDown = angular.copy(tmp);
			}
		};

		/**
		 * Get the current multi selection
		 * @param selectedObjects
		 */
		vm.setSelectedObjects = function (selectedObjects) {
			vm.selectedObjects = selectedObjects;
		};

		/**
		 * Initalise the list of selected objects
		 * @param data
		 */
		vm.setInitialSelectedObjects = function (data) {
			vm.initialSelectedObjects = data.selectedObjects;
			// Set the value to null so that it will be registered again
			$timeout(function () {
				vm.initialSelectedObjects = null;
			});
		};

		/**
		 * Send event
		 * @param type
		 * @param value
		 */
		vm.sendEvent = function (type, value) {
			EventService.send(type, value);
		};
	}
}());<|MERGE_RESOLUTION|>--- conflicted
+++ resolved
@@ -38,15 +38,9 @@
         };
     }
 
-<<<<<<< HEAD
-	ProjectCtrl.$inject = ["$timeout", "$scope", "$element", "$compile", "EventService", "ProjectService", "RevisionsService"];
-
-	function ProjectCtrl($timeout, $scope, $element, $compile, EventService, ProjectService, RevisionsService) {
-=======
-	ProjectCtrl.$inject = ["$timeout", "$scope", "$element", "$compile", "EventService", "ProjectService", "TreeService"];
-
-	function ProjectCtrl($timeout, $scope, $element, $compile, EventService, ProjectService, TreeService) {
->>>>>>> be5132f8
+	ProjectCtrl.$inject = ["$timeout", "$scope", "$element", "$compile", "EventService", "ProjectService", "TreeService", "RevisionsService"];
+
+	function ProjectCtrl($timeout, $scope, $element, $compile, EventService, ProjectService, TreeService, RevisionsService) {
 		var vm = this, i, length,
 			panelCard = {
 				left: [],
@@ -241,14 +235,12 @@
 					});
 				});
 
-<<<<<<< HEAD
 				RevisionsService.listAll(vm.account, vm.project).then(function(revisions){
 					EventService.send(EventService.EVENT.REVISIONS_LIST_READY, revisions);
-=======
+				});
 
 				TreeService.init(vm.account, vm.project, vm.branch, vm.revision).then(function(data){
 					vm.treeMap = TreeService.getMap(data.nodes);
->>>>>>> be5132f8
 				});
 			}
 		});
