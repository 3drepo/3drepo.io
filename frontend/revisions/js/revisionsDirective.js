--- conflicted
+++ resolved
@@ -24,7 +24,7 @@
 	function revisionsCtrl ($location, $scope, RevisionsService, UtilsService, $filter, EventService) {
 		var vm = this;
 
-<<<<<<< HEAD
+
 		$scope.$watch(EventService.currentEvent, function (event) {
 
 			if(event.type === EventService.EVENT.REVISIONS_LIST_READY){
@@ -50,47 +50,8 @@
 					});
 				}
 			}
-
-=======
-		/*
-		RevisionsService.listAll(vm.account, vm.project).then(function(revisions){
-			vm.revisions = revisions;
->>>>>>> ba43ad6b
-		});
-		*/
-
-		UtilsService.doGet(vm.account + "/" + vm.project + "/revisions.json").then(function(response){
-			vm.revisions = response.data;
 		});
 
-		// RevisionsService.listAll(vm.account, vm.project).then(function(revisions){
-		// 	vm.revisions = revisions;
-		// });
-
-		// $scope.$watch("vm.revisions", function () {
-
-		// 	if(!vm.revisions || !vm.revisions[0]){
-		// 		return;
-		// 	}
-
-		// 	if(!vm.revision){
-		// 		vm.revName = vm.revisions[0].tag || $filter('revisionDate')(vm.revisions[0].timestamp);
-		// 		vm.revisions[0].current = true;
-
-		// 	} else {
-		// 		vm.revisions && vm.revisions.forEach(function(rev, i){
-		// 			if(rev.tag === vm.revision){
-		// 				vm.revName = vm.revision;
-		// 				vm.revisions[i].current = true;
-		// 			} else if(rev._id === vm.revision){
-		// 				vm.revName = $filter('revisionDate')(rev.timestamp);
-		// 				vm.revisions[i].current = true;
-
-		// 			}
-		// 		});
-		// 	}
-
-		// });
 
 		vm.openDialog = function(event){
 
