/**
 **  Copyright (C) 2020 3D Repo Ltd
 **
 **  This program is free software= you can redistribute it and/or modify
 **  it under the terms of the GNU Affero General Public License as
 **  published by the Free Software Foundation, either version 3 of the
 **  License, or (at your option) any later version.
 **
 **  This program is distributed in the hope that it will be useful,
 **  but WITHOUT ANY WARRANTY; without even the implied warranty of
 **  MERCHANTABILITY or FITNESS FOR A PARTICULAR PURPOSE.  See the
 **  GNU Affero General Public License for more details.
 **
 **  You should have received a copy of the GNU Affero General Public License
 **  along with this program.  If not, see <http=//www.gnu.org/licenses/>.
 **/

import EventEmitter from 'eventemitter3';
import React from 'react';

import { IS_DEVELOPMENT } from '../../constants/environment';
import {
	VIEWER_EVENTS,
	VIEWER_NAV_MODES,
} from '../../constants/viewer';
import { UnityUtil } from '../../globals/unity-util';
import { DialogActions } from '../../modules/dialog';
import { dispatch, getState } from '../../modules/store';
import { selectMemory } from '../../modules/viewer';
import { PIN_COLORS } from '../../styles';
import { clientConfigService } from '../clientConfig';
import { MultiSelect } from './multiSelect';

const UNITY_LOADER_PATH = 'unity/Build/UnityLoader.js';

declare const Module;

interface IViewerConstructor {
	name?: string;
}

interface IPin {
	id: string;
	type: string;
	position: number[];
	norm: number[];
	colour: number[];
	isSelected: boolean;
}

export class ViewerService {
	public element: HTMLElement;
	public name: string;
	public viewer: HTMLElement;
	public currentNavMode = null;
	public units = 'm';
	public convertToM = 1.0;
	public initialized = false;
	public measureMode = false;
	public modelString = null;
	public divId = 'unityViewer';
	private numClips = 0;
	private stats: boolean = false;
	private emitter = new EventEmitter();
	public initialised: {
		promise: Promise<any>;
		resolve: () => void;
		reject: () => void;
	};

	public fullscreen: boolean;
	public pinDropMode: boolean;
	public unityLoaderReady: boolean;
	public unityLoaderScript: HTMLScriptElement;
	public settings: any;
	public options: any;
	public plugins: any;

	public constructor({ name = 'viewer', ...config}: IViewerConstructor) {
		this.name = name;

		this.unityLoaderReady = false;
		this.pinDropMode = false;

		this.viewer = document.createElement('div');
		this.viewer.className = 'viewer';
	}

	/**
	 * Setup Instance
	 */

	public get hasInstance() {
		return !!this.element;
	}

	public setupInstance = (container) => {
		this.element = container;
		UnityUtil.init(this.handleUnityError, this.onUnityProgress, this.onModelProgress);
		UnityUtil.hideProgressBar();

		const unityHolder = document.createElement('div');
		unityHolder.className = 'emscripten';
		unityHolder.setAttribute('id', this.divId);
		unityHolder.removeAttribute('style');
		unityHolder.setAttribute('width', '100%');
		unityHolder.setAttribute('height', '100%');
		unityHolder.setAttribute('tabindex', '1'); // You need this for unityHolder to register keyboard events
		unityHolder.setAttribute('oncontextmenu', 'event.preventDefault()');

		unityHolder.onmousedown = () => {
			return false;
		};

		unityHolder.style['pointer-events'] = 'all';

		this.element.appendChild(this.viewer);
		this.viewer.appendChild(unityHolder);

		this.unityLoaderScript = document.createElement('script');
	}

	/**
	 * Initialization
	 */

	public get memory() {
		const MAX_MEMORY = 2130706432; // The maximum memory Unity can allocate
		const assignedMemory = selectMemory(getState()) * 1024 * 1024; // Memory is in Mb.
		return Math.min(assignedMemory, MAX_MEMORY);
	}

	public init = async () => {
		if (IS_DEVELOPMENT) {
			console.debug('Initiating Viewer');
		}

		this.setInitialisePromise();
		UnityUtil.viewer = this;

		try {
			await this.insertUnityLoader(this.memory);

			(async () => {
				await this.initUnity({
					getAPI: {
						hostNames: clientConfigService.apiUrls.all
					},
					showAll: true
				});

				this.initialised.resolve();
			})();
		} catch (error) {
			console.error('Error while initialising Unity script: ', error);
		}
	}

	public initUnity(options) {
		return new Promise((resolve, reject) => {
			if (this.initialized) {
				resolve();
			}

			UnityUtil.setAPIHost(options.getAPI);

			// Set option param from viewerDirective
			this.options = options;
			this.emit(VIEWER_EVENTS.VIEWER_INIT);
			document.body.style.cursor = 'wait';

			// Shouldn't need this, but for something it is not being recognised from unitySettings!
			Module.errorhandler = UnityUtil.onUnityError;

			if (this.options && this.options.plugins) {
				this.plugins = this.options.plugins;
				Object.keys(this.plugins).forEach((key) => {
					if (this.plugins[key].initCallback) {
						this.plugins[key].initCallback(this);
					}
				});
			}

			this.setNavMode(VIEWER_NAV_MODES.TURNTABLE, false);

			UnityUtil.onReady().then(() => {
				this.initialized = true;
				this.emit(VIEWER_EVENTS.UNITY_READY, {
					model: this.modelString,
					name: this.name
				});
				resolve();
			}).catch((error) => {
				this.emit(VIEWER_EVENTS.VIEWER_INIT, error);
				console.error('UnityUtil.onReady failed: ', error);
				reject(error);
			});
		});
	}

	public insertUnityLoader(memory) {
		if (document.querySelector('.unity-loader')) {
			return Promise.resolve();
		}

		return new Promise((resolve, reject) => {
			this.unityLoaderScript.addEventListener ('load', () => {
				(async () => {
					await UnityUtil.loadUnity(this.divId, undefined, memory);
					console.debug('Loaded UnityLoader.js succesfully');
					resolve();
				})();
			}, false);
			this.unityLoaderScript.addEventListener ('error', (error) => {
				console.error('Error loading UnityLoader.js', error);
				reject('Error loading UnityLoader.js');
			}, false);

			// Event handlers MUST come first before setting src
			this.unityLoaderScript.src = UNITY_LOADER_PATH;

			// This kicks off the actual loading of Unity
			this.unityLoaderScript.setAttribute('class', 'unity-loader');
			document.body.appendChild(this.unityLoaderScript);
		});
	}

	/**
	 * Emitter
	 */

	public on = (event, fn, ...args) => {
		this.emitter.on(event, fn, ...args);
	}

	public once = (event, fn, ...args) => {
		this.emitter.once(event, fn, ...args);
	}

	public off = (event, ...args) => {
		this.emitter.off(event, ...args);
	}

	public emit = (event, ...args) => {
		this.emitter.emit(event, ...args);
	}

	public removeAllListeners() {
		this.emitter.removeAllListeners();
	}

	public pickPointEvent(pointInfo) {
		// User clicked a mesh
		this.emit(VIEWER_EVENTS.PICK_POINT, {
			id : pointInfo.id,
			normal : pointInfo.normal,
			position: pointInfo.position,
			screenPos : pointInfo.mousePos,
			selectColour : PIN_COLORS.YELLOW,
		});
	}

	/**
	 * Helpers
	 */

	public async isModelLoaded() {
		await UnityUtil.onReady();
		return UnityUtil.onLoaded();
	}

	public getDefaultHighlightColor() {
		return UnityUtil.defaultHighlightColor;
	}

	public getScreenshot() {
		return UnityUtil.requestScreenShot();
	}

	public getCurrentViewpointInfo(account, model) {
		return UnityUtil.requestViewpoint(account, model);
	}

	public hideHiddenByDefaultObjects() {
		UnityUtil.hideHiddenByDefaultObjects();
	}

	public showHiddenByDefaultObjects() {
		UnityUtil.showHiddenByDefaultObjects();
	}

	public showCoordView() {
		UnityUtil.showCoordView();
	}

	public hideCoordView() {
		UnityUtil.hideCoordView();
	}

	public getUnityObjectsStatus(account, model) {
		return UnityUtil.getObjectsStatus(account, model);
	}

	/**
	 * Handlers
	 */

	private handleUnityError = (message: string, reload: boolean, isUnity: boolean) => {
		let errorType = '3D Repo Error';

		if (isUnity) {
			errorType = 'Unity Error';
		}

		dispatch(DialogActions.showDialog({
			title: errorType,
			content: message,
			onCancel: () => {
				if (reload) {
					location.reload();
				}
			}
		}));

		console.error('Unity errored and user canceled reload', message);
	}

	private onUnityProgress = (progress) => {
		if (progress === 1) {
			this.emit(VIEWER_EVENTS.VIEWER_INIT_SUCCESS, progress);
		} else {
			this.emit(VIEWER_EVENTS.VIEWER_INIT_PROGRESS, progress);
		}
	}

	public onModelProgress = (progress) => {
		this.emit(VIEWER_EVENTS.MODEL_LOADING_PROGRESS, progress);
	}

	/**
	 * Destroying
	 */

	public async destroy() {
		UnityUtil.reset();
		this.initialized = false;
		this.removeAllListeners();
		this.setPinDropMode(false);
		await this.disableMeasure();
	}

	/**
	 * Selecting
	 */

	public get canSelect() {
		return !this.pinDropMode && !this.measureMode;
	}

	public objectSelected(pointInfo) {
		if (this.canSelect) {
			if (pointInfo.id) {
				if (pointInfo.pin) {
					// User clicked a pin
					this.emit(VIEWER_EVENTS.CLICK_PIN, {
						id: pointInfo.id
					});
				} else {
					this.emit(VIEWER_EVENTS.OBJECT_SELECTED, {
						account: pointInfo.database,
						id: pointInfo.id,
						model: pointInfo.model,
						source: 'viewer'
					});
				}
			} else {
				this.emit(VIEWER_EVENTS.BACKGROUND_SELECTED);
			}
		} else {
			if (!pointInfo.id) {
				this.emit(VIEWER_EVENTS.BACKGROUND_SELECTED_PIN_MODE);
			}
		}
	}

	public objectsSelected(nodes) {
		if (this.canSelect) {
			if (nodes) {
				this.emit(VIEWER_EVENTS.MULTI_OBJECTS_SELECTED, { selectedNodes: nodes });
			} else {
				this.emit(VIEWER_EVENTS.BACKGROUND_SELECTED);
			}
		}
	}

	/**
	 * Measure
	 */

	public async activateMeasure() {
		await this.isViewerReady();
<<<<<<< HEAD
		this.viewer.setMeasureActivity(true);
	}

	public async setMeasureMode(mode) {
		await this.isViewerReady();
		return this.viewer.setMeasureMode(mode);
	}

	public async setMeasuringUnits(units) {
		await this.isViewerReady();
		return this.viewer.setMeasuringUnits(units);
	}

	public async removeMeasurement(uuid) {
		await this.isViewerReady();
		return this.viewer.removeMeasurement(uuid);
	}

	public async setMeasurementColor(uuid, color) {
		await this.isViewerReady();
		return this.viewer.setMeasurementColor(uuid, color);
	}

	public async enableEdgeSnapping() {
		await this.isViewerReady();
		return this.viewer.enableEdgeSnapping();
	}

	public async disableEdgeSnapping() {
		await this.isViewerReady();
		return this.viewer.disableEdgeSnapping();
	}

	public async enableMeasureXYZDisplay() {
		await this.isViewerReady();
		return this.viewer.enableMeasureXYZDisplay();
	}

	public async disableMeasureXYZDisplay() {
		await this.isViewerReady();
		return this.viewer.disableMeasureXYZDisplay();
	}

	public async clearMeasurements() {
		await this.isViewerReady();
		return this.viewer.clearMeasurements();
=======
		this.setMeasureMode(true);
>>>>>>> 79174987
	}

	public async disableMeasure() {
		await this.isViewerReady();
<<<<<<< HEAD
		this.viewer.setMeasureActivity(false);
=======
		this.setMeasureMode(false);
	}

	public setMeasureMode(on: boolean) {
		this.measureMode = on;
		if (on === true) {
			UnityUtil.enableMeasuringTool();
		} else {
			UnityUtil.disableMeasuringTool();
		}
>>>>>>> 79174987
	}

	/**
	 * Highlight
	 */

	public get canHighlight() {
		return this.initialized && !this.pinDropMode && !this.measureMode;
	}

	public async highlightObjects(
		account: string,
		model: string,
		colour: [number],
		multi: boolean,
		forceReHighlight: boolean,
		ids: string[]) {
			if (this.canHighlight) {
				if (ids) {
					const uniqueIds = Array.from(new Set(ids));
					if (uniqueIds.length) {
						// @ts-ignore
						await UnityUtil.highlightObjects(account, model, uniqueIds, colour, multi, forceReHighlight);
						this.emit(VIEWER_EVENTS.HIGHLIGHT_OBJECTS, {account, model, uniqueIds });
						return;
					}
				}

				this.clearHighlights();
			}
	}

	public clearHighlights() {
		UnityUtil.clearHighlights();
		this.emit(VIEWER_EVENTS.CLEAR_HIGHLIGHT_OBJECTS, {});
	}

	public unhighlightObjects(account, model, ids) {
		if (ids) {
			const uniqueIds = Array.from(new Set(ids));
			if (uniqueIds.length) {
				// @ts-ignore
				UnityUtil.unhighlightObjects(account, model, uniqueIds);
				this.emit(VIEWER_EVENTS.UNHIGHLIGHT_OBJECTS, {account, model, uniqueIds });
				return;
			}
		}
	}

	/**
	 * Settings
	 */

	public updateViewerSettings(settings) {
		if (settings) {
			this.settings = settings;
			if (this.settings.properties && this.settings.properties.unit) {
				this.setUnits(this.settings.properties.unit);
			}
		}
	}

	public setUnits(units) {
		this.units = units;

		if (units === 'mm') {
			this.convertToM = 0.001;
		} else if (units === 'ft') {
			this.convertToM = 0.0032;
		}

		// Set the units in unity for the measure tool
		if (this.units) {
			UnityUtil.setUnits(this.units);
		}
	}

	/**
	 * Navigation
	 */

	public helicopterSpeedDown() {
		UnityUtil.helicopterSpeedDown();
	}

	public helicopterSpeedUp() {
		UnityUtil.helicopterSpeedUp();
	}

	public helicopterSpeedReset() {
		UnityUtil.helicopterSpeedReset();
	}

	public setNavigation(mode) {
		UnityUtil.setNavigation(mode);
	}

	public setNavigationMode(mode) {
		this.setNavMode(mode, false);
	}

	public setNavMode(mode, force) {
		if (this.currentNavMode !== mode || force) {
			this.currentNavMode = mode;
			this.setNavigation(mode);
		}
	}

	public navMethodChanged(newNavMode) {
		this.currentNavMode = newNavMode;
	}

	public get getNavMode() {
		return this.currentNavMode;
	}

	public async overrideMeshOpacity(account, model, meshIDs, opacity) {
		await this.isViewerReady();
		UnityUtil.overrideMeshOpacity(account, model, meshIDs, opacity);
	}

	public async resetMeshOpacity(account, model, meshIDs) {
		await this.isViewerReady();
		UnityUtil.resetMeshOpacity(account, model, meshIDs);
	}

	/**
	 * Fullscreen
	 */
	public switchFullScreen() {
		if (!this.fullscreen) {
			if (this.viewer.hasOwnProperty('mozRequestFullScreen')) {
			} else if (this.viewer.webkitRequestFullscreen) {
				this.viewer.webkitRequestFullscreen();
			}

			this.fullscreen = true;
		} else {
			if (document.webkitCancelFullScreen) {
				document.webkitCancelFullScreen();
			}

			this.fullscreen = false;
		}
	}

	/**
	 * Pins
	 */
	public addPin = async ({id, position, norm, colour, isSelected, type}: IPin) => {
		await this.isViewerReady();
		await this.isModelLoaded();
		if (type === 'risk') {
			UnityUtil.dropRiskPin(id, position, norm, colour);
		} else {
			UnityUtil.dropIssuePin(id, position, norm, colour);
		}
		if (isSelected) {
			UnityUtil.selectPin(id);
		}
	}

	public removePin(pin: IPin) {
		UnityUtil.removePin(pin.id);
	}

	public setPinDropMode(on: boolean) {
		this.pinDropMode = on;

		if (on) {
			MultiSelect.toggleAreaSelect(false);
		}
	}

	/**
	 * Diffs
	 */

	public diffToolSetAsComparator(account: string, model: string) {
		UnityUtil.diffToolSetAsComparator(account, model);
	}

	public diffToolLoadComparator(account: string, model: string, revision: string) {
		return UnityUtil.diffToolLoadComparator(account, model, revision);
	}

	public diffToolEnableWithDiffMode() {
		UnityUtil.diffToolEnableWithDiffMode();
	}

	public diffToolEnableWithClashMode() {
		UnityUtil.diffToolEnableWithClashMode();
	}

	public diffToolDisableAndClear() {
		UnityUtil.diffToolDisableAndClear();
	}

	public diffToolShowBaseModel() {
		UnityUtil.diffToolShowBaseModel();
	}

	public diffToolShowComparatorModel() {
		UnityUtil.diffToolShowComparatorModel();
	}

	public diffToolDiffView() {
		UnityUtil.diffToolDiffView();
	}

	/**
	 * Load
	 */

	public setInitialisePromise() {
		const initialised = {} as any;
		initialised.promise = new Promise((resolve, reject) => {
			initialised.resolve = resolve;
			initialised.reject = reject;
		});
		this.initialised = initialised;
	}

	public async isViewerReady() {
		return await this.initialised.promise;
	}

	/**
	 * Load Model
	 */

	public async isModelReady() {
		return await this.isModelLoaded();
	}

	public async loadViewerModel(teamspace, model, branch, revision) {
		if (!teamspace || !model) {
			console.error('Teamspace, model, branch or revision was not defined!', teamspace, model, branch, revision);
			await Promise.reject('Teamspace, model, branch or revision was not defined!');
		} else {
			await this.loadNewModel(teamspace, model, branch, revision);
			this.initialised.resolve();
		}
	}

	public async loadNewModel(account, model, branch, revision) {
		await UnityUtil.onReady();
		this.emit(VIEWER_EVENTS.MODEL_LOADING_START);
		document.body.style.cursor = 'wait';

		await UnityUtil.loadModel(account, model, branch, revision);

		await UnityUtil.onLoaded().then((bbox) => {
			document.body.style.cursor = 'initial';

			this.emit(VIEWER_EVENTS.MODEL_LOADED, 1);
			this.emit(VIEWER_EVENTS.BBOX_READY, bbox);
		}).catch((error) => {
			document.body.style.cursor = 'initial';
			if (error !== 'cancel') {
				console.error('Unity error loading model= ', error);
			}
		});

		return UnityUtil.onLoading();
	}

	/**
	 * Zooms
	 */

	public zoomToHighlightedMeshes() {
		UnityUtil.zoomToHighlightedMeshes();
	}

	public zoomToObjects(meshes) {
		UnityUtil.zoomToObjects(meshes);
	}

	/**
	 * Mesh Color
	 */

	public overrideMeshColor(account, model, meshIDs, color) {
		UnityUtil.overrideMeshColor(account, model, meshIDs, color);

		if (color.length > 3) {
			UnityUtil.overrideMeshOpacity(account, model, meshIDs, color[3]);
		}
	}

	public resetMeshColor(account, model, meshIDs) {
		UnityUtil.resetMeshOpacity(account, model, meshIDs);
		UnityUtil.resetMeshColor(account, model, meshIDs);
	}

	/**
	 * Setters
	 */

	public setFarPlaneAlgorithm = (algorithm: string) => {
		switch (algorithm) {
			case 'box':
				UnityUtil.useBoundingBoxFarPlaneAlgorithm();
				break;
			case 'sphere':
				UnityUtil.useBoundingSphereFarPlaneAlgorithm();
				break;
		}
	}

	public setShading = (shading: string) => {
		switch (shading) {
			case 'standard':
				UnityUtil.setRenderingQualityDefault();
				break;
			case 'architectural':
				UnityUtil.setRenderingQualityHigh();
				break;
		}
	}

	public setXray = (xray: boolean) => {
		if (xray) {
			UnityUtil.setXRayHighlightOn();
		} else {
			UnityUtil.setXRayHighlightOff();
		}
	}

	public setMaxShadowDistance(value: number) {
		if (value === undefined) { return; }
		UnityUtil.setMaxShadowDistance(value);
	}

	public setNumCacheThreads(value: number) {
		if (value === undefined) { return; }
		UnityUtil.setNumCacheThreads(value);
	}

	public setNearPlane = (nearplane: number) => {
		if (nearplane === undefined) { return; }
		UnityUtil.setDefaultNearPlane(nearplane);
	}

	public setFarPlaneSamplingPoints = (farplaneSample: number) => {
		if (farplaneSample === undefined) { return; }
		UnityUtil.setFarPlaneSampleSize(farplaneSample);
	}

	public setStats = (val: boolean = false) => {
		if (val !== this.stats) {
			UnityUtil.toggleStats();
			this.stats = val;
		}
	}

	/**
	 * Map
	 */

	public async resetMapSources() {
		await this.isViewerReady();
		UnityUtil.resetMapSources();
	}

	public async addMapSource(source) {
		await this.isViewerReady();
		UnityUtil.addMapSource(source);
	}

	public async removeMapSource(source) {
		await this.isViewerReady();
		UnityUtil.removeMapSource(source);
	}

	public async mapInitialise(surveyPoints) {
		await this.isViewerReady();
		UnityUtil.mapInitialise(surveyPoints);
	}

	public async mapStart() {
		await this.isViewerReady();
		UnityUtil.mapStart();
	}

	public async mapStop() {
		await this.isViewerReady();
		UnityUtil.mapStop();
	}

	/**
	 * MultiSelect
	 */

	public async goToExtent() {
		await this.isViewerReady();
		this.showAll();
	}

	/**
	 * Status
	 */

	public async getObjectsStatus({ teamspace, model } = { teamspace: '', model: '' }) {
		await this.isViewerReady();
		return this.getUnityObjectsStatus(teamspace, model);
	}

	public async getCurrentViewpoint({ teamspace, model }) {
		return await this.getCurrentViewpointInfo(teamspace, model);
	}

	public async goToDefaultViewpoint() {
		await this.isViewerReady();
		return this.showAll();
	}

	public async setCamera({ position, up, view_dir, look_at, animate, rollerCoasterMode, account, model }) {
		await this.isModelReady();
		UnityUtil.setViewpoint(position, up, view_dir, look_at, animate !== undefined ? animate : true, rollerCoasterMode);
	}

	/**
	 * Camera
	 */

	public topView() {
		UnityUtil.topView();
	}

	public bottomView() {
		return UnityUtil.bottomView();
	}

	public frontView() {
		return UnityUtil.frontView();
	}

	public backView() {
		return UnityUtil.backView();
	}

	public leftView() {
		return UnityUtil.leftView();
	}

	public rightView() {
		return UnityUtil.rightView();
	}

	public showAll() {
		UnityUtil.resetCamera();
	}

	public centreToPoint(params) {
		UnityUtil.centreToPoint(params);
	}

	/**
	 * Controlling
	 */

	public pauseRendering() {
		UnityUtil.pauseRendering();
	}

	public resumeRendering() {
		UnityUtil.resumeRendering();
	}

	public setModelCache = (cache: boolean) => {
		if (cache) {
			UnityUtil.enableCaching();
		} else {
			UnityUtil.disableCaching();
		}
	}

	public switchObjectVisibility(account, model, ids, visibility) {
		UnityUtil.toggleVisibility(account, model, ids, visibility);
	}

	public startAreaSelect() {
		UnityUtil.startAreaSelection();
	}

	public stopAreaSelect() {
		UnityUtil.stopAreaSelection();
	}

	public setShadows = (type: string) => {
		switch (type) {
			case 'soft':
				this.enableSoftShadows();
				break;
			case 'hard':
				this.enableHardShadows();
				break;
			case 'none':
				this.disableShadows();
				break;
		}
	}

	public enableSoftShadows() {
		UnityUtil.enableSoftShadows();
	}

	public enableHardShadows() {
		UnityUtil.enableHardShadows();
	}

	public disableShadows() {
		UnityUtil.disableShadows();
	}

	/**
	 * Clip
	 */

	public getNumPlanes() {
		return this.numClips;
	}

	public clipBroadcast(clip) {
		this.emit(VIEWER_EVENTS.CLIPPING_PLANE_BROADCAST, clip);
	}

	public numClipPlanesUpdated(nPlanes) {
		this.numClips = nPlanes;
		this.emit(VIEWER_EVENTS.UPDATE_NUM_CLIP, nPlanes);
	}

	public updateClippingPlanes( clipPlanes, account, model ) {
		UnityUtil.updateClippingPlanes(clipPlanes ? clipPlanes : [], false, account, model);
	}

	public startClip(isSingle: boolean) {
		if (isSingle) {
			this.startSingleClip();
		} else {
			this.startBoxClip();
		}
	}

	public startBoxClip() {
		UnityUtil.startBoxClip();
	}

	public startSingleClip() {
		UnityUtil.startSingleClip();
	}

	public startClipEdit() {
		UnityUtil.startClipEdit();
	}

	public stopClipEdit() {
		UnityUtil.stopClipEdit();
	}
}

export const Viewer = new ViewerService({});

export const withViewer = (WrappedComponent) => (props) => (
		<WrappedComponent viewer={Viewer} {...props} />
);<|MERGE_RESOLUTION|>--- conflicted
+++ resolved
@@ -57,6 +57,7 @@
 	public convertToM = 1.0;
 	public initialized = false;
 	public measureMode = false;
+	public measuringUnits = '';
 	public modelString = null;
 	public divId = 'unityViewer';
 	private numClips = 0;
@@ -399,74 +400,84 @@
 
 	public async activateMeasure() {
 		await this.isViewerReady();
-<<<<<<< HEAD
-		this.viewer.setMeasureActivity(true);
-	}
-
-	public async setMeasureMode(mode) {
-		await this.isViewerReady();
-		return this.viewer.setMeasureMode(mode);
-	}
-
-	public async setMeasuringUnits(units) {
-		await this.isViewerReady();
-		return this.viewer.setMeasuringUnits(units);
-	}
-
-	public async removeMeasurement(uuid) {
-		await this.isViewerReady();
-		return this.viewer.removeMeasurement(uuid);
-	}
-
-	public async setMeasurementColor(uuid, color) {
-		await this.isViewerReady();
-		return this.viewer.setMeasurementColor(uuid, color);
-	}
-
-	public async enableEdgeSnapping() {
-		await this.isViewerReady();
-		return this.viewer.enableEdgeSnapping();
-	}
-
-	public async disableEdgeSnapping() {
-		await this.isViewerReady();
-		return this.viewer.disableEdgeSnapping();
-	}
-
-	public async enableMeasureXYZDisplay() {
-		await this.isViewerReady();
-		return this.viewer.enableMeasureXYZDisplay();
-	}
-
-	public async disableMeasureXYZDisplay() {
-		await this.isViewerReady();
-		return this.viewer.disableMeasureXYZDisplay();
-	}
-
-	public async clearMeasurements() {
-		await this.isViewerReady();
-		return this.viewer.clearMeasurements();
-=======
-		this.setMeasureMode(true);
->>>>>>> 79174987
+		this.setMeasureActivity(true);
 	}
 
 	public async disableMeasure() {
 		await this.isViewerReady();
-<<<<<<< HEAD
-		this.viewer.setMeasureActivity(false);
-=======
-		this.setMeasureMode(false);
-	}
-
-	public setMeasureMode(on: boolean) {
-		this.measureMode = on;
+		this.setMeasureActivity(false);
+	}
+
+	public setMeasureActivity(on: boolean) {
 		if (on === true) {
 			UnityUtil.enableMeasuringTool();
+			this.measureMode = true;
 		} else {
 			UnityUtil.disableMeasuringTool();
-		}
->>>>>>> 79174987
+			this.measureMode = false;
+		}
+	}
+
+	public async setMeasureMode(mode: string) {
+		await this.isViewerReady();
+		UnityUtil.setMeasureToolMode(mode);
+	}
+
+	public async setMeasuringUnits(units) {
+		this.measuringUnits = units;
+		await this.isViewerReady();
+		UnityUtil.setMeasureToolUnits(units);
+	}
+
+	public getMeasuringUnits() {
+		return this.measuringUnits;
+	}
+
+	public async removeMeasurement(uuid) {
+		await this.isViewerReady();
+		UnityUtil.clearMeasureToolMeasurement(uuid);
+	}
+
+	public async setMeasurementColor(uuid, color) {
+		await this.isViewerReady();
+		UnityUtil.setMeasureToolMeasurementColor(uuid, color);
+	}
+
+	public async enableEdgeSnapping() {
+		await this.isViewerReady();
+		UnityUtil.enableMeasureToolSnap();
+	}
+
+	public async disableEdgeSnapping() {
+		await this.isViewerReady();
+		UnityUtil.disableMeasureToolSnap();
+	}
+
+	public async enableMeasureXYZDisplay() {
+		await this.isViewerReady();
+		UnityUtil.enableMeasureToolXYZDisplay();
+	}
+
+	public async disableMeasureXYZDisplay() {
+		await this.isViewerReady();
+		UnityUtil.disableMeasureToolXYZDisplay();
+	}
+
+	public async clearMeasurements() {
+		await this.isViewerReady();
+		UnityUtil.clearMeasureToolMeasurements();
+	}
+
+	public measurementAlertEvent(measurement) {
+		this.emit(VIEWER_EVENTS.MEASUREMENT_CREATED, measurement);
+	}
+
+	public measurementRemoved(measurementId) {
+		this.emit(VIEWER_EVENTS.MEASUREMENT_REMOVED, measurementId);
+	}
+
+	public measurementsCleared() {
+		this.emit(VIEWER_EVENTS.ALL_MEASUREMENTS_REMOVED);
 	}
 
 	/**
