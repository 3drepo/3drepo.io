--- conflicted
+++ resolved
@@ -1,25 +1,4 @@
-<<<<<<< HEAD
-/**
- *  Copyright (C) 2021 3D Repo Ltd
- *
- *  This program is free software: you can redistribute it and/or modify
- *  it under the terms of the GNU Affero General Public License as
- *  published by the Free Software Foundation, either version 3 of the
- *  License, or (at your option) any later version.
- *
- *  This program is distributed in the hope that it will be useful,
- *  but WITHOUT ANY WARRANTY; without even the implied warranty of
- *  MERCHANTABILITY or FITNESS FOR A PARTICULAR PURPOSE.  See the
- *  GNU Affero General Public License for more details.
- *
- *  You should have received a copy of the GNU Affero General Public License
- *  along with this program.  If not, see <http://www.gnu.org/licenses/>.
- */
-
-import ReactGA from 'react-ga';
-=======
 import TagManager from 'react-gtm-module';
->>>>>>> 190a6932
 
 import { clientConfigService } from './clientConfig';
 
