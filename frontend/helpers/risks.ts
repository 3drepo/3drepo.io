--- conflicted
+++ resolved
@@ -15,7 +15,7 @@
  *  along with this program.  If not, see <http://www.gnu.org/licenses/>.
  */
 
-import { get, omit } from 'lodash';
+import { get } from 'lodash';
 import {
 	LEVELS,
 	RISK_CONSEQUENCES,
@@ -24,19 +24,14 @@
 	RISK_LEVELS_ICONS,
 	RISK_LIKELIHOODS
 } from '../constants/risks';
-<<<<<<< HEAD
 import { getAPIUrl } from '../services/api';
 import { hasPermissions, isAdmin, PERMISSIONS } from './permissions';
-import { sortByDate } from './sorting';
-=======
-import { isAdmin, hasPermissions, PERMISSIONS } from './permissions';
 
 const renameFieldIfExists = (risk, fieldName, newFieldName) => {
 	if (risk[fieldName] !== null || risk[fieldName] !== undefined) {
 		risk[newFieldName] = risk[fieldName];
 	}
 };
->>>>>>> 5ce5c6a4
 
 export const prepareRisk = (risk, jobs = []) => {
 	const preparedRisk = {...risk};
