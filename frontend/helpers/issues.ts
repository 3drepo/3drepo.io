/**
 *  Copyright (C) 2019 3D Repo Ltd
 *
 *  This program is free software: you can redistribute it and/or modify
 *  it under the terms of the GNU Affero General Public License as
 *  published by the Free Software Foundation, either version 3 of the
 *  License, or (at your option) any later version.
 *
 *  This program is distributed in the hope that it will be useful,
 *  but WITHOUT ANY WARRANTY; without even the implied warranty of
 *  MERCHANTABILITY or FITNESS FOR A PARTICULAR PURPOSE.  See the
 *  GNU Affero General Public License for more details.
 *
 *  You should have received a copy of the GNU Affero General Public License
 *  along with this program.  If not, see <http://www.gnu.org/licenses/>.
 */
<<<<<<< HEAD

import { get, omit } from 'lodash';
import { STATUSES, STATUSES_COLOURS, STATUSES_ICONS } from '../constants/issues';
import { getAPIUrl } from '../services/api';
import { hasPermissions, isAdmin, PERMISSIONS } from './permissions';
import { sortByDate } from './sorting';
=======
import { getAPIUrl } from '../services/api';
import { STATUSES_COLOURS, STATUSES_ICONS, STATUSES } from '../constants/issues';
import { isAdmin, hasPermissions, PERMISSIONS } from './permissions';

const renameFieldIfExists = (issue, fieldName, newFieldName) => {
	if (issue[fieldName]) {
		issue[newFieldName] = issue[fieldName];
	}
};
>>>>>>> 66afeffe

export const prepareIssue = (issue, jobs = []) => {
	const preparedIssue = {...issue};
	if (issue.thumbnail) {
		const thumbnail = getAPIUrl(issue.thumbnail);
		preparedIssue.thumbnail = thumbnail;
	}

	const descriptionThumbnail = issue.viewpoint && issue.viewpoint.screenshot
		? getAPIUrl(issue.viewpoint.screenshot)
		: (issue.descriptionThumbnail || '');

	if (descriptionThumbnail) {
		preparedIssue.descriptionThumbnail = descriptionThumbnail;
	}

	if (issue.priority && issue.status) {
		const { Icon, color } = this.getStatusIcon(issue.priority, issue.status);
		preparedIssue.StatusIconComponent = Icon;
		preparedIssue.statusColor = color;
	}

	if (issue.assigned_roles) {
		const assignedJob = jobs.find((job) => job.name === (issue.assigned_roles || [])[0]);
		const roleColor = (assignedJob || {}).color;
		preparedIssue.roleColor = roleColor;
	}

	if (issue.status) {
		preparedIssue.defaultHidden = issue.status === STATUSES.CLOSED;
	}

	renameFieldIfExists(preparedIssue, 'desc', 'description');
	renameFieldIfExists(preparedIssue, 'owner', 'author');
	renameFieldIfExists(preparedIssue, 'created', 'createdDate');

	return preparedIssue;
};

export const getStatusIcon = (priority, status) => ({
	Icon: STATUSES_ICONS[status] || null,
	color: STATUSES_COLOURS[status] || STATUSES_COLOURS[priority] || null
});

const isOpenIssue = (status) => status !== 'closed';

const userJobMatchesCreator = (userJob, issueData) => {
	return (userJob._id && issueData.creator_role && userJob._id === issueData.creator_role);
};

const isIssueViewer = (permissions) => {
	return permissions && !hasPermissions(PERMISSIONS.COMMENT_ISSUE, permissions);
};

const canCommentIssue = (permissions) => {
	return permissions && hasPermissions(PERMISSIONS.COMMENT_ISSUE, permissions);
};

const isJobOwner = (issueData, userJob, permissions, currentUser) => {
	return issueData && userJob &&
		(issueData.owner === currentUser ||
		userJobMatchesCreator(userJob, issueData)) &&
		!isIssueViewer(permissions);
};

const isAssignedJob = (issueData, userJob, permissions) => {
	return issueData && userJob &&
		(userJob._id &&
			issueData.assigned_roles && issueData.assigned_roles.length &&
			userJob._id === issueData.assigned_roles[0]) &&
			!isIssueViewer(permissions);
};

export const canChangeStatusToClosed = (issueData, userJob, permissions, currentUser) => {
	return isAdmin(permissions) || isJobOwner(issueData, userJob, permissions, currentUser);
};

export const canChangeStatus = (issueData, userJob, permissions, currentUser) => {
	return canChangeStatusToClosed(issueData, userJob, permissions, currentUser) ||
		isAssignedJob(issueData, userJob, permissions);
};

export const canChangeBasicProperty = (issueData, userJob, permissions, currentUser) => {
	return isAdmin(permissions) || isJobOwner(issueData, userJob, permissions, currentUser) &&
		canComment(issueData, userJob, permissions, currentUser);
};

export const canChangeAssigned = (issueData, userJob, permissions, currentUser) => {
	return isAdmin(permissions) || canChangeBasicProperty(issueData, userJob, permissions, currentUser);
};

export const canComment = (issueData, userJob, permissions, currentUser) => {
	const isNotClosed = issueData && issueData.status && isOpenIssue(issueData.status);

	const ableToComment =
		isAdmin(permissions) ||
		isJobOwner(issueData, userJob, permissions, currentUser) ||
		canCommentIssue(permissions);

	return ableToComment && isNotClosed;
};<|MERGE_RESOLUTION|>--- conflicted
+++ resolved
@@ -14,24 +14,17 @@
  *  You should have received a copy of the GNU Affero General Public License
  *  along with this program.  If not, see <http://www.gnu.org/licenses/>.
  */
-<<<<<<< HEAD
 
 import { get, omit } from 'lodash';
 import { STATUSES, STATUSES_COLOURS, STATUSES_ICONS } from '../constants/issues';
 import { getAPIUrl } from '../services/api';
 import { hasPermissions, isAdmin, PERMISSIONS } from './permissions';
-import { sortByDate } from './sorting';
-=======
-import { getAPIUrl } from '../services/api';
-import { STATUSES_COLOURS, STATUSES_ICONS, STATUSES } from '../constants/issues';
-import { isAdmin, hasPermissions, PERMISSIONS } from './permissions';
 
 const renameFieldIfExists = (issue, fieldName, newFieldName) => {
 	if (issue[fieldName]) {
 		issue[newFieldName] = issue[fieldName];
 	}
 };
->>>>>>> 66afeffe
 
 export const prepareIssue = (issue, jobs = []) => {
 	const preparedIssue = {...issue};
