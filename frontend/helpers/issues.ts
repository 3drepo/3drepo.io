--- conflicted
+++ resolved
@@ -15,14 +15,9 @@
  *  along with this program.  If not, see <http://www.gnu.org/licenses/>.
  */
 
-import { ISSUE_COLORS, STATUSES, STATUSES_ICONS } from '../constants/issues';
+import { ISSUE_COLORS, PRIORITIES, STATUSES, STATUSES_ICONS } from '../constants/issues';
 import { getAPIUrl } from '../services/api';
-<<<<<<< HEAD
 import { hasPermissions, isAdmin, PERMISSIONS } from './permissions';
-=======
-import { ISSUE_COLORS, STATUSES_ICONS, STATUSES, PRIORITIES } from '../constants/issues';
-import { isAdmin, hasPermissions, PERMISSIONS } from './permissions';
->>>>>>> 54b6e9fd
 
 export const prepareIssue = (issue, jobs = []) => {
 	const preparedIssue = {...issue};
@@ -58,12 +53,6 @@
 	return preparedIssue;
 };
 
-<<<<<<< HEAD
-export const getStatusIcon = (priority, status) => ({
-	Icon: STATUSES_ICONS[status] || null,
-	color:  (ISSUE_COLORS[status] || ISSUE_COLORS[priority] || ISSUE_COLORS.NONE).color
-});
-=======
 export const getStatusIcon = (priority, status) => {
 	const statusIcon = {
 		Icon: STATUSES_ICONS[status] || null,
@@ -72,7 +61,6 @@
 
 	return {...statusIcon};
 };
->>>>>>> 54b6e9fd
 
 export const getIssuePinColor = (issue: any, selected: boolean = false) => {
 	const {status, priority} = issue;
