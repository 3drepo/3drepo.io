/**
 *  Copyright (C) 2017 3D Repo Ltd
 *
 *  This program is free software: you can redistribute it and/or modify
 *  it under the terms of the GNU Affero General Public License as
 *  published by the Free Software Foundation, either version 3 of the
 *  License, or (at your option) any later version.
 *
 *  This program is distributed in the hope that it will be useful,
 *  but WITHOUT ANY WARRANTY; without even the implied warranty of
 *  MERCHANTABILITY or FITNESS FOR A PARTICULAR PURPOSE.  See the
 *  GNU Affero General Public License for more details.
 *
 *  You should have received a copy of the GNU Affero General Public License
 *  along with this program.  If not, see <http://www.gnu.org/licenses/>.
 */

import { connect } from 'react-redux';
import { bindActionCreators } from 'redux';
import { createStructuredSelector } from 'reselect';

import { selectGisLayers } from '../../modules/gis';
import { selectOverrides, } from '../../modules/groups';
import { selectPins as selectIssuePins } from '../../modules/issues';
import { selectGISCoordinates, selectHasGISCoordinates } from '../../modules/model';
import { selectPins as selectRiskPins } from '../../modules/risks';
<<<<<<< HEAD
import { TreeActions } from '../../modules/tree';
import { ViewerActions } from '../../modules/viewer';
import { withViewer } from '../../services/viewer/viewerService/viewerController';
=======
import { withViewer } from '../../services/viewer/viewer';
>>>>>>> 0e7e7442
import { ViewerCanvas } from './viewerCanvas.component';

const mapStateToProps = createStructuredSelector({
	colorOverrides: selectOverrides,
	issuePins: selectIssuePins,
	riskPins: selectRiskPins,
	gisCoordinates: selectGISCoordinates,
	hasGisCoordinates: selectHasGISCoordinates,
	gisLayers: selectGisLayers
});

export const mapDispatchToProps = (dispatch) => bindActionCreators({
<<<<<<< HEAD
	handleColorOverridesChange: TreeActions.handleColorOverridesChange,
	updatePins: ViewerActions.updatePins
=======
>>>>>>> 0e7e7442
}, dispatch);

export default withViewer(connect(mapStateToProps, mapDispatchToProps)(ViewerCanvas));<|MERGE_RESOLUTION|>--- conflicted
+++ resolved
@@ -1,5 +1,5 @@
 /**
- *  Copyright (C) 2017 3D Repo Ltd
+ *  Copyright (C) 2020 3D Repo Ltd
  *
  *  This program is free software: you can redistribute it and/or modify
  *  it under the terms of the GNU Affero General Public License as
@@ -24,13 +24,8 @@
 import { selectPins as selectIssuePins } from '../../modules/issues';
 import { selectGISCoordinates, selectHasGISCoordinates } from '../../modules/model';
 import { selectPins as selectRiskPins } from '../../modules/risks';
-<<<<<<< HEAD
-import { TreeActions } from '../../modules/tree';
 import { ViewerActions } from '../../modules/viewer';
 import { withViewer } from '../../services/viewer/viewerService/viewerController';
-=======
-import { withViewer } from '../../services/viewer/viewer';
->>>>>>> 0e7e7442
 import { ViewerCanvas } from './viewerCanvas.component';
 
 const mapStateToProps = createStructuredSelector({
@@ -43,11 +38,7 @@
 });
 
 export const mapDispatchToProps = (dispatch) => bindActionCreators({
-<<<<<<< HEAD
-	handleColorOverridesChange: TreeActions.handleColorOverridesChange,
 	updatePins: ViewerActions.updatePins
-=======
->>>>>>> 0e7e7442
 }, dispatch);
 
 export default withViewer(connect(mapStateToProps, mapDispatchToProps)(ViewerCanvas));