/**
 *  Copyright (C) 2019 3D Repo Ltd
 *
 *  This program is free software: you can redistribute it and/or modify
 *  it under the terms of the GNU Affero General Public License as
 *  published by the Free Software Foundation, either version 3 of the
 *  License, or (at your option) any later version.
 *
 *  This program is distributed in the hope that it will be useful,
 *  but WITHOUT ANY WARRANTY; without even the implied warranty of
 *  MERCHANTABILITY or FITNESS FOR A PARTICULAR PURPOSE.  See the
 *  GNU Affero General Public License for more details.
 *
 *  You should have received a copy of the GNU Affero General Public License
 *  along with this program.  If not, see <http://www.gnu.org/licenses/>.
 */

import React from 'react';

import { difference, isEqual } from 'lodash';

import { ROUTES } from '../../constants/routes';
import { addColorOverrides, overridesColorDiff, removeColorOverrides } from '../../helpers/colorOverrides';
import { pinsDiff } from '../../helpers/pins';
import { Container } from './viewerCanvas.styles';

interface IProps {
	location: any;
	className?: string;
	viewer: any;
	match: {
		params: {
			model: string;
			teamspace: string;
			revision?: string;
		}
	};
	colorOverrides: any;
	transparencies: any;
	issuePins: any[];
	riskPins: any[];
	gisLayers: string[];
	hasGisCoordinates: boolean;
	gisCoordinates: any;
	handleTransparencyOverridesChange: any;
}

export class ViewerCanvas extends React.PureComponent<IProps, any> {
	private containerRef = React.createRef<HTMLElement>();

	public get shouldBeVisible() {
		return this.props.location.pathname.includes(ROUTES.VIEWER);
	}

	public componentDidMount() {
		const { viewer } = this.props;
		viewer.setupInstance(this.containerRef.current);
	}

	public renderGisCoordinates(coordinates) {
		const { viewer, gisLayers } = this.props;
		viewer.mapInitialise(coordinates);

		if (gisLayers.length > 0) {
			viewer.mapStop();
			viewer.mapStart();
		}
	}

	public renderPins(prev, curr) {
		if (this.shouldBeVisible) {
			const { viewer } = this.props;

			const toAdd = pinsDiff(curr, prev);
			const toRemove = pinsDiff(prev, curr);

			toRemove.forEach(viewer.removePin.bind(viewer));
			toAdd.forEach(viewer.addPin.bind(viewer));
		}
	}

	public renderColorOverrides(prev, curr) {
		const toAdd = overridesColorDiff(curr, prev);
		const toRemove = overridesColorDiff(prev, curr);

		removeColorOverrides(toRemove);
		addColorOverrides(toAdd);
	}

	public renderGisLayers(prev: string[], curr: string[]) {
		const { viewer } = this.props;
		const toAdd = difference(curr, prev);
		const toRemove = difference(prev, curr);

		toAdd.forEach(viewer.addMapSource.bind(viewer));
		toRemove.forEach(viewer.removeMapSource.bind(viewer));

		if (curr.length === 0) {
			viewer.mapStop();
		}

		if (prev.length === 0 && curr.length > 0) {
			viewer.mapStart();
		}

	}

<<<<<<< HEAD
	public componentDidUpdate(prevProps) {
		const {
			colorOverrides, issuePins, riskPins, hasGisCoordinates, gisCoordinates, gisLayers,
		} = this.props;
=======
	public componentDidUpdate(prevProps: IProps) {
		const { colorOverrides, issuePins, riskPins, hasGisCoordinates,
			gisCoordinates, gisLayers, transparencies } = this.props;
>>>>>>> 496bfcd0

		if (prevProps.colorOverrides && !isEqual(colorOverrides, prevProps.colorOverrides)) {
			this.renderColorOverrides(prevProps.colorOverrides, colorOverrides);
		}

		if (prevProps.transparencies && !isEqual(transparencies, prevProps.transparencies)) {
			this.props.handleTransparencyOverridesChange(transparencies, prevProps.transparencies);
		}

		if (!isEqual(issuePins, prevProps.issuePins)) {
			this.renderPins(prevProps.issuePins, issuePins);
		}

		if (!isEqual(riskPins, prevProps.riskPins)) {
			this.renderPins(prevProps.riskPins, riskPins);
		}

		if (hasGisCoordinates && !isEqual(prevProps.gisCoordinates, gisCoordinates)) {
			this.renderGisCoordinates(gisCoordinates);
		}

		if (hasGisCoordinates && !isEqual(prevProps.gisLayers, gisLayers)) {
			this.renderGisLayers(prevProps.gisLayers, gisLayers);
		}

	}

	public render() {
		return (
			<Container
				visible={this.shouldBeVisible}
				id="viewer"
				ref={this.containerRef}
				className={this.props.className}
			/>
		);
	}
}<|MERGE_RESOLUTION|>--- conflicted
+++ resolved
@@ -105,16 +105,9 @@
 
 	}
 
-<<<<<<< HEAD
-	public componentDidUpdate(prevProps) {
-		const {
-			colorOverrides, issuePins, riskPins, hasGisCoordinates, gisCoordinates, gisLayers,
-		} = this.props;
-=======
 	public componentDidUpdate(prevProps: IProps) {
 		const { colorOverrides, issuePins, riskPins, hasGisCoordinates,
 			gisCoordinates, gisLayers, transparencies } = this.props;
->>>>>>> 496bfcd0
 
 		if (prevProps.colorOverrides && !isEqual(colorOverrides, prevProps.colorOverrides)) {
 			this.renderColorOverrides(prevProps.colorOverrides, colorOverrides);
