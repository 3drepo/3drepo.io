<<<<<<< HEAD
/**
 *  Copyright (C) 2020 3D Repo Ltd
 *
 *  This program is free software: you can redistribute it and/or modify
 *  it under the terms of the GNU Affero General Public License as
 *  published by the Free Software Foundation, either version 3 of the
 *  License, or (at your option) any later version.
 *
 *  This program is distributed in the hope that it will be useful,
 *  but WITHOUT ANY WARRANTY; without even the implied warranty of
 *  MERCHANTABILITY or FITNESS FOR A PARTICULAR PURPOSE.  See the
 *  GNU Affero General Public License for more details.
 *
 *  You should have received a copy of the GNU Affero General Public License
 *  along with this program.  If not, see <http://www.gnu.org/licenses/>.
 */

import Divider from '@material-ui/core/Divider';
import Grid from '@material-ui/core/Grid';
import TextField from '@material-ui/core/TextField';
import { Field, Form, Formik } from 'formik';
import React from 'react';
import { Link, Redirect } from 'react-router-dom';
import * as Yup from 'yup';

import { ROUTES } from '../../constants/routes';
import { clientConfigService } from '../../services/clientConfig';
import { schema } from '../../services/validation';
import { Panel } from '../components/panel/panel.component';
import { SubmitButton } from '../components/submitButton/submitButton.component';
import { Footer } from './components/footer';
import { Container, Headline, LoginButtons, StyledButton, UserNotice } from './login.styles';

const LoginSchema = Yup.object().shape({
	login: schema.required,
	password: schema.password.min(0)
});

const DEFAULT_INPUT_PROPS = {
	margin: 'normal',
	required: true,
	fullWidth: true,
	InputLabelProps: {
		shrink: true
	}
};

const USER_NOTICE = clientConfigService.userNotice;
const WELCOME_MESSAGE = clientConfigService.getCustomLoginMessage() || 'Welcome to 3D Repo';

interface IProps {
	history: any;
	location: any;
	onLogin: (login, password) => void;
	isPending: boolean;
	isAuthenticated: boolean;
}

interface IState {
	login: string;
	password: string;
}

export class Login extends React.PureComponent<IProps, IState> {
	public formRef = React.createRef<any>();

	public state = {
		login: '',
		password: ''
	};

	public handleSubmit = (data) => {
		this.props.onLogin(data.login, data.password);
	}

	public renderLoginButtons = () => (
		<LoginButtons container alignItems="center" justify="space-between">
			<StyledButton
				color="secondary"
				component={Link}
				to="/password-forgot"
			>
				Forgot password?
			</StyledButton>

			<Field render={({ form }) => (
				<SubmitButton
					pending={this.props.isPending}
					disabled={!form.isValid || form.isValidating}
				>
					Log in
				</SubmitButton>
			)} />
		</LoginButtons>
	)

	public render() {
		const { login, password } = this.state;

		if (this.props.isAuthenticated) {
			const pathname = ((this.props.location.state ||  {}).from || {}).pathname || ROUTES.TEAMSPACES;
			return (<Redirect to={{	pathname, state: { from: pathname} }} /> );
		}

		return (
			<Container
				container
				direction="column"
				alignItems="center"
				wrap="nowrap">
				<Grid item xs={9} sm={6} md={4} lg={3} xl={2}>
					<Panel title="Log in" hiddenScrollbars>
						<Headline>{WELCOME_MESSAGE}</Headline>
						{USER_NOTICE && <UserNotice>{USER_NOTICE}</UserNotice>}

						<Formik
							initialValues={{ login, password }}
							onSubmit={this.handleSubmit}
							validationSchema={LoginSchema}
							ref={this.formRef}
						>
							<Form>
								<Field name="login" render={({ field }) => (
									<TextField
										{...DEFAULT_INPUT_PROPS}
										{...field}
										label="Username or email"
										placeholder="Type username or email..."
										autoComplete="login"
										autoFocus
									/>
								)} />
								<Field name="password" render={({ field }) => (
									<TextField
										{...DEFAULT_INPUT_PROPS}
										{...field}
										label="Password"
										type="password"
										placeholder="Type password..."
										autoComplete="password"
									/>
								)} />

								{this.renderLoginButtons()}
							</Form>
						</Formik>
						<Divider light />
						<Footer />
					</Panel>
				</Grid>
			</Container>
		);
	}
}
=======
/**
 *  Copyright (C) 2017 3D Repo Ltd
 *
 *  This program is free software: you can redistribute it and/or modify
 *  it under the terms of the GNU Affero General Public License as
 *  published by the Free Software Foundation, either version 3 of the
 *  License, or (at your option) any later version.
 *
 *  This program is distributed in the hope that it will be useful,
 *  but WITHOUT ANY WARRANTY; without even the implied warranty of
 *  MERCHANTABILITY or FITNESS FOR A PARTICULAR PURPOSE.  See the
 *  GNU Affero General Public License for more details.
 *
 *  You should have received a copy of the GNU Affero General Public License
 *  along with this program.  If not, see <http://www.gnu.org/licenses/>.
 */

import Grid from '@material-ui/core/Grid';
import TextField from '@material-ui/core/TextField';
import { Field, Form, Formik } from 'formik';
import React from 'react';
import { Link, Redirect } from 'react-router-dom';
import * as Yup from 'yup';

import { ROUTES } from '../../constants/routes';
import { clientConfigService } from '../../services/clientConfig';
import { schema } from '../../services/validation';
import { Logo } from '../components/logo/logo.component';
import { Panel } from '../components/panel/panel.component';
import { SubmitButton } from '../components/submitButton/submitButton.component';
import { Footer } from './components/footer';
import { Container, Headline, LoginButtons, StyledButton, UserNotice } from './login.styles';

const LoginSchema = Yup.object().shape({
	login: schema.required,
	password: schema.password.min(0)
});

const DEFAULT_INPUT_PROPS = {
	margin: 'normal',
	required: true,
	fullWidth: true,
	InputLabelProps: {
		shrink: true
	}
};

const USER_NOTICE = clientConfigService.userNotice;
const WELCOME_MESSAGE = clientConfigService.getCustomLoginMessage() || 'Welcome to 3D Repo';

interface IProps {
	history: any;
	location: any;
	isPending: boolean;
	isAuthenticated: boolean;
	onLogin: (login, password) => void;
	authenticate: () => void;
}

interface IState {
	login: string;
	password: string;
}

export class Login extends React.PureComponent<IProps, IState> {
	public formRef = React.createRef<any>();

	public state = {
		login: '',
		password: ''
	};

	public componentDidMount() {
		this.props.authenticate();
	}

	public componentDidUpdate(prevPops) {
		const { isAuthenticated } = prevPops;
	}

	public handleSubmit = (data) => {
		this.props.onLogin(data.login, data.password);
	}

	public renderLoginButtons = () => (
		<LoginButtons container alignItems="center" justify="space-between">
			<StyledButton
				color="secondary"
				component={Link}
				to="/password-forgot"
			>
				Forgot password?
			</StyledButton>

			<Field render={({ form }) => (
				<SubmitButton
					pending={this.props.isPending}
					disabled={!form.isValid || form.isValidating}
				>
					Log in
				</SubmitButton>
			)} />
		</LoginButtons>
	)

	public render() {
		const { login, password } = this.state;

		if (this.props.isAuthenticated) {
			const from = this.props.location?.state?.from || {};
			return (<Redirect to={{	...from, state: { referrer: '/login' } }} /> );
		}

		return (
			<Container
				container
				direction="column"
				alignItems="center"
				wrap="nowrap">
				<Grid item xs={9} sm={6} md={4} lg={3} xl={2}>
					<Panel title="Log in" hiddenScrollbars>
						<Headline>{WELCOME_MESSAGE}</Headline>
						{USER_NOTICE && <UserNotice>{USER_NOTICE}</UserNotice>}

						<Formik
							initialValues={{ login, password }}
							onSubmit={this.handleSubmit}
							validationSchema={LoginSchema}
							ref={this.formRef}
						>
							<Form>
								<Field name="login" render={({ field }) => (
									<TextField
										{...DEFAULT_INPUT_PROPS}
										{...field}
										label="Username or email"
										placeholder="Type username or email..."
										autoComplete="login"
										autoFocus
									/>
								)} />
								<Field name="password" render={({ field }) => (
									<TextField
										{...DEFAULT_INPUT_PROPS}
										{...field}
										label="Password"
										type="password"
										placeholder="Type password..."
										autoComplete="password"
									/>
								)} />

								{this.renderLoginButtons()}
							</Form>
						</Formik>
						<Footer />
					</Panel>
				</Grid>
			</Container>
		);
	}
}
>>>>>>> 99833d59
<|MERGE_RESOLUTION|>--- conflicted
+++ resolved
@@ -1,319 +1,162 @@
-<<<<<<< HEAD
-/**
- *  Copyright (C) 2020 3D Repo Ltd
- *
- *  This program is free software: you can redistribute it and/or modify
- *  it under the terms of the GNU Affero General Public License as
- *  published by the Free Software Foundation, either version 3 of the
- *  License, or (at your option) any later version.
- *
- *  This program is distributed in the hope that it will be useful,
- *  but WITHOUT ANY WARRANTY; without even the implied warranty of
- *  MERCHANTABILITY or FITNESS FOR A PARTICULAR PURPOSE.  See the
- *  GNU Affero General Public License for more details.
- *
- *  You should have received a copy of the GNU Affero General Public License
- *  along with this program.  If not, see <http://www.gnu.org/licenses/>.
- */
-
-import Divider from '@material-ui/core/Divider';
-import Grid from '@material-ui/core/Grid';
-import TextField from '@material-ui/core/TextField';
-import { Field, Form, Formik } from 'formik';
-import React from 'react';
-import { Link, Redirect } from 'react-router-dom';
-import * as Yup from 'yup';
-
-import { ROUTES } from '../../constants/routes';
-import { clientConfigService } from '../../services/clientConfig';
-import { schema } from '../../services/validation';
-import { Panel } from '../components/panel/panel.component';
-import { SubmitButton } from '../components/submitButton/submitButton.component';
-import { Footer } from './components/footer';
-import { Container, Headline, LoginButtons, StyledButton, UserNotice } from './login.styles';
-
-const LoginSchema = Yup.object().shape({
-	login: schema.required,
-	password: schema.password.min(0)
-});
-
-const DEFAULT_INPUT_PROPS = {
-	margin: 'normal',
-	required: true,
-	fullWidth: true,
-	InputLabelProps: {
-		shrink: true
-	}
-};
-
-const USER_NOTICE = clientConfigService.userNotice;
-const WELCOME_MESSAGE = clientConfigService.getCustomLoginMessage() || 'Welcome to 3D Repo';
-
-interface IProps {
-	history: any;
-	location: any;
-	onLogin: (login, password) => void;
-	isPending: boolean;
-	isAuthenticated: boolean;
-}
-
-interface IState {
-	login: string;
-	password: string;
-}
-
-export class Login extends React.PureComponent<IProps, IState> {
-	public formRef = React.createRef<any>();
-
-	public state = {
-		login: '',
-		password: ''
-	};
-
-	public handleSubmit = (data) => {
-		this.props.onLogin(data.login, data.password);
-	}
-
-	public renderLoginButtons = () => (
-		<LoginButtons container alignItems="center" justify="space-between">
-			<StyledButton
-				color="secondary"
-				component={Link}
-				to="/password-forgot"
-			>
-				Forgot password?
-			</StyledButton>
-
-			<Field render={({ form }) => (
-				<SubmitButton
-					pending={this.props.isPending}
-					disabled={!form.isValid || form.isValidating}
-				>
-					Log in
-				</SubmitButton>
-			)} />
-		</LoginButtons>
-	)
-
-	public render() {
-		const { login, password } = this.state;
-
-		if (this.props.isAuthenticated) {
-			const pathname = ((this.props.location.state ||  {}).from || {}).pathname || ROUTES.TEAMSPACES;
-			return (<Redirect to={{	pathname, state: { from: pathname} }} /> );
-		}
-
-		return (
-			<Container
-				container
-				direction="column"
-				alignItems="center"
-				wrap="nowrap">
-				<Grid item xs={9} sm={6} md={4} lg={3} xl={2}>
-					<Panel title="Log in" hiddenScrollbars>
-						<Headline>{WELCOME_MESSAGE}</Headline>
-						{USER_NOTICE && <UserNotice>{USER_NOTICE}</UserNotice>}
-
-						<Formik
-							initialValues={{ login, password }}
-							onSubmit={this.handleSubmit}
-							validationSchema={LoginSchema}
-							ref={this.formRef}
-						>
-							<Form>
-								<Field name="login" render={({ field }) => (
-									<TextField
-										{...DEFAULT_INPUT_PROPS}
-										{...field}
-										label="Username or email"
-										placeholder="Type username or email..."
-										autoComplete="login"
-										autoFocus
-									/>
-								)} />
-								<Field name="password" render={({ field }) => (
-									<TextField
-										{...DEFAULT_INPUT_PROPS}
-										{...field}
-										label="Password"
-										type="password"
-										placeholder="Type password..."
-										autoComplete="password"
-									/>
-								)} />
-
-								{this.renderLoginButtons()}
-							</Form>
-						</Formik>
-						<Divider light />
-						<Footer />
-					</Panel>
-				</Grid>
-			</Container>
-		);
-	}
-}
-=======
-/**
- *  Copyright (C) 2017 3D Repo Ltd
- *
- *  This program is free software: you can redistribute it and/or modify
- *  it under the terms of the GNU Affero General Public License as
- *  published by the Free Software Foundation, either version 3 of the
- *  License, or (at your option) any later version.
- *
- *  This program is distributed in the hope that it will be useful,
- *  but WITHOUT ANY WARRANTY; without even the implied warranty of
- *  MERCHANTABILITY or FITNESS FOR A PARTICULAR PURPOSE.  See the
- *  GNU Affero General Public License for more details.
- *
- *  You should have received a copy of the GNU Affero General Public License
- *  along with this program.  If not, see <http://www.gnu.org/licenses/>.
- */
-
-import Grid from '@material-ui/core/Grid';
-import TextField from '@material-ui/core/TextField';
-import { Field, Form, Formik } from 'formik';
-import React from 'react';
-import { Link, Redirect } from 'react-router-dom';
-import * as Yup from 'yup';
-
-import { ROUTES } from '../../constants/routes';
-import { clientConfigService } from '../../services/clientConfig';
-import { schema } from '../../services/validation';
-import { Logo } from '../components/logo/logo.component';
-import { Panel } from '../components/panel/panel.component';
-import { SubmitButton } from '../components/submitButton/submitButton.component';
-import { Footer } from './components/footer';
-import { Container, Headline, LoginButtons, StyledButton, UserNotice } from './login.styles';
-
-const LoginSchema = Yup.object().shape({
-	login: schema.required,
-	password: schema.password.min(0)
-});
-
-const DEFAULT_INPUT_PROPS = {
-	margin: 'normal',
-	required: true,
-	fullWidth: true,
-	InputLabelProps: {
-		shrink: true
-	}
-};
-
-const USER_NOTICE = clientConfigService.userNotice;
-const WELCOME_MESSAGE = clientConfigService.getCustomLoginMessage() || 'Welcome to 3D Repo';
-
-interface IProps {
-	history: any;
-	location: any;
-	isPending: boolean;
-	isAuthenticated: boolean;
-	onLogin: (login, password) => void;
-	authenticate: () => void;
-}
-
-interface IState {
-	login: string;
-	password: string;
-}
-
-export class Login extends React.PureComponent<IProps, IState> {
-	public formRef = React.createRef<any>();
-
-	public state = {
-		login: '',
-		password: ''
-	};
-
-	public componentDidMount() {
-		this.props.authenticate();
-	}
-
-	public componentDidUpdate(prevPops) {
-		const { isAuthenticated } = prevPops;
-	}
-
-	public handleSubmit = (data) => {
-		this.props.onLogin(data.login, data.password);
-	}
-
-	public renderLoginButtons = () => (
-		<LoginButtons container alignItems="center" justify="space-between">
-			<StyledButton
-				color="secondary"
-				component={Link}
-				to="/password-forgot"
-			>
-				Forgot password?
-			</StyledButton>
-
-			<Field render={({ form }) => (
-				<SubmitButton
-					pending={this.props.isPending}
-					disabled={!form.isValid || form.isValidating}
-				>
-					Log in
-				</SubmitButton>
-			)} />
-		</LoginButtons>
-	)
-
-	public render() {
-		const { login, password } = this.state;
-
-		if (this.props.isAuthenticated) {
-			const from = this.props.location?.state?.from || {};
-			return (<Redirect to={{	...from, state: { referrer: '/login' } }} /> );
-		}
-
-		return (
-			<Container
-				container
-				direction="column"
-				alignItems="center"
-				wrap="nowrap">
-				<Grid item xs={9} sm={6} md={4} lg={3} xl={2}>
-					<Panel title="Log in" hiddenScrollbars>
-						<Headline>{WELCOME_MESSAGE}</Headline>
-						{USER_NOTICE && <UserNotice>{USER_NOTICE}</UserNotice>}
-
-						<Formik
-							initialValues={{ login, password }}
-							onSubmit={this.handleSubmit}
-							validationSchema={LoginSchema}
-							ref={this.formRef}
-						>
-							<Form>
-								<Field name="login" render={({ field }) => (
-									<TextField
-										{...DEFAULT_INPUT_PROPS}
-										{...field}
-										label="Username or email"
-										placeholder="Type username or email..."
-										autoComplete="login"
-										autoFocus
-									/>
-								)} />
-								<Field name="password" render={({ field }) => (
-									<TextField
-										{...DEFAULT_INPUT_PROPS}
-										{...field}
-										label="Password"
-										type="password"
-										placeholder="Type password..."
-										autoComplete="password"
-									/>
-								)} />
-
-								{this.renderLoginButtons()}
-							</Form>
-						</Formik>
-						<Footer />
-					</Panel>
-				</Grid>
-			</Container>
-		);
-	}
-}
->>>>>>> 99833d59
+/**
+ *  Copyright (C) 2020 3D Repo Ltd
+ *
+ *  This program is free software: you can redistribute it and/or modify
+ *  it under the terms of the GNU Affero General Public License as
+ *  published by the Free Software Foundation, either version 3 of the
+ *  License, or (at your option) any later version.
+ *
+ *  This program is distributed in the hope that it will be useful,
+ *  but WITHOUT ANY WARRANTY; without even the implied warranty of
+ *  MERCHANTABILITY or FITNESS FOR A PARTICULAR PURPOSE.  See the
+ *  GNU Affero General Public License for more details.
+ *
+ *  You should have received a copy of the GNU Affero General Public License
+ *  along with this program.  If not, see <http://www.gnu.org/licenses/>.
+ */
+
+import Divider from '@material-ui/core/Divider';
+import Grid from '@material-ui/core/Grid';
+import TextField from '@material-ui/core/TextField';
+import { Field, Form, Formik } from 'formik';
+import React from 'react';
+import { Link, Redirect } from 'react-router-dom';
+import * as Yup from 'yup';
+
+import { clientConfigService } from '../../services/clientConfig';
+import { schema } from '../../services/validation';
+import { Panel } from '../components/panel/panel.component';
+import { SubmitButton } from '../components/submitButton/submitButton.component';
+import { Footer } from './components/footer';
+import { Container, Headline, LoginButtons, StyledButton, UserNotice } from './login.styles';
+
+const LoginSchema = Yup.object().shape({
+	login: schema.required,
+	password: schema.password.min(0)
+});
+
+const DEFAULT_INPUT_PROPS = {
+	margin: 'normal',
+	required: true,
+	fullWidth: true,
+	InputLabelProps: {
+		shrink: true
+	}
+};
+
+const USER_NOTICE = clientConfigService.userNotice;
+const WELCOME_MESSAGE = clientConfigService.getCustomLoginMessage() || 'Welcome to 3D Repo';
+
+interface IProps {
+	history: any;
+	location: any;
+	isPending: boolean;
+	isAuthenticated: boolean;
+	onLogin: (login, password) => void;
+	authenticate: () => void;
+}
+
+interface IState {
+	login: string;
+	password: string;
+}
+
+export class Login extends React.PureComponent<IProps, IState> {
+	public formRef = React.createRef<any>();
+
+	public state = {
+		login: '',
+		password: ''
+	};
+
+	public componentDidMount() {
+		this.props.authenticate();
+	}
+
+	public componentDidUpdate(prevPops) {
+		const { isAuthenticated } = prevPops;
+	}
+
+	public handleSubmit = (data) => {
+		this.props.onLogin(data.login, data.password);
+	}
+
+	public renderLoginButtons = () => (
+		<LoginButtons container alignItems="center" justify="space-between">
+			<StyledButton
+				color="secondary"
+				component={Link}
+				to="/password-forgot"
+			>
+				Forgot password?
+			</StyledButton>
+
+			<Field render={({ form }) => (
+				<SubmitButton
+					pending={this.props.isPending}
+					disabled={!form.isValid || form.isValidating}
+				>
+					Log in
+				</SubmitButton>
+			)} />
+		</LoginButtons>
+	)
+
+	public render() {
+		const { login, password } = this.state;
+
+		if (this.props.isAuthenticated) {
+			const from = this.props.location?.state?.from || {};
+			return (<Redirect to={{	...from, state: { referrer: '/login' } }} /> );
+		}
+
+		return (
+			<Container
+				container
+				direction="column"
+				alignItems="center"
+				wrap="nowrap">
+				<Grid item xs={9} sm={6} md={4} lg={3} xl={2}>
+					<Panel title="Log in" hiddenScrollbars>
+						<Headline>{WELCOME_MESSAGE}</Headline>
+						{USER_NOTICE && <UserNotice>{USER_NOTICE}</UserNotice>}
+
+						<Formik
+							initialValues={{ login, password }}
+							onSubmit={this.handleSubmit}
+							validationSchema={LoginSchema}
+							ref={this.formRef}
+						>
+							<Form>
+								<Field name="login" render={({ field }) => (
+									<TextField
+										{...DEFAULT_INPUT_PROPS}
+										{...field}
+										label="Username or email"
+										placeholder="Type username or email..."
+										autoComplete="login"
+										autoFocus
+									/>
+								)} />
+								<Field name="password" render={({ field }) => (
+									<TextField
+										{...DEFAULT_INPUT_PROPS}
+										{...field}
+										label="Password"
+										type="password"
+										placeholder="Type password..."
+										autoComplete="password"
+									/>
+								)} />
+
+								{this.renderLoginButtons()}
+							</Form>
+						</Formik>
+						<Divider light />
+						<Footer />
+					</Panel>
+				</Grid>
+			</Container>
+		);
+	}
+}