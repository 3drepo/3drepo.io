--- conflicted
+++ resolved
@@ -145,11 +145,7 @@
 										label="Password"
 										type="password"
 										placeholder="Type password..."
-<<<<<<< HEAD
-										autoComplete="password"
-=======
 										autoComplete="current-password"
->>>>>>> 7da562ed
 									/>
 								)} />
 
