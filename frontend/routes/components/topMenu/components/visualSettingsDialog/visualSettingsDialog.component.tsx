--- conflicted
+++ resolved
@@ -121,25 +121,21 @@
 					);
 				}} />
 			</FormListItem>
-<<<<<<< HEAD
+			<FormListItem>
+				Maximum Shadow Distance
+				<Field name="maxShadowDistance" render={ ({ field, form }) => {
+					return (
+					<ErrorTooltip title={form.errors.maxShadowDistance || ''} placement="bottom-end">
+					<ShortInput
+						error={Boolean(form.errors.maxShadowDistance)}
+						{...field}
+						/>
+					</ErrorTooltip>
+					);
+				}} />
+			</FormListItem>
 		</List>
 	);
-=======
-			<FormListItem>
-				Maximum Shadow Distance
-				<Field name="maxShadowDistance" render={ ({ field, form }) => {
-					return (
-					<ErrorTooltip title={form.errors.maxShadowDistance || ''} placement="bottom-end">
-					<ShortInput
-						error={Boolean(form.errors.maxShadowDistance)}
-						{...field}
-						/>
-					</ErrorTooltip>
-					);
-				}} />
-			</FormListItem>
-		</List>);
->>>>>>> 66afeffe
 };
 
 const Buttons = (props) => {
