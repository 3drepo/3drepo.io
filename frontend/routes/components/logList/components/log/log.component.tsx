/**
 *  Copyright (C) 2017 3D Repo Ltd
 *
 *  This program is free software: you can redistribute it and/or modify
 *  it under the terms of the GNU Affero General Public License as
 *  published by the Free Software Foundation, either version 3 of the
 *  License, or (at your option) any later version.
 *
 *  This program is distributed in the hope that it will be useful,
 *  but WITHOUT ANY WARRANTY; without even the implied warranty of
 *  MERCHANTABILITY or FITNESS FOR A PARTICULAR PURPOSE.  See the
 *  GNU Affero General Public License for more details.
 *
 *  You should have received a copy of the GNU Affero General Public License
 *  along with this program.  If not, see <http://www.gnu.org/licenses/>.
 */

import * as React from 'react';
import { DateTime } from '../../../dateTime/dateTime.component';
import DynamicUsername from '../../../dynamicUsername/dynamicUsername.container';
import {
	Container,
	UserMessage,
	SystemMessage,
	Info,
<<<<<<< HEAD
	Screenshot,
=======
>>>>>>> 2f8d209c
	ScreenshotMessage,
	ScreenshotWrapper,
	MessageContainer,
	RemoveButtonWrapper,
	Date
} from './log.styles';
import CloseIcon from '@material-ui/icons/Close';
import { TooltipButton } from '../../../../../routes/teamspaces/components/tooltipButton/tooltipButton.component';
import { renderWhenTrue } from '../../../../../helpers/rendering';
import { Image } from '../../../image';

interface IProps {
	comment: string;
	viewpoint: any;
	created: number;
	owner: string;
	action: any;
	companyName: string;
	userName: string;
	teamspace: string;
	guid: string;
	sealed: boolean;
	index: number;
<<<<<<< HEAD
	currentUser: string;
=======
>>>>>>> 2f8d209c
	removeLog: (index, guid) => void;
	setCameraOnViewpoint: (viewpoint) => void;
}

export class Log extends React.PureComponent<IProps, any> {
	get isScreenshot() {
		return this.props.viewpoint && this.props.viewpoint.screenshotPath;
	}

	get isAction() {
		return Boolean(this.props.action);
	}

	get isCommentWithScreenshot() {
		return this.isScreenshot;
	}

	get isPlainComment() {
		return Boolean(this.props.comment) && !this.isScreenshot && !this.isAction;
	}

<<<<<<< HEAD
	get isRemovable() {
		return !this.props.sealed && !this.props.action && this.props.currentUser === this.props.owner;
	}

	public removeComment = (event) => {
=======
	public removeComment = () => {
>>>>>>> 2f8d209c
		event.stopPropagation();
		this.props.removeLog(this.props.index, this.props.guid);
	}

	public renderRemoveButton = renderWhenTrue(() => (
		<RemoveButtonWrapper screenshot={this.isScreenshot}>
			<TooltipButton
				label="Remove"
				action={this.removeComment}
				Icon={CloseIcon}
			/>
		</RemoveButtonWrapper>
	));
<<<<<<< HEAD

	public renderUserMessage = renderWhenTrue(() => (
		<MessageContainer>
			<UserMessage>{this.props.comment}</UserMessage>
			{this.renderRemoveButton(this.isRemovable)}
		</MessageContainer>
	));

=======

	public renderUserMessage = renderWhenTrue(() => (
		<MessageContainer>
			<UserMessage>{this.props.comment}</UserMessage>
			{this.renderRemoveButton(!this.props.sealed && !this.props.action)}
		</MessageContainer>
	));

>>>>>>> 2f8d209c
	public renderSystemMessage = renderWhenTrue(() => (
		<SystemMessage>
			{this.props.comment}
		</SystemMessage>
	));

	public renderScreenshotMessage = renderWhenTrue(() => (
		<>
			<ScreenshotWrapper withMessage={!!this.props.comment}>
				{ this.props.viewpoint && this.props.viewpoint.screenshotPath ?
					<>
<<<<<<< HEAD
						<Screenshot src={this.props.viewpoint.screenshotPath} enablePreview />
=======
						<Image src={this.props.viewpoint.screenshotPath} enablePreview />
>>>>>>> 2f8d209c
						{this.renderRemoveButton(!this.props.sealed && !this.props.action)}
					</>
				: null }
			</ScreenshotWrapper>
			{this.props.comment && <ScreenshotMessage>{this.props.comment}</ScreenshotMessage>}
		</>
	));
<<<<<<< HEAD

	public renderUsername = renderWhenTrue((
		<DynamicUsername teamspace={this.props.teamspace} name={this.props.owner} />
	));

=======

	public renderUsername = renderWhenTrue((
		<DynamicUsername teamspace={this.props.teamspace} name={this.props.owner} />
	));

>>>>>>> 2f8d209c
	public renderInfo = () => (
		<Info>
			{this.renderUsername(!Boolean(this.props.action))}
			<Date>
				<DateTime value={this.props.created as any} format="HH:mm DD MMM" />
			</Date>
		</Info>
	)

	public handleSetCameraOnViewpoint = () => {
		if (this.props.viewpoint) {
			this.props.setCameraOnViewpoint({viewpoint: this.props.viewpoint});
		}
	}

	public render() {
		return (
			<Container onClick={this.handleSetCameraOnViewpoint} clickable={Boolean(this.props.viewpoint)}>
				{this.renderSystemMessage(Boolean(this.props.action))}
				{this.renderUserMessage(this.isPlainComment)}
				{this.renderScreenshotMessage(this.isScreenshot)}
				{this.renderInfo()}
			</Container>
		);
	}
}<|MERGE_RESOLUTION|>--- conflicted
+++ resolved
@@ -23,10 +23,7 @@
 	UserMessage,
 	SystemMessage,
 	Info,
-<<<<<<< HEAD
 	Screenshot,
-=======
->>>>>>> 2f8d209c
 	ScreenshotMessage,
 	ScreenshotWrapper,
 	MessageContainer,
@@ -50,10 +47,7 @@
 	guid: string;
 	sealed: boolean;
 	index: number;
-<<<<<<< HEAD
 	currentUser: string;
-=======
->>>>>>> 2f8d209c
 	removeLog: (index, guid) => void;
 	setCameraOnViewpoint: (viewpoint) => void;
 }
@@ -75,15 +69,11 @@
 		return Boolean(this.props.comment) && !this.isScreenshot && !this.isAction;
 	}
 
-<<<<<<< HEAD
 	get isRemovable() {
 		return !this.props.sealed && !this.props.action && this.props.currentUser === this.props.owner;
 	}
 
 	public removeComment = (event) => {
-=======
-	public removeComment = () => {
->>>>>>> 2f8d209c
 		event.stopPropagation();
 		this.props.removeLog(this.props.index, this.props.guid);
 	}
@@ -97,7 +87,6 @@
 			/>
 		</RemoveButtonWrapper>
 	));
-<<<<<<< HEAD
 
 	public renderUserMessage = renderWhenTrue(() => (
 		<MessageContainer>
@@ -106,16 +95,6 @@
 		</MessageContainer>
 	));
 
-=======
-
-	public renderUserMessage = renderWhenTrue(() => (
-		<MessageContainer>
-			<UserMessage>{this.props.comment}</UserMessage>
-			{this.renderRemoveButton(!this.props.sealed && !this.props.action)}
-		</MessageContainer>
-	));
-
->>>>>>> 2f8d209c
 	public renderSystemMessage = renderWhenTrue(() => (
 		<SystemMessage>
 			{this.props.comment}
@@ -127,11 +106,7 @@
 			<ScreenshotWrapper withMessage={!!this.props.comment}>
 				{ this.props.viewpoint && this.props.viewpoint.screenshotPath ?
 					<>
-<<<<<<< HEAD
 						<Screenshot src={this.props.viewpoint.screenshotPath} enablePreview />
-=======
-						<Image src={this.props.viewpoint.screenshotPath} enablePreview />
->>>>>>> 2f8d209c
 						{this.renderRemoveButton(!this.props.sealed && !this.props.action)}
 					</>
 				: null }
@@ -139,19 +114,11 @@
 			{this.props.comment && <ScreenshotMessage>{this.props.comment}</ScreenshotMessage>}
 		</>
 	));
-<<<<<<< HEAD
 
 	public renderUsername = renderWhenTrue((
 		<DynamicUsername teamspace={this.props.teamspace} name={this.props.owner} />
 	));
 
-=======
-
-	public renderUsername = renderWhenTrue((
-		<DynamicUsername teamspace={this.props.teamspace} name={this.props.owner} />
-	));
-
->>>>>>> 2f8d209c
 	public renderInfo = () => (
 		<Info>
 			{this.renderUsername(!Boolean(this.props.action))}
