--- conflicted
+++ resolved
@@ -24,13 +24,9 @@
 interface IProps {
 	items: any[];
 	isPending: boolean;
-<<<<<<< HEAD
 	currentUser: string;
 	teamspace: string;
 	innerRef?: any;
-=======
-	teamspace: string;
->>>>>>> 2f8d209c
 	removeLog: (index, guid) => void;
 	setCameraOnViewpoint: (viewpoint) => void;
 }
@@ -40,18 +36,11 @@
 		return (
 			<Log
 				{...item}
-<<<<<<< HEAD
-				key={item.created}
+				key={item.guid + item._id}
 				removeLog={this.props.removeLog}
 				index={index}
 				teamspace={this.props.teamspace}
 				currentUser={this.props.currentUser}
-=======
-				key={item.guid + item._id}
-				removeLog={this.props.removeLog}
-				index={index}
-				teamspace={this.props.teamspace}
->>>>>>> 2f8d209c
 				setCameraOnViewpoint={this.props.setCameraOnViewpoint}
 			/>
 		);
@@ -67,11 +56,7 @@
 
 	public render() {
 		return (
-<<<<<<< HEAD
 			<Container innerRef={this.props.innerRef}>
-=======
-			<Container>
->>>>>>> 2f8d209c
 				{this.props.isPending ? this.renderLoader() : this.props.items.map(this.renderLogItem)}
 			</Container>
 		);
