--- conflicted
+++ resolved
@@ -25,9 +25,6 @@
 export const Eye = (props) => <FontAwesomeIconComponent {...props} icon="eye" />;
 export const Tint = (props) => <FontAwesomeIconComponent {...props} icon="tint" />;
 export const HandPaper = (props) => <FontAwesomeIconComponent {...props} icon="hand-paper" />;
-<<<<<<< HEAD
 export const SortAmountUp = (props) => <FontAwesomeIconComponent {...props} icon="sort-amount-up" />;
 export const SortAmountDown = (props) => <FontAwesomeIconComponent {...props} icon="sort-amount-down" />;
-=======
-export const Helicopter = (props) => <FontAwesomeIconComponent {...props} icon="helicopter" />;
->>>>>>> 8eeb9189
+export const Helicopter = (props) => <FontAwesomeIconComponent {...props} icon="helicopter" />;