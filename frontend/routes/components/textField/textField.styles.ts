/**
 *  Copyright (C) 2017 3D Repo Ltd
 *
 *  This program is free software: you can redistribute it and/or modify
 *  it under the terms of the GNU Affero General Public License as
 *  published by the Free Software Foundation, either version 3 of the
 *  License, or (at your option) any later version.
 *
 *  This program is distributed in the hope that it will be useful,
 *  but WITHOUT ANY WARRANTY; without even the implied warranty of
 *  MERCHANTABILITY or FITNESS FOR A PARTICULAR PURPOSE.  See the
 *  GNU Affero General Public License for more details.
 *
 *  You should have received a copy of the GNU Affero General Public License
 *  along with this program.  If not, see <http://www.gnu.org/licenses/>.
 */

import IconButton from '@material-ui/core/IconButton';
import TextField from '@material-ui/core/TextField';
<<<<<<< HEAD
import styled from 'styled-components';
=======
import { LinkableField } from '../linkableField/linkableField.component';
import { InputLabel } from '@material-ui/core';
>>>>>>> 66afeffe

export const Container = styled.div`
	position: relative;
` as any;

export const ActionsLine = styled.div`
	position: absolute;
	bottom: 4px;
	right: 0;
`;

export const StyledIconButton = styled(IconButton)`
	&& {
		padding: 5px;
		margin-right: 0;
	}
`;

export const StyledTextField = styled(TextField)`
	&& {
		margin: 8px 0;

		textarea {
			min-height: 17px;
			padding-right: 56px;
			box-sizing: border-box;
		}
	}
`;

export const StyledLinkableField = styled(LinkableField)`
	&& {
		display: block;
		margin: 8px 0;
		min-height:14px;
		font-size: 14px;
	}
`;

export const MutableActionsLine = styled(ActionsLine)`
	&&	 {
		visibility: hidden;

		${/* sc-selector */ Container}:hover & {
			visibility: inherit;
		}
	}
`;

export const FieldLabel = styled(InputLabel)`
	&& {
		display: block;
	}
`;<|MERGE_RESOLUTION|>--- conflicted
+++ resolved
@@ -15,14 +15,9 @@
  *  along with this program.  If not, see <http://www.gnu.org/licenses/>.
  */
 
-import IconButton from '@material-ui/core/IconButton';
-import TextField from '@material-ui/core/TextField';
-<<<<<<< HEAD
 import styled from 'styled-components';
-=======
 import { LinkableField } from '../linkableField/linkableField.component';
-import { InputLabel } from '@material-ui/core';
->>>>>>> 66afeffe
+import { InputLabel, TextField, IconButton } from '@material-ui/core';
 
 export const Container = styled.div`
 	position: relative;
