--- conflicted
+++ resolved
@@ -186,13 +186,8 @@
 					}
 					{!this.isEditMode &&
 						<div>
-<<<<<<< HEAD
-							<FieldLabel shrink>{this.props.label}</FieldLabel>
-							<StyledLinkableField>{this.fieldValue.toString()}</StyledLinkableField>
-=======
 							<FieldLabel shrink={true}>{this.props.label}</FieldLabel>
 							<StyledLinkableField>{this.fieldValue}</StyledLinkableField>
->>>>>>> fd3a62ea
 						</div>
 					}
 					{shouldRenderActions && this.renderActionsLine()}
