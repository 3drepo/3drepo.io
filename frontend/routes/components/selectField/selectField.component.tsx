--- conflicted
+++ resolved
@@ -21,15 +21,11 @@
 import { MuiTheme } from '../../../styles/theme';
 
 function findLabel(children, value) {
-<<<<<<< HEAD
-	return  children.find((c) => {
-=======
 	if (!Array.isArray(children )) {
 		return children?.props?.value === value;
 	}
 
 	return children.find((c) => {
->>>>>>> 1ff80b99
 		return (Array.isArray(c)) ?  findLabel(c, value) : c.props.value === value;
 	});
 }
