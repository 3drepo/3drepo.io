/**
 *  Copyright (C) 2020 3D Repo Ltd
 *
 *  This program is free software: you can redistribute it and/or modify
 *  it under the terms of the GNU Affero General Public License as
 *  published by the Free Software Foundation, either version 3 of the
 *  License, or (at your option) any later version.
 *
 *  This program is distributed in the hope that it will be useful,
 *  but WITHOUT ANY WARRANTY; without even the implied warranty of
 *  MERCHANTABILITY or FITNESS FOR A PARTICULAR PURPOSE.  See the
 *  GNU Affero General Public License for more details.
 *
 *  You should have received a copy of the GNU Affero General Public License
 *  along with this program.  If not, see <http://www.gnu.org/licenses/>.
 */

import React, { Fragment } from 'react';

import { merge, size } from 'lodash';

import { diffData, mergeData } from '../../../../../../helpers/forms';
import { renderWhenTrue } from '../../../../../../helpers/rendering';
import { canComment } from '../../../../../../helpers/risks';
import { Copy } from '../../../../../components/fontAwesomeIcon';
import { ScreenshotDialog } from '../../../../../components/screenshotDialog';
import { CommentForm } from '../../../commentForm';
import { ContainedButton } from '../../../containedButton/containedButton.component';
import { ViewerPanelContent, ViewerPanelFooter } from '../../../viewerPanel/viewerPanel.styles';
import { EmptyStateInfo } from '../../../views/views.styles';
import { Container, HorizontalView, MessagesList, MessageContainer, PreviewDetails } from './riskDetails.styles';
import { RiskDetailsForm } from './riskDetailsForm.component';

interface IProps {
	viewer: any;
	jobs: any[];
	risk: any;
	comments: any[];
	teamspace: string;
	model: string;
	revision: string;
	expandDetails: boolean;
	fetchingDetailsIsPending: boolean;
	newComment: any;
	associatedActivities: any[];
	myJob: any;
	currentUser: any;
	modelSettings: any;
	failedToLoad: boolean;
	disableViewer?: boolean;
	horizontal?: boolean;
	setState: (componentState) => void;
	fetchRisk: (teamspace, model, riskId) => void;
	saveRisk: (teamspace, modelId, risk, revision, finishSubmitting, disableViewer) => void;
	updateRisk: (teamspace, modelId, risk) => void;
<<<<<<< HEAD
	postComment: (teamspace, modelId, riskData, ignoreViewer, finishSubmitting) => void;
=======
	cloneRisk: (dialogId?: string) => void;
	postComment: (teamspace, modelId, riskData, finishSubmitting) => void;
>>>>>>> 4c3b6cde
	removeComment: (teamspace, modelId, riskData) => void;
	subscribeOnRiskCommentsChanges: (teamspace, modelId, riskId) => void;
	unsubscribeOnRiskCommentsChanges: (teamspace, modelId, riskId) => void;
	updateNewRisk: (newRisk) => void;
	setCameraOnViewpoint: (teamspace, modelId, view) => void;
	updateSelectedRiskPin: (position) => void;
	onRemoveResource: (resource) => void;
	attachFileResources: (files) => void;
	attachLinkResources: (links) => void;
	showDialog: (config: any) => void;
	fetchMitigationCriteria: (teamspace: string) => void;
	criteria: any;
	showMitigationSuggestions: (conditions: any, setFieldValue) => void;
	showScreenshotDialog: (config: any) => void;
	showConfirmDialog: (config: any) => void;
	dialogId?: string;
	postCommentIsPending?: boolean;
}

interface IState {
	logsLoaded: boolean;
	scrolled: boolean;
}

const UNASSIGNED_JOB = {
	name: 'Unassigned',
	value: ''
};

export class RiskDetails extends React.PureComponent<IProps, IState> {
	public state = {
		logsLoaded: false,
		scrolled: false
	};

	public formRef = React.createRef<any>();
	public panelRef = React.createRef<any>();
	public containerRef = React.createRef<any>();
	public messageContainerRef = React.createRef<any>();

	get isNewRisk() {
		return !this.props.risk._id;
	}

	get riskData() {
		return this.props.risk;
	}

	get criteria() {
		return this.props.criteria;
	}

	get jobsList() {
		return [...this.props.jobs, UNASSIGNED_JOB];
	}

	get actionButton() {
		return renderWhenTrue(() => (
			<ContainedButton
				icon={Copy}
				onClick={() => this.props.cloneRisk(this.props.dialogId)}
			>
				Clone
			</ContainedButton>
		))(!this.isNewRisk);
	}

	public commentRef = React.createRef<any>();

	public renderMessagesList = renderWhenTrue(() => (
		<MessagesList
			formRef={this.formRef}
			messages={this.props.comments}
			isPending={this.props.fetchingDetailsIsPending}
			removeMessage={this.removeMessage}
			teamspace={this.props.teamspace}
			currentUser={this.props.currentUser.username}
			setCameraOnViewpoint={this.setCameraOnViewpoint}
		/>
	));

	public renderPreview = renderWhenTrue(() => {
		const { expandDetails, horizontal, failedToLoad, disableViewer } = this.props;
		const { comments } = this.riskData;
		const isRiskWithComments = Boolean(!this.isNewRisk);
		const PreviewWrapper = horizontal && isRiskWithComments ? HorizontalView : Fragment;
		const renderNotCollapsable = () => {
			return this.renderMessagesList(!horizontal && isRiskWithComments);
		};

		return (
			<PreviewWrapper>
				<PreviewDetails
					{...this.riskData}
					id={this.riskData._id}
					type="risk"
					key={`${this.riskData._id}${size(this.criteria)}`}
					defaultExpanded={horizontal || expandDetails}
					editable={!this.riskData._id}
					onNameChange={this.handleNameChange}
					onExpandChange={this.handleExpandChange}
					renderCollapsable={this.renderDetailsForm}
					renderNotCollapsable={!horizontal && !this.isNewRisk ? renderNotCollapsable : null}
					handleHeaderClick={this.handleHeaderClick}
					scrolled={this.state.scrolled && !horizontal}
					isNew={this.isNewRisk}
					showModelButton={disableViewer && !this.isNewRisk}
					actionButton={this.actionButton}
				/>
				<MessageContainer ref={this.messageContainerRef}>
					{this.renderMessagesList(horizontal && isRiskWithComments)}
					{this.renderFooter(horizontal && !failedToLoad)}
				</MessageContainer>
			</PreviewWrapper>
		);
	});

	public renderFooter = renderWhenTrue(() => (
		<ViewerPanelFooter alignItems="center" padding="0">
			<CommentForm
				disableViewer={this.props.disableViewer}
				comment={this.props.newComment.comment}
				screenshot={this.props.newComment.screenshot}
				viewpoint={this.props.newComment.viewpoint}
				formRef={this.formRef}
				onTakeScreenshot={this.handleNewScreenshot}
				onSave={this.handleSave}
				canComment={this.userCanComment()}
				hideComment={this.isNewRisk}
				hideScreenshot={this.props.disableViewer || this.isNewRisk}
				hideUploadButton={this.isNewRisk}
				messagesContainerRef={this.messageContainerRef}
				previewWrapperRef={this.containerRef}
				horizontal={this.props.horizontal}
				disableIssuesSuggestions
				fetchingDetailsIsPending={this.props.fetchingDetailsIsPending}
				postCommentIsPending={this.props.postCommentIsPending}
			/>
		</ViewerPanelFooter>
	));

	public renderFailedState = renderWhenTrue(() => {
		return (
			<EmptyStateInfo>Risk failed to load</EmptyStateInfo>
		);
	});

	public componentDidMount() {
		const { teamspace, model, fetchRisk, risk, subscribeOnRiskCommentsChanges, fetchMitigationCriteria } = this.props;

		if (risk._id) {
			fetchRisk(teamspace, model, risk._id);
			subscribeOnRiskCommentsChanges(teamspace, model, risk._id);
		} else {
			fetchMitigationCriteria(teamspace);
		}
	}

	public componentWillUnmount() {
		const { teamspace, model, risk, unsubscribeOnRiskCommentsChanges } = this.props;
		unsubscribeOnRiskCommentsChanges(teamspace, model, risk._id);
	}

	public componentDidUpdate(prevProps) {
		const {
			teamspace, model, fetchRisk, risk, unsubscribeOnRiskCommentsChanges, subscribeOnRiskCommentsChanges,
		} = this.props;

		if (risk._id !== prevProps.risk._id && risk._id) {
			unsubscribeOnRiskCommentsChanges(prevProps.teamspace, prevProps.model, prevProps.risk._id);
			fetchRisk(teamspace, model, risk._id);
			subscribeOnRiskCommentsChanges(teamspace, model, risk._id);
		}
	}

	public handleHeaderClick = () => {
		if (!this.isNewRisk) { // if its a new issue it shouldnt go to the viewpoint
			this.setCameraOnViewpoint({ viewpoint: this.riskData.viewpoint });
		}
	}

	public handleExpandChange = (event, expanded) => {
		this.props.setState({ expandDetails: expanded });
	}

	public handleNameChange = (event, name) => {
		const newRisk = { ...this.riskData, name };
		this.props.setState({ newRisk });
	}

	public handleRiskFormSubmit = (values) => {
		const { teamspace, model, updateRisk, updateNewRisk } = this.props;

		if (this.isNewRisk) {
			updateNewRisk(mergeData(this.riskData, values));
		} else {
			updateRisk(teamspace, model, diffData(values, this.riskData));
		}
	}

	public renderDetailsForm = () => {
		const {
			onRemoveResource, showDialog, currentUser, myJob, attachFileResources, attachLinkResources, updateSelectedRiskPin,
		} = this.props;

		return (
			<RiskDetailsForm
				risk={this.riskData}
				jobs={this.jobsList}
				criteria={this.criteria}
				onValueChange={this.handleRiskFormSubmit}
				onSubmit={this.handleRiskFormSubmit}
				permissions={this.props.modelSettings.permissions}
				currentUser={currentUser}
				myJob={myJob}
				onUploadScreenshot={this.handleUpdateScreenshot}
				onTakeScreenshot={this.handleTakeScreenshot}
				showScreenshotDialog={this.props.showScreenshotDialog}
				onUpdateViewpoint={this.onUpdateRiskViewpoint}
				onChangePin={updateSelectedRiskPin}
				onSavePin={this.onPositionSave}
				hasPin={!this.props.disableViewer && this.riskData.position && this.riskData.position.length}
				disableViewer={this.props.disableViewer}
				onRemoveResource={onRemoveResource}
				attachFileResources={attachFileResources}
				attachLinkResources={attachLinkResources}
				showDialog={showDialog}
				canComment={this.userCanComment}
				showMitigationSuggestions={this.props.showMitigationSuggestions}
				formRef={this.formRef}
			/>
		);
	}

	public removeMessage = (index, guid) => {
		const riskData = {
			_id: this.riskData._id,
			rev_id: this.riskData.rev_id,
			riskNumber: this.riskData.number,
			commentIndex: this.riskData.comments.length - 1 - index,
			guid
		};
		this.props.removeComment(this.props.teamspace, this.props.model, riskData);
	}

	public setCameraOnViewpoint = (viewpoint) => {
		this.props.setCameraOnViewpoint(this.props.teamspace, this.props.model, viewpoint);
	}

	public handlePanelScroll = (e) => {
		if (e.target.scrollTop > 0 && !this.state.scrolled) {
			this.setState({ scrolled: true });
		}
		if (e.target.scrollTop === 0 && this.state.scrolled) {
			this.setState({ scrolled: false });
		}
	}

	public userCanComment() {
		const { myJob, modelSettings, currentUser } = this.props;
		return canComment(this.riskData, myJob, modelSettings.permissions, currentUser.username);
	}

	public setCommentData = (commentData = {}) => {
		const newComment = {
			...this.props.newComment, ...commentData
		};

		this.props.setState({ newComment });
	}

	public handleNewScreenshot = (screenshot) => {
		const { teamspace, model, viewer } = this.props;

		if (this.isNewRisk) {
			this.props.setState({ newRisk: {
				...this.riskData,
				descriptionThumbnail: screenshot
			}});
		} else {
			this.setCommentData({ screenshot });
		}
	}

	public postComment = (teamspace, model, { comment, screenshot }, finishSubmitting) => {
		const { disableViewer } = this.props;

		const riskCommentData = {
			_id: this.riskData._id,
			rev_id: this.riskData.rev_id,
			comment,
			viewpoint: { screenshot }
		};

		this.props.postComment(teamspace, model, riskCommentData, disableViewer, finishSubmitting);
	}

	public handleSave = (formValues, finishSubmitting) => {
		const { teamspace, model, saveRisk, revision, disableViewer } = this.props;
		if (this.isNewRisk) {
			saveRisk(teamspace, model, this.riskData, revision, finishSubmitting, disableViewer);
		} else {
			this.postComment(teamspace, model, formValues, finishSubmitting);
		}
	}

	public onPositionSave = () => {
		const { teamspace, model, risk, updateRisk } = this.props;

		if (risk._id) {
			updateRisk(teamspace, model, { position: risk.position });
		}
	}

	public handleUpdateScreenshot =
		async (screenshot, disableViewpointSuggestion = false, forceViewpointUpdate = false) => {
		const { teamspace, model, updateRisk, viewer, disableViewer } = this.props;

		if (this.isNewRisk) {
			this.props.setState({ newRisk: {
					...this.riskData,
					descriptionThumbnail: screenshot
				}});
		} else {
			if (screenshot) {
				const viewpoint = { screenshot: screenshot.replace('data:image/png;base64,', '') };

				if (!disableViewpointSuggestion && !disableViewer) {
					this.handleViewpointUpdateSuggest(viewpoint);
				} else {
					const updatedViewpoint = forceViewpointUpdate ? await viewer.getCurrentViewpoint({ teamspace, model }) : {};
					updateRisk(teamspace, model, {
						viewpoint: merge(viewpoint, updatedViewpoint),
					});
				}
			}
		}
	}

	public handleTakeScreenshot = (disableViewpointSuggestion: boolean, forceViewpointUpdate) => {
		const { showScreenshotDialog, viewer } = this.props;

		showScreenshotDialog({
			sourceImage: viewer.getScreenshot(),
			onSave: (screenshot) => this.handleUpdateScreenshot(screenshot, disableViewpointSuggestion, forceViewpointUpdate),
			template: ScreenshotDialog,
			notFullScreen: true,
		});
	}

	public handleViewpointUpdateSuggest = (viewpoint) => {
		const { showConfirmDialog, teamspace, model, updateRisk } = this.props;
		showConfirmDialog({
			title: 'Save Viewpoint?',
			content: `
				Would you like to update the viewpoint to your current position?
			`,
			onConfirm: async () => {
				await this.handleViewpointUpdate(viewpoint);
			},
			onCancel: () => updateRisk(teamspace, model, { viewpoint }),
		});
	}

	public handleViewpointUpdate = async (updatedViewpoint = {}) => {
		const { teamspace, model, updateRisk, viewer } = this.props;

		const viewpoint = await viewer.getCurrentViewpoint({ teamspace, model });

		if (viewpoint.position) {
			updateRisk(teamspace, model, { viewpoint: merge(viewpoint, updatedViewpoint) });
		}
	}

	public onUpdateRiskViewpoint = () => {
		this.props.showConfirmDialog({
			title: 'Save Screenshot?',
			content: `
				Would you like to create a new screenshot?
			`,
			onConfirm: () => {
				this.handleTakeScreenshot(true, true);
			},
			onCancel: async () => await this.handleViewpointUpdate()
		});
	}

	public render() {
		const { failedToLoad, risk, horizontal } = this.props;

		return (
			<Container ref={this.containerRef} fill={Number(this.isNewRisk)}>
				<ViewerPanelContent
					onScroll={this.handlePanelScroll}
					ref={this.panelRef}
				>
					{this.renderFailedState(failedToLoad)}
					{this.renderPreview(!failedToLoad && risk)}
				</ViewerPanelContent>
				{this.renderFooter(!failedToLoad && !horizontal)}
			</Container>
		);
	}
}<|MERGE_RESOLUTION|>--- conflicted
+++ resolved
@@ -53,12 +53,8 @@
 	fetchRisk: (teamspace, model, riskId) => void;
 	saveRisk: (teamspace, modelId, risk, revision, finishSubmitting, disableViewer) => void;
 	updateRisk: (teamspace, modelId, risk) => void;
-<<<<<<< HEAD
+	cloneRisk: (dialogId?: string) => void;
 	postComment: (teamspace, modelId, riskData, ignoreViewer, finishSubmitting) => void;
-=======
-	cloneRisk: (dialogId?: string) => void;
-	postComment: (teamspace, modelId, riskData, finishSubmitting) => void;
->>>>>>> 4c3b6cde
 	removeComment: (teamspace, modelId, riskData) => void;
 	subscribeOnRiskCommentsChanges: (teamspace, modelId, riskId) => void;
 	unsubscribeOnRiskCommentsChanges: (teamspace, modelId, riskId) => void;
