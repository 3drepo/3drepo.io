/**
 *  Copyright (C) 2020 3D Repo Ltd
 *
 *  This program is free software: you can redistribute it and/or modify
 *  it under the terms of the GNU Affero General Public License as
 *  published by the Free Software Foundation, either version 3 of the
 *  License, or (at your option) any later version.
 *
 *  This program is distributed in the hope that it will be useful,
 *  but WITHOUT ANY WARRANTY; without even the implied warranty of
 *  MERCHANTABILITY or FITNESS FOR A PARTICULAR PURPOSE.  See the
 *  GNU Affero General Public License for more details.
 *
 *  You should have received a copy of the GNU Affero General Public License
 *  along with this program.  If not, see <http://www.gnu.org/licenses/>.
 */

import React from 'react';

import IconButton from '@material-ui/core/IconButton';
import AddIcon from '@material-ui/icons/Add';
import ArrowBack from '@material-ui/icons/ArrowBack';
import { isEmpty, isEqual } from 'lodash';

import { CREATE_ISSUE, VIEW_ISSUE } from '../../../../constants/issue-permissions';
import { hasPermissions } from '../../../../helpers/permissions';
import { renderWhenTrue } from '../../../../helpers/rendering';
import { renderActionsMenu, IHeaderMenuItem } from '../../../../helpers/reportedItems';
import { searchByFilters } from '../../../../helpers/searching';
import { sortByDate } from '../../../../helpers/sorting';
import { EmptyStateInfo } from '../../../components/components.styles';

import { FilterPanel } from '../../../components/filterPanel/filterPanel.component';
import { ListNavigation } from '../listNavigation/listNavigation.component';
import { PanelBarActions } from '../panelBarActions';
import { PreviewListItem } from '../previewListItem/previewListItem.component';
import { ListContainer, Summary } from '../risks/risks.styles';
import { ViewerPanel } from '../viewerPanel/viewerPanel.component';
import { ViewerPanelButton, ViewerPanelContent, ViewerPanelFooter } from '../viewerPanel/viewerPanel.styles';

interface IProps {
	className?: string;
	type: string;
	items: any[];
	searchEnabled: boolean;
	selectedFilters: any[];
	permissions: any[];
	filters: any[];
	headerMenuItems: IHeaderMenuItem[];
	activeItemId?: string;
	showDefaultHiddenItems: boolean;
	isModelLoaded: boolean;
	title?: string;
	isPending?: boolean;
	revision?: string;
	fetchingDetailsIsPending?: boolean;
	showDetails?: boolean;
	Icon?: any;
	isImportingBCF?: boolean;
	sortOrder?: string;
	setState: (componentState: any) => void;
	onNewItem: () => void;
	onActiveItem: (item) => void;
	onShowDetails: (item) => void;
	onCloseDetails: () => void;
	onToggleFilters: (isActive) => void;
	onChangeFilters: (selectedFilters) => void;
	toggleShowPins: (showPins: boolean, filteredItems) => void;
	renderDetailsView: (statement) => React.ReactChildren[];
<<<<<<< HEAD
	sortByField?: string;
=======
	id?: string;
>>>>>>> a39ab9a2
}

interface IState {
	filteredItems: any[];
	prevScroll: number;
}

export class ReportedItems extends React.PureComponent<IProps, IState> {

	get activeItemIndex() {
		return this.state.filteredItems.findIndex((item) => item._id === this.props.activeItemId);
	}

	get filteredItems() {
		const { items, selectedFilters, showDefaultHiddenItems, sortByField } = this.props;
		return sortByDate(
			searchByFilters(items, selectedFilters, showDefaultHiddenItems, ['name', 'desc', 'number']),
			{ order: this.props.sortOrder }, sortByField
		);
	}

	get listFooterText() {
		if (this.props.isImportingBCF) {
			return 'Uploading BCF...';
		}
		if (this.props.isModelLoaded) {
			return `${this.state.filteredItems.length} results displayed`;
		}
		return 'Model is loading';
	}
	public state = {
		filteredItems: [],
		prevScroll: 0
	};

	public listViewRef = React.createRef<HTMLElement>();
	public listContainerRef = React.createRef<any>();

	public renderItemsList = renderWhenTrue(() => (
		<ListContainer ref={this.listContainerRef}>
			{this.state.filteredItems.map((item, index) => (
				<PreviewListItem
					{...item}
					key={index}
					onItemClick={this.handleItemFocus(item)}
					onArrowClick={this.handleShowItemDetails(item)}
					active={this.props.activeItemId === item._id}
					hasViewPermission={this.hasPermission(VIEW_ISSUE)}
					modelLoaded={this.props.isModelLoaded}
					panelName={this.props.type}
				/>
			))}
		</ListContainer>
	));

	public renderListView = renderWhenTrue(() => (
		<>
			<ViewerPanelContent ref={this.listViewRef}>
				{this.renderEmptyState(!this.props.searchEnabled && !this.state.filteredItems.length)}
				{this.renderNotFound(this.props.searchEnabled && !this.state.filteredItems.length)}
				{this.renderItemsList(this.state.filteredItems.length)}
			</ViewerPanelContent>
			<ViewerPanelFooter alignItems="center" justify="space-between">
				<Summary>{this.listFooterText}</Summary>
				<ViewerPanelButton
					aria-label="Add item"
					onClick={this.handleAddNewItem}
					color="secondary"
					variant="fab"
					disabled={!this.hasPermission(CREATE_ISSUE) || !this.props.isModelLoaded}
					id={this.props.id + '-add-new-button'}
				>
					<AddIcon />
				</ViewerPanelButton>
			</ViewerPanelFooter>
		</>
	));

	public renderFilterPanel = renderWhenTrue(() => (
		<FilterPanel
			onChange={this.props.onChangeFilters}
			filters={this.props.filters as any}
			selectedFilters={this.props.selectedFilters}
		/>
	));

	public renderHeaderNavigation = () => {
		const initialIndex = this.state.filteredItems.findIndex(({ _id }) => this.props.activeItemId === _id);
		return (
			<ListNavigation
				panelType={this.props.type}
				initialIndex={initialIndex}
				lastIndex={this.state.filteredItems.length - 1}
				onChange={this.handleNavigationChange}
			/>
		);
	}

	public renderEmptyState = renderWhenTrue(() => (
		<EmptyStateInfo>No entries have been created yet</EmptyStateInfo>
	));

	public renderNotFound = renderWhenTrue(() => (
		<EmptyStateInfo>No entry matched</EmptyStateInfo>
	));

	public componentDidMount() {
		this.setState({ filteredItems: this.filteredItems });
	}

	public componentDidUpdate(prevProps) {
		const { items, selectedFilters, showDefaultHiddenItems, searchEnabled,
			sortOrder, showDetails, sortByField } = this.props;
		const itemsChanged = !isEqual(prevProps.items, items);
		const sortingChanged = prevProps.sortOrder !== sortOrder;
		const filtersChanged = prevProps.selectedFilters.length !== selectedFilters.length;
		const showDefaultHiddenItemsChanged = prevProps.showDefaultHiddenItems !== showDefaultHiddenItems;
		const searchEnabledChange = prevProps.searchEnabled !== searchEnabled;
		const detailsWasClosed = prevProps.showDetails !== showDetails && !showDetails;
		const sortByChanged =  prevProps.sortByField !== sortByField && sortByField;

		const changes = {} as IState;

		if (itemsChanged || filtersChanged || showDefaultHiddenItemsChanged ||
			searchEnabledChange || sortingChanged || sortByChanged) {
			changes.filteredItems = this.filteredItems;
		}

		const filteredItems = changes.filteredItems || this.state.filteredItems;
		if (detailsWasClosed && this.listViewRef.current && this.props.activeItemId && filteredItems.length) {
			this.listViewRef.current.scrollTop = this.state.prevScroll;
		}

		if (this.listViewRef.current) {
			this.setState({prevScroll: this.listViewRef.current.scrollTop});
		}

		if (!isEmpty(changes)) {
			this.setState(changes);
		}
	}

	public hasPermission = (permission) => {
		const { permissions: modelPermissions } = this.props;
		if (modelPermissions) {
			return hasPermissions(permission, modelPermissions);
		}
		return false;
	}

	public getFilterValues(property) {
		return property.map(({ value, name }) => {
			return {
				label: name,
				value
			};
		});
	}

	public handleItemFocus = (item) => () => this.props.onActiveItem(item);
	public handleShowItemDetails = (item) => () => this.props.onShowDetails(item);

	public handleAddNewItem = () => {
		this.props.onNewItem();
	}

	public handleCloseSearchMode = () => {
		this.props.onToggleFilters(false);
		this.props.onChangeFilters([]);
		this.setState({
			filteredItems: this.props.items
		});
	}

	public handleOpenSearchMode = () => this.props.onToggleFilters(true);

	public renderTitleIcon = () => {
		const { showDetails, Icon } = this.props;

		if (showDetails) {
			return (
				<IconButton onClick={this.props.onCloseDetails} >
					<ArrowBack />
				</IconButton>
			);
		}
		return <Icon />;
	}

	public handleNavigationChange = (currentIndex) => {
		const itemToShow = this.state.filteredItems[currentIndex] || this.state.filteredItems[0];
		this.props.onShowDetails(itemToShow);
	}

	public renderActions = () => {
		if (this.props.showDetails && this.props.activeItemId) {
			const canBeNavigated = this.state.filteredItems.length > 1 ||
					(this.state.filteredItems.length === 1 && this.state.filteredItems[0]._id !== this.props.activeItemId);
			return canBeNavigated ?
					this.renderHeaderNavigation() : <PanelBarActions type={this.props.type} hideSearch hideMenu />;
		}

		return (
			<PanelBarActions
				type={this.props.type}
				menuLabel="Show filters menu"
				menuActions={() => renderActionsMenu(this.props.headerMenuItems)}
				isSearchEnabled={this.props.searchEnabled}
				onSearchOpen={this.handleOpenSearchMode}
				onSearchClose={this.handleCloseSearchMode}
			/>
		);
	}

	public render() {
		const { className, title, isPending, searchEnabled, showDetails } = this.props;

		return (
			<ViewerPanel
				className={className}
				title={title}
				Icon={this.renderTitleIcon()}
				renderActions={this.renderActions}
				pending={isPending}
				id={this.props.id + (showDetails ? '-details' : '' )}
			>
				{this.renderFilterPanel(searchEnabled && !showDetails)}
				{this.renderListView(!showDetails)}
				{this.props.renderDetailsView(showDetails)}
			</ViewerPanel>
		);
	}
}<|MERGE_RESOLUTION|>--- conflicted
+++ resolved
@@ -67,11 +67,8 @@
 	onChangeFilters: (selectedFilters) => void;
 	toggleShowPins: (showPins: boolean, filteredItems) => void;
 	renderDetailsView: (statement) => React.ReactChildren[];
-<<<<<<< HEAD
 	sortByField?: string;
-=======
 	id?: string;
->>>>>>> a39ab9a2
 }
 
 interface IState {
