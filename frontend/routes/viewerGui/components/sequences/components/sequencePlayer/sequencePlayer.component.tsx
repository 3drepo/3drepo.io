--- conflicted
+++ resolved
@@ -1,4 +1,3 @@
-<<<<<<< HEAD
 /**
  *  Copyright (C) 2020 3D Repo Ltd
  *
@@ -31,7 +30,7 @@
 import { isDateOutsideRange, MILLI_PER_HOUR } from '../../../../../../helpers/dateTime';
 import { renderWhenTrue } from '../../../../../../helpers/rendering';
 import { IFrame } from '../../../../../../modules/sequences';
-import { getDateByStep, getSelectedFrame } from '../../../../../../modules/sequences/sequences.helper';
+import { getDateByStep, getSelectedFrameIndex } from '../../../../../../modules/sequences/sequences.helper';
 import { LONG_DATE_TIME_FORMAT_NO_MINUTES } from '../../../../../../services/formatting/formatDate';
 import {
 	DatePicker,
@@ -75,6 +74,7 @@
 }
 
 export class SequencePlayer extends React.PureComponent<IProps, IState> {
+	private playInterval = 1000;
 	public state: IState = {
 		value: null,
 		playing: false,
@@ -153,7 +153,7 @@
 			setTimeout(() => {
 				this.nextStep();
 				this.play();
-			}, 1000);
+			}, this.playInterval);
 		}
 	}
 
@@ -189,9 +189,7 @@
 			this.setValue(getDateByStep(value, stepScale, stepInterval * direction));
 		} else {
 			const { frames } = this.props;
-			const currentFrame = getSelectedFrame(frames, value);
-			// FIXME: once #2562 is merged in, you can get the frame index from getSelectedFrame, hence next line is redundant.
-			const index = findIndex(frames, (f) => f === currentFrame);
+			const index = getSelectedFrameIndex(frames, value);
 			const newValue = frames[index + stepInterval * direction]?.dateTime;
 			if (newValue) {
 				this.setValue(newValue);
@@ -218,7 +216,7 @@
 			}
 
 			this.nextStep();
-		}, 1000) as unknown) as number;
+		}, this.playInterval) as unknown) as number;
 
 		this.setState({
 			playing: true,
@@ -345,353 +343,4 @@
 			</SequencePlayerContainer>
 		);
 	}
-}
-=======
-/**
- *  Copyright (C) 2020 3D Repo Ltd
- *
- *  This program is free software: you can redistribute it and/or modify
- *  it under the terms of the GNU Affero General Public License as
- *  published by the Free Software Foundation, either version 3 of the
- *  License, or (at your option) any later version.
- *
- *  This program is distributed in the hope that it will be useful,
- *  but WITHOUT ANY WARRANTY; without even the implied warranty of
- *  MERCHANTABILITY or FITNESS FOR A PARTICULAR PURPOSE.  See the
- *  GNU Affero General Public License for more details.
- *
- *  You should have received a copy of the GNU Affero General Public License
- *  along with this program.  If not, see <http://www.gnu.org/licenses/>.
- */
-
-import React from 'react';
-
-import { FormControlLabel, FormGroup, Grid, IconButton, MenuItem, Select, Switch } from '@material-ui/core';
-import StepForwardIcon from '@material-ui/icons/FastForward';
-import StepBackIcon from '@material-ui/icons/FastRewind';
-import PlayArrow from '@material-ui/icons/PlayArrow';
-import Replay from '@material-ui/icons/Replay';
-import Stop from '@material-ui/icons/Stop';
-import { findIndex, noop } from 'lodash';
-
-import { STEP_SCALE } from '../../../../../../constants/sequences';
-import { VIEWER_PANELS } from '../../../../../../constants/viewerGui';
-import { isDateOutsideRange, MILLI_PER_HOUR } from '../../../../../../helpers/dateTime';
-import { renderWhenTrue } from '../../../../../../helpers/rendering';
-import { IFrame } from '../../../../../../modules/sequences';
-import { getDateByStep, getSelectedFrame } from '../../../../../../modules/sequences/sequences.helper';
-import { LONG_DATE_TIME_FORMAT_NO_MINUTES } from '../../../../../../services/formatting/formatDate';
-import {
-	DatePicker,
-	IntervalRow,
-	SequencePlayerColumn,
-	SequencePlayerContainer,
-	SequenceRow,
-	SequenceSlider,
-	SliderRow,
-	StepInput,
-	StyledLoader,
-} from '../../sequences.styles';
-
-interface IProps {
-	max: Date;
-	min: Date;
-	onChange?: (date: Date) => void;
-	value?: Date;
-	endingDate?: Date;
-	stepInterval?: number;
-	stepScale?: STEP_SCALE;
-	onChangeStepInterval?: (value: number) => void;
-	onChangeStepScale?: (value: STEP_SCALE) => void;
-	loadingFrame: boolean;
-	rightPanels: string[];
-	toggleActivitiesPanel: () => void;
-	onPlayStarted?: () => void;
-	frames: IFrame[];
-	isActivitiesPending: boolean;
-	draggablePanels: string[];
-	toggleLegend: () => void;
-}
-
-interface IState {
-	value?: Date;
-	playing: boolean;
-	intervalId: number;
-	stepInterval: number;
-	stepScale: STEP_SCALE;
-	waitingForFrameLoad: boolean;
-}
-
-export class SequencePlayer extends React.PureComponent<IProps, IState> {
-	private playInterval = 1000;
-	public state: IState = {
-		value: null,
-		playing: false,
-		intervalId: 0,
-		stepInterval: 1,
-		stepScale: STEP_SCALE.DAY,
-		waitingForFrameLoad: false,
-	};
-
-	get currentTime() {
-		return (+this.state.value) - (+this.props.min);
-	}
-
-	get totalTime() {
-		return (+this.props.max) - (+this.props.min);
-	}
-
-	get isFirstDay() {
-		return this.currentTime === 0;
-	}
-
-	get isLastDay() {
-		return this.currentTime === this.totalTime;
-	}
-
-	get PlayButtonIcon() {
-		return this.state.playing ?
-				Stop :
-			this.isLastDay ?
-				Replay :
-				PlayArrow;
-	}
-
-	public setValue = (newValue: Date) => {
-		const maxDate = this.props.max.valueOf();
-		const minDate = this.props.min.valueOf();
-		newValue = new Date(Math.min(maxDate, Math.max(minDate, newValue.valueOf())));
-
-		if (this.props.onChange) {
-			this.props.onChange(newValue);
-		}
-
-		this.setState({value: newValue});
-	}
-
-	public setTime = (currentTime) => {
-		const newValue = new Date(this.props.min + currentTime);
-		this.setValue(newValue);
-	}
-
-	public goTo = (val) => {
-		this.stop();
-		this.setTime(val);
-	}
-
-	public gotoDate = (val) => {
-		this.stop();
-		this.setValue(val);
-	}
-
-	public componentDidUpdate(prevProps: IProps) {
-		if (prevProps.value !== this.props.value) {
-			this.setState({value: this.props.value});
-		}
-
-		if (prevProps.stepScale !== this.props.stepScale) {
-			this.setState({stepScale: this.props.stepScale});
-		}
-
-		if (prevProps.stepInterval !== this.props.stepInterval) {
-			this.setState({stepInterval: this.props.stepInterval});
-		}
-
-		if (prevProps.loadingFrame !== this.props.loadingFrame &&
-			!this.props.loadingFrame && this.state.waitingForFrameLoad) {
-			setTimeout(() => {
-				this.nextStep();
-				this.play();
-			}, this.playInterval);
-		}
-	}
-
-	public onClickPlayStop = () => {
-		if (this.state.playing) {
-			this.stop();
-		} else {
-			this.play();
-		}
-	}
-
-	public onChangeStepInterval = (e) => {
-		let stepInterval = parseInt(e.target.value, 10);
-		stepInterval = isNaN(stepInterval) ? 1 : Math.max(1, Math.min(100, stepInterval));
-		this.setState({stepInterval});
-		if (this.props.onChangeStepInterval) {
-			this.props.onChangeStepInterval(stepInterval);
-		}
-	}
-
-	public onChangeStepScale = (e) => {
-		const stepScale = parseInt(e.target.value, 10);
-		this.setState({ stepScale });
-		if (this.props.onChangeStepScale) {
-			this.props.onChangeStepScale(stepScale);
-		}
-	}
-
-	public moveStep = (direction) => {
-		const { value, stepInterval, stepScale } = this.state;
-
-		if (stepScale !== STEP_SCALE.FRAME) {
-			this.setValue(getDateByStep(value, stepScale, stepInterval * direction));
-		} else {
-			const { frames } = this.props;
-			const { state } = getSelectedFrame(frames, value);
-			const index = findIndex(frames, (f) => f.state === state);
-			const newValue = frames[index + stepInterval * direction]?.dateTime;
-			if (newValue) {
-				this.setValue(newValue);
-			}
-		}
-
-		if (this.isLastDay) {
-			this.stop();
-		}
-	}
-
-	public nextStep = this.moveStep.bind(this, 1);
-
-	public prevStep = this.moveStep.bind(this, -1);
-
-	public play = () => {
-		(this.props.onPlayStarted || noop )();
-		this.stop();
-		const intervalId = (setInterval(() => {
-			if (this.props.loadingFrame && this.state.playing) {
-				clearInterval(this.state.intervalId);
-				this.setState({ waitingForFrameLoad: true});
-				return;
-			}
-
-			this.nextStep();
-		}, this.playInterval) as unknown) as number;
-
-		this.setState({
-			playing: true,
-			waitingForFrameLoad: false,
-			value: this.isLastDay ? this.props.min : this.state.value,
-			intervalId
-		});
-	}
-
-	public stop() {
-		clearInterval(this.state.intervalId);
-		this.setState({playing: false, waitingForFrameLoad: false});
-	}
-
-	public componentDidMount() {
-		if (this.props.value) {
-			this.setState({value: this.props.value});
-			if (this.props.onChange) {
-				this.props.onChange(this.props.value);
-			}
-		}
-
-		if (this.props.stepInterval) {
-			this.setState({stepInterval: this.props.stepInterval});
-		}
-
-		if (this.props.stepScale) {
-			this.setState({stepScale: this.props.stepScale});
-		}
-	}
-
-	public componentWillUnmount() {
-		this.stop();
-	}
-
-	public rewind = () => {
-		this.stop();
-		this.prevStep();
-	}
-
-	public forward =  () => {
-		this.stop();
-		this.nextStep();
-	}
-
-	private renderLoader = renderWhenTrue(() => (
-		<StyledLoader horizontal size={14} content="Loading frame..." />
-	));
-
-	public render() {
-		const { value, stepScale , stepInterval } = this.state;
-
-		return (
-			<SequencePlayerContainer>
-				<SequencePlayerColumn>
-					<SequenceRow>
-						<Grid item>
-							<IconButton disabled={this.isFirstDay} onClick={this.rewind} size="small">
-								<StepBackIcon fontSize="large" />
-							</IconButton>
-						</Grid>
-						<Grid item>
-							<DatePicker
-								shouldDisableDate={(date) => isDateOutsideRange(this.props.min, this.props.max, date.$d)}
-								name="date"
-								inputId="1"
-								value={value}
-								format={LONG_DATE_TIME_FORMAT_NO_MINUTES}
-								onChange={(e) => this.gotoDate(new Date(Math.floor(e.target.value / MILLI_PER_HOUR) * MILLI_PER_HOUR))}
-								placeholder="date"
-								dateTime
-							/>
-						</Grid>
-						<Grid item>
-							<IconButton disabled={this.isLastDay} onClick={this.forward} size="small">
-								<StepForwardIcon fontSize="large" />
-							</IconButton>
-						</Grid>
-					</SequenceRow>
-					<IntervalRow>
-						Step interval: <StepInput value={stepInterval} onChange={this.onChangeStepInterval} />
-						&nbsp;
-						<Select value={stepScale} onChange={this.onChangeStepScale} >
-							<MenuItem value={STEP_SCALE.HOUR}>hour(s)</MenuItem>
-							<MenuItem value={STEP_SCALE.DAY}>day(s)</MenuItem>
-							<MenuItem value={STEP_SCALE.MONTH}>month(s)</MenuItem>
-							<MenuItem value={STEP_SCALE.YEAR}>year(s)</MenuItem>
-							<MenuItem value={STEP_SCALE.FRAME}>frame(s)</MenuItem>
-						</Select>
-					</IntervalRow>
-					<SliderRow>
-						<Grid item>
-							<IconButton onClick={this.onClickPlayStop} ><this.PlayButtonIcon /></IconButton>
-						</Grid>
-						<Grid item>
-							<SequenceSlider
-								max={this.totalTime}
-								step={36000000}
-								value={this.currentTime}
-								onChange={(e, val) => this.goTo(val)}
-							/>
-						</Grid>
-					</SliderRow>
-					<FormGroup row>
-						<FormControlLabel
-							control={<Switch
-								checked={this.props.draggablePanels.includes(VIEWER_PANELS.LEGEND)}
-								onChange={this.props.toggleLegend}
-								color="primary"
-							/>}
-							label="Show Legend"
-						/>
-						<FormControlLabel
-							control={<Switch
-								checked={this.props.rightPanels.includes(VIEWER_PANELS.ACTIVITIES)}
-								onChange={this.props.toggleActivitiesPanel}
-								color="primary"
-							/>}
-							label="Full Activity List"
-						/>
-					</FormGroup>
-					{this.renderLoader(this.props.loadingFrame && !this.props.isActivitiesPending)}
-				</SequencePlayerColumn>
-			</SequencePlayerContainer>
-		);
-	}
-}
->>>>>>> 9fea6098
+}