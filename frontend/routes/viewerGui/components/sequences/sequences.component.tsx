<<<<<<< HEAD
/**
 *  Copyright (C) 2020 3D Repo Ltd
 *
 *  This program is free software: you can redistribute it and/or modify
 *  it under the terms of the GNU Affero General Public License as
 *  published by the Free Software Foundation, either version 3 of the
 *  License, or (at your option) any later version.
 *
 *  This program is distributed in the hope that it will be useful,
 *  but WITHOUT ANY WARRANTY; without even the implied warranty of
 *  MERCHANTABILITY or FITNESS FOR A PARTICULAR PURPOSE.  See the
 *  GNU Affero General Public License for more details.
 *
 *  You should have received a copy of the GNU Affero General Public License
 *  along with this program.  If not, see <http://www.gnu.org/licenses/>.
 */

import React from 'react';

import { IconButton } from '@material-ui/core';
import ArrowBack from '@material-ui/icons/ArrowBack';
import { STEP_SCALE } from '../../../../constants/sequences';
import { VIEWER_PANELS } from '../../../../constants/viewerGui';
import { EmptyStateInfo } from '../../../components/components.styles';
import { Loader } from '../../../components/loader/loader.component';
import { PanelBarActions } from '../panelBarActions';
import { SequencePlayer } from './components/sequencePlayer/sequencePlayer.component';
import { SequencesList } from './components/sequencesList/sequencesList.component';
import { TasksList } from './components/tasksList/sequenceTasksList.component';
import {
	LoaderContainer, SequencesContainer, SequencesIcon
} from './sequences.styles';

interface IProps {
	sequences: any;
	setSelectedDate: (date: Date) => void;
	fetchSelectedFrame: () => void;
	setStepInterval: (interval: number) => void;
	setStepScale: (scale: STEP_SCALE) => void;
	setSelectedSequence: (id: string) => void;
	maxDate: Date;
	minDate: Date;
	selectedDate: Date;
	selectedEndingDate: Date;
	colorOverrides: any;
	stepInterval: number;
	stepScale: STEP_SCALE;
	currentTasks: any[];
	loadingFrame: boolean;
	selectedSequence: any;
	rightPanels: string[];
	setPanelVisibility: (panelName, visibility) => void;
	toggleActivitiesPanel: () => void;
	fetchActivityDetails: (id: string) => void;
	deselectViewsAndLeaveClipping: () => void;
}

const da =  new Date();

const SequenceDetails = ({
	minDate, maxDate, selectedDate, selectedEndingDate, setSelectedDate, stepInterval, stepScale, setStepInterval,
	setStepScale, currentTasks, loadingFrame,  rightPanels, toggleActivitiesPanel,
	fetchActivityDetails, onPlayStarted
}) => (
		<>
			<SequencePlayer
				min={minDate}
				max={maxDate}
				value={selectedDate}
				endingDate={selectedEndingDate}
				stepInterval={stepInterval}
				stepScale={stepScale}
				onChange={setSelectedDate}
				onChangeStepScale={setStepScale}
				onChangeStepInterval={setStepInterval}
				loadingFrame={loadingFrame}
				rightPanels={rightPanels}
				toggleActivitiesPanel={toggleActivitiesPanel}
				onPlayStarted={onPlayStarted}
			/>
			<TasksList
				tasks={currentTasks}
				minDate={selectedDate}
				maxDate={selectedEndingDate}
				loadingFrame={loadingFrame}
				fetchActivityDetails={fetchActivityDetails}
			/>
		</>
	);

const SequencesLoader = () => (<LoaderContainer><Loader /></LoaderContainer>);

export class Sequences extends React.PureComponent<IProps, {}> {
	public componentWillUnmount = () => {
		this.props.setPanelVisibility(VIEWER_PANELS.ACTIVITIES, false);
	}

	public componentDidUpdate(prevProps: Readonly<IProps>) {
		const { selectedSequence, setPanelVisibility } = this.props;
		if (selectedSequence !== prevProps.selectedSequence && !selectedSequence) {
			setPanelVisibility(VIEWER_PANELS.ACTIVITIES, false);
		}
	}

	public renderTitleIcon = () => {
		if (this.props.selectedSequence) {
			return (
				<IconButton onClick={() => this.props.setSelectedSequence(null)}>
					<ArrowBack />
				</IconButton>
			);
		}
		return <SequencesIcon />;
	}

	public onPlayStarted = () => {
		this.props.deselectViewsAndLeaveClipping();
	}

	public render = () => {
		const { selectedSequence, setSelectedSequence, sequences } = this.props;

		return (
			<SequencesContainer
				Icon={this.renderTitleIcon()}
				renderActions={() => <PanelBarActions
					type={VIEWER_PANELS.SEQUENCES}
					hideSearch
					hideMenu
				/>}
			>

				{!sequences && <SequencesLoader />}

				{selectedSequence && sequences.length > 0 &&
					<SequenceDetails {...this.props} onPlayStarted={this.onPlayStarted} />
				}

				{sequences && !selectedSequence && sequences.length > 0 &&
					<SequencesList sequences={sequences} setSelectedSequence={setSelectedSequence} />
				}

				{sequences && sequences.length === 0 && <EmptyStateInfo>No sequences found</EmptyStateInfo>}
			</SequencesContainer>
		);
	}
}
=======
/**
 *  Copyright (C) 2020 3D Repo Ltd
 *
 *  This program is free software: you can redistribute it and/or modify
 *  it under the terms of the GNU Affero General Public License as
 *  published by the Free Software Foundation, either version 3 of the
 *  License, or (at your option) any later version.
 *
 *  This program is distributed in the hope that it will be useful,
 *  but WITHOUT ANY WARRANTY; without even the implied warranty of
 *  MERCHANTABILITY or FITNESS FOR A PARTICULAR PURPOSE.  See the
 *  GNU Affero General Public License for more details.
 *
 *  You should have received a copy of the GNU Affero General Public License
 *  along with this program.  If not, see <http://www.gnu.org/licenses/>.
 */

import React from 'react';

import { IconButton } from '@material-ui/core';
import ArrowBack from '@material-ui/icons/ArrowBack';
import { STEP_SCALE } from '../../../../constants/sequences';
import { VIEWER_PANELS } from '../../../../constants/viewerGui';
import { EmptyStateInfo } from '../../../components/components.styles';
import { Loader } from '../../../components/loader/loader.component';
import { PanelBarActions } from '../panelBarActions';
import { SequencePlayer } from './components/sequencePlayer/sequencePlayer.component';
import { SequencesList } from './components/sequencesList/sequencesList.component';
import { TasksList } from './components/tasksList/sequenceTasksList.component';
import {
	LoaderContainer, SequencesContainer, SequencesIcon
} from './sequences.styles';

interface IProps {
	sequences: any;
	initializeSequences: () => void;
	setSelectedFrame: (date: Date) => void;
	fetchFrame: (date: Date) => void;
	setStepInterval: (interval: number) => void;
	setStepScale: (scale: STEP_SCALE) => void;
	setSelectedSequence: (id: string) => void;
	restoreIfcSpacesHidden: () => void;
	maxDate: Date;
	minDate: Date;
	selectedDate: Date;
	selectedMinDate: Date;
	colorOverrides: any;
	stepInterval: number;
	stepScale: STEP_SCALE;
	currentTasks: any[];
	loadingFrame: boolean;
	selectedSequence: any;
	id?: string;
}

const da =  new Date();

const SequenceDetails = ({ minDate, maxDate, selectedDate,
	setSelectedFrame, stepInterval,
	stepScale, setStepInterval, setStepScale,
	currentTasks, selectedMinDate, loadingFrame,
	fetchFrame }) => (
		<>
			<SequencePlayer
				min={minDate}
				max={maxDate}
				value={selectedDate}
				stepInterval={stepInterval}
				stepScale={stepScale}
				onChange={setSelectedFrame}
				onChangeStepScale={setStepScale}
				onChangeStepInterval={setStepInterval}
				loadingFrame={loadingFrame}
				fetchFrame={fetchFrame}
			/>
			<TasksList tasks={currentTasks}
				minDate={selectedMinDate}
				maxDate={selectedDate}
				loadingFrame={loadingFrame} />
		</>
	);

const SequencesLoader = () => (<LoaderContainer><Loader /></LoaderContainer>);

export class Sequences extends React.PureComponent<IProps, {}> {
	public componentDidMount = () => {
		this.props.initializeSequences();
	}

	public componentWillUnmount = () => {
		this.props.restoreIfcSpacesHidden();
	}

	public renderTitleIcon = () => {
		if (this.props.selectedSequence) {
			return (
				<IconButton onClick={() => this.props.setSelectedSequence(null)}>
					<ArrowBack />
				</IconButton>
			);
		}
		return <SequencesIcon />;
	}

	public render = () => {
		const { selectedSequence, setSelectedSequence, sequences } = this.props;

		return (
			<SequencesContainer
				Icon={this.renderTitleIcon()}
				renderActions={() => <PanelBarActions
					type={VIEWER_PANELS.SEQUENCES}
					hideSearch
					hideMenu
				/>}
				id={this.props.id}
			>

				{!sequences && <SequencesLoader />}

				{sequences && selectedSequence && sequences.length > 0 &&
					<SequenceDetails {...this.props} />
				}

				{sequences  && !selectedSequence && sequences.length > 0 &&
					<SequencesList sequences={sequences} setSelectedSequence={setSelectedSequence} />
				}

				{sequences && sequences.length === 0 && <EmptyStateInfo>No sequences found</EmptyStateInfo>}
			</SequencesContainer>
		);
	}
}
>>>>>>> a39ab9a2
<|MERGE_RESOLUTION|>--- conflicted
+++ resolved
@@ -1,283 +1,149 @@
-<<<<<<< HEAD
-/**
- *  Copyright (C) 2020 3D Repo Ltd
- *
- *  This program is free software: you can redistribute it and/or modify
- *  it under the terms of the GNU Affero General Public License as
- *  published by the Free Software Foundation, either version 3 of the
- *  License, or (at your option) any later version.
- *
- *  This program is distributed in the hope that it will be useful,
- *  but WITHOUT ANY WARRANTY; without even the implied warranty of
- *  MERCHANTABILITY or FITNESS FOR A PARTICULAR PURPOSE.  See the
- *  GNU Affero General Public License for more details.
- *
- *  You should have received a copy of the GNU Affero General Public License
- *  along with this program.  If not, see <http://www.gnu.org/licenses/>.
- */
-
-import React from 'react';
-
-import { IconButton } from '@material-ui/core';
-import ArrowBack from '@material-ui/icons/ArrowBack';
-import { STEP_SCALE } from '../../../../constants/sequences';
-import { VIEWER_PANELS } from '../../../../constants/viewerGui';
-import { EmptyStateInfo } from '../../../components/components.styles';
-import { Loader } from '../../../components/loader/loader.component';
-import { PanelBarActions } from '../panelBarActions';
-import { SequencePlayer } from './components/sequencePlayer/sequencePlayer.component';
-import { SequencesList } from './components/sequencesList/sequencesList.component';
-import { TasksList } from './components/tasksList/sequenceTasksList.component';
-import {
-	LoaderContainer, SequencesContainer, SequencesIcon
-} from './sequences.styles';
-
-interface IProps {
-	sequences: any;
-	setSelectedDate: (date: Date) => void;
-	fetchSelectedFrame: () => void;
-	setStepInterval: (interval: number) => void;
-	setStepScale: (scale: STEP_SCALE) => void;
-	setSelectedSequence: (id: string) => void;
-	maxDate: Date;
-	minDate: Date;
-	selectedDate: Date;
-	selectedEndingDate: Date;
-	colorOverrides: any;
-	stepInterval: number;
-	stepScale: STEP_SCALE;
-	currentTasks: any[];
-	loadingFrame: boolean;
-	selectedSequence: any;
-	rightPanels: string[];
-	setPanelVisibility: (panelName, visibility) => void;
-	toggleActivitiesPanel: () => void;
-	fetchActivityDetails: (id: string) => void;
-	deselectViewsAndLeaveClipping: () => void;
-}
-
-const da =  new Date();
-
-const SequenceDetails = ({
-	minDate, maxDate, selectedDate, selectedEndingDate, setSelectedDate, stepInterval, stepScale, setStepInterval,
-	setStepScale, currentTasks, loadingFrame,  rightPanels, toggleActivitiesPanel,
-	fetchActivityDetails, onPlayStarted
-}) => (
-		<>
-			<SequencePlayer
-				min={minDate}
-				max={maxDate}
-				value={selectedDate}
-				endingDate={selectedEndingDate}
-				stepInterval={stepInterval}
-				stepScale={stepScale}
-				onChange={setSelectedDate}
-				onChangeStepScale={setStepScale}
-				onChangeStepInterval={setStepInterval}
-				loadingFrame={loadingFrame}
-				rightPanels={rightPanels}
-				toggleActivitiesPanel={toggleActivitiesPanel}
-				onPlayStarted={onPlayStarted}
-			/>
-			<TasksList
-				tasks={currentTasks}
-				minDate={selectedDate}
-				maxDate={selectedEndingDate}
-				loadingFrame={loadingFrame}
-				fetchActivityDetails={fetchActivityDetails}
-			/>
-		</>
-	);
-
-const SequencesLoader = () => (<LoaderContainer><Loader /></LoaderContainer>);
-
-export class Sequences extends React.PureComponent<IProps, {}> {
-	public componentWillUnmount = () => {
-		this.props.setPanelVisibility(VIEWER_PANELS.ACTIVITIES, false);
-	}
-
-	public componentDidUpdate(prevProps: Readonly<IProps>) {
-		const { selectedSequence, setPanelVisibility } = this.props;
-		if (selectedSequence !== prevProps.selectedSequence && !selectedSequence) {
-			setPanelVisibility(VIEWER_PANELS.ACTIVITIES, false);
-		}
-	}
-
-	public renderTitleIcon = () => {
-		if (this.props.selectedSequence) {
-			return (
-				<IconButton onClick={() => this.props.setSelectedSequence(null)}>
-					<ArrowBack />
-				</IconButton>
-			);
-		}
-		return <SequencesIcon />;
-	}
-
-	public onPlayStarted = () => {
-		this.props.deselectViewsAndLeaveClipping();
-	}
-
-	public render = () => {
-		const { selectedSequence, setSelectedSequence, sequences } = this.props;
-
-		return (
-			<SequencesContainer
-				Icon={this.renderTitleIcon()}
-				renderActions={() => <PanelBarActions
-					type={VIEWER_PANELS.SEQUENCES}
-					hideSearch
-					hideMenu
-				/>}
-			>
-
-				{!sequences && <SequencesLoader />}
-
-				{selectedSequence && sequences.length > 0 &&
-					<SequenceDetails {...this.props} onPlayStarted={this.onPlayStarted} />
-				}
-
-				{sequences && !selectedSequence && sequences.length > 0 &&
-					<SequencesList sequences={sequences} setSelectedSequence={setSelectedSequence} />
-				}
-
-				{sequences && sequences.length === 0 && <EmptyStateInfo>No sequences found</EmptyStateInfo>}
-			</SequencesContainer>
-		);
-	}
-}
-=======
-/**
- *  Copyright (C) 2020 3D Repo Ltd
- *
- *  This program is free software: you can redistribute it and/or modify
- *  it under the terms of the GNU Affero General Public License as
- *  published by the Free Software Foundation, either version 3 of the
- *  License, or (at your option) any later version.
- *
- *  This program is distributed in the hope that it will be useful,
- *  but WITHOUT ANY WARRANTY; without even the implied warranty of
- *  MERCHANTABILITY or FITNESS FOR A PARTICULAR PURPOSE.  See the
- *  GNU Affero General Public License for more details.
- *
- *  You should have received a copy of the GNU Affero General Public License
- *  along with this program.  If not, see <http://www.gnu.org/licenses/>.
- */
-
-import React from 'react';
-
-import { IconButton } from '@material-ui/core';
-import ArrowBack from '@material-ui/icons/ArrowBack';
-import { STEP_SCALE } from '../../../../constants/sequences';
-import { VIEWER_PANELS } from '../../../../constants/viewerGui';
-import { EmptyStateInfo } from '../../../components/components.styles';
-import { Loader } from '../../../components/loader/loader.component';
-import { PanelBarActions } from '../panelBarActions';
-import { SequencePlayer } from './components/sequencePlayer/sequencePlayer.component';
-import { SequencesList } from './components/sequencesList/sequencesList.component';
-import { TasksList } from './components/tasksList/sequenceTasksList.component';
-import {
-	LoaderContainer, SequencesContainer, SequencesIcon
-} from './sequences.styles';
-
-interface IProps {
-	sequences: any;
-	initializeSequences: () => void;
-	setSelectedFrame: (date: Date) => void;
-	fetchFrame: (date: Date) => void;
-	setStepInterval: (interval: number) => void;
-	setStepScale: (scale: STEP_SCALE) => void;
-	setSelectedSequence: (id: string) => void;
-	restoreIfcSpacesHidden: () => void;
-	maxDate: Date;
-	minDate: Date;
-	selectedDate: Date;
-	selectedMinDate: Date;
-	colorOverrides: any;
-	stepInterval: number;
-	stepScale: STEP_SCALE;
-	currentTasks: any[];
-	loadingFrame: boolean;
-	selectedSequence: any;
-	id?: string;
-}
-
-const da =  new Date();
-
-const SequenceDetails = ({ minDate, maxDate, selectedDate,
-	setSelectedFrame, stepInterval,
-	stepScale, setStepInterval, setStepScale,
-	currentTasks, selectedMinDate, loadingFrame,
-	fetchFrame }) => (
-		<>
-			<SequencePlayer
-				min={minDate}
-				max={maxDate}
-				value={selectedDate}
-				stepInterval={stepInterval}
-				stepScale={stepScale}
-				onChange={setSelectedFrame}
-				onChangeStepScale={setStepScale}
-				onChangeStepInterval={setStepInterval}
-				loadingFrame={loadingFrame}
-				fetchFrame={fetchFrame}
-			/>
-			<TasksList tasks={currentTasks}
-				minDate={selectedMinDate}
-				maxDate={selectedDate}
-				loadingFrame={loadingFrame} />
-		</>
-	);
-
-const SequencesLoader = () => (<LoaderContainer><Loader /></LoaderContainer>);
-
-export class Sequences extends React.PureComponent<IProps, {}> {
-	public componentDidMount = () => {
-		this.props.initializeSequences();
-	}
-
-	public componentWillUnmount = () => {
-		this.props.restoreIfcSpacesHidden();
-	}
-
-	public renderTitleIcon = () => {
-		if (this.props.selectedSequence) {
-			return (
-				<IconButton onClick={() => this.props.setSelectedSequence(null)}>
-					<ArrowBack />
-				</IconButton>
-			);
-		}
-		return <SequencesIcon />;
-	}
-
-	public render = () => {
-		const { selectedSequence, setSelectedSequence, sequences } = this.props;
-
-		return (
-			<SequencesContainer
-				Icon={this.renderTitleIcon()}
-				renderActions={() => <PanelBarActions
-					type={VIEWER_PANELS.SEQUENCES}
-					hideSearch
-					hideMenu
-				/>}
-				id={this.props.id}
-			>
-
-				{!sequences && <SequencesLoader />}
-
-				{sequences && selectedSequence && sequences.length > 0 &&
-					<SequenceDetails {...this.props} />
-				}
-
-				{sequences  && !selectedSequence && sequences.length > 0 &&
-					<SequencesList sequences={sequences} setSelectedSequence={setSelectedSequence} />
-				}
-
-				{sequences && sequences.length === 0 && <EmptyStateInfo>No sequences found</EmptyStateInfo>}
-			</SequencesContainer>
-		);
-	}
-}
->>>>>>> a39ab9a2
+/**
+ *  Copyright (C) 2020 3D Repo Ltd
+ *
+ *  This program is free software: you can redistribute it and/or modify
+ *  it under the terms of the GNU Affero General Public License as
+ *  published by the Free Software Foundation, either version 3 of the
+ *  License, or (at your option) any later version.
+ *
+ *  This program is distributed in the hope that it will be useful,
+ *  but WITHOUT ANY WARRANTY; without even the implied warranty of
+ *  MERCHANTABILITY or FITNESS FOR A PARTICULAR PURPOSE.  See the
+ *  GNU Affero General Public License for more details.
+ *
+ *  You should have received a copy of the GNU Affero General Public License
+ *  along with this program.  If not, see <http://www.gnu.org/licenses/>.
+ */
+
+import React from 'react';
+
+import { IconButton } from '@material-ui/core';
+import ArrowBack from '@material-ui/icons/ArrowBack';
+import { STEP_SCALE } from '../../../../constants/sequences';
+import { VIEWER_PANELS } from '../../../../constants/viewerGui';
+import { EmptyStateInfo } from '../../../components/components.styles';
+import { Loader } from '../../../components/loader/loader.component';
+import { PanelBarActions } from '../panelBarActions';
+import { SequencePlayer } from './components/sequencePlayer/sequencePlayer.component';
+import { SequencesList } from './components/sequencesList/sequencesList.component';
+import { TasksList } from './components/tasksList/sequenceTasksList.component';
+import {
+	LoaderContainer, SequencesContainer, SequencesIcon
+} from './sequences.styles';
+
+interface IProps {
+	sequences: any;
+	setSelectedDate: (date: Date) => void;
+	fetchSelectedFrame: () => void;
+	setStepInterval: (interval: number) => void;
+	setStepScale: (scale: STEP_SCALE) => void;
+	setSelectedSequence: (id: string) => void;
+	maxDate: Date;
+	minDate: Date;
+	selectedDate: Date;
+	selectedEndingDate: Date;
+	colorOverrides: any;
+	stepInterval: number;
+	stepScale: STEP_SCALE;
+	currentTasks: any[];
+	loadingFrame: boolean;
+	selectedSequence: any;
+	rightPanels: string[];
+	setPanelVisibility: (panelName, visibility) => void;
+	toggleActivitiesPanel: () => void;
+	fetchActivityDetails: (id: string) => void;
+	deselectViewsAndLeaveClipping: () => void;
+	id?: string;
+}
+
+const da =  new Date();
+
+const SequenceDetails = ({
+	minDate, maxDate, selectedDate, selectedEndingDate, setSelectedDate, stepInterval, stepScale, setStepInterval,
+	setStepScale, currentTasks, loadingFrame,  rightPanels, toggleActivitiesPanel,
+	fetchActivityDetails, onPlayStarted
+}) => (
+		<>
+			<SequencePlayer
+				min={minDate}
+				max={maxDate}
+				value={selectedDate}
+				endingDate={selectedEndingDate}
+				stepInterval={stepInterval}
+				stepScale={stepScale}
+				onChange={setSelectedDate}
+				onChangeStepScale={setStepScale}
+				onChangeStepInterval={setStepInterval}
+				loadingFrame={loadingFrame}
+				rightPanels={rightPanels}
+				toggleActivitiesPanel={toggleActivitiesPanel}
+				onPlayStarted={onPlayStarted}
+			/>
+			<TasksList
+				tasks={currentTasks}
+				minDate={selectedDate}
+				maxDate={selectedEndingDate}
+				loadingFrame={loadingFrame}
+				fetchActivityDetails={fetchActivityDetails}
+			/>
+		</>
+	);
+
+const SequencesLoader = () => (<LoaderContainer><Loader /></LoaderContainer>);
+
+export class Sequences extends React.PureComponent<IProps, {}> {
+	public componentWillUnmount = () => {
+		this.props.setPanelVisibility(VIEWER_PANELS.ACTIVITIES, false);
+	}
+
+	public componentDidUpdate(prevProps: Readonly<IProps>) {
+		const { selectedSequence, setPanelVisibility } = this.props;
+		if (selectedSequence !== prevProps.selectedSequence && !selectedSequence) {
+			setPanelVisibility(VIEWER_PANELS.ACTIVITIES, false);
+		}
+	}
+
+	public renderTitleIcon = () => {
+		if (this.props.selectedSequence) {
+			return (
+				<IconButton onClick={() => this.props.setSelectedSequence(null)}>
+					<ArrowBack />
+				</IconButton>
+			);
+		}
+		return <SequencesIcon />;
+	}
+
+	public onPlayStarted = () => {
+		this.props.deselectViewsAndLeaveClipping();
+	}
+
+	public render = () => {
+		const { selectedSequence, setSelectedSequence, sequences } = this.props;
+
+		return (
+			<SequencesContainer
+				Icon={this.renderTitleIcon()}
+				renderActions={() => <PanelBarActions
+					type={VIEWER_PANELS.SEQUENCES}
+					hideSearch
+					hideMenu
+				/>}
+				id={this.props.id}
+			>
+
+				{!sequences && <SequencesLoader />}
+
+				{selectedSequence && sequences.length > 0 &&
+					<SequenceDetails {...this.props} onPlayStarted={this.onPlayStarted} />
+				}
+
+				{sequences && !selectedSequence && sequences.length > 0 &&
+					<SequencesList sequences={sequences} setSelectedSequence={setSelectedSequence} />
+				}
+
+				{sequences && sequences.length === 0 && <EmptyStateInfo>No sequences found</EmptyStateInfo>}
+			</SequencesContainer>
+		);
+	}
+}