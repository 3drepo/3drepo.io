--- conflicted
+++ resolved
@@ -1,340 +1,3 @@
-<<<<<<< HEAD
-/**
- *  Copyright (C) 2020 3D Repo Ltd
- *
- *  This program is free software: you can redistribute it and/or modify
- *  it under the terms of the GNU Affero General Public License as
- *  published by the Free Software Foundation, either version 3 of the
- *  License, or (at your option) any later version.
- *
- *  This program is distributed in the hope that it will be useful,
- *  but WITHOUT ANY WARRANTY; without even the implied warranty of
- *  MERCHANTABILITY or FITNESS FOR A PARTICULAR PURPOSE.  See the
- *  GNU Affero General Public License for more details.
- *
- *  You should have received a copy of the GNU Affero General Public License
- *  along with this program.  If not, see <http://www.gnu.org/licenses/>.
- */
-
-import React from 'react';
-
-import AddIcon from '@material-ui/icons/Add';
-import { isEqual } from 'lodash';
-
-import { VIEWER_EVENTS } from '../../../../constants/viewer';
-import { VIEWER_PANELS } from '../../../../constants/viewerGui';
-import { renderWhenTrue } from '../../../../helpers/rendering';
-import { IViewpointsComponentState } from '../../../../modules/viewpoints/viewpoints.redux';
-import { Viewer } from '../../../../services/viewer/viewer';
-import { EmptyStateInfo } from '../../../components/components.styles';
-import { PanelBarActions } from '../panelBarActions';
-import { ViewerPanelButton, ViewerPanelFooter } from '../viewerPanel/viewerPanel.styles';
-import { PresetViews } from './components/presetViews/presetViews.component';
-import { ViewItem } from './components/viewItem/viewItem.component';
-import {
-	Container,
-	SearchField,
-	ViewerBottomActions,
-	ViewpointsList,
-	ViewsContainer,
-	ViewsIcon
-} from './views.styles';
-
-interface IProps {
-	isPending: boolean;
-	isAdmin: boolean;
-	viewpoints: any[];
-	newViewpoint: any;
-	activeViewpoint: any;
-	searchEnabled: boolean;
-	searchQuery: string;
-	editMode: boolean;
-	isCommenter: boolean;
-	teamspace: string;
-	model: string;
-	modelSettings: any;
-	fetchViewpoints: (teamspace, modelId) => void;
-	createViewpoint: (teamspace, modelId, view) => void;
-	prepareNewViewpoint: (teamspace, modelId, viewName) => void;
-	updateViewpoint: (teamspace, modelId, viewId, newName) => void;
-	deleteViewpoint: (teamspace, modelId, viewId) => void;
-	showViewpoint: (teamspace, modelId, view) => void;
-	shareViewpointLink: (teamspace, modelId, viewId) => void;
-	setDefaultViewpoint: (teamspace, modelId, viewId) => void;
-	setActiveViewpoint: (teamspace, modelId, view) => void;
-	subscribeOnViewpointChanges: (teamspace, modelId) => void;
-	unsubscribeOnViewpointChanges: (teamspace, modelId) => void;
-	setState: (componentState: IViewpointsComponentState) => void;
-	fetchModelSettings: (teamspace: string, modelId: string) => void;
-}
-
-export class Views extends React.PureComponent<IProps, any> {
-	public state = {
-		filteredViewpoints: []
-	};
-
-	public containerRef = React.createRef<any>();
-
-	get type() {
-		return VIEWER_PANELS.VIEWS;
-	}
-
-	public renderSearch = renderWhenTrue(() => (
-		<SearchField
-			placeholder="Search viewpoint..."
-			onChange={this.handleSearchQueryChange}
-			autoFocus
-			defaultValue={this.props.searchQuery}
-			fullWidth
-			inputProps={{
-				style: {
-					padding: 12
-				}
-			}}
-		/>
-	));
-
-	public renderNotFound = renderWhenTrue(() => (
-		<EmptyStateInfo>No viewpoints matched</EmptyStateInfo>
-	));
-
-	public renderNewViewpoint = renderWhenTrue(() => (
-		<ViewItem
-			isCommenter={this.props.isCommenter}
-			viewpoint={this.props.newViewpoint}
-			active
-			editMode
-			onCancelEditMode={this.handleCancelEditMode}
-			onSaveEdit={this.handleSave}
-			teamspace={this.props.teamspace}
-			modelId={this.props.model}
-			onChangeName={this.handleNewViewpointChange}
-		/>
-	));
-
-	public renderViewpoints = renderWhenTrue(() => {
-		const { editMode, teamspace, model, activeViewpoint } = this.props;
-		const { filteredViewpoints } = this.state;
-
-		const Viewpoints = filteredViewpoints.map((viewpoint) => {
-			const isActive = Boolean(activeViewpoint && activeViewpoint._id === viewpoint._id);
-			const viewpointData = isActive && editMode ? activeViewpoint : viewpoint;
-			const { defaultView } = this.props.modelSettings;
-			const isDefaultView = defaultView ? viewpoint._id === defaultView.id : false;
-			return (
-				<ViewItem
-					key={viewpoint._id}
-					viewpoint={viewpointData}
-					onClick={this.handleViewpointItemClick(viewpoint)}
-					isCommenter={this.props.isCommenter}
-					active={isActive}
-					editMode={editMode}
-					onCancelEditMode={this.handleCancelEditMode}
-					onOpenEditMode={this.handleOpenEditMode}
-					onDelete={this.props.deleteViewpoint}
-					onShare={this.props.shareViewpointLink}
-					teamspace={teamspace}
-					modelId={model}
-					onSaveEdit={this.handleUpdate(viewpoint._id)}
-					onChangeName={this.handleActiveViewpointChange}
-					onSetDefault={this.props.setDefaultViewpoint}
-					isAdmin={this.props.isAdmin}
-					defaultView={isDefaultView}
-				/>
-			);
-		});
-
-		return (
-			<ViewpointsList>
-				{Viewpoints}
-				{this.renderNewViewpoint(this.props.newViewpoint)}
-			</ViewpointsList>
-		);
-	});
-
-	public renderEmptyState = renderWhenTrue(() => (
-		<EmptyStateInfo>No viewpoints have been created yet</EmptyStateInfo>
-	));
-
-	public componentDidMount() {
-		const { viewpoints, fetchViewpoints, subscribeOnViewpointChanges, teamspace, model, isPending } = this.props;
-
-		if (!viewpoints.length && !isPending) {
-			fetchViewpoints(teamspace, model);
-		} else {
-			this.setFilteredViewpoints();
-		}
-
-		subscribeOnViewpointChanges(teamspace, model);
-		this.toggleViewerEvents();
-	}
-
-	public componentDidUpdate(prevProps, prevState) {
-		const { viewpoints, searchQuery, newViewpoint, activeViewpoint, modelSettings, model } = this.props;
-		const viewpointsChanged = !isEqual(prevProps.viewpoints, viewpoints);
-		const searchQueryChanged = prevProps.searchQuery !== searchQuery;
-
-		if (modelSettings.model !== model) {
-			this.props.fetchModelSettings(this.props.teamspace, model);
-		}
-
-		if (searchQueryChanged || viewpointsChanged) {
-			this.setFilteredViewpoints(() => {
-				if (!searchQuery && activeViewpoint) {
-					const isSelectedViewpointVisible = prevState.filteredViewpoints.some(({ _id }) => {
-						return _id === activeViewpoint;
-					});
-
-					if (!isSelectedViewpointVisible) {
-						this.resetActiveView();
-					}
-				}
-
-				if (newViewpoint) {
-					const containerRef = this.containerRef.current.containerRef;
-					this.resetActiveView();
-					this.containerRef.current.containerRef.scrollTo(0, containerRef.scrollHeight + 200);
-				}
-			});
-		}
-	}
-
-	public componentWillUnmount() {
-		const { teamspace, model } = this.props;
-		this.props.unsubscribeOnViewpointChanges(teamspace, model);
-		this.toggleViewerEvents(false);
-	}
-
-	public resetActiveView = () => {
-		const { teamspace, model } = this.props;
-
-		this.props.setState({ editMode: false });
-		this.props.setActiveViewpoint(teamspace, model, null);
-	}
-
-	public handleActiveViewpointChange = (name) => {
-		this.props.setState({ activeViewpoint: { ...this.props.activeViewpoint, name } });
-	}
-
-	public handleNewViewpointChange = (name) => {
-		this.props.setState({ newViewpoint: { ...this.props.newViewpoint, name }});
-	}
-
-	public handleViewpointItemClick = (viewpoint) => () => {
-		if (!this.props.editMode) {
-			const { teamspace, model } = this.props;
-			this.props.setActiveViewpoint(teamspace, model, viewpoint);
-		}
-	}
-
-	public toggleViewerEvents = (enabled = true) => {
-		const eventHandler = enabled ? 'on' : 'off';
-		Viewer[eventHandler](VIEWER_EVENTS.BACKGROUND_SELECTED, this.resetActiveView);
-	}
-
-	public handleUpdate = (viewpointId) => (values) => {
-		const { teamspace, model, updateViewpoint } = this.props;
-		updateViewpoint(teamspace, model, viewpointId, values.newName);
-	}
-
-	public handleSave = ({ newName }) => {
-		const { teamspace, model, createViewpoint, newViewpoint } = this.props;
-		newViewpoint.name = newName;
-		createViewpoint(teamspace, model, newViewpoint);
-	}
-
-	public handleAddViewpoint = () => {
-		const { teamspace, model, prepareNewViewpoint, viewpoints } = this.props;
-		prepareNewViewpoint(teamspace, model, `View ${viewpoints.length + 1}`);
-	}
-
-	public handleOpenEditMode = () => this.props.setState({ editMode: true });
-
-	public handleCancelEditMode = () => {
-		this.props.setState({
-			editMode: false,
-			newViewpoint: null
-		});
-	}
-
-	public handleOpenSearchMode = () => this.props.setState({ searchEnabled: true });
-
-	public handleCloseSearchMode = () =>
-		this.props.setState({
-			searchEnabled: false,
-			searchQuery: ''
-		})
-
-	public handleSearchQueryChange = (event) => {
-		const searchQuery = event.currentTarget.value.toLowerCase();
-		this.props.setState({ searchQuery });
-	}
-
-	public setFilteredViewpoints = (onSave = () => {}) => {
-		const { viewpoints, searchQuery, searchEnabled } = this.props;
-		const filteredViewpoints = searchEnabled ? viewpoints.filter(({ name }) => {
-			return name.toLowerCase().includes(searchQuery.toLowerCase());
-		}) : viewpoints;
-
-		this.setState({ filteredViewpoints }, onSave);
-	}
-
-	public getTitleIcon = () => <ViewsIcon />;
-
-	public renderFooterContent = () => (
-		<ViewerPanelFooter alignItems="center">
-			<ViewerBottomActions>
-				<PresetViews
-					teamspace={this.props.teamspace}
-					model={this.props.model}
-					setActiveViewpoint={this.props.setActiveViewpoint}
-				/>
-			</ViewerBottomActions>
-			<ViewerPanelButton
-				aria-label="Add view"
-				onClick={this.handleAddViewpoint}
-				disabled={!!this.props.newViewpoint || !this.props.isCommenter}
-				color="secondary"
-				variant="fab"
-			>
-				<AddIcon />
-			</ViewerPanelButton>
-		</ViewerPanelFooter>
-	)
-
-	public renderActions = () => (
-		<PanelBarActions
-			type={this.type}
-			hideMenu
-			isSearchEnabled={this.props.searchEnabled}
-			onSearchOpen={this.handleOpenSearchMode}
-			onSearchClose={this.handleCloseSearchMode}
-		/>
-	)
-
-	public render() {
-		const { searchEnabled, viewpoints, newViewpoint } = this.props;
-		const hasViewpoints = Boolean(viewpoints.length);
-		const { filteredViewpoints } = this.state;
-
-		return (
-			<ViewsContainer
-				Icon={this.getTitleIcon()}
-				renderActions={this.renderActions}
-				pending={this.props.isPending}
-			>
-				<Container ref={this.containerRef}>
-					{this.renderEmptyState(!hasViewpoints && !searchEnabled && !newViewpoint)}
-					{this.renderSearch(searchEnabled)}
-					{this.renderNotFound(searchEnabled && !filteredViewpoints.length)}
-					{this.renderViewpoints(hasViewpoints || this.props.newViewpoint)}
-				</Container>
-				{this.renderFooterContent()}
-			</ViewsContainer>
-		);
-	}
-}
-=======
 /**
  *  Copyright (C) 2020 3D Repo Ltd
  *
@@ -543,7 +206,10 @@
 	}
 
 	public resetActiveView = () => {
-		this.props.setState({ activeViewpoint: null, editMode: false });
+		const { teamspace, model } = this.props;
+
+		this.props.setState({ editMode: false });
+		this.props.setActiveViewpoint(teamspace, model, null);
 	}
 
 	public handleActiveViewpointChange = (name) => {
@@ -669,5 +335,4 @@
 			</ViewsContainer>
 		);
 	}
-}
->>>>>>> a39ab9a2
+}