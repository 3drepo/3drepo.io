--- conflicted
+++ resolved
@@ -72,13 +72,9 @@
 `;
 
 export const MapName = styled.div`
-<<<<<<< HEAD
 	margin-left: 24px;
-=======
-  margin-left: 24px;
 `;
 
 export const MapLayers = styled(ViewerPanelContent)`
   padding: 24px;
->>>>>>> 8eeb9189
 `;