--- conflicted
+++ resolved
@@ -295,12 +295,7 @@
 		const { teamspace, model, issue, updateIssue } = this.props;
 
 		if (!this.isNewIssue) {
-<<<<<<< HEAD
-			updateIssue(teamspace, model, {position});
-=======
-			const { teamspace, model, issue } = this.props;
-			this.props.updateIssue(teamspace, model, {position: position || []});
->>>>>>> b50e5cc0
+			updateIssue(teamspace, model, {position: position || []});
 			Viewer.setPin(null);
 		} else {
 			const colours = getIssuePinColor(issue.status, issue.priority, true);
