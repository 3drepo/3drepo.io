/**
 *  Copyright (C) 2017 3D Repo Ltd
 *
 *  This program is free software: you can redistribute it and/or modify
 *  it under the terms of the GNU Affero General Public License as
 *  published by the Free Software Foundation, either version 3 of the
 *  License, or (at your option) any later version.
 *
 *  This program is distributed in the hope that it will be useful,
 *  but WITHOUT ANY WARRANTY; without even the implied warranty of
 *  MERCHANTABILITY or FITNESS FOR A PARTICULAR PURPOSE.  See the
 *  GNU Affero General Public License for more details.
 *
 *  You should have received a copy of the GNU Affero General Public License
 *  along with this program.  If not, see <http://www.gnu.org/licenses/>.
 */

import * as React from 'react';
import * as queryString from 'query-string';

import ReportProblem from '@material-ui/icons/ReportProblem';

import RiskDetails from './components/riskDetails/riskDetails.container';
import { renderWhenTrue } from '../../../../helpers/rendering';
import {
	RISK_FILTERS,
	RISK_MITIGATION_STATUSES,
	RISK_FILTER_RELATED_FIELDS,
	RISKS_ACTIONS_MENU,
	RISK_CONSEQUENCES,
	RISK_LIKELIHOODS,
	RISK_CATEGORIES,
	LEVELS_OF_RISK,
	RISK_LEVELS
} from '../../../../constants/risks';

import { ReportedItems } from '../reportedItems';
import { IRisksComponentState } from '../../../../modules/risks/risks.redux';

interface IProps {
	history: any;
	teamspace: string;
	model: any;
	risks: any[];
	jobs: any[];
	revision?: string;
	isPending?: boolean;
	fetchingDetailsIsPending?: boolean;
	activeRiskId?: string;
	showDetails?: boolean;
	searchEnabled: boolean;
	showPins: boolean;
	selectedFilters: any[];
	modelSettings: {
		permissions: any[];
	};
	fetchRisks: (teamspace, model, revision) => void;
	setState: (componentState: IRisksComponentState) => void;
	setNewRisk: () => void;
	downloadRisks: (teamspace, model) => void;
	printRisks: (teamspace, model) => void;
	setActiveRisk: (risk, revision?) => void;
	showRiskDetails: (teamspace, model, revision, risk) => void;
	closeDetails: () => void;
	toggleShowPins: (showPins: boolean) => void;
	subscribeOnRiskChanges: (teamspace, modelId) => void;
	unsubscribeOnRiskChanges: (teamspace, modelId) => void;
	saveRisk: (teamspace, modelId, risk) => void;
	setFilters: (filters) => void;
}

const UNASSIGNED_JOB = {
	name: 'Unassigned',
	value: ''
};

export class Risks extends React.PureComponent<IProps, any> {
	get jobsList() {
		return [...this.props.jobs, UNASSIGNED_JOB];
	}

	get filtersValuesMap() {
		return {
			[RISK_FILTER_RELATED_FIELDS.CATEGORY]: this.getFilterValues(RISK_CATEGORIES),
			[RISK_FILTER_RELATED_FIELDS.MITIGATION_STATUS]: this.getFilterValues(RISK_MITIGATION_STATUSES),
			[RISK_FILTER_RELATED_FIELDS.CREATED_BY]: this.getFilterValues(this.props.jobs),
			[RISK_FILTER_RELATED_FIELDS.RISK_OWNER]: this.getFilterValues(this.jobsList),
			[RISK_FILTER_RELATED_FIELDS.RISK_CONSEQUENCE]: this.getFilterValues(RISK_CONSEQUENCES),
			[RISK_FILTER_RELATED_FIELDS.RISK_LIKELIHOOD]: this.getFilterValues(RISK_LIKELIHOODS),
			[RISK_FILTER_RELATED_FIELDS.RESIDUAL_CONSEQUENCE]: this.getFilterValues(RISK_CONSEQUENCES),
			[RISK_FILTER_RELATED_FIELDS.RESIDUAL_LIKELIHOOD]: this.getFilterValues(RISK_LIKELIHOODS),
			[RISK_FILTER_RELATED_FIELDS.LEVEL_OF_RISK]: this.getFilterValues(LEVELS_OF_RISK),
			[RISK_FILTER_RELATED_FIELDS.RESIDUAL_LEVEL_OF_RISK]: this.getFilterValues(LEVELS_OF_RISK),
			[RISK_FILTER_RELATED_FIELDS.OVERALL_LEVEL_OF_RISK]: this.getFilterValues(LEVELS_OF_RISK)
		};
	}

	get filters() {
		const filterValuesMap = this.filtersValuesMap;
		return RISK_FILTERS.map((riskFilter) => {
			riskFilter.values = filterValuesMap[riskFilter.relatedField];
			return riskFilter;
		});
	}

	get headerMenuItems() {
		const { printRisks, downloadRisks, toggleShowPins, teamspace, model, showPins } = this.props;

		return [{
			...RISKS_ACTIONS_MENU.PRINT,
			onClick: () => printRisks(teamspace, model)
		}, , {
			...RISKS_ACTIONS_MENU.SHOW_PINS,
			enabled: this.props.showPins,
			onClick: () => toggleShowPins(!showPins)
		}, {
			...RISKS_ACTIONS_MENU.DOWNLOAD,
			onClick: () => downloadRisks(teamspace, model)
		}];
	}

	get showDefaultHiddenItems() {
		if (this.props.selectedFilters.length) {
			return this.props.selectedFilters
				.some(({ value: { value } }) => value === RISK_LEVELS.AGREED_FULLY);
		}
		return false;
	}

	public componentDidMount() {
		this.props.subscribeOnRiskChanges(this.props.teamspace, this.props.model);
	}

	public componentDidUpdate(prevProps) {
		const { risks, selectedFilters, activeRiskId, showDetails, teamspace, model, revision } = this.props;
		const filtersChanged = prevProps.selectedFilters.length !== selectedFilters.length;

		if (risks.length && !filtersChanged && location.search && !activeRiskId && !prevProps.showDetails && !showDetails) {
			const { riskId } = queryString.parse(location.search);
			if (riskId) {
				const foundRisk = risks.find((risk) => risk._id === riskId);

				if (foundRisk) {
					this.props.showRiskDetails(teamspace, model, revision, foundRisk);
				}
			}
		}
	}

	public componentWillUnmount() {
		this.props.unsubscribeOnRiskChanges(this.props.teamspace, this.props.model);
	}

	public setActiveRisk = (item) => {
		this.props.setActiveRisk(item, this.props.revision);
	}

<<<<<<< HEAD
	public showRiskDetails = (item) => {
		const { teamspace, model, revision } = this.props;
		this.props.showRiskDetails(teamspace, model, revision, item);
=======
	public handleFilterChange = (selectedFilters) => {
		this.props.onFiltersChange(selectedFilters);
>>>>>>> 2f8d209c
	}

	public getFilterValues(property) {
		return property.map(({value, name}) => {
			return {
				label: name,
				value
			};
		});
	}

	public handleToggleFilters = (searchEnabled) => {
		const changes: any = { searchEnabled };

		if (!searchEnabled) {
			changes.selectedFilters = [];
		}
		this.props.setState(changes);
	}

	public renderDetailsView = renderWhenTrue(() => (
		<RiskDetails
			teamspace={this.props.teamspace}
			model={this.props.model}
<<<<<<< HEAD
			saveRisk={this.props.saveRisk}
=======
			saveRisk={this.handleSaveRisk}
		/>
	));

	public renderListView = renderWhenTrue(() => (
		<>
			<ViewerPanelContent
				className="height-catcher"
				padding="0"
			>
				{this.renderEmptyState(!this.props.searchEnabled && !this.state.filteredRisks.length)}
				{this.renderNotFound(this.props.searchEnabled && !this.state.filteredRisks.length)}
				{this.renderRisksList(!!this.state.filteredRisks.length)}
			</ViewerPanelContent>
			<ViewerPanelFooter alignItems="center" justify="space-between">
				<Summary>
					{this.state.modelLoaded
						? `${this.state.filteredRisks.length} risks displayed` : `You can add an risk after model load`}
				</Summary>
				<ViewerPanelButton
					aria-label="Add risk"
					onClick={this.handleAddNewRisk}
					color="secondary"
					variant="fab"
					disabled={!this.hasPermission(CREATE_ISSUE) || !this.state.modelLoaded}
				>
					<AddIcon />
				</ViewerPanelButton>
			</ViewerPanelFooter>
		</>
	)
	);

	public renderTitleIcon = () => {
		if (this.props.showDetails) {
			return (
				<IconButton onClick={this.props.closeDetails} >
					<ArrowBack />
				</IconButton>
			);
		}
		return <ReportProblem />;
	}

	public renderFilterPanel = renderWhenTrue(() => (
		<FilterPanel
			onChange={this.handleFilterChange}
			filters={this.filters as any}
			selectedFilters={this.props.selectedFilters}
>>>>>>> 2f8d209c
		/>
	));

	public render() {
		return (
			<ReportedItems
				title="SafetiBase"
				type="risk"
				Icon={ReportProblem}
				isPending={this.props.isPending}

				items={this.props.risks}
				showDefaultHiddenItems={this.showDefaultHiddenItems}
				activeItemId={this.props.activeRiskId}
				showDetails={this.props.showDetails}
				permissions={this.props.modelSettings.permissions}
				headerMenuItems={this.headerMenuItems}
				searchEnabled={this.props.searchEnabled}
				filters={this.filters}
				selectedFilters={this.props.selectedFilters}

				onToggleFilters={this.handleToggleFilters}
				onChangeFilters={this.props.setFilters}
				onActiveItem={this.setActiveRisk}
				onNewItem={this.props.setNewRisk}
				onShowDetails={this.showRiskDetails}
				onCloseDetails={this.props.closeDetails}

				renderDetailsView={this.renderDetailsView}
			/>
		);
	}
}<|MERGE_RESOLUTION|>--- conflicted
+++ resolved
@@ -39,6 +39,7 @@
 
 interface IProps {
 	history: any;
+	location: any;
 	teamspace: string;
 	model: any;
 	risks: any[];
@@ -48,20 +49,22 @@
 	fetchingDetailsIsPending?: boolean;
 	activeRiskId?: string;
 	showDetails?: boolean;
+	riskDetails?: any;
 	searchEnabled: boolean;
 	showPins: boolean;
 	selectedFilters: any[];
 	modelSettings: {
 		permissions: any[];
 	};
+	activeRiskDetails: any;
 	fetchRisks: (teamspace, model, revision) => void;
-	setState: (componentState: IRisksComponentState) => void;
+	setState: (componentState: any) => void;
 	setNewRisk: () => void;
 	downloadRisks: (teamspace, model) => void;
 	printRisks: (teamspace, model) => void;
 	setActiveRisk: (risk, revision?) => void;
 	showRiskDetails: (teamspace, model, revision, risk) => void;
-	closeDetails: () => void;
+	closeDetails: (teamspace, model, revision) => void;
 	toggleShowPins: (showPins: boolean) => void;
 	subscribeOnRiskChanges: (teamspace, modelId) => void;
 	unsubscribeOnRiskChanges: (teamspace, modelId) => void;
@@ -69,12 +72,24 @@
 	setFilters: (filters) => void;
 }
 
+interface IState {
+	riskDetails?: any;
+	filteredRisks: any[];
+	modelLoaded: boolean;
+}
+
 const UNASSIGNED_JOB = {
 	name: 'Unassigned',
 	value: ''
 };
 
-export class Risks extends React.PureComponent<IProps, any> {
+export class Risks extends React.PureComponent<IProps, IState> {
+	public state: IState = {
+		riskDetails: {},
+		filteredRisks: [],
+		modelLoaded: false
+	};
+
 	get jobsList() {
 		return [...this.props.jobs, UNASSIGNED_JOB];
 	}
@@ -155,14 +170,14 @@
 		this.props.setActiveRisk(item, this.props.revision);
 	}
 
-<<<<<<< HEAD
 	public showRiskDetails = (item) => {
 		const { teamspace, model, revision } = this.props;
 		this.props.showRiskDetails(teamspace, model, revision, item);
-=======
-	public handleFilterChange = (selectedFilters) => {
-		this.props.onFiltersChange(selectedFilters);
->>>>>>> 2f8d209c
+	}
+
+	public closeRiskDetails = () => {
+		const { teamspace, model, revision } = this.props;
+		this.props.closeDetails(teamspace, model, revision);
 	}
 
 	public getFilterValues(property) {
@@ -187,59 +202,7 @@
 		<RiskDetails
 			teamspace={this.props.teamspace}
 			model={this.props.model}
-<<<<<<< HEAD
 			saveRisk={this.props.saveRisk}
-=======
-			saveRisk={this.handleSaveRisk}
-		/>
-	));
-
-	public renderListView = renderWhenTrue(() => (
-		<>
-			<ViewerPanelContent
-				className="height-catcher"
-				padding="0"
-			>
-				{this.renderEmptyState(!this.props.searchEnabled && !this.state.filteredRisks.length)}
-				{this.renderNotFound(this.props.searchEnabled && !this.state.filteredRisks.length)}
-				{this.renderRisksList(!!this.state.filteredRisks.length)}
-			</ViewerPanelContent>
-			<ViewerPanelFooter alignItems="center" justify="space-between">
-				<Summary>
-					{this.state.modelLoaded
-						? `${this.state.filteredRisks.length} risks displayed` : `You can add an risk after model load`}
-				</Summary>
-				<ViewerPanelButton
-					aria-label="Add risk"
-					onClick={this.handleAddNewRisk}
-					color="secondary"
-					variant="fab"
-					disabled={!this.hasPermission(CREATE_ISSUE) || !this.state.modelLoaded}
-				>
-					<AddIcon />
-				</ViewerPanelButton>
-			</ViewerPanelFooter>
-		</>
-	)
-	);
-
-	public renderTitleIcon = () => {
-		if (this.props.showDetails) {
-			return (
-				<IconButton onClick={this.props.closeDetails} >
-					<ArrowBack />
-				</IconButton>
-			);
-		}
-		return <ReportProblem />;
-	}
-
-	public renderFilterPanel = renderWhenTrue(() => (
-		<FilterPanel
-			onChange={this.handleFilterChange}
-			filters={this.filters as any}
-			selectedFilters={this.props.selectedFilters}
->>>>>>> 2f8d209c
 		/>
 	));
 
@@ -266,7 +229,7 @@
 				onActiveItem={this.setActiveRisk}
 				onNewItem={this.props.setNewRisk}
 				onShowDetails={this.showRiskDetails}
-				onCloseDetails={this.props.closeDetails}
+				onCloseDetails={this.closeRiskDetails}
 
 				renderDetailsView={this.renderDetailsView}
 			/>
