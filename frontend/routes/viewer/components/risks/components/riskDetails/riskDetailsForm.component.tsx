--- conflicted
+++ resolved
@@ -184,21 +184,8 @@
 					)} />
 				</FieldsRow>
 
-<<<<<<< HEAD
-				<Field name="description" render={({ field }) => (
-					<TextField
-						{...field}
-						requiredConfirm={!this.isNewRisk}
-						validationSchema={RiskSchema}
-						fullWidth
-						multiline
-						label="Description"
-						disabled={!canChangeBasicProperty(risk, myJob, permissions, currentUser)}
-					/>
-				)} />
-=======
 				<Container>
-					<Field name="description" render={({ field, form }) => (
+					<Field name="description" render={({ field }) => (
 						<TextField
 							{...field}
 							requiredConfirm={!this.isNewRisk}
@@ -206,11 +193,10 @@
 							fullWidth
 							multiline
 							label="Description"
-							disabled={!this.props.canUpdateRisk}
+							disabled={!canChangeBasicProperty(risk, myJob, permissions, currentUser)}
 						/>
 					)} />
 				</Container>
->>>>>>> 257406c1
 
 				{this.props.risk.descriptionThumbnail && (
 					<DescriptionImage>
@@ -266,19 +252,6 @@
 					</FieldsContainer>
 				</FieldsRow>
 
-<<<<<<< HEAD
-				<Field name="mitigation_desc" render={({ field, form }) => (
-					<TextField
-						{...field}
-						requiredConfirm={!this.isNewRisk}
-						validationSchema={RiskSchema}
-						fullWidth
-						multiline
-						label="Mitigation"
-						disabled={!canChangeBasicProperty(risk, myJob, permissions, currentUser)}
-					/>
-				)} />
-=======
 				<Container>
 					<Field name="mitigation_desc" render={({ field, form }) => (
 						<TextField
@@ -288,11 +261,10 @@
 							fullWidth
 							multiline
 							label="Mitigation"
-							disabled={!this.props.canUpdateRisk}
+							disabled={!canChangeBasicProperty(risk, myJob, permissions, currentUser)}
 						/>
 					)} />
 				</Container>
->>>>>>> 257406c1
 
 				<Container>
 					<StyledFormControl>
@@ -351,19 +323,6 @@
 					</FieldsContainer>
 				</FieldsRow>
 
-<<<<<<< HEAD
-				<Field name="residual_risk" render={({ field, form }) => (
-					<TextField
-						{...field}
-						requiredConfirm={!this.isNewRisk}
-						validationSchema={RiskSchema}
-						fullWidth
-						multiline
-						label="Residual Risk"
-						disabled={!canChangeBasicProperty(risk, myJob, permissions, currentUser)}
-					/>
-				)} />
-=======
 				<Container>
 					<Field name="residual_risk" render={({ field, form }) => (
 						<TextField
@@ -373,11 +332,10 @@
 							fullWidth
 							multiline
 							label="Residual Risk"
-							disabled={!this.props.canUpdateRisk}
+							disabled={!canChangeBasicProperty(risk, myJob, permissions, currentUser)}
 						/>
 					)} />
 				</Container>
->>>>>>> 257406c1
 			</Form>
 		);
 	}
