--- conflicted
+++ resolved
@@ -137,15 +137,11 @@
 		const permissionsChanged = !isEqual(prevProps.permissions, permissions);
 		const canUpdate = canUpdateRisk(risk, myJob, permissions, currentUser);
 
-<<<<<<< HEAD
 		if (risk._id !== prevProps.risk._id) {
 			fetchRisk(teamspace, model, risk._id);
 		}
 
-		if (permissionsChanged && risk && currentUser && permissions && myJob) {
-=======
 		if (permissionsChanged && risk && currentUser && permissions && myJob && canUpdate !== this.state.canUpdateRisk) {
->>>>>>> 0c224e12
 			changes.canUpdateRisk = canUpdateRisk(risk, myJob, permissions, currentUser);
 		}
 
