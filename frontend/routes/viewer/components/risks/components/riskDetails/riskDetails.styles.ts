/**
 *  Copyright (C) 2017 3D Repo Ltd
 *
 *  This program is free software: you can redistribute it and/or modify
 *  it under the terms of the GNU Affero General Public License as
 *  published by the Free Software Foundation, either version 3 of the
 *  License, or (at your option) any later version.
 *
 *  This program is distributed in the hope that it will be useful,
 *  but WITHOUT ANY WARRANTY; without even the implied warranty of
 *  MERCHANTABILITY or FITNESS FOR A PARTICULAR PURPOSE.  See the
 *  GNU Affero General Public License for more details.
 *
 *  You should have received a copy of the GNU Affero General Public License
 *  along with this program.  If not, see <http://www.gnu.org/licenses/>.
 */

import styled from 'styled-components';
import Grid from '@material-ui/core/Grid';
import FormControl from '@material-ui/core/FormControl';
import * as TextFieldStyles from '../../../../../components/textField/textField.styles';

export const StyledFormControl = styled(FormControl)``;

export const Container = styled.div`
	display: flex;
	flex-direction: column;
	overflow: hidden;

	${TextFieldStyles.Container},
	${StyledFormControl} {
<<<<<<< HEAD
		margin: 8px 0;
=======
		margin: 1px 0;
	}
`;

export const FieldsContainer = styled.div`
	display: flex;
	flex-direction: column;
	margin-bottom: auto;
	overflow: hidden;
	width: 47%;

	${TextFieldStyles.Container},
	${StyledFormControl} {
		margin: 5px 0;
		width: 100%;
>>>>>>> 2f8d209c
	}
`;

export const FieldsRow = styled(Grid)`
	${TextFieldStyles.Container},
	${StyledFormControl} {
<<<<<<< HEAD
		flex: ${(props: any) => props.flex ? props.flex : 1};
=======
		margin: 1px 0;
		flex: 1;
>>>>>>> 2f8d209c

		&:nth-child(2n + 1) {
			margin-right: 25px;
		}
	}

	.select {
		color: inherit;
	}
<<<<<<< HEAD
` as any;
=======
`;
>>>>>>> 2f8d209c

export const DescriptionImage = styled.div`
	max-height: 250px;
	overflow: hidden;
`;<|MERGE_RESOLUTION|>--- conflicted
+++ resolved
@@ -29,9 +29,6 @@
 
 	${TextFieldStyles.Container},
 	${StyledFormControl} {
-<<<<<<< HEAD
-		margin: 8px 0;
-=======
 		margin: 1px 0;
 	}
 `;
@@ -47,19 +44,14 @@
 	${StyledFormControl} {
 		margin: 5px 0;
 		width: 100%;
->>>>>>> 2f8d209c
 	}
 `;
 
 export const FieldsRow = styled(Grid)`
 	${TextFieldStyles.Container},
 	${StyledFormControl} {
-<<<<<<< HEAD
 		flex: ${(props: any) => props.flex ? props.flex : 1};
-=======
 		margin: 1px 0;
-		flex: 1;
->>>>>>> 2f8d209c
 
 		&:nth-child(2n + 1) {
 			margin-right: 25px;
@@ -69,11 +61,7 @@
 	.select {
 		color: inherit;
 	}
-<<<<<<< HEAD
 ` as any;
-=======
-`;
->>>>>>> 2f8d209c
 
 export const DescriptionImage = styled.div`
 	max-height: 250px;
