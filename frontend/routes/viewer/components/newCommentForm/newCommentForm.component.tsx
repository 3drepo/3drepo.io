--- conflicted
+++ resolved
@@ -87,7 +87,6 @@
 		isResidualRiskInputActive: this.props.showResidualRiskInput
 	};
 
-<<<<<<< HEAD
 	get commentTypeIcon() {
 		return this.state.isResidualRiskInputActive ? ReportProblemIcon : ShortTextIcon;
 	}
@@ -99,16 +98,10 @@
 	get commentPlaceholder() {
 		if (this.props.canComment) {
 			return 'Write your comment here';
-=======
-	get pinColor() {
-		if (this.props.canComment) {
-			return this.state.isPinActive ? 'secondary' : 'action';
->>>>>>> 0c224e12
 		}
 		return 'You are not able to comment';
 	}
 
-<<<<<<< HEAD
 	public componentDidUpdate = (prevProps) => {
 		if (prevProps.screenshot !== this.props.screenshot) {
 			this.setState({
@@ -116,9 +109,6 @@
 			});
 			this.props.innerRef.current.setFieldValue('screenshot', this.props.screenshot);
 		}
-=======
-		return;
->>>>>>> 0c224e12
 	}
 
 	public componentWillUnmount() {
