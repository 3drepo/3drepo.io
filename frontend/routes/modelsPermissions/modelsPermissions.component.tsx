/**
 *  Copyright (C) 2017 3D Repo Ltd
 *
 *  This program is free software: you can redistribute it and/or modify
 *  it under the terms of the GNU Affero General Public License as
 *  published by the Free Software Foundation, either version 3 of the
 *  License, or (at your option) any later version.
 *
 *  This program is distributed in the hope that it will be useful,
 *  but WITHOUT ANY WARRANTY; without even the implied warranty of
 *  MERCHANTABILITY or FITNESS FOR A PARTICULAR PURPOSE.  See the
 *  GNU Affero General Public License for more details.
 *
 *  You should have received a copy of the GNU Affero General Public License
 *  along with this program.  If not, see <http://www.gnu.org/licenses/>.
 */

import { isEmpty, pick } from 'lodash';
import * as queryString from 'query-string';
import React from 'react';
import SimpleBar from 'simplebar-react';

import { MODEL_ROLES_LIST } from '../../constants/model-permissions';
import { CellUserSearch } from '../components/customTable/components/cellUserSearch/cellUserSearch.component';
import { CustomTable, CELL_TYPES } from '../components/customTable/customTable.component';
import { ModelItem } from '../components/modelItem/modelItem.component';
import { PermissionsTable } from '../components/permissionsTable/permissionsTable.component';
import { TextOverlay } from '../components/textOverlay/textOverlay.component';

import {
	Container,
	ModelsContainer,
	OverflowWrapper,
	PermissionsContainer
} from './modelsPermissions.styles';

const MODEL_TABLE_CELLS = [{
	name: 'Model/federation',
	type: CELL_TYPES.NAME,
	HeadingComponent: CellUserSearch,
	CellComponent: ModelItem,
	searchBy: ['name']
}];

const getModelsTableRows = (models = [], selectedModels = []) => {
	return models.map((model) => {
		const data = [
			{
				name: model.name,
				isFederation: model.federate
			}
		];

		const selected = selectedModels.some((selectedModel) => selectedModel.model === model.model);
		return { ...model, data, selected };
	});
};

interface IProps {
	location: any;
	models: any[];
	selectedModels: any[];
	permissions: any[];
	onSelectionChange: (selectedModels) => void;
	onPermissionsChange: (modelsWithPermissions, updatedPermissions) => void;
}

interface IState {
	modelRows: any[];
	currentUser: any;
	permissionsRevision: number;
}

export class ModelsPermissions extends React.PureComponent<IProps, IState> {
	public static getDerivedStateFromProps(nextProps: IProps) {
		return {
			modelRows: getModelsTableRows(nextProps.models, nextProps.selectedModels),
			currentUser: (nextProps.permissions || []).find(({ isCurrentUser }) => isCurrentUser) || {}
		};
	}

	public state = {
		modelRows: [],
		currentUser: {},
		permissionsRevision: 0
	};

	public hasDisabledPermissions = (row) => {
		const {currentUser} = this.state as IState;
		const {selectedModels} = this.props;

		const hasSelectedModels = selectedModels.length;
		const passBaseValidation = !hasSelectedModels || row.disabled || row.isOwner || row.isAdmin || row.isCurrentUser;

		if (passBaseValidation) {
			return true;
		}

		if (!passBaseValidation) {
			if (row.isProjectAdmin) {
				return true;
			}

			if (row.isModelAdmin) {
				return !(currentUser.isAdmin || currentUser.isOwner || currentUser.isProjectAdmin);
			}
		}

		return false;
	}

	public handleModelsSearch = ({rows, searchFields, searchText}) => {
		if (!searchText) {
			return rows;
		}

		const modelsRequired = 'model'.includes(searchText);
		const federationsRequired = 'federation'.includes(searchText);
		return rows.filter(({ name, federate }) => {
			return name.toLowerCase().includes(searchText) ||
				(modelsRequired && !federate) ||
				(federationsRequired && federate);
		});
	}

	public handlePermissionsChange = (permissions) => {
		if (this.props.onPermissionsChange) {
			const modelsWithPermissions = this.props.selectedModels.map((selectedModel) => {
				const newPermissions = selectedModel.permissions.map((currentPermission) => {
					const memberPermission = permissions.find(({user}) => user === currentPermission.user);
					return {
						user: currentPermission.user,
						permission: memberPermission ? memberPermission.key : currentPermission.permission
					};
				}).filter(({ permission }) => permission);

				return {
					...pick(selectedModel, ['name', 'model', 'federate', 'subModels']),
					permissions: newPermissions
				};
			});

			this.props.onPermissionsChange(modelsWithPermissions, permissions);
		}
	}

	public componentDidMount() {
		this.setState({
			modelRows: getModelsTableRows(this.props.models, this.props.selectedModels)
		});
	}

	public componentDidUpdate(prevProps) {
		const changes = {} as IState;

		if (prevProps.models.length !== this.props.models.length) {
				const queryParams = queryString.parse(this.props.location.search);
				if (queryParams.modelId) {
						const selectedModel = this.props.models.find(({ model }) => model === queryParams.modelId);
						if (selectedModel) {
								this.props.onSelectionChange([selectedModel]);
						}
				}
		}

		const modelsSelectionChanged = prevProps.selectedModels.length !== this.props.selectedModels.length;
		if (modelsSelectionChanged) {
			changes.permissionsRevision = Math.random();
		}

		if (!isEmpty(changes)) {
			this.setState(changes);
		}
	}

	public render() {
		const {models, permissions, selectedModels} = this.props;
		const {modelRows, permissionsRevision} = this.state;

		return (
			<Container
				container
				direction="row"
				wrap="nowrap"
			>
				<ModelsContainer item>
					<CustomTable
						cells={MODEL_TABLE_CELLS}
						rows={modelRows}
						onSelectionChange={this.props.onSelectionChange}
						onSearch={this.handleModelsSearch}
					/>
					{ !models.length ?
							<TextOverlay content="Select a project to view the models' list" /> :
							null
					}
				</ModelsContainer>
<<<<<<< HEAD
				<PermissionsContainer item>
					<OverflowWrapper>
						<SimpleBar data-simplebar-y-hidden>
=======
				<PermissionsContainer item={true}>
>>>>>>> 4236beb2
							<PermissionsTable
								key={permissionsRevision}
								permissions={permissions}
								roles={MODEL_ROLES_LIST}
								onPermissionsChange={this.handlePermissionsChange}
								rowStateInterceptor={this.hasDisabledPermissions}
							/>
					{
						!selectedModels.length ?
							<TextOverlay content="Select a model to view the users' permissions" /> :
							null
					}
				</PermissionsContainer>
			</Container>
		);
	}
}<|MERGE_RESOLUTION|>--- conflicted
+++ resolved
@@ -195,13 +195,7 @@
 							null
 					}
 				</ModelsContainer>
-<<<<<<< HEAD
 				<PermissionsContainer item>
-					<OverflowWrapper>
-						<SimpleBar data-simplebar-y-hidden>
-=======
-				<PermissionsContainer item={true}>
->>>>>>> 4236beb2
 							<PermissionsTable
 								key={permissionsRevision}
 								permissions={permissions}
