--- conflicted
+++ resolved
@@ -108,13 +108,9 @@
 
 	public validateFileFormat = (value) => {
 		const fileSplit = value.name.split('.');
-<<<<<<< HEAD
-		return fileSplit.indexOf('i') !== -1;
-=======
 		const findI = fileSplit.indexOf('i') !== -1;
 		const findDgn = fileSplit.indexOf('dgn') !== -1;
 		return findI && findDgn;
->>>>>>> c60ef72b
 	}
 
 	public render() {
@@ -124,34 +120,6 @@
 			return <LoadingDialog content={`Loading ${modelName} data...`} />;
 		}
 
-<<<<<<< HEAD
-		return <Formik onSubmit={this.handleFileUpload} initialValues={{ revisionName: "", revisionDesc: "", file: "" }} validationSchema={UploadSchema}>
-        <Form>
-          <DialogContent>
-            <ModelName>{modelName}</ModelName>
-            <ModelInfo> {this.renderRevisionInfo(revisions)} </ModelInfo>
-            <Field name="revisionName" render={({ field, form }) => <TextField {...field} error={Boolean(form.errors.revisionName)} helperText={form.errors.revisionName} label="Name" margin="normal" fullWidth={true} />} />
-            <Field name="revisionDesc" render={({ field }) => <TextField {...field} label="Description" margin="normal" fullWidth={true} />} />
-            {modelSettings.properties && <ModelInfo>
-                {`Model units: ${unitsMap[modelSettings.properties.unit]}`}
-              </ModelInfo>}
-            {this.state.fileName && <ModelInfo>
-                File name: {this.state.fileName}{" "}
-              </ModelInfo>}
-            <StyledDialogActions>
-              <ErrorMessage name="file" />
-              <Field name="file" validate={this.validateFileFormat} render={({ field }) => <FileInputField {...field} onChange={this.handleFileChange(field.onChange)} />} />
-              <Field render={() => <CancelButton onClick={handleClose} color="secondary">
-                    Cancel
-                  </CancelButton>} />
-              <Field render={({ form }) => <Button type="submit" variant="raised" color="secondary" disabled={!form.isValid || form.isValidating}>
-                    Upload
-                  </Button>} />
-            </StyledDialogActions>
-          </DialogContent>
-        </Form>
-      </Formik>;
-=======
 		return (
 			<Formik
 				onSubmit={this.handleFileUpload}
@@ -216,6 +184,5 @@
 				</Form>
 			</Formik>
 		);
->>>>>>> c60ef72b
 	}
 }