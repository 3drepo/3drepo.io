/**
 *  Copyright (C) 2017 3D Repo Ltd
 *
 *  This program is free software: you can redistribute it and/or modify
 *  it under the terms of the GNU Affero General Public License as
 *  published by the Free Software Foundation, either version 3 of the
 *  License, or (at your option) any later version.
 *
 *  This program is distributed in the hope that it will be useful,
 *  but WITHOUT ANY WARRANTY; without even the implied warranty of
 *  MERCHANTABILITY or FITNESS FOR A PARTICULAR PURPOSE.  See the
 *  GNU Affero General Public License for more details.
 *
 *  You should have received a copy of the GNU Affero General Public License
 *  along with this program.  If not, see <http://www.gnu.org/licenses/>.
 */

import { cond, isEmpty, matches, stubTrue } from 'lodash';
import React from 'react';
import SimpleBar from 'simplebar-react';

import { MenuItem, Tab, Tabs } from '@material-ui/core';
import Add from '@material-ui/icons/Add';

import { renderWhenTrue } from '../../helpers/rendering';
import { ButtonMenu } from '../components/buttonMenu/buttonMenu.component';
import { Loader } from '../components/loader/loader.component';
import { Panel } from '../components/panel/panel.component';
import FederationDialog from './components/federationDialog/federationDialog.container';
import ModelDialog from './components/modelDialog/modelDialog.container';
import ModelGridItem from './components/modelGridItem/modelGridItem.container';
import ProjectDialog from './components/projectDialog/projectDialog.container';
import ProjectItem from './components/projectItem/projectItem.container';
import TeamspaceItem from './components/teamspaceItem/teamspaceItem.container';
import { LIST_ITEMS_TYPES } from './teamspaces.contants';
import {
	AddModelButton,
	AddModelButtonOption,
	GridContainer,
	Head,
	List,
	LoaderContainer,
	MenuButton
} from './teamspaces.styles';

const PANEL_PROPS = {
	title: 'Teamspaces',
	paperProps: {
		height: '100%'
	}
};

interface IProps {
	match: any;
	history: any;
	location: any;
	teamspaces: any;
	currentTeamspace: string;
	items: any[];
	isPending: boolean;
	visibleItems: any[];
<<<<<<< HEAD
	activeTeamspace: string;
	activeProject: string;
	revisions?: any[];
=======
	starredVisibleItems: any[];
>>>>>>> 89abeb2b
	showStarredOnly: boolean;
	starredModelsMap: any;
	modelsMap: any;
	showDialog: (config) => void;
	showConfirmDialog: (config) => void;
	showRevisionsDialog: (config) => void;
	hideDialog: () => void;
	fetchTeamspaces: (username) => void;
	fetchStarredModels: () => void;
	setState: (componentState: any) => void;
}

interface IState {
	teamspacesItems: any[];
	visibleItems: any;
	lastVisibleItems: any;
}

export class Teamspaces extends React.PureComponent<IProps, IState> {
	public static defaultProps = {
		teamspaces: []
	};

	public state = {
		teamspacesItems: [],
		visibleItems: {},
		lastVisibleItems: {}
	};

	public componentDidMount() {
		const {
			items,
			fetchTeamspaces,
			currentTeamspace,
			visibleItems,
			starredVisibleItems,
			fetchStarredModels,
			showStarredOnly
		} = this.props;

		if (!items.length) {
			fetchTeamspaces(currentTeamspace);
			fetchStarredModels();
		}

		if (isEmpty(visibleItems)) {
			visibleItems[currentTeamspace] = true;
			this.setState({visibleItems});
		} else {
			this.setState({
				visibleItems: showStarredOnly ? starredVisibleItems : visibleItems,
				lastVisibleItems: visibleItems
			});
		}
	}

	public componentWillUnmount() {
		if (this.props.showStarredOnly) {
			this.props.setState({
				starredVisibleItems: this.state.visibleItems
			});
		} else {
			this.props.setState({
				visibleItems: this.state.lastVisibleItems
			});
		}

	}

	private shouldBeVisible = cond([
		[matches({ type: LIST_ITEMS_TYPES.TEAMSPACE }), stubTrue],
		[matches({ type: LIST_ITEMS_TYPES.PROJECT }), ({ teamspace }) => this.state.visibleItems[teamspace]],
		[stubTrue, () => false]
	]);

	private openProjectDialog = (event, teamspaceName = '', projectId?, projectName = '') => {
		event.stopPropagation();

		this.props.showDialog({
			title: 'New project',
			template: ProjectDialog,
			data: {
				id: projectId,
				name: projectName,
				teamspace: teamspaceName,
			},
		});
	}

	private openFederationDialog = ({ project, teamspace }: { project?: string, teamspace?: string }) => {
		this.props.showDialog({
			title: 'New federation',
			template: FederationDialog,
			data: {
				teamspace,
				project
			}
		});
	}

	private openModelDialog = ({ project, teamspace }: { project?: string, teamspace?: string }) => {
		this.props.showDialog({
			title: 'New model',
			template: ModelDialog,
			data: {
				teamspace,
				project
			}
		});
	}

	private handleVisibilityChange = ({ id: itemId, nested = []}) => {
		this.setState((prevState) => {
			const visibleItems = { ...prevState.visibleItems };
			visibleItems[itemId] = !visibleItems[itemId];

			if (!visibleItems[itemId]) {
				nested.forEach((id) => {
					visibleItems[id] = visibleItems[itemId];
				});
			}

			return { visibleItems };
		});
	}

	private getStarredVisibleItems = () => {
		const starredVisibleItems = new Set();
		const visibleItemsMap = {};

		Object.keys(this.props.starredModelsMap).forEach((starredKey) => {
			const [ teamspace, modelId ] = starredKey.split('/');
			starredVisibleItems.add(teamspace);
			starredVisibleItems.add(this.props.modelsMap[modelId].projectName);
		});

		starredVisibleItems.forEach((item) => {
			visibleItemsMap[item] = true;
		});

		return visibleItemsMap;
	}

	private handleTabChange = (event, activeTab) => {
		const starredVisibleItems = this.getStarredVisibleItems();

		this.props.setState({
			showStarredOnly: Boolean(activeTab),
		});

		if (activeTab) {
			this.setState({
				lastVisibleItems: this.state.visibleItems,
			});
		}

		this.setState({
			visibleItems: activeTab ? starredVisibleItems : this.state.lastVisibleItems
		});
	}

	private renderAddModelGridItem = (teamspace, project) => (
		<AddModelButton>
			<AddModelButtonOption
				onClick={() => this.openModelDialog({ teamspace, project })}
			>Model</AddModelButtonOption>
			<AddModelButtonOption
				onClick={() => this.openFederationDialog({ teamspace, project })}
			>Federation</AddModelButtonOption>
		</AddModelButton>
	)

	private renderModels = (models, project) => renderWhenTrue(() => (
		<GridContainer key={`container-${project.id}`}>
			{this.renderAddModelGridItem(project.teamspace, project.id)}
			{models.map((props) => (
				<ModelGridItem key={props.model} {...props}	/>
			))}
		</GridContainer>
	))(models.length && this.state.visibleItems[project.id])

	private renderProject = (props) => ([
		(
			<ProjectItem
				{...props}
				key={props._id}
				disabled={!props.models.length}
				onClick={this.handleVisibilityChange}
			/>
		),
		this.renderModels(props.models, props)
	])

	private renderTeamspace = (props) => {
		return (
			<TeamspaceItem
				{...props}
				key={props.account}
				name={props.account}
				active={this.state.visibleItems[props.account]}
				isMyTeamspace={this.props.currentTeamspace === props.account}
				onToggle={this.handleVisibilityChange}
				onAddProject={this.openProjectDialog}
				disabled={!props.projects.length}
			/>
		);
	}

	private renderMenuButton = (isPending, props) => (
		<MenuButton
			buttonRef={props.buttonRef}
			variant="fab"
			color="secondary"
			aria-label="Toggle menu"
			aria-haspopup="true"
			mini
			onClick={props.onClick}
			disabled={isPending}
		>
			<Add />
		</MenuButton>
	)

	private renderMenu = ({ close }) => {
		const createMenuClickHandler = (onClick, onClose) => (event) => {
			onClick(event);
			onClose(event);
		};
		return (
			<>
				<MenuItem onClick={createMenuClickHandler(this.openProjectDialog, close)}>
					Add project
				</MenuItem>
				<MenuItem onClick={createMenuClickHandler(this.openModelDialog, close)}>
					Add model
				</MenuItem>
				<MenuItem onClick={createMenuClickHandler(this.openFederationDialog, close)}>
					Add federation
				</MenuItem>
			</>
		);
	}

	private renderListItem = cond([
		[matches({ type: LIST_ITEMS_TYPES.TEAMSPACE }), this.renderTeamspace],
		[matches({ type: LIST_ITEMS_TYPES.PROJECT }), this.renderProject],
		[stubTrue, () => null]
	]);

	private renderLoader = renderWhenTrue(() => (
		<LoaderContainer>
			<Loader content="Loading teamspaces..." />
		</LoaderContainer>
	));

	private renderList = renderWhenTrue(() => (
		<SimpleBar>
			{this.props.items.filter(this.shouldBeVisible).map(this.renderListItem)}
		</SimpleBar>
	));

	public render() {
		const { isPending, showStarredOnly } = this.props;

		return (
			<Panel {...PANEL_PROPS}>
				<Head>
					<Tabs
						indicatorColor="primary"
						textColor="primary"
						value={Number(showStarredOnly)}
						onChange={this.handleTabChange}
					>
						<Tab label="3D Models & Federations" />
						<Tab label="Starred" />
					</Tabs>
					<ButtonMenu
						renderButton={this.renderMenuButton.bind(this, isPending)}
						renderContent={this.renderMenu}
						PopoverProps={ {
							anchorOrigin: {
								vertical: 'center',
								horizontal: 'left'
							},
							transformOrigin: {
								vertical: 'top',
								horizontal: 'right'
							}
						} }
					/>
				</Head>
				<List>
					{this.renderLoader(isPending)}
					{this.renderList(!isPending)}
				</List>
			</Panel>
		);
	}
}<|MERGE_RESOLUTION|>--- conflicted
+++ resolved
@@ -59,13 +59,8 @@
 	items: any[];
 	isPending: boolean;
 	visibleItems: any[];
-<<<<<<< HEAD
-	activeTeamspace: string;
-	activeProject: string;
 	revisions?: any[];
-=======
 	starredVisibleItems: any[];
->>>>>>> 89abeb2b
 	showStarredOnly: boolean;
 	starredModelsMap: any;
 	modelsMap: any;
