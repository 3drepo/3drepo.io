--- conflicted
+++ resolved
@@ -59,14 +59,10 @@
 	items: any[];
 	isPending: boolean;
 	visibleItems: any[];
-<<<<<<< HEAD
 	activeTeamspace: string;
 	activeProject: string;
 	revisions?: any[];
-
-=======
 	showStarredOnly: boolean;
->>>>>>> d7a41263
 	showDialog: (config) => void;
 	showConfirmDialog: (config) => void;
 	showRevisionsDialog: (config) => void;
