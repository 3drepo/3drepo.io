--- conflicted
+++ resolved
@@ -1,5 +1,4 @@
 module.exports = {
-<<<<<<< HEAD
 	preset: 'ts-jest',
 	testEnvironment: 'node',
 	testEnvironment: 'jsdom',
@@ -7,7 +6,8 @@
 	moduleNameMapper: {
 		'@assets/(.*)': '<rootDir>/assets/$1',
 		'@controls/(.*)': '<rootDir>/src/v5/ui/controls/$1',
-		'^@/(.*)$': '<rootDir>/src/$1'
+		'^@/(.*)$': '<rootDir>/src/$1',
+    	'@components/(.*)': '<rootDir>/src/v5/ui/components/$1'
 	},
 	transform: {
 		'^.+\\.svg$': '<rootDir>/internals/testing/svgTransform.ts',
@@ -16,29 +16,3 @@
 		"node_modules/(?!byte-size/.*)"
 	],
 };
-=======
-  preset: 'ts-jest/presets/js-with-ts',
-  testEnvironment: 'jsdom',
-  setupFilesAfterEnv: ['<rootDir>/internals/testing/setupTests.ts'],
-  moduleNameMapper: {
-    '@assets/(.*)': '<rootDir>/assets/$1',
-    '@controls/(.*)': '<rootDir>/src/v5/ui/controls/$1',
-    '^@/(.*)$': '<rootDir>/src/$1',
-    '@components/(.*)': '<rootDir>/src/v5/ui/components/$1',
-  },
-  transform: {
-    '^.+\\.tsx?$': 'ts-jest',
-    '^.+\\.svg$': '<rootDir>/internals/testing/svgTransform.ts',
-  },
-  transformIgnorePatterns: [
-	"node_modules/(?!byte-size/.*)"
-  ],
-  globals: {
-    'ts-jest': {
-      tsconfig: {
-		allowJs: true,
-	  }
-    }
-  }
-}
->>>>>>> 856d3626
