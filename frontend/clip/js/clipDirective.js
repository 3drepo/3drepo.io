/**
 *	Copyright (C) 2014 3D Repo Ltd
 *
 *	This program is free software: you can redistribute it and/or modify
 *	it under the terms of the GNU Affero General Public License as
 *	published by the Free Software Foundation, either version 3 of the
 *	License, or (at your option) any later version.
 *
 *	This program is distributed in the hope that it will be useful,
 *	but WITHOUT ANY WARRANTY; without even the implied warranty of
 *	MERCHANTABILITY or FITNESS FOR A PARTICULAR PURPOSE.  See the
 *	GNU Affero General Public License for more details.
 *
 *	You should have received a copy of the GNU Affero General Public License
 *	along with this program.  If not, see <http://www.gnu.org/licenses/>.
 */

(function () {
	"use strict";

	angular.module("3drepo")
		.directive("clip", clip);

	function clip() {
		return {
			restrict: "EA",
			templateUrl: "clip.html",
			scope: {
				show: "=",
				visible: "=",
				onContentHeightRequest: "&"
			},
			controller: ClipCtrl,
			controllerAs: 'vm',
			bindToController: true,
			account: null,
			model: null,
			disableRedefinition: false
		};
	}

	ClipCtrl.$inject = ["$scope", "$timeout", "EventService"];

	function ClipCtrl($scope, $timeout, EventService) {
		var vm = this;
		/**
		 * Bounding box scale avoids flickering at edges
		 * @private
		 * @type {number}
		 */
		/*
		 * Init
		 */
		vm.sliderMin = 0;
		vm.sliderMax = 100;
		vm.sliderStep = 0.1;
		vm.displayDistance = 0;
		vm.sliderPosition = vm.sliderMin;
		vm.axes = ["X", "Y", "Z"];
		vm.visible = false;
<<<<<<< HEAD
=======
		vm.account = null;
		vm.model = null;
		vm.normal = null;
		vm.modelTrans = {};
		vm.offsetTrans = null;
>>>>>>> 5771a146
		vm.bbox = null;
		vm.onContentHeightRequest({height: 130});
		vm.units = "m";

<<<<<<< HEAD
		function updateClippingPlane()
		{
			if(vm.bbox)
=======
		function initClippingPlane () {
			$timeout(function () {
				var initPosition = (vm.sliderMax - vm.sliderPosition) / vm.sliderMax;
		
				if(!vm.normal)
				{	
					if(vm.selectedAxis == "")
					{

						vm.sliderPosition = vm.sliderMin;
						vm.selectedAxis = "X";
						calculateDistanceFromSlider(
							function(){
								updateClippingPlane(true, true, false, false);	
							}		
						);
					}
				}
				EventService.send(EventService.EVENT.VIEWER.CLEAR_CLIPPING_PLANES);


				EventService.send(EventService.EVENT.VIEWER.ADD_CLIPPING_PLANE, 
				{
					axis: translateAxis(vm.selectedAxis),
					normal: vm.normal,
					percentage: initPosition,
					distance: vm.distance,
					account: vm.account,
					model: vm.model
				});
			});
		}

		vm.moveClippingPlane = function () {
			if(vm.account && vm.model)
			{
				vm.account = null;
				vm.model = null;
				vm.normal = null;
				initClippingPlane();	
			}
			else
>>>>>>> 5771a146
			{
				EventService.send(EventService.EVENT.VIEWER.UPDATE_CLIPPING_PLANES,
					{
						clippingPlanes:[
							{
								normal: getNormal(),
								distance: vm.displayDistance,
								clipDirection: -1
							}
						],
						fromClipPanel: true
					});
			}
		}

		/**
		 * Determine axis based on normal provided
		 * @param normal normal vector
		 */
		function determineAxis(normal)
		{
<<<<<<< HEAD
			var res = "";
			if(normal.length === 3)
			{
				if(normal[1] === 0  && normal[2] === 0)
				{
					res = "X";
=======
			//translate the normal and compare it to the axis
			var normal_x3d = new x3dom.fields.SFVec3f(vm.normal[0], vm.normal[1], vm.normal[2]);
			var transformedNormal = normal_x3d;

			if(vm.model && vm.account)
			{
				var fullModelName = vm.account + "__" + vm.model;
				if(vm.modelTrans[fullModelName])
				{
					transformedNormal = vm.modelTrans[fullModelName].multMatrixVec(normal_x3d);
					transformedNormal.normalize();
					vm.normal = transformedNormal.toGL();
					//Since it's normalized if we only need to check 1 axis
					if(Math.abs(transformedNormal.x) === 1)
					{
						vm.selectedAxis = "X";
						vm.normal = null;
					}
					else if(Math.abs(transformedNormal.y) === 1)
					{
						vm.selectedAxis = "Z";
						vm.normal = null;
					}
					else if (Math.abs(transformedNormal.z) ===1)
					{
						vm.selectedAxis = "Y";
						vm.normal = null;
					}

					var point = normal_x3d.multiply(-vm.distance);
					point = vm.modelTrans[fullModelName].multMatrixPnt(point);
					vm.distance = -transformedNormal.dot(point) ;
					vm.account = null;
					vm.model = null;
>>>>>>> 5771a146
				}
				else if(normal[0] === 0 && normal[2] === 0)
				{
					res = "Z";
				}
				else if(normal[0] === 0 && normal[1] === 0)
				{
					res = "Y";
				}
			}

			return res;
		}

		/**
<<<<<<< HEAD
		 * Initialise display values
		 * This is called when we know the bounding box of our model
		 */
		function setDisplayValues(axis, distance, moveClip, slider)
=======
		 * update/create a clipping plane based on the given information
		 * @param {string} account
		 * @param {string} model
		 * @param {array} normal vector
		 * @param {number} distance from bbox
		 */
		function loadClippingPlane(account, model, normal, distance)
>>>>>>> 5771a146
		{
			vm.disableWatchDistance = vm.disableWatchAxis = vm.disableWatchSlider = true;
			vm.displayDistance = distance;
			vm.displayedAxis = axis;
			if(slider != null)
			{
				vm.sliderPosition = slider;
				if(moveClip) updateClippingPlane();
			}
			else
				updateDisplaySlider(false, moveClip);

<<<<<<< HEAD
=======
			vm.model = model;
			vm.account = account;
			vm.normal = normal;
			vm.distance = distance;

			determineAxis(
					function(){
						updateClippingPlane(true, true, true, false);
						if(vm.visible)
						{
							initClippingPlane(); 
						}
						else
						{
							vm.visible=true;
						}
					}
			)
>>>>>>> 5771a146
		}

		/*
		 * Watch for show/hide of card
		 */
		$scope.$watch("vm.show", function (newValue) {
			if (angular.isDefined(newValue)) {
				vm.visible = newValue;
			}
		});

		/**
		 * Swap Y and Z axes
		 *
		 * @param {String} axis
		 * @returns {String}
		 */
		function translateAxis(axis)
		{
			if (axis === "Y")
			{
				return "Z";
			} else if (axis === "Z") {
				return "Y";
			} else if(axis === "X") {
				return "X";
			}
			else
			{
				return "";
			}
		}

		/*
		 * Toggle the clipping plane
		 */
		$scope.$watch("vm.visible", function (newValue) {
			if (angular.isDefined(newValue))
			{
				if (newValue )
				{
					updateClippingPlane();
				} else {
					EventService.send(EventService.EVENT.VIEWER.CLEAR_CLIPPING_PLANES);
				}
			}
		});

		/**
		 * Returns the normal value based on axis
		 * @return {array} returns normal vector 
		 */
		function getNormal()
		{

			var normal = [-1, 0, 0]; //X axis by default
			if(vm.normal)
				normal = vm.normal;
			else if(vm.displayedAxis)
			{
				if(vm.displayedAxis == "Y")
				{
					normal = [0, 0, 1]; //Unity has flipped Z axis
				}
				else if(vm.displayedAxis == "Z")
				{
					normal = [0, -1, 0];
				}
			}


			return normal;

		}

		/**
		 * Update displayed Distance based on slider position and axis
		 */
		function updateDisplayedDistance(updateSlider, moveClip)
		{
			var min = 0;
			var max = 0;

			if(vm.displayedAxis === "X")
			{
				min = vm.bbox.min[0];
				max = vm.bbox.max[0];
			}
			else if(vm.displayedAxis === "Y")
			{
				min = vm.bbox.min[2];
				max = vm.bbox.max[2];
			}
			else if(vm.displayedAxis === "Z")
			{
				min = vm.bbox.min[1];
				max = vm.bbox.max[1];
			}
			else
				return; //unknown axis, nothing would've been set. avoid infinity

			var percentage = 1 - vm.sliderPosition/100;
			if(!updateSlider)
				vm.disableWatchDistance = true;
			vm.displayDistance = min + (Math.abs(max - min) * percentage);
			if(moveClip)
			{
				updateClippingPlane();
			}
		}

		/**
		 * Update display slider based on current internal distance
		 */
		function updateDisplaySlider(updateDistance, moveClip)
		{
			var min = 0;
			var max = 0;
			if(vm.displayedAxis === "X")
			{
				min = vm.bbox.min[0];
				max = vm.bbox.max[0];
			}
			else if(vm.displayedAxis === "Y")
			{
				min = vm.bbox.min[2];
				max = vm.bbox.max[2];
			}
			else if(vm.displayedAxis === "Z")
			{
				min = vm.bbox.min[1];
				max = vm.bbox.max[1];
			}
			else
				return; //unknown axis, nothing would've been set. avoid infinity
			
			var percentage = (vm.displayDistance - min) / Math.abs(max-min);
			if(!updateDistance)
				vm.disableWatchSlider = true;

			var value = (1.0 - percentage) * 100;
			if(percentage > 100 || value < 0) value = 0;
			if(percentage < 0 || value > 100) value = 100;
			vm.sliderPosition = value;

			if(moveClip)
			{
				updateClippingPlane();
			}

		}

		/*
		 * Change the clipping plane distance
		 */
		$scope.$watch("vm.displayDistance", function (newValue) {
			if(!vm.disableWatchDistance)
			{
				updateDisplaySlider(false, vm.visible);
			}

			vm.disableWatchDistance = false;
		});


		/*
		 * Change the clipping plane axis
		 */
		$scope.$watch("vm.displayedAxis", function (newValue) {
			if(!vm.disableWatchAxis)
			{
				updateDisplayedDistance(false, vm.visible);
			}

			vm.disableWatchAxis = false;
		});

		/*
		 * Watch the slider position
		 */
		$scope.$watch("vm.sliderPosition", function (newValue) {
			if(!vm.disableWatchSlider)
			{
				updateDisplayedDistance(false, vm.visible);
			}

			vm.disableWatchSlider = false;

		});

		$scope.$watch(EventService.currentEvent, function (event) {
<<<<<<< HEAD
			if (event.type === EventService.EVENT.VIEWER.CLIPPING_PLANE_BROADCAST) {
				setDisplayValues(determineAxis(event.value.normal), event.value.distance, false);
=======
			if (event.type === EventService.EVENT.VIEWER.SET_CLIPPING_PLANES) {
				if (event.value.hasOwnProperty("clippingPlanes") && event.value.clippingPlanes.length) {
					// to avoid firing off multiple initclippingPlane() (vm.visible toggle fires an init)
					if(!event.value.clippingPlanes[0].normal)
					{
						//This is most likely old issue format. 
						console.error("Trying to set clipping plane with no normal value.");

					}
					else 
					{
						loadClippingPlane(event.value.account, event.value.model, 
							event.value.clippingPlanes[0].normal,
						    event.value.clippingPlanes[0].distance);

					}
				} else {
					vm.visible = false;
					vm.sliderPosition = 0.0;
				}
>>>>>>> 5771a146
			}
			else if(event.type === EventService.EVENT.VIEWER.SET_SUBMODEL_TRANS_INFO)
			{
				vm.modelTrans[event.value.modelNameSpace] = event.value.modelTrans;
				if(event.value.isMainModel)
					vm.offsetTrans = event.value.modelTrans;
			}
			else if(event.type === EventService.EVENT.VIEWER.LOADED)
			{
				vm.bbox = event.value.bbox;
				setDisplayValues("X", vm.bbox.max[0], vm.visible, 0);
			}
			else if(event.type === EventService.EVENT.MODEL_SETTINGS_READY)
			{
				vm.units = event.value.settings.unit;
			}
		});
	}
}());
<|MERGE_RESOLUTION|>--- conflicted
+++ resolved
@@ -58,66 +58,14 @@
 		vm.sliderPosition = vm.sliderMin;
 		vm.axes = ["X", "Y", "Z"];
 		vm.visible = false;
-<<<<<<< HEAD
-=======
-		vm.account = null;
-		vm.model = null;
-		vm.normal = null;
-		vm.modelTrans = {};
-		vm.offsetTrans = null;
->>>>>>> 5771a146
 		vm.bbox = null;
 		vm.onContentHeightRequest({height: 130});
 		vm.units = "m";
 
-<<<<<<< HEAD
+
 		function updateClippingPlane()
 		{
 			if(vm.bbox)
-=======
-		function initClippingPlane () {
-			$timeout(function () {
-				var initPosition = (vm.sliderMax - vm.sliderPosition) / vm.sliderMax;
-		
-				if(!vm.normal)
-				{	
-					if(vm.selectedAxis == "")
-					{
-
-						vm.sliderPosition = vm.sliderMin;
-						vm.selectedAxis = "X";
-						calculateDistanceFromSlider(
-							function(){
-								updateClippingPlane(true, true, false, false);	
-							}		
-						);
-					}
-				}
-				EventService.send(EventService.EVENT.VIEWER.CLEAR_CLIPPING_PLANES);
-
-
-				EventService.send(EventService.EVENT.VIEWER.ADD_CLIPPING_PLANE, 
-				{
-					axis: translateAxis(vm.selectedAxis),
-					normal: vm.normal,
-					percentage: initPosition,
-					distance: vm.distance,
-					account: vm.account,
-					model: vm.model
-				});
-			});
-		}
-
-		vm.moveClippingPlane = function () {
-			if(vm.account && vm.model)
-			{
-				vm.account = null;
-				vm.model = null;
-				vm.normal = null;
-				initClippingPlane();	
-			}
-			else
->>>>>>> 5771a146
 			{
 				EventService.send(EventService.EVENT.VIEWER.UPDATE_CLIPPING_PLANES,
 					{
@@ -139,49 +87,12 @@
 		 */
 		function determineAxis(normal)
 		{
-<<<<<<< HEAD
 			var res = "";
 			if(normal.length === 3)
 			{
 				if(normal[1] === 0  && normal[2] === 0)
 				{
 					res = "X";
-=======
-			//translate the normal and compare it to the axis
-			var normal_x3d = new x3dom.fields.SFVec3f(vm.normal[0], vm.normal[1], vm.normal[2]);
-			var transformedNormal = normal_x3d;
-
-			if(vm.model && vm.account)
-			{
-				var fullModelName = vm.account + "__" + vm.model;
-				if(vm.modelTrans[fullModelName])
-				{
-					transformedNormal = vm.modelTrans[fullModelName].multMatrixVec(normal_x3d);
-					transformedNormal.normalize();
-					vm.normal = transformedNormal.toGL();
-					//Since it's normalized if we only need to check 1 axis
-					if(Math.abs(transformedNormal.x) === 1)
-					{
-						vm.selectedAxis = "X";
-						vm.normal = null;
-					}
-					else if(Math.abs(transformedNormal.y) === 1)
-					{
-						vm.selectedAxis = "Z";
-						vm.normal = null;
-					}
-					else if (Math.abs(transformedNormal.z) ===1)
-					{
-						vm.selectedAxis = "Y";
-						vm.normal = null;
-					}
-
-					var point = normal_x3d.multiply(-vm.distance);
-					point = vm.modelTrans[fullModelName].multMatrixPnt(point);
-					vm.distance = -transformedNormal.dot(point) ;
-					vm.account = null;
-					vm.model = null;
->>>>>>> 5771a146
 				}
 				else if(normal[0] === 0 && normal[2] === 0)
 				{
@@ -197,20 +108,10 @@
 		}
 
 		/**
-<<<<<<< HEAD
 		 * Initialise display values
 		 * This is called when we know the bounding box of our model
 		 */
 		function setDisplayValues(axis, distance, moveClip, slider)
-=======
-		 * update/create a clipping plane based on the given information
-		 * @param {string} account
-		 * @param {string} model
-		 * @param {array} normal vector
-		 * @param {number} distance from bbox
-		 */
-		function loadClippingPlane(account, model, normal, distance)
->>>>>>> 5771a146
 		{
 			vm.disableWatchDistance = vm.disableWatchAxis = vm.disableWatchSlider = true;
 			vm.displayDistance = distance;
@@ -222,28 +123,6 @@
 			}
 			else
 				updateDisplaySlider(false, moveClip);
-
-<<<<<<< HEAD
-=======
-			vm.model = model;
-			vm.account = account;
-			vm.normal = normal;
-			vm.distance = distance;
-
-			determineAxis(
-					function(){
-						updateClippingPlane(true, true, true, false);
-						if(vm.visible)
-						{
-							initClippingPlane(); 
-						}
-						else
-						{
-							vm.visible=true;
-						}
-					}
-			)
->>>>>>> 5771a146
 		}
 
 		/*
@@ -435,31 +314,8 @@
 		});
 
 		$scope.$watch(EventService.currentEvent, function (event) {
-<<<<<<< HEAD
 			if (event.type === EventService.EVENT.VIEWER.CLIPPING_PLANE_BROADCAST) {
 				setDisplayValues(determineAxis(event.value.normal), event.value.distance, false);
-=======
-			if (event.type === EventService.EVENT.VIEWER.SET_CLIPPING_PLANES) {
-				if (event.value.hasOwnProperty("clippingPlanes") && event.value.clippingPlanes.length) {
-					// to avoid firing off multiple initclippingPlane() (vm.visible toggle fires an init)
-					if(!event.value.clippingPlanes[0].normal)
-					{
-						//This is most likely old issue format. 
-						console.error("Trying to set clipping plane with no normal value.");
-
-					}
-					else 
-					{
-						loadClippingPlane(event.value.account, event.value.model, 
-							event.value.clippingPlanes[0].normal,
-						    event.value.clippingPlanes[0].distance);
-
-					}
-				} else {
-					vm.visible = false;
-					vm.sliderPosition = 0.0;
-				}
->>>>>>> 5771a146
 			}
 			else if(event.type === EventService.EVENT.VIEWER.SET_SUBMODEL_TRANS_INFO)
 			{
