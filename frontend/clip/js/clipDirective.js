--- conflicted
+++ resolved
@@ -74,8 +74,6 @@
 					vm.normal = normal;
 				if(distance)
 					vm.distance = distance;
-<<<<<<< HEAD
-=======
 
 				if(!vm.normal && vm.selectedAxis == "")
 				{
@@ -83,7 +81,6 @@
 					vm.selectedAxis = "X";					
 				}
 
->>>>>>> 88b7fe56
 				EventService.send(EventService.EVENT.VIEWER.ADD_CLIPPING_PLANE, 
 				{
 					axis: translateAxis(vm.selectedAxis),
@@ -168,18 +165,11 @@
 		 */
 		$scope.$watch("vm.selectedAxis", function (newValue) {
 			if (newValue != "" && angular.isDefined(newValue) && vm.show ) {
-<<<<<<< HEAD
-=======
 				vm.normal = null;
->>>>>>> 88b7fe56
 				if(vm.account && vm.project)
 				{
 					vm.account = null;
 					vm.project = null;
-<<<<<<< HEAD
-					vm.normal = null;
-=======
->>>>>>> 88b7fe56
 					initClippingPlane();	
 				}
 				else
