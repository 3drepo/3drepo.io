/** Issues ************************************************************************************************************/

issues #issuesAddContainer {
  position: relative;
  margin: 15px;
}
issues #issuesAddContainer .md-dialog-container {
  top: 0 !important;
  height: 200px !important;
}
issues #issuesAddContainer .md-dialog-backdrop {
  height: 205px !important;
}
issues #issuesAddContainer md-input-container {
  margin-bottom: 0;
}
issues #issuesAddContainer h4 {
  margin-left: 4px;
  color: rgba(0, 0, 0, 0.6);
}

issues .issueHeader {
  position: relative;
}
issues .issueHeader:hover {
  background-color: #EEEEEE;
  cursor: pointer;
}

issues md-list {
  padding: 0;
}

issues .issuesInfo {
  text-align: center;
  padding: 15px;
  background: #E8EAF6;
  margin: 15px;
  border-radius: 4px;
}
issues .issuesInfo p {
  margin: 0;
  color: rgba(0, 0, 0, 0.7);
}

issues #addAlert {
  position: absolute;
  top: 0;
  width: 100%;
  height: 100%;
  z-index: 1;
}
issues #addAlert #addAlertBackground {
  background: rgba(0, 0, 0, 0.6);
  padding: 40px;
}
issues #addAlert #addAlertBackground #addAlertInfo {
  background: #FFFFFF;
  border-radius: 4px;
}
issues #addAlert #addAlertBackground #addAlertInfo .md-button {
  background: #EEEEEE;
}

issues #issuesAddButton {
  position: absolute;
  bottom: 0;
  right: 0;
}

issues #issuesContent {
  height: 100%;
  overflow-y: auto;
  overflow-x: hidden;
}

issues .importBCFLoading {
  margin: 10px auto;
}

issues #issueRoleIndicator {
<<<<<<< HEAD
  width: 8px;
  border: 1px solid #DDDDDD;
  margin-right: 10px;
=======
  height: 4px;
  width: 120px;
  background: #999999;
  margin-bottom: 10px;
  border-radius: 2px;
>>>>>>> 28324fe0
}

/** Issue *************************************************************************************************************/
issue {
  display: block;
}

issue md-list-item .md-button,
issue md-list-item .md-button .md-ripple-container {
  border-radius: 0;
}

issue h3,
issue h4 {
  word-wrap: break-word;
  white-space: normal !important;
}

issue .issueCommentsContainer {
  padding: 0 15px 0 25px
}
issue .issueCommentsContainer md-list-item {
  padding: 0 !important;
}

issue .issueCommentsContainer md-list-item .commentModifyButton {
  width: 20px;
  height: 20px;
  font-size: 20px;
  margin: 0 0 0 20px;
  outline: none;
}
issue .issueCommentsContainer .issueCommentInfo {
  position: relative;
}
issue .issueCommentsContainer .issueCommentInfo p {
  color: rgba(0,0,0,0.35) !important;
}
issue .issueCommentsContainer .issueCommentsFooter {
  margin-top: -15px;
  padding-bottom: 10px;
  /*border-bottom: 1px solid rgba(0, 0, 0, 0.12);*/
}

md-list-item.issueRole {
  padding: 0;
}
md-list-item .issueAssignColourMarker {
  display: block;
  width: 10px;
  height: 25px;
  margin-right: 10px;
}

issue .issueOpenContainer {
  margin-top: 10px;
}

/** Issues List *******************************************************************************************************/
issues-list .issueListItem {
  position: relative;
  outline: none;
}
issues-list .issueListItem:hover {
  cursor: pointer;
}
issues-list .issueListItem *:hover {
  cursor: inherit;
}

issues-list .issueListItemFocus {
  background: rgba(0,69,148,.1);
}

issues-list .issueListItem div:first-child {
  outline: none;
}

issues-list #issuesListItemContent {
  padding: 10px;
}

issues-list #issuesListItemTitle {
  text-overflow: ellipsis;
  white-space: nowrap;
  overflow: hidden;
}

issues-list #issuesListItemInfo {
  margin: 5px 0;
}

issues-list #issuesListItemInfo label,
issues-list #issuesListItemDescription label {
  color: rgba(0, 0, 0, 0.5);
}

issues-list #issuesListItemDescription {
  height: 60px;
}
issues-list #issuesListItemDescription label {
  overflow: hidden;
  display: -webkit-box;
  -webkit-line-clamp: 3;
  -webkit-box-orient: vertical;
}

issues-list #issuesListItemEnter {
  position: absolute;
  top: 0;
  right: 0;
  width: 50px;
  height: 100%;
  background: rgb(0, 69, 148);
  outline: none;
}
issues-list #issuesListItemEnter md-icon {
  color: #FFFFFF;
}

issues-list .issueListItemThumbnail {
  margin-right: 10px;
  height: 120px;
<<<<<<< HEAD
=======
  width: 120px;
  background: rgba(0, 69, 148, 0.2);
>>>>>>> 28324fe0
}

issues-list #issuesListContainer {
  outline: none;
}

/** Issues List Item **************************************************************************************************/
.userRoleIssueListItemTitle {
  border: 1px solid rgba(0, 69, 148, 0.3);
  margin-left: -4px;
  padding-left: 4px;
}

<<<<<<< HEAD
=======
issues-list-item .issueListItemMissingThumbnail {
  font-size: 50px;
  width: 50px;
  height: 50px;
  opacity: 0.3;
}

>>>>>>> 28324fe0
/** Issue Comp ********************************************************************************************************/
issue-comp #issueCompAll {
  outline: none;
  border-bottom: 1px solid rgba(0, 0, 0, 0.1);
}

issue-comp .issueCompItemContainer {
  padding: 10px;
}
issue-comp .issueCompItemContainer div {
  outline: none;
}

issue-comp #issueCompTitleInput {
  margin-bottom: -8px;
  height: 40px;
}

issue-comp #issueCompTitle {
  margin: 10px 0;
}

issue-comp #issueCompStatus {
  margin: 10px 0 0;
}

issue-comp .issueCompItemStatus {
  margin-right: 5px;
}

issue-comp .issueCompThumbnail {
  position: relative;
  display: inline-block;
}
issue-comp .issueCompThumbnailImage:hover {
  cursor: pointer;
  opacity: 0.8;
}
issue-comp .issueCompThumbnailImage {
  width: 100%;
}

issue-comp .issueCompIssueOwner {
  margin-top: -10px;
}

issue-comp .issueCompCommentOwner {
  margin-bottom: 10px;
}

issue-comp .issueCompIssueOwner label,
issue-comp .issueCompCommentOwner label {
  color: rgba(0, 0, 0, 0.5);
}

issue-comp .issueCompComment {
  margin: 0 0 5px;
}

issue-comp .issueCompCommentTitle {
  margin: 10px 0;
}

issue-comp .issueCompTextActions {
  z-index: 2;
}

issue-comp #issueCompDescription {
  outline: none;
  margin-bottom: 20px;
}
issue-comp #issueCompDescription label {
  word-break: break-all;
}

issue-comp .issueCompComment:hover,
issue-comp #issueCompDescription:hover {
  background: rgba(0,69,148,.1);
  cursor: pointer;
}
issue-comp .issueCompComment *:hover,
issue-comp #issueCompDescription *:hover {
  cursor: pointer;
}

issue-comp #additionalInfoButton {
  margin: 0 5px 0 -8px;
}

issue-comp #issueCompAdditional {
  margin-top: -20px;
}

issue-comp #issueCompNewComment md-input-container {
  margin-bottom: -10px;
}

issue-comp #descriptionAndComments {
  overflow-y:auto;
  overflow-x:hidden;
  background: #f0f0f0;
}

<<<<<<< HEAD
issue-comp .commentTextLight {
  color: rgba(0, 0, 0, 0.5);
=======
issue-comp #issueCompFooterButtons .md-button {
  margin-top: 0;
  margin-bottom: 0;
>>>>>>> 28324fe0
}

/** Issue Screen Shot  ************************************************************************************************/
#issueScreenShotDialog {
  width:80%;
  height: calc(80% + 40px); /* 40px is the height of the dialog toolbar */
  max-height: calc(80% + 40px);
  overflow: hidden;
}

issues-screen-shot #issueScreenShotActions {
  position: absolute;
  bottom: 5px;
  display: block;
  width: 176px;
  left: 0;
  right: 0;
  margin: auto;
  background: rgba(255, 255, 255, 0.8);
  border-radius: 4px;
}

issues-screen-shot #issueScreenShotFAIcon {
  font-size: 24px;
}

issues-screen-shot #issueScreenShotContent {
  overflow: hidden;
  height: calc(100% - 40px);
}

issues-screen-shot #scribbleCanvas {
  position: absolute;
  top: 0;
  left: 0;
}

issues-screen-shot #issueScreenShotImage {
  max-width: 100%;
  max-height: 100%;
}

issues-screen-shot #issueScreenShotPenIndicator {
  position: absolute;
  display: block;
  color: #FFFFFF;
  font-size: 20px;
  font-weight: bold;
  pointer-events: none;
}<|MERGE_RESOLUTION|>--- conflicted
+++ resolved
@@ -79,17 +79,9 @@
 }
 
 issues #issueRoleIndicator {
-<<<<<<< HEAD
   width: 8px;
   border: 1px solid #DDDDDD;
   margin-right: 10px;
-=======
-  height: 4px;
-  width: 120px;
-  background: #999999;
-  margin-bottom: 10px;
-  border-radius: 2px;
->>>>>>> 28324fe0
 }
 
 /** Issue *************************************************************************************************************/
@@ -213,11 +205,8 @@
 issues-list .issueListItemThumbnail {
   margin-right: 10px;
   height: 120px;
-<<<<<<< HEAD
-=======
   width: 120px;
   background: rgba(0, 69, 148, 0.2);
->>>>>>> 28324fe0
 }
 
 issues-list #issuesListContainer {
@@ -231,8 +220,6 @@
   padding-left: 4px;
 }
 
-<<<<<<< HEAD
-=======
 issues-list-item .issueListItemMissingThumbnail {
   font-size: 50px;
   width: 50px;
@@ -240,7 +227,6 @@
   opacity: 0.3;
 }
 
->>>>>>> 28324fe0
 /** Issue Comp ********************************************************************************************************/
 issue-comp #issueCompAll {
   outline: none;
@@ -344,14 +330,13 @@
   background: #f0f0f0;
 }
 
-<<<<<<< HEAD
 issue-comp .commentTextLight {
   color: rgba(0, 0, 0, 0.5);
-=======
+}
+
 issue-comp #issueCompFooterButtons .md-button {
   margin-top: 0;
   margin-bottom: 0;
->>>>>>> 28324fe0
 }
 
 /** Issue Screen Shot  ************************************************************************************************/
