/** Issues ************************************************************************************************************/

issues #issuesAddContainer {
  position: relative;
  margin: 15px;
}
issues #issuesAddContainer .md-dialog-container {
  top: 0 !important;
  height: 200px !important;
}
issues #issuesAddContainer .md-dialog-backdrop {
  height: 205px !important;
}
issues #issuesAddContainer md-input-container {
  margin-bottom: 0;
}
issues #issuesAddContainer h4 {
  margin-left: 4px;
  color: rgba(0, 0, 0, 0.6);
}

issues .issueHeader {
  position: relative;
}
issues .issueHeader:hover {
  background-color: #EEEEEE;
  cursor: pointer;
}

issues md-list {
  padding: 0;
}

issues .issuesInfo {
  text-align: center;
  padding: 15px;
  background: #E8EAF6;
  margin: 15px;
  border-radius: 4px;
}
issues .issuesInfo p {
  margin: 0;
  color: rgba(0, 0, 0, 0.7);
}

issues #addAlert {
  position: absolute;
  top: 0;
  width: 100%;
  height: 100%;
  z-index: 1;
}
issues #addAlert #addAlertBackground {
  background: rgba(0, 0, 0, 0.6);
  padding: 40px;
}
issues #addAlert #addAlertBackground #addAlertInfo {
  background: #FFFFFF;
  border-radius: 4px;
}
issues #addAlert #addAlertBackground #addAlertInfo .md-button {
  background: #EEEEEE;
}

issues #issuesAddButton {
  position: absolute;
  bottom: 0;
  right: 0;
}

issues #issuesContent {
  height: 100%;
  overflow-y: auto;
  overflow-x: hidden;
}

issues .importBCFLoading {
  margin: 10px auto;
}

issues #issueRoleIndicator {
  width: 8px;
  border: 1px solid #DDDDDD;
  margin-right: 10px;
}

/** Issue *************************************************************************************************************/
issue {
  display: block;
}

issue md-list-item .md-button,
issue md-list-item .md-button .md-ripple-container {
  border-radius: 0;
}

issue h3,
issue h4 {
  word-wrap: break-word;
  white-space: normal !important;
}

issue .issueCommentsContainer {
  padding: 0 15px 0 25px
}
issue .issueCommentsContainer md-list-item {
  padding: 0 !important;
}

issue .issueCommentsContainer md-list-item .commentModifyButton {
  width: 20px;
  height: 20px;
  font-size: 20px;
  margin: 0 0 0 20px;
  outline: none;
}
issue .issueCommentsContainer .issueCommentInfo {
  position: relative;
}
issue .issueCommentsContainer .issueCommentInfo p {
  color: rgba(0,0,0,0.35) !important;
}
issue .issueCommentsContainer .issueCommentsFooter {
  margin-top: -15px;
  padding-bottom: 10px;
  /*border-bottom: 1px solid rgba(0, 0, 0, 0.12);*/
}

md-list-item.issueRole {
  padding: 0;
}
md-list-item .issueAssignColourMarker {
  display: block;
  width: 10px;
  height: 25px;
  margin-right: 10px;
}

issue .issueOpenContainer {
  margin-top: 10px;
}

/** Issues List *******************************************************************************************************/
issues-list .issueListItem {
  position: relative;
  outline: none;
}
issues-list .issueListItem:hover {
  cursor: pointer;
}
issues-list .issueListItem *:hover {
  cursor: inherit;
}

issues-list .issueListItemFocus {
  background: rgba(0,69,148,.1);
}

issues-list .issueListItem div:first-child {
  outline: none;
}

issues-list #issuesListItemContent {
  padding: 10px;
}

issues-list #issuesListItemTitle {
  text-overflow: ellipsis;
  white-space: nowrap;
  overflow: hidden;
}

issues-list #issuesListItemInfo {
  margin: 5px 0;
}

issues-list #issuesListItemInfo label,
issues-list #issuesListItemDescription label {
  color: rgba(0, 0, 0, 0.5);
}

issues-list #issuesListItemDescription {
  height: 60px;
}
issues-list #issuesListItemDescription label {
  overflow: hidden;
  display: -webkit-box;
  -webkit-line-clamp: 3;
  -webkit-box-orient: vertical;
}

issues-list #issuesListItemEnter {
  position: absolute;
  top: 0;
  right: 0;
  width: 50px;
  height: 100%;
  background: rgb(0, 69, 148);
  outline: none;
}
issues-list #issuesListItemEnter md-icon {
  color: #FFFFFF;
}

issues-list .issueListItemThumbnail {
  margin-right: 10px;
  height: 120px;
  width: 120px;
  background: rgba(0, 69, 148, 0.2);
}

issues-list #issuesListContainer {
  outline: none;
}

<<<<<<< HEAD
issues-list .issueJustClosed{
  position: absolute;
  width: 100%;
  height: 100%;
  background-color: rgba(212,212,212,0.7);
  display: flex;
  justify-content: center;
  align-items: center;
}

issues-list .closedText{
  padding: 15px 25px;
  background-color: rgba(255,255,255,0.9);
  border: 1px solid #DDDDDD;
=======
/** Issues List Item **************************************************************************************************/
.userRoleIssueListItemTitle {
  border: 1px solid rgba(0, 69, 148, 0.3);
  margin-left: -4px;
  padding-left: 4px;
}

issues-list-item .issueListItemMissingThumbnail {
  font-size: 50px;
  width: 50px;
  height: 50px;
  opacity: 0.3;
}

issues-list-item #issueListItemStatus {
  margin-right: 5px;
>>>>>>> 857c8dc5
}

/** Issue Comp ********************************************************************************************************/
issue-comp #issueCompAll {
  outline: none;
  border-bottom: 1px solid rgba(0, 0, 0, 0.1);
}

issue-comp .issueCompItemContainer {
  padding: 10px;
}
issue-comp .issueCompItemContainer div {
  outline: none;
}

issue-comp #issueCompTitleInput {
  margin-bottom: -8px;
  height: 40px;
}

issue-comp #issueCompTitle {
  margin: 10px 0;
}

issue-comp #issueCompStatus {
  margin: 10px 0 0;
}

issue-comp .issueCompItemStatus {
  margin-right: 5px;
}

issue-comp .issueCompThumbnail {
  position: relative;
  display: inline-block;
}
issue-comp .issueCompThumbnailImage:hover {
  cursor: pointer;
  opacity: 0.8;
}
issue-comp .issueCompThumbnailImage {
  width: 100%;
}

issue-comp .issueCompIssueOwner {
  margin-top: -10px;
}

issue-comp .issueCompCommentOwner {
  margin-bottom: 10px;
}

issue-comp .issueCompIssueOwner label,
issue-comp .issueCompCommentOwner label {
  color: rgba(0, 0, 0, 0.5);
}

issue-comp .issueCompComment {
  margin: 0 0 5px;
}

issue-comp .issueCompCommentTitle {
  margin: 10px 0;
}

issue-comp .issueCompTextActions {
  z-index: 2;
}

issue-comp #issueCompDescription {
  outline: none;
  margin-bottom: 20px;
}
issue-comp #issueCompDescription label {
  word-break: break-all;
}

issue-comp .issueCompComment:hover,
issue-comp #issueCompDescription:hover {
  background: rgba(0,69,148,.1);
  cursor: pointer;
}
issue-comp .issueCompComment *:hover,
issue-comp #issueCompDescription *:hover {
  cursor: pointer;
}

issue-comp #additionalInfoButton {
  margin: 0 5px 0 -8px;
}

issue-comp #issueCompAdditional {
  margin-top: -20px;
}

issue-comp #issueCompNewComment md-input-container {
  margin-bottom: -10px;
}

issue-comp #descriptionAndComments {
  overflow-y:auto;
  overflow-x:hidden;
  background: #f0f0f0;
}

issue-comp .commentTextLight {
  color: rgba(0, 0, 0, 0.5);
}

issue-comp #issueCompFooterButtons .md-button {
  margin-top: 0;
  margin-bottom: 0;
}

/** Issue Screen Shot  ************************************************************************************************/
#issueScreenShotDialog {
  width:80%;
  height: calc(80% + 40px); /* 40px is the height of the dialog toolbar */
  max-height: calc(80% + 40px);
  overflow: hidden;
}

issues-screen-shot #issueScreenShotActions {
  position: absolute;
  bottom: 5px;
  display: block;
  width: 176px;
  left: 0;
  right: 0;
  margin: auto;
  background: rgba(255, 255, 255, 0.8);
  border-radius: 4px;
}

issues-screen-shot #issueScreenShotFAIcon {
  font-size: 24px;
}

issues-screen-shot #issueScreenShotContent {
  overflow: hidden;
  height: calc(100% - 40px);
}

issues-screen-shot #scribbleCanvas {
  position: absolute;
  top: 0;
  left: 0;
}

issues-screen-shot #issueScreenShotImage {
  max-width: 100%;
  max-height: 100%;
}

issues-screen-shot #issueScreenShotPenIndicator {
  position: absolute;
  display: block;
  color: #FFFFFF;
  font-size: 20px;
  font-weight: bold;
  pointer-events: none;
}<|MERGE_RESOLUTION|>--- conflicted
+++ resolved
@@ -213,7 +213,6 @@
   outline: none;
 }
 
-<<<<<<< HEAD
 issues-list .issueJustClosed{
   position: absolute;
   width: 100%;
@@ -228,7 +227,6 @@
   padding: 15px 25px;
   background-color: rgba(255,255,255,0.9);
   border: 1px solid #DDDDDD;
-=======
 /** Issues List Item **************************************************************************************************/
 .userRoleIssueListItemTitle {
   border: 1px solid rgba(0, 69, 148, 0.3);
@@ -245,7 +243,6 @@
 
 issues-list-item #issueListItemStatus {
   margin-right: 5px;
->>>>>>> 857c8dc5
 }
 
 /** Issue Comp ********************************************************************************************************/
