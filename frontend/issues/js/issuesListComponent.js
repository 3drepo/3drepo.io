/**
 *	Copyright (C) 2016 3D Repo Ltd
 *
 *	This program is free software: you can redistribute it and/or modify
 *	it under the issuesList of the GNU Affero General Public License as
 *	published by the Free Software Foundation, either version 3 of the
 *	License, or (at your option) any later version.
 *
 *	This program is distributed in the hope that it will be useful,
 *	but WITHOUT ANY WARRANTY; without even the implied warranty of
 *	MERCHANTABILITY or FITNESS FOR A PARTICULAR PURPOSE.  See the
 *	GNU Affero General Public License for more details.
 *
 *	You should have received a copy of the GNU Affero General Public License
 *	along with this program.  If not, see <http://www.gnu.org/licenses/>.
 */

(function () {
	"use strict";

	angular.module("3drepo")
		.component(
			"issuesList",
			{
				controller: IssuesListCtrl,
				templateUrl: "issuesList.html",
				bindings: {
					account: "<",
					project: "<",
					allIssues: "<",
					filterText: "<",
					sendEvent: "&",
					event: "<",
					onEditIssue: "&",
					onSelectIssue: "&",
					nonListSelect: "<",
					keysDown: "<",
					contentHeight: "&",
					menuOption: "<",
					importBcf: "&",
					selectedIssue: "<"
				}
			}
		);

	IssuesListCtrl.$inject = ["$filter", "$window", "UtilsService", "IssuesService", "EventService", "serverConfig"];

	function IssuesListCtrl ($filter, $window, UtilsService, IssuesService, EventService, serverConfig) {
		var self = this,
			selectedIssue = null,
			selectedIssueIndex = null,
			issuesListItemHeight = 147,
			infoHeight = 81,
			issuesToShowWithPinsIDs,
			sortOldestFirst = false,
			showClosed = false,
			focusedIssueIndex = null,
			rightArrowDown = false;

		// Init
		this.UtilsService = UtilsService;
		this.IssuesService = IssuesService;
		this.setFocus = setFocus;

		/**
		 * Monitor changes to parameters
		 * @param {Object} changes
		 */
		this.$onChanges = function (changes) {
			var i, length,
				index,
				upArrow = 38,
				downArrow = 40,
				rightArrow = 39,
				keysDown,
				event = {type: "click"},
				updatedIssue = IssuesService.updatedIssue;

			// All issues
			if (changes.hasOwnProperty("allIssues") && this.allIssues) {
				if (this.allIssues.length > 0) {
					self.toShow = "list";
<<<<<<< HEAD
					setupIssuesToShow();
					// Process issues
					for (i = 0, length = this.issuesToShow.length; i < length; i += 1) {
						// Check for updated issue
						if ((updatedIssue !== null) && (updatedIssue._id === this.issuesToShow[i]._id)) {
							this.issuesToShow[i] = updatedIssue;
						}
						/*
						// Get a possible selected issue
						if (this.issuesToShow[i].selected) {
							selectedIssue = this.issuesToShow[i];
							focusedIssueIndex = i;
							setSelectedIssueIndex(selectedIssue);
						}
						*/
=======

					// Check for updated issue
					if (updatedIssue) {
						index = this.allIssues.findIndex(function (issue) {
							return (issue._id === updatedIssue._id);
						});
						this.allIssues[index] = updatedIssue;
					}

					// Check for issue display
					if (IssuesService.issueDisplay.showClosed) {
						showClosed = IssuesService.issueDisplay.showClosed;
					}
					if (IssuesService.issueDisplay.sortOldestFirst) {
						sortOldestFirst = IssuesService.issueDisplay.sortOldestFirst;
>>>>>>> 88b7fe56
					}

					setupIssuesToShow();
					showPins();
				}
				else {
					self.toShow = "info";
					self.info = "There are currently no open issues";
					self.contentHeight({height: infoHeight});
				}
			}

			// Filter text
			if (changes.hasOwnProperty("filterText") && (typeof this.filterText !== "undefined")) {
				setupIssuesToShow();
				showPins();
			}

			// Keys down - check for down followed by up
			if (changes.hasOwnProperty("keysDown")) {
				// Up/Down arrow
				if ((changes.keysDown.currentValue.indexOf(downArrow) !== -1) || (changes.keysDown.currentValue.indexOf(upArrow) !== -1)) {
					// This is done to overcome the problem where focus is sometimes set on an issue when the scroll bar moves
					this.setFocus = null;

					// Handle focused issue
					if (focusedIssueIndex !== null) {
						if ((changes.keysDown.currentValue.indexOf(downArrow) !== -1) && (focusedIssueIndex !== (this.issuesToShow.length - 1))) {
							if (selectedIssue !== null) {
								selectedIssue.selected = false;
								selectedIssue.focus = false;
							}
							this.issuesToShow[focusedIssueIndex].focus = false;
							focusedIssueIndex += 1;
							selectedIssueIndex = focusedIssueIndex;
						}
						else if ((changes.keysDown.currentValue.indexOf(upArrow) !== -1) && (focusedIssueIndex !== 0)) {
							if (selectedIssue !== null) {
								selectedIssue.selected = false;
								selectedIssue.focus = false;
							}
							this.issuesToShow[focusedIssueIndex].focus = false;
							focusedIssueIndex -= 1;
							selectedIssueIndex = focusedIssueIndex;
						}
						this.select(event, this.issuesToShow[selectedIssueIndex]);
					}

					// Handle selected issue
					else if (selectedIssueIndex !== null) {
						if ((changes.keysDown.currentValue.indexOf(downArrow) !== -1) && (selectedIssueIndex !== (this.issuesToShow.length - 1))) {
							selectedIssue.selected = false;
							selectedIssueIndex += 1;
						}
						else if ((changes.keysDown.currentValue.indexOf(upArrow) !== -1) && (selectedIssueIndex !== 0)) {
							selectedIssue.selected = false;
							selectedIssueIndex -= 1;
						}
						deselectPin(selectedIssue);
						this.select(event, this.issuesToShow[selectedIssueIndex]);
					}
				}
				// Right arrow - do action on key up
				else if (changes.keysDown.currentValue.indexOf(rightArrow) !== -1) {
					rightArrowDown = true;
				}
				else if (rightArrowDown && (changes.keysDown.currentValue.indexOf(rightArrow) === -1)) {
					rightArrowDown = false;
					self.editIssue(selectedIssue);
				}
			}

			// Menu option
			if (changes.hasOwnProperty("menuOption") && this.menuOption) {
				if (this.menuOption.value === "sortByDate") {
					sortOldestFirst = !sortOldestFirst;
					IssuesService.issueDisplay.sortOldestFirst = sortOldestFirst;
				}
				else if (this.menuOption.value === "showClosed") {
					showClosed = !showClosed;
					IssuesService.issueDisplay.showClosed = showClosed;
				}
				else if (this.menuOption.value === "print") {
					$window.open(serverConfig.apiUrl(serverConfig.GET_API, this.account + "/" + this.project + "/issues.html"), "_blank");
				}
				else if (this.menuOption.value === "exportBCF") {
					$window.open(serverConfig.apiUrl(serverConfig.GET_API, this.account + "/" + this.project + "/issues.bcfzip"), "_blank");
				}
				else if (this.menuOption.value === "importBCF") {

					var file = document.createElement('input');
					file.setAttribute('type', 'file');
					file.setAttribute('accept', '.zip,.bcfzip');
					file.click();

					file.addEventListener("change", function () {
						self.importBcf({file: file.files[0]});
					});
				}
				setupIssuesToShow();
				self.contentHeight({height: self.issuesToShow.length * issuesListItemHeight});
				showPins();
			}

			// Updated issue
			if (changes.hasOwnProperty("updatedIssue") && this.updatedIssue) {
				for (i = 0, length = this.allIssues.length; i < length; i += 1) {
					if (this.updatedIssue._id === this.allIssues[i]._id) {
						this.allIssues[i] = this.updatedIssue;
						break;
					}
				}
			}

			// Selected issue
<<<<<<< HEAD
			if (changes.hasOwnProperty("selectedIssue") && this.selectedIssue) {
=======
			if (changes.hasOwnProperty("selectedIssue") && this.issuesToShow) {
>>>>>>> 88b7fe56
				for (i = 0, length = this.issuesToShow.length; i < length; i += 1) {
					// To clear any previously selected issue
					this.issuesToShow[i].selected = false;
					this.issuesToShow[i].focus = false;

					// Set up the current selected iss
<<<<<<< HEAD
					if (this.issuesToShow[i]._id === this.selectedIssue._id) {
=======
					if (this.selectedIssue && this.issuesToShow[i]._id === this.selectedIssue._id) {
>>>>>>> 88b7fe56
						selectedIssue = this.issuesToShow[i];
						selectedIssue.selected = true;
						selectedIssue.focus = true;
						focusedIssueIndex = i;
						selectedIssueIndex = i;
					}
				}
			}
		};

		/**
		 * Select issue
		 * @param event
		 * @param issue
		 */
		this.select = function (event, issue) {
			if (event.type === "click") {
				if ((selectedIssue === null) || (selectedIssue._id === issue._id)) {
					selectedIssue = issue;
					selectedIssue.selected = true;
					selectedIssue.focus = true;
					showIssue(selectedIssue);
					setSelectedIssueIndex(selectedIssue);
				}
				else {
					selectedIssue.selected = false;
					selectedIssue.focus = false;
					deselectPin(selectedIssue);
					selectedIssue = issue;
					selectedIssue.selected = true;
					selectedIssue.focus = true;
					showIssue(selectedIssue);
					setSelectedIssueIndex(selectedIssue);
				}
				this.onSelectIssue({issue: selectedIssue});
			}
		};

		/**
		 * Set focus on issue
		 * @param issue
		 * @param index
		 */
		function setFocus (issue, index) {
			if (selectedIssue !== null) {
				selectedIssue.focus = false;
			}
			focusedIssueIndex = index;
			issue.focus = true;
		}

		/**
		 * Allow set focus
		 */
		this.initSetFocus = function () {
			if (this.setFocus === null) {
				this.setFocus = setFocus;
			}
		};

		/**
		 * Remove focus from issue
		 * @param event
		 * @param issue
		 */
		this.removeFocus = function (event, issue) {
			focusedIssueIndex = null;
			issue.focus = false;
		};

		/**
		 * Set up editing of issue
		 */
		this.editIssue = function (issue) {
			this.onEditIssue({issue: issue});
		};

		/**
		 * Set the selected issue index
		 * @param selectedIssue
		 */
		function setSelectedIssueIndex (selectedIssue) {
			var i, length;

			if (selectedIssue !== null) {
				for (i = 0, length = self.issuesToShow.length; i < length; i += 1) {
					if (self.issuesToShow[i]._id === selectedIssue._id) {
						selectedIssueIndex = i;
					}
				}
			}
			else {
				selectedIssueIndex = null;
			}
		}

		/**
		 * Show issue details
		 * @param issue
		 */
		function showIssue (issue) {
			var data,
				pinHighlightColour = [1.0000, 0.7, 0.0];

			// Highlight pin, move camera and setup clipping plane
			data = {
				id: issue._id,
				colours: pinHighlightColour
			};
			self.sendEvent({type: EventService.EVENT.VIEWER.CHANGE_PIN_COLOUR, value: data});

			data = {
				position : issue.viewpoint.position,
				view_dir : issue.viewpoint.view_dir,
				up: issue.viewpoint.up,
				account: issue.account,
				project: issue.project

			};
			self.sendEvent({type: EventService.EVENT.VIEWER.SET_CAMERA, value: data});

			data = {
				clippingPlanes: issue.viewpoint.clippingPlanes,
				account: issue.account,
				project: issue.project,
			};
			self.sendEvent({type: EventService.EVENT.VIEWER.SET_CLIPPING_PLANES, value: data});

			// Remove highlight from any multi objects
			self.sendEvent({type: EventService.EVENT.VIEWER.HIGHLIGHT_OBJECTS, value: []});

			// Show multi objects
			if (issue.hasOwnProperty("group_id")) {
				UtilsService.doGet(issue.account + "/" + issue.project + "/groups/" + issue.group_id).then(function (response) {

					var ids = [];

					response.data.objects.forEach(function(obj){
						ids.push(obj.id);
					});
					
					data = {
						source: "tree",
						account: self.account,
						project: self.project,
						ids: ids,
						colour: response.data.colour
					};
					EventService.send(EventService.EVENT.VIEWER.HIGHLIGHT_OBJECTS, data);
				});
			}
		}

		/**
		 * Set the issue pin to look deselected
		 * @param issue
		 */
		function deselectPin (issue) {
			var data;
			// Issue with position means pin
			if (issue.position.length > 0) {
				data = {
					id: issue._id,
					colours: [[0.5, 0, 0]]
				};
				self.sendEvent({type: EventService.EVENT.VIEWER.CHANGE_PIN_COLOUR, value: data});
			}
		}

		/**
		 * Setup the issues to show
		 */
		function setupIssuesToShow () {
			var i = 0, j = 0, length = 0,
				sortedIssuesLength;

			self.issuesToShow = [];
			issuesToShowWithPinsIDs = {};

			if (self.allIssues.length > 0) {
				// Sort
				self.issuesToShow = [self.allIssues[0]];
				for (i = 1, length = self.allIssues.length; i < length; i += 1) {
					for (j = 0, sortedIssuesLength = self.issuesToShow.length; j < sortedIssuesLength; j += 1) {
						if (((self.allIssues[i].created < self.issuesToShow[j].created) && (sortOldestFirst)) ||
							((self.allIssues[i].created > self.issuesToShow[j].created) && (!sortOldestFirst))) {
							self.issuesToShow.splice(j, 0, self.allIssues[i]);
							break;
						}
						else if (j === (self.issuesToShow.length - 1)) {
							self.issuesToShow.push(self.allIssues[i]);
						}
					}
				}

				// Filter text
				if (angular.isDefined(self.filterText) && self.filterText !== "") {

					// Helper function for searching strings
					var stringSearch = function(superString, subString)
					{
						return (superString.toLowerCase().indexOf(subString.toLowerCase()) !== -1);
					};

					self.issuesToShow = ($filter('filter')(self.issuesToShow, function(issue) {
						// Required custom filter due to the fact that Angular
						// does not allow compound OR filters
						var i;

						// Search the title
						var show = stringSearch(issue.title, self.filterText);
						show = show || stringSearch(issue.timeStamp, self.filterText);
						show = show || stringSearch(issue.owner, self.filterText);

						// Search the list of assigned issues
						if (!show && issue.hasOwnProperty("assigned_roles"))
						{
							i = 0;
							while(!show && (i < issue.assigned_roles.length))
							{
								show = show || stringSearch(issue.assigned_roles[i], self.filterText);
								i += 1;
							}
						}

						// Search the comments
						if (!show && issue.hasOwnProperty("comments"))
						{
							i = 0;

							while(!show && (i < issue.comments.length))
							{
								show = show || stringSearch(issue.comments[i].comment, self.filterText);
								show = show || stringSearch(issue.comments[i].owner, self.filterText);
								i += 1;
							}
						}

						return show;
					}));
				}

				// Closed
				for (i = (self.issuesToShow.length - 1); i >= 0; i -= 1) {
					if (!showClosed && (self.issuesToShow[i].status === "closed")) {
						self.issuesToShow.splice(i, 1);
					}
				}
			}

			// Create list of issues to show with pins
			for (i = 0, length = self.issuesToShow.length; i < length; i += 1) {
				if (self.issuesToShow[i].position.length > 0) {
					issuesToShowWithPinsIDs[self.issuesToShow[i]._id] = true;
				}
			}

			// Setup what to show
			if (self.issuesToShow.length > 0) {
				self.toShow = "list";
				self.contentHeight({height: self.issuesToShow.length * issuesListItemHeight});
			}
			else {
				self.toShow = "info";
				self.info = "No issues to show";
				self.contentHeight({height: infoHeight});
			}
		}

		/**
		 * Add issue pins to the viewer
		 */
		function showPins () {
			var i, length,
				pin,
				pinData;

			// Go through all issues with pins
			for (i = 0, length = self.allIssues.length; i < length; i += 1) {
				if (self.allIssues[i].position.length > 0) {
					pin = angular.element(document.getElementById(self.allIssues[i]._id));
					if (pin.length > 0) {
						// Existing pin
						if (issuesToShowWithPinsIDs[self.allIssues[i]._id]) {
							pin[0].setAttribute("render", "true");
						}
						else {
							pin[0].setAttribute("render", "false");
						}
					}
					else {
						// Create new pin
						pinData = {
							id: self.allIssues[i]._id,
							position: self.allIssues[i].position,
							norm: self.allIssues[i].norm,
							account: self.allIssues[i].account,
							project: self.allIssues[i].project
						};
<<<<<<< HEAD
						IssuesService.addPin(pinData, [[0.5, 0, 0]], self.allIssues[i].viewpoint);
=======
						var pinColor = [0.5, 0, 0];
						if (self.selectedIssue && self.allIssues[i]._id === self.selectedIssue._id) {
							pinColor = [1.0, 0.7, 0];
						}
						IssuesService.addPin(pinData, [pinColor], self.allIssues[i].viewpoint);
>>>>>>> 88b7fe56
					}
				}
			}
		}
	}
}());<|MERGE_RESOLUTION|>--- conflicted
+++ resolved
@@ -80,23 +80,6 @@
 			if (changes.hasOwnProperty("allIssues") && this.allIssues) {
 				if (this.allIssues.length > 0) {
 					self.toShow = "list";
-<<<<<<< HEAD
-					setupIssuesToShow();
-					// Process issues
-					for (i = 0, length = this.issuesToShow.length; i < length; i += 1) {
-						// Check for updated issue
-						if ((updatedIssue !== null) && (updatedIssue._id === this.issuesToShow[i]._id)) {
-							this.issuesToShow[i] = updatedIssue;
-						}
-						/*
-						// Get a possible selected issue
-						if (this.issuesToShow[i].selected) {
-							selectedIssue = this.issuesToShow[i];
-							focusedIssueIndex = i;
-							setSelectedIssueIndex(selectedIssue);
-						}
-						*/
-=======
 
 					// Check for updated issue
 					if (updatedIssue) {
@@ -112,7 +95,6 @@
 					}
 					if (IssuesService.issueDisplay.sortOldestFirst) {
 						sortOldestFirst = IssuesService.issueDisplay.sortOldestFirst;
->>>>>>> 88b7fe56
 					}
 
 					setupIssuesToShow();
@@ -228,22 +210,14 @@
 			}
 
 			// Selected issue
-<<<<<<< HEAD
-			if (changes.hasOwnProperty("selectedIssue") && this.selectedIssue) {
-=======
 			if (changes.hasOwnProperty("selectedIssue") && this.issuesToShow) {
->>>>>>> 88b7fe56
 				for (i = 0, length = this.issuesToShow.length; i < length; i += 1) {
 					// To clear any previously selected issue
 					this.issuesToShow[i].selected = false;
 					this.issuesToShow[i].focus = false;
 
 					// Set up the current selected iss
-<<<<<<< HEAD
-					if (this.issuesToShow[i]._id === this.selectedIssue._id) {
-=======
 					if (this.selectedIssue && this.issuesToShow[i]._id === this.selectedIssue._id) {
->>>>>>> 88b7fe56
 						selectedIssue = this.issuesToShow[i];
 						selectedIssue.selected = true;
 						selectedIssue.focus = true;
@@ -543,15 +517,11 @@
 							account: self.allIssues[i].account,
 							project: self.allIssues[i].project
 						};
-<<<<<<< HEAD
-						IssuesService.addPin(pinData, [[0.5, 0, 0]], self.allIssues[i].viewpoint);
-=======
 						var pinColor = [0.5, 0, 0];
 						if (self.selectedIssue && self.allIssues[i]._id === self.selectedIssue._id) {
 							pinColor = [1.0, 0.7, 0];
 						}
 						IssuesService.addPin(pinData, [pinColor], self.allIssues[i].viewpoint);
->>>>>>> 88b7fe56
 					}
 				}
 			}
