--- conflicted
+++ resolved
@@ -95,17 +95,10 @@
 					// Check for issue display
 					if (IssuesService.issueDisplay.showClosed) {
 						showClosed = IssuesService.issueDisplay.showClosed;
-<<<<<<< HEAD
 					}
 					if (IssuesService.issueDisplay.sortOldestFirst) {
 						sortOldestFirst = IssuesService.issueDisplay.sortOldestFirst;
 					}
-=======
-					}
-					if (IssuesService.issueDisplay.sortOldestFirst) {
-						sortOldestFirst = IssuesService.issueDisplay.sortOldestFirst;
-					}
->>>>>>> be5132f8
 
 					setupIssuesToShow();
 					showPins();
@@ -186,12 +179,9 @@
 				else if (this.menuOption.value === "showClosed") {
 					showClosed = !showClosed;
 					IssuesService.issueDisplay.showClosed = showClosed;
-<<<<<<< HEAD
 				}
 				else if (this.menuOption.value === "showSubProjects") {
 					showSubProjectIssues = !showSubProjectIssues;
-=======
->>>>>>> be5132f8
 				}
 				else if (this.menuOption.value === "print") {
 					$window.open(serverConfig.apiUrl(serverConfig.GET_API, this.account + "/" + this.project + "/issues.html"), "_blank");
