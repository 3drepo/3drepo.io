/**
 *	Copyright (C) 2014 3D Repo Ltd
 *
 *	This program is free software: you can redistribute it and/or modify
 *	it under the terms of the GNU Affero General Public License as
 *	published by the Free Software Foundation, either version 3 of the
 *	License, or (at your option) any later version.
 *
 *	This program is distributed in the hope that it will be useful,
 *	but WITHOUT ANY WARRANTY; without even the implied warranty of
 *	MERCHANTABILITY or FITNESS FOR A PARTICULAR PURPOSE.  See the
 *	GNU Affero General Public License for more details.
 *
 *	You should have received a copy of the GNU Affero General Public License
 *	along with this program.  If not, see <http://www.gnu.org/licenses/>.
 */

(function () {
	"use strict";

	angular.module("3drepo")
		.directive("issues", issues);

	function issues() {
		return {
			restrict: "EA",
			templateUrl: "issues.html",
			scope: {
				account: "=",
				project: "=",
				branch:  "=",
				revision: "=",
				filterText: "=",
				show: "=",
				showAdd: "=",
				selectedMenuOption: "=",
				onContentHeightRequest: "&",
				onShowItem : "&",
				hideItem: "=",
				keysDown: "=",
				selectedObjects: "=",
				setInitialSelectedObjects: "&"
			},
			controller: IssuesCtrl,
			controllerAs: 'vm',
			bindToController: true
		};
	}

	IssuesCtrl.$inject = ["$scope", "$timeout", "IssuesService", "EventService", "Auth", "UtilsService", "NotificationService"];

	function IssuesCtrl($scope, $timeout, IssuesService, EventService, Auth, UtilsService, NotificationService) {
		var vm = this,
			promise,
			rolesPromise,
			projectUserRolesPromise,
			issue,
			selectedObjectId = null,
			pickedPos = null,
			pickedNorm = null,
			pinHighlightColour = [1.0000, 0.7, 0.0],
			selectedIssue = null;

		/*
		 * Init
		 */
		vm.saveIssueDisabled = true;
		vm.issues = [];
		vm.issuesToShow = [];
		vm.showProgress = true;
		vm.progressInfo = "Loading issues";
		vm.availableRoles = null;
		vm.projectUserRoles = [];
		vm.selectedIssue = null;
		vm.autoSaveComment = false;
		vm.onContentHeightRequest({height: 70}); // To show the loading progress
		vm.savingIssue = false;
		vm.toShow = "showIssues";

		/*
		 * Get all the Issues
		 */
		promise = IssuesService.getIssues(vm.account, vm.project, vm.revision);
		promise.then(function (data) {
			vm.showProgress = false;
			vm.issues = (data === "") ? [] : data;
		});

		/*
		 * Get all the available roles for the project
		 */
		rolesPromise = IssuesService.getRoles(vm.account, vm.project);
		rolesPromise.then(function (data) {
			vm.availableRoles = data;
			setAllIssuesAssignedRolesColors();
		});

		/**
		 * Define the assigned role colors for each issue
		 */
		function setAllIssuesAssignedRolesColors () {
			var i, length;
			if (vm.availableRoles !== null) {
				for (i = 0, length = vm.issues.length; i < length; i += 1) {
					setIssueAssignedRolesColors(vm.issues[i]);
				}
			}
		}

		/**
		 * Define the assigned role colors for an issue
		 * Also set the pin colors
		 *
		 * @param issue
		 */
		function setIssueAssignedRolesColors (issue) {
			var i, length, roleColour, pinColours = [];

			issue.assignedRolesColors = [];
			for (i = 0, length = issue.assigned_roles.length; i < length; i += 1) {
				roleColour = IssuesService.getRoleColor(issue.assigned_roles[i]);
				issue.assignedRolesColors.push(roleColour);
				pinColours.push(IssuesService.hexToRgb(roleColour));
			}
		}

		/*
		 * Get the user roles for the project
		 */
		projectUserRolesPromise = IssuesService.getUserRolesForProject(vm.account, vm.project, Auth.username);
		projectUserRolesPromise.then(function (data) {
			vm.projectUserRoles = data;
		});

		/*
		 * New issue must have type and non-empty title
		 */
		$scope.$watch("vm.title", function () {
			vm.saveIssueDisabled = (angular.isUndefined(vm.title) || (vm.title.toString() === ""));
		});

		/**
		 * Set up event watching
		 */
		$scope.$watch(EventService.currentEvent, function(event) {
			var i, length;

			vm.event = event;

			if (event.type === EventService.EVENT.VIEWER.CLICK_PIN) {
				for (i = 0, length = vm.issues.length; i < length; i += 1) {
					if (vm.issues[i]._id === event.value.id) {
						vm.editIssue(vm.issues[i]);
						break;
					}
				}
			}
		});

		/**
		 * The roles assigned to the issue have been changed
		 */
		vm.issueAssignChange = function () {
			setIssueAssignedRolesColors(vm.selectedIssue);
			vm.showPins();
		};

		/**
		 * Show an issue alert
		 *
		 * @param {String} title
		 */
		vm.showAlert = function(title) {
			vm.showAddAlert = true;
			vm.addAlertText = title;
		};

		/**
		 * Close the add alert
		 */
		vm.closeAddAlert = function () {
			vm.showAddAlert = false;
			vm.addAlertText = "";
		};

		/**
		 * A comment has been saved
		 */
		vm.commentSaved = function () {
			vm.setContentHeight();
		};

		/**
		 * A comment has been auto saved
		 */
		vm.commentAutoSaved = function (index) {
			vm.selectedIndex = index;
			vm.infoText = "Comment on issue #" + vm.issuesToShow[vm.selectedIndex].title + " auto-saved";
			vm.issuesToShow[vm.selectedIndex].showInfo = true;
			vm.infoTimeout = $timeout(function() {
				vm.issuesToShow[vm.selectedIndex].showInfo = false;
			}, 4000);
		};

		/**
		 * Hide issue info
		 */
		vm.hideInfo = function() {
			vm.issuesToShow[vm.selectedIndex].showInfo = false;
			$timeout.cancel(vm.infoTimeout);
		};
		/**
		 * Set the content height
		 */
		vm.setContentHeight = function (height) {
			vm.onContentHeightRequest({height: height});
		};

		function setPinToAssignedRoleColours (issue) {
			var i, length, pinColours = [], roleColour;

			if (issue !== null) {
				for (i = 0, length = issue.assigned_roles.length; i < length; i += 1) {
					roleColour = IssuesService.getRoleColor(issue.assigned_roles[i]);
					pinColours.push(IssuesService.hexToRgb(roleColour));
				}

				EventService.send(EventService.EVENT.VIEWER.CHANGE_PIN_COLOUR, {
					id: issue._id,
					colours: pinColours
				});
			}
		}

		/* New Stuff **************************************************************************************************/

		/*
		 * Go back to issues list
		 */
		$scope.$watch("vm.hideItem", function (newValue) {
			if (angular.isDefined(newValue) && newValue) {
				vm.toShow = "showIssues";
				vm.setContentHeight();
			}
		});

		/*
		 * Show the add button if displaying info or list
		 */
		$scope.$watch("vm.toShow", function (newValue) {
			if (angular.isDefined(newValue)) {
				vm.showAddButton = ((newValue.toString() === "showIssues") || (newValue.toString() === "showInfo"));
			}
		});


		/*
		 * Watch for new issues
		 */
		NotificationService.subscribe.newIssue(vm.account, vm.project, function(issue){

			issue.title = IssuesService.generateTitle(issue);
			issue.timeStamp = IssuesService.getPrettyTime(issue.created);

			vm.issues.unshift(issue);
			vm.issues = vm.issues.slice(0);

			$scope.$apply();
		});

		/*
		 * Watch for status changes from all issues
		 */
		NotificationService.subscribe.issueChanged(vm.account, vm.project, function(issue){

			issue.title = IssuesService.generateTitle(issue);
			issue.timeStamp = IssuesService.getPrettyTime(issue.created);

			vm.issues.find(function(oldIssue, i){
				if(oldIssue._id === issue._id){
					vm.issues[i] = issue;
				}
			});

			vm.issues = vm.issues.slice(0);

			$scope.$apply();
		});

		/*
		* Unsubscribe notifcation on destroy
		*/
		$scope.$on('$destroy', function(){
			NotificationService.unsubscribe.newIssue(vm.account, vm.project);
			NotificationService.unsubscribe.issueChanged(vm.account, vm.project);
		});

		/**
		 * Send event
		 * @param type
		 * @param value
		 */
		vm.sendEvent = function (type, value) {
			EventService.send(type, value);
		};

		/**
		* import bcf
		* @param file
		*/
		vm.importBcf = function(file){

			$scope.$apply();

			vm.importingBCF = true;

			IssuesService.importBcf(vm.account, vm.project, file).then(function(){

				return IssuesService.getIssues(vm.account, vm.project, vm.revision);

			}).then(function(data){

				vm.importingBCF = false;
				vm.issues = (data === "") ? [] : data;

			}).catch(function(err){

				vm.importingBCF = false;
				console.log('Error while importing bcf', err);
				
			});


		}

		/**
		 * Set up editing issue
		 * @param issue
		 */
		vm.editIssue = function (issue) {
<<<<<<< HEAD

			vm.issueToEdit = issue;
			
			if(issue){
				IssuesService.getIssue(vm.account, vm.project, issue._id).then(function(issue){
					vm.issueToEdit = issue;
				});
			}

			
=======
>>>>>>> 320b47d9
			vm.event = null; // To clear any events so they aren't registered
			vm.onShowItem();
			if (vm.selectedIssue !== null) {
				deselectPin(vm.selectedIssue._id);
			}
			vm.selectedIssue = issue;
			vm.toShow = "showIssue";
		};

		/**
		 * Select issue
		 * @param issue
		 */
		vm.selectIssue = function (issue) {
			if ((vm.selectedIssue !== null) && (vm.selectedIssue._id !== issue._id)) {
				deselectPin(vm.selectedIssue._id);
			}
			vm.selectedIssue = issue;
		};

		/**
		 * Exit issue editing
		 * @param issue
		 */
		vm.editIssueExit = function (issue) {
			vm.hideItem = true;
		};

		/**
		 * New issue created so inform issues list
		 * @param issue
		 */
		vm.issueCreated = function (issue) {
			vm.issues.unshift(issue);
		};

		/**
		 * Show issue details
		 * @param issue
		 */
		function showIssue (issue) {
			var data;

			// Highlight pin, move camera and setup clipping plane
			EventService.send(EventService.EVENT.VIEWER.CHANGE_PIN_COLOUR, {
				id: issue._id,
				colours: pinHighlightColour
			});

			EventService.send(EventService.EVENT.VIEWER.SET_CAMERA, {
				position : issue.viewpoint.position,
				view_dir : issue.viewpoint.view_dir,
				up: issue.viewpoint.up,
				account: issue.account,
				project: issue.project
			});

			EventService.send(EventService.EVENT.VIEWER.SET_CLIPPING_PLANES, {
				clippingPlanes: issue.viewpoint.clippingPlanes,
				account: issue.account,
				project: issue.project
			});

			// Remove highlight from any multi objects
			EventService.send(EventService.EVENT.VIEWER.HIGHLIGHT_OBJECTS, []);

			// Show multi objects
			if (issue.hasOwnProperty("group_id")) {
				UtilsService.doGet(vm.account + "/" + vm.project + "/groups/" + issue.group_id).then(function (response) {
					data = {
						source: "tree",
						account: vm.account,
						project: vm.project,
						ids: response.data.parents,
						colour: response.data.colour
					};
					EventService.send(EventService.EVENT.VIEWER.HIGHLIGHT_OBJECTS, data);
				});
			}
		}

		/**
		 * Set the pin to look deselected
		 * @param issueId
		 */
		function deselectPin (issueId) {
			EventService.send(EventService.EVENT.VIEWER.CHANGE_PIN_COLOUR, {
				id: issueId,
				colours: [[0.5, 0, 0]]
			});
		}
	}
}());<|MERGE_RESOLUTION|>--- conflicted
+++ resolved
@@ -338,7 +338,6 @@
 		 * @param issue
 		 */
 		vm.editIssue = function (issue) {
-<<<<<<< HEAD
 
 			vm.issueToEdit = issue;
 			
@@ -349,8 +348,6 @@
 			}
 
 			
-=======
->>>>>>> 320b47d9
 			vm.event = null; // To clear any events so they aren't registered
 			vm.onShowItem();
 			if (vm.selectedIssue !== null) {
