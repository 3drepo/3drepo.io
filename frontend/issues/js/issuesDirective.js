--- conflicted
+++ resolved
@@ -150,12 +150,9 @@
 						break;
 					}
 				}
-<<<<<<< HEAD
 			} else if (event.type === EventService.EVENT.REVISIONS_LIST_READY){
 				vm.revisions = event.value;
 				watchNotification();
-=======
->>>>>>> 88b7fe56
 			}
 		});
 
@@ -380,12 +377,11 @@
 		 * @param issue
 		 */
 		vm.editIssue = function (issue) {
-<<<<<<< HEAD
 			
 			
 			vm.event = null; // To clear any events so they aren't registered
 			vm.onShowItem();
-			if (vm.selectedIssue) {
+			if (vm.selectedIssue && (!issue || (issue && vm.selectedIssue._id != issue._id))) {
 				deselectPin(vm.selectedIssue._id);
 			}
 
@@ -408,25 +404,6 @@
 			if (vm.selectedIssue && (vm.selectedIssue._id !== issue._id)) {
 				deselectPin(vm.selectedIssue._id);
 			}
-=======
-			vm.event = null; // To clear any events so they aren't registered
-			vm.onShowItem();
-			if (vm.selectedIssue && (!issue || (issue && vm.selectedIssue._id != issue._id))) {
-				deselectPin(vm.selectedIssue._id);
-			}
-			vm.selectedIssue = issue;
-			vm.toShow = "showIssue";
-		};
-
-		/**
-		 * Select issue
-		 * @param issue
-		 */
-		vm.selectIssue = function (issue) {
-			if (vm.selectedIssue && (vm.selectedIssue._id !== issue._id)) {
-				deselectPin(vm.selectedIssue._id);
-			}
->>>>>>> 88b7fe56
 			vm.selectedIssue = issue;
 		};
 
