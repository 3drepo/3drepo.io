/**
 *	Copyright (C) 2014 3D Repo Ltd
 *
 *	This program is free software: you can redistribute it and/or modify
 *	it under the terms of the GNU Affero General Public License as
 *	published by the Free Software Foundation, either version 3 of the
 *	License, or (at your option) any later version.
 *
 *	This program is distributed in the hope that it will be useful,
 *	but WITHOUT ANY WARRANTY; without even the implied warranty of
 *	MERCHANTABILITY or FITNESS FOR A PARTICULAR PURPOSE.  See the
 *	GNU Affero General Public License for more details.
 *
 *	You should have received a copy of the GNU Affero General Public License
 *	along with this program.  If not, see <http://www.gnu.org/licenses/>.
 */

(function () {
	"use strict";

	angular.module("3drepo")
		.directive("issues", issues);

	function issues() {
		return {
			restrict: "EA",
			templateUrl: "issues.html",
			scope: {
				account: "=",
				model: "=",
				branch:  "=",
				revision: "=",
				filterText: "=",
				modelSettings: "=",
				show: "=",
				showAdd: "=",
				selectedMenuOption: "=",
				onContentHeightRequest: "&",
				onShowItem : "&",
				hideItem: "=",
				keysDown: "=",
				treeMap: "=",
				selectedObjects: "=",
				setInitialSelectedObjects: "&"
			},
			controller: IssuesCtrl,
			controllerAs: 'vm',
			bindToController: true
		};
	}

	IssuesCtrl.$inject = ["$scope", "$timeout", "IssuesService", "EventService", "Auth", "UtilsService", "NotificationService", "RevisionsService", "serverConfig", "AnalyticService", "$state", "$q"];

	function IssuesCtrl($scope, $timeout, IssuesService, EventService, Auth, UtilsService, NotificationService, RevisionsService, serverConfig, AnalyticService, $state, $q) {
		var vm = this,
			issue,
			pinHighlightColour = [1.0000, 0.7, 0.0];


		/*
		 * Init
		 */
		vm.saveIssueDisabled = true;
		vm.issues = [];
		vm.issuesToShow = [];
		vm.showProgress = true;
		vm.progressInfo = "Loading issues";
		vm.availableJobs = null;
		vm.modelUserJob;
		vm.selectedIssue = null;
		vm.autoSaveComment = false;
		vm.onContentHeightRequest({height: 70}); // To show the loading progress
		vm.savingIssue = false;
		vm.issueDisplay = {};
		
		/*
		 * Get all the Issues
		 */
		var getIssue = IssuesService.getIssues(vm.account, vm.model, vm.revision)
		.then(function (data) {
			vm.showProgress = false;
			vm.toShow = "showIssues";
			vm.issues = (data === "") ? [] : data;
			vm.showAddButton = true;


			// if issue id is in url then select the issue
			var issue = vm.issues.find(function(issue){
				return issue._id === vm.issueId;
			});

			if(issue){
				vm.displayIssue = issue;
			}
		});

		/*
		 * Get all the available roles for the model
		 */
		var getJob = IssuesService.getJobs(vm.account, vm.model).then(function (data) {

			vm.availableJobs = data;

			var menu = [];
			data.forEach(function(role){
				menu.push({
					value: "filterRole",
					role: role._id,
					label: role._id,
					keepCheckSpace: true,
					toggle: true,
					selected: true,
					firstSelected: false,
					secondSelected: false
				});
			});

			EventService.send(EventService.EVENT.PANEL_CONTENT_ADD_MENU_ITEMS, {
				type: 'issues',
				menu: menu
			});
		});

		$q.all([getIssue, getJob]).then(function(){
			setAllIssuesAssignedRolesColors();
		});

		/**
		 * Define the assigned role colors for each issue
		 */
		function setAllIssuesAssignedRolesColors () {
			var i, length;

			if (vm.availableJobs !== null) {
				for (i = 0, length = vm.issues.length; i < length; i += 1) {
					setIssueAssignedRolesColors(vm.issues[i]);
				}
			}
		}

		/**
		 * Define the assigned role colors for an issue
		 * Also set the pin colors
		 *
		 * @param issue
		 */
		function setIssueAssignedRolesColors (issue) {
			var i, length, roleColour, pinColours = [];

			issue.assignedRolesColors = [];

			for (i = 0, length = issue.assigned_roles.length; i < length; i += 1) {

				roleColour = IssuesService.getJobColor(issue.assigned_roles[i]);
	
				issue.assignedRolesColors.push(roleColour);
				pinColours.push(IssuesService.hexToRgb(roleColour));
			}
		}

		/*
		 * Get the user roles for the model
		 */
		IssuesService.getUserJobFormodel(vm.account, vm.model).then(function (data) {
			vm.modelUserJob = data;
		});

		/*
		 * New issue must have type and non-empty title
		 */
		$scope.$watch("vm.title", function () {
			vm.saveIssueDisabled = (angular.isUndefined(vm.title) || (vm.title.toString() === ""));
		});

		/**
		 * Set up event watching
		 */
		$scope.$watch(EventService.currentEvent, function(event) {
			var i, length;

			vm.event = event;

			if (event.type === EventService.EVENT.VIEWER.CLICK_PIN) {
				for (i = 0, length = vm.issues.length; i < length; i += 1) {
					if (vm.issues[i]._id === event.value.id) {
						vm.editIssue(vm.issues[i]);
						break;
					}
				}
			} else if (event.type === EventService.EVENT.REVISIONS_LIST_READY){
				vm.revisions = event.value;
				watchNotification();
			} else if (event.type === EventService.EVENT.MODEL_SETTINGS_READY){

				if(Auth.hasPermission(serverConfig.permissions.PERM_CREATE_ISSUE, event.value.permissions)){
					vm.canAddIssue = true;
				}
				vm.subModels = event.value.subModels || [];
				watchNotification();
			} else if (event.type === EventService.EVENT.SELECT_ISSUE){
				vm.issueId = event.value;
			}
		});


		/**
		 * The roles assigned to the issue have been changed
		 */
		vm.issueAssignChange = function () {
			setIssueAssignedRolesColors(vm.selectedIssue);
			vm.showPins();
		};

		/**
		 * Show an issue alert
		 *
		 * @param {String} title
		 */
		vm.showAlert = function(title) {
			vm.showAddAlert = true;
			vm.addAlertText = title;
		};

		/**
		 * Close the add alert
		 */
		vm.closeAddAlert = function () {
			vm.showAddAlert = false;
			vm.addAlertText = "";
		};

		/**
		 * A comment has been saved
		 */
		vm.commentSaved = function () {
			vm.setContentHeight();
		};

		/**
		 * A comment has been auto saved
		 */
		vm.commentAutoSaved = function (index) {
			vm.selectedIndex = index;
			vm.infoText = "Comment on issue #" + vm.issuesToShow[vm.selectedIndex].title + " auto-saved";
			vm.issuesToShow[vm.selectedIndex].showInfo = true;
			vm.infoTimeout = $timeout(function() {
				vm.issuesToShow[vm.selectedIndex].showInfo = false;
			}, 4000);
		};

		/**
		 * Hide issue info
		 */
		vm.hideInfo = function() {
			vm.issuesToShow[vm.selectedIndex].showInfo = false;
			$timeout.cancel(vm.infoTimeout);
		};
		/**
		 * Set the content height
		 */
		vm.setContentHeight = function (height) {
			vm.onContentHeightRequest({height: height});
		};

		function setPinToAssignedRoleColours (issue) {
			var i, length, pinColours = [], roleColour;

			if (issue !== null) {
				for (i = 0, length = issue.assigned_roles.length; i < length; i += 1) {
					roleColour = IssuesService.getJobColor(issue.assigned_roles[i]);
					pinColours.push(IssuesService.hexToRgb(roleColour));
				}

				EventService.send(EventService.EVENT.VIEWER.CHANGE_PIN_COLOUR, {
					id: issue._id,
					colours: pinColours
				});
			}
		}

		/* New Stuff **************************************************************************************************/

		/*
		 * Go back to issues list
		 */
		$scope.$watch("vm.hideItem", function (newValue) {
			console.log('hideItem changed', newValue);
			if (angular.isDefined(newValue) && newValue) {
				vm.toShow = "showIssues";
				vm.showAddButton = true;
				vm.displayIssue = null;
				$state.go('home.account.model', 
					{
						account: vm.account, 
						model: vm.model, 
						revision: vm.revision,
						noSet: true
					}, 
					{notify: false}
				);
			}
		});


		function watchNotification(){


			 if(!vm.revisions || !vm.subModels){
			 	return;
			 }

			function newIssueListener(issues, submodel){

				issues.forEach(function(issue){

					var showIssue;

					if(submodel){
						
						showIssue = true;

					} else {

						var issueRevision = vm.revisions.find(function(rev){
							return rev._id === issue.rev_id;
						});

						var currentRevision;

						if(!vm.revision){
							currentRevision = vm.revisions[0];
						} else {
							currentRevision = vm.revisions.find(function(rev){
								return rev._id === vm.revision || rev.tag === vm.revision;
							});
						}

						showIssue = issueRevision && new Date(issueRevision.timestamp) <= new Date(currentRevision.timestamp);
					}


					if(showIssue){
						
						issue.title = IssuesService.generateTitle(issue);
						issue.timeStamp = IssuesService.getPrettyTime(issue.created);
						issue.thumbnailPath = UtilsService.getServerUrl(issue.thumbnail);

						vm.issues.unshift(issue);
						
					}

				});

				vm.issues = vm.issues.slice(0);
				$scope.$apply();

			}

			function issueChangedListener(issue){


				issue.title = IssuesService.generateTitle(issue);
				issue.timeStamp = IssuesService.getPrettyTime(issue.created);
				issue.thumbnailPath = UtilsService.getServerUrl(issue.thumbnail);

				vm.issues.find(function(oldIssue, i){
					if(oldIssue._id === issue._id){


						if(issue.status === 'closed'){
							
							vm.issues[i].justClosed = true;
							
							$timeout(function(){

								vm.issues[i] = issue;
								vm.issues = vm.issues.slice(0);

							}, 4000);

						} else {
							vm.issues[i] = issue;
						}
					}
				});

				vm.issues = vm.issues.slice(0);
				$scope.$apply();
			}


			/*
			 * Watch for new issues
			 */
			NotificationService.subscribe.newIssues(vm.account, vm.model, newIssueListener);

			/*
			 * Watch for status changes for all issues
			 */
			NotificationService.subscribe.issueChanged(vm.account, vm.model, issueChangedListener);

			//do the same for all subModels
			if(vm.subModels){
				vm.subModels.forEach(function(submodel){
					var submodel = true;
					NotificationService.subscribe.newIssues(subModel.database, subModel.model, function(issues){ newIssueListener(issues, submodel) });
					NotificationService.subscribe.issueChanged(subModel.database, subModel.model, issueChangedListener);
				});
			}
		}


		/*
		* Unsubscribe notifcation on destroy
		*/
		$scope.$on('$destroy', function(){
			NotificationService.unsubscribe.newIssues(vm.account, vm.model);
			NotificationService.unsubscribe.issueChanged(vm.account, vm.model);

			if(vm.subModels){
				vm.subModels.forEach(function(subModel){
					NotificationService.unsubscribe.newIssues(subModel.database, subModel.model);
					NotificationService.unsubscribe.issueChanged(subModel.database, subModel.model);
				});
			}

		});

		/**
		 * Send event
		 * @param type
		 * @param value
		 */
		vm.sendEvent = function (type, value) {
			EventService.send(type, value);
		};

		/**
		* import bcf
		* @param file
		*/
		vm.importBcf = function(file){

			$scope.$apply();

			vm.importingBCF = true;

			IssuesService.importBcf(vm.account, vm.model, vm.revision, file).then(function(){

				return IssuesService.getIssues(vm.account, vm.model, vm.revision);

			}).then(function(data){

				vm.importingBCF = false;
				vm.issues = (data === "") ? [] : data;

			}).catch(function(err){

				vm.importingBCF = false;
				console.log('Error while importing bcf', err);
				
			});


		}

		/**
		 * Set up editing issue
		 * @param issue
		 */
		vm.editIssue = function (issue) {
			
			
			vm.event = null; // To clear any events so they aren't registered
			vm.onShowItem();
			if (vm.selectedIssue && (!issue || (issue && vm.selectedIssue._id != issue._id))) {
				deselectPin(vm.selectedIssue._id);
				// Remove highlight from any multi objects
				EventService.send(EventService.EVENT.VIEWER.HIGHLIGHT_OBJECTS, []);
			}

			if(issue){
<<<<<<< HEAD
				showIssue(issue);
				IssuesService.getIssue(issue.account, issue.project, issue._id).then(function(issue){
=======
				IssuesService.getIssue(issue.account, issue.model, issue._id).then(function(issue){
>>>>>>> 5771a146
					vm.selectedIssue = issue;
				});

				$state.go('home.account.model.issue', 
					{
						account: vm.account, 
						model: vm.model, 
						revision: vm.revision,
						issue: issue._id,
						noSet: true
					}, 
					{notify: false}
				);

				AnalyticService.sendEvent({
					eventCategory: 'Issue',
					eventAction: 'view'
				});
			} else {
				vm.selectedIssue = issue;
			}

			vm.toShow = "showIssue";
			vm.showAddButton = false;


		};

		/**
		 * Select issue
		 * @param issue
		 */
		vm.selectIssue = function (issue) {
			if (vm.selectedIssue && (vm.selectedIssue._id !== issue._id)) {
				deselectPin(vm.selectedIssue._id);
			}
			vm.selectedIssue = issue;
		};

		/**
		 * Exit issue editing
		 * @param issue
		 */
		vm.editIssueExit = function (issue) {
			vm.hideItem = true;
		};

		/**
		 * New issue created so inform issues list
		 * @param issue
		 */
		vm.issueCreated = function (issue) {
			vm.issues.unshift(issue);
			vm.selectedIssue = issue;
		};

		/**
		 * Show issue details
		 * @param issue
		 */
		function showIssue (issue) {
			var data;

			// Highlight pin, move camera and setup clipping plane
			EventService.send(EventService.EVENT.VIEWER.CHANGE_PIN_COLOUR, {
				id: issue._id,
				colours: [pinHighlightColour]
			});

			EventService.send(EventService.EVENT.VIEWER.SET_CAMERA, {
				position : issue.viewpoint.position,
				view_dir : issue.viewpoint.view_dir,
				up: issue.viewpoint.up,
				account: issue.account,
				model: issue.model
			});

			EventService.send(EventService.EVENT.VIEWER.UPDATE_CLIPPING_PLANES, {
				clippingPlanes: issue.viewpoint.clippingPlanes,
				fromClipPanel: false,
				account: issue.account,
				model: issue.model
			});

			// Remove highlight from any multi objects
			EventService.send(EventService.EVENT.VIEWER.HIGHLIGHT_OBJECTS, []);

			// Show multi objects
			if (issue.hasOwnProperty("group_id")) {
				UtilsService.doGet(issue.account + "/" + issue.model + "/groups/" + issue.group_id).then(function (response) {

					var ids = [];
					if(response.data.objects)
				{

					response.data.objects.forEach(function(obj){

						ids.push(vm.treeMap.sharedIdToUid[obj.shared_id]);
					});

					data = {
						source: "tree",
						account: vm.account,
						model: vm.model,
						ids: ids,
						colour: response.data.colour
					};
					EventService.send(EventService.EVENT.VIEWER.HIGHLIGHT_OBJECTS, data);
					}});
			}
		}

		/**
		 * Set the pin to look deselected
		 * @param issueId
		 */
		function deselectPin (issueId) {
			EventService.send(EventService.EVENT.VIEWER.CHANGE_PIN_COLOUR, {
				id: issueId,
				colours: [[0.5, 0, 0]]
			});
		}
	}
}());<|MERGE_RESOLUTION|>--- conflicted
+++ resolved
@@ -480,12 +480,8 @@
 			}
 
 			if(issue){
-<<<<<<< HEAD
 				showIssue(issue);
-				IssuesService.getIssue(issue.account, issue.project, issue._id).then(function(issue){
-=======
 				IssuesService.getIssue(issue.account, issue.model, issue._id).then(function(issue){
->>>>>>> 5771a146
 					vm.selectedIssue = issue;
 				});
 
