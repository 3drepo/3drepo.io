--- conflicted
+++ resolved
@@ -85,15 +85,9 @@
 						position: position.toGL(),
 						norm: normal.toGL(),
 						selectedObjectId: changes.event.currentValue.value.id,
-<<<<<<< HEAD
-						pickedPos: position,
-						pickedNorm: normal,
-						colours: [[200, 0, 0]]
-=======
 						pickedPos: pickedPos,
 						pickedNorm: pickedNorm,
 						colours: [[0.5, 0, 0]]
->>>>>>> 1aa3c671
 					};
 					self.sendEvent({type: EventService.EVENT.VIEWER.ADD_PIN, value: data});
 					this.setPin({data: data});
