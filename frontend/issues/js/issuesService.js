--- conflicted
+++ resolved
@@ -271,15 +271,9 @@
 			EventService.send(EventService.EVENT.VIEWER.ADD_PIN, {
 				id: pin.id,
 				account: pin.account,
-<<<<<<< HEAD
-				project: pin.project,
+				model: pin.model,
 				pickedPos: pin.position,
 				pickedNorm: pin.norm,
-=======
-				model: pin.model,
-				position: pin.position,
-				norm: pin.norm,
->>>>>>> 5771a146
 				colours: colours,
 				viewpoint: viewpoint
 			});
