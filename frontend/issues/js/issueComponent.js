--- conflicted
+++ resolved
@@ -114,7 +114,7 @@
 						this.descriptionThumbnail = UtilsService.getServerUrl(this.issueData.viewpoint.screenshotSmall);
 					}
 					// Issue owner or user with same role as issue creator role can update issue
-					this.canUpdate = (this.account === this.issueData.owner);
+					this.canUpdate = (Auth.getUsername() === this.issueData.owner);
 					if (!this.canUpdate) {
 						for (i = 0, length = this.userRoles.length; i < length; i += 1) {
 							if (this.userRoles[i] === this.issueData.creator_role) {
@@ -231,7 +231,18 @@
 
 
 			if (self.data) {
-				if (self.data.owner === Auth.getUsername()) {
+
+				var canUpdate = (Auth.getUsername() === self.data.owner);
+				if (!canUpdate) {
+					for (i = 0, length = self.userRoles.length; i < length; i += 1) {
+						if (self.userRoles[i] === self.data.creator_role) {
+							canUpdate = true;
+							break;
+						}
+					}
+				}
+
+				if (canUpdate) {
 					if ((this.data.priority !== this.issueData.priority) ||
 						(this.data.status !== this.issueData.status)) {
 						updateIssue();
@@ -573,7 +584,6 @@
 			});
 
 			// Mark any previous comment as 'sealed' - no longer deletable or editable
-<<<<<<< HEAD
 			// This logic now moved to backend
 			// if (self.issueData.comments.length > 1) {
 			// 	IssuesService.sealComment(self.issueData, (self.issueData.comments.length - 2))
@@ -588,13 +598,7 @@
 				delete self.commentThumbnail;
 				IssuesService.updatedIssue = self.issueData;
 				self.submitDisabled = true;
-=======
-			if (self.issueData.comments.length > 1) {
-				IssuesService.sealComment(self.issueData, (self.issueData.comments.length - 2))
-					.then(function(response) {
-						self.issueData.comments[self.issueData.comments.length - 2].sealed = true;
-					});
->>>>>>> 320b47d9
+
 			}
 
 
