/**
 *	Copyright (C) 2016 3D Repo Ltd
 *
 *	This program is free software: you can redistribute it and/or modify
 *	it under the issueComp of the GNU Affero General Public License as
 *	published by the Free Software Foundation, either version 3 of the
 *	License, or (at your option) any later version.
 *
 *	This program is distributed in the hope that it will be useful,
 *	but WITHOUT ANY WARRANTY; without even the implied warranty of
 *	MERCHANTABILITY or FITNESS FOR A PARTICULAR PURPOSE.  See the
 *	GNU Affero General Public License for more details.
 *
 *	You should have received a copy of the GNU Affero General Public License
 *	along with this program.  If not, see <http://www.gnu.org/licenses/>.
 */

(function () {
	"use strict";

	angular.module("3drepo")
		.component(
			"issueComp",
			{
				controller: IssueCompCtrl,
				templateUrl: "issueComp.html",
				bindings: {
					account: "<",
					project: "<",
					data: "<",
					keysDown: "<",
					exit: "&",
					sendEvent: "&",
					event: "<",
					issueCreated: "&",
					contentHeight: "&",
					selectedObjects: "<",
					setInitialSelectedObjects: "&",
					userRoles: "<"
				}
			}
		);

	IssueCompCtrl.$inject = ["$q", "$mdDialog", "EventService", "IssuesService", "UtilsService"];

	function IssueCompCtrl ($q, $mdDialog, EventService, IssuesService, UtilsService) {
		var self = this,
			savedScreenShot = null,
			highlightBackground = "#FF9800",
			currentAction = null,
			editingCommentIndex = null,
			commentViewpoint,
			issueSelectedObjects = null,
			aboutToBeDestroyed = false,
			textInputHasFocus = false,
			savedDescription,
			savedComment;

		/*
		 * Init
		 */
		this.UtilsService = UtilsService;
		this.hideDescription = false;
		this.submitDisabled = true;
		this.pinData = null;
		this.showAdditional = true;
		this.editingDescription = false;
		this.clearPin = false;

		this.priorities = [
			{value: "none", label: "None"},
			{value: "low", label: "Low"},
			{value: "medium", label: "Medium"},
			{value: "high", label: "High"}
		];
		this.statuses = [
			{value: "open", label: "Open"},
			{value: "in progress", label: "In progress"},
			{value: "closed", label: "Closed"}
		];
		this.topic_types = [
			{value: "for_information", label: "For information"},
			{value: "for_approval", label: "For approval"},
			{value: "vr", label: "VR"},
		];
		this.actions = {
			screen_shot: {icon: "camera_alt", label: "Screen shot", color: "", hidden: false},
			pin: {icon: "place", label: "Pin", color: "", hidden: this.data},
			multi: {icon: "view_comfy", label: "Multi", color: "", hidden: this.data}
		};

		/**
		 * Monitor changes to parameters
		 * @param {Object} changes
		 */
		this.$onChanges = function (changes) {
			var i, length,
				leftArrow = 37;

			// Data
			if (changes.hasOwnProperty("data")) {
				if (this.data) {
					this.issueData = angular.copy(this.data);
					this.issueData.name = IssuesService.generateTitle(this.issueData); // Change name to title for display purposes
					this.hideDescription = !this.issueData.hasOwnProperty("desc");
					if (this.issueData.viewpoint.hasOwnProperty("screenshotSmall")) {
						this.descriptionThumbnail = UtilsService.getServerUrl(this.issueData.viewpoint.screenshotSmall);
					}
					// Issue owner or user with same role as issue creator role can update issue
					this.canUpdate = (this.account === this.issueData.owner);
					if (!this.canUpdate) {
						for (i = 0, length = this.userRoles.length; i < length; i += 1) {
							if (this.userRoles[i] === this.issueData.creator_role) {
								this.canUpdate = true;
								break;
							}
						}
					}

					// Can edit description if no comments
					this.canEditDescription = (this.issueData.comments.length === 0);
				}
				else {
					this.issueData = {
						priority: "none",
						status: "open",
						topic_type: "for_information",
						viewpoint: {}
					};
					this.canUpdate = true;
				}
				this.statusIcon = IssuesService.getStatusIcon(this.issueData);
				setContentHeight();
			}

			// Selected objects
			if (changes.hasOwnProperty("selectedObjects") && this.selectedObjects &&
				(currentAction !== null) && (currentAction === "multi")) {
				issueSelectedObjects = this.selectedObjects;
			}

			// Event
			if ((changes.hasOwnProperty("event") && this.event) && (currentAction !== null)) {
				/*
				if ((this.actions[currentAction].action === "pin") &&
					((this.event.type === EventService.EVENT.VIEWER.OBJECT_SELECTED) ||
					(this.event.type === EventService.EVENT.VIEWER.ADD_PIN)) &&
					(issueSelectedObjects !== null)) {
					this.setInitialSelectedObjects({selectedObjects: issueSelectedObjects});
				}
				else if ((this.actions[currentAction].action === "multi") &&
						 (this.event.type === EventService.EVENT.VIEWER.BACKGROUND_SELECTED)) {
					issueSelectedObjects = null;
				}
				*/
				if ((currentAction === "multi") &&
					(this.event.type === EventService.EVENT.VIEWER.BACKGROUND_SELECTED)) {
					issueSelectedObjects = null;
				}
			}

			if (changes.hasOwnProperty("keysDown")) {
				if (!textInputHasFocus && (changes.keysDown.currentValue.indexOf(leftArrow) !== -1)) {
					this.exit();
				}
			}
		};

		/**
		 * Save a comment if one was being typed before close
		 * Cancel editing comment
		 */
		this.$onDestroy = function () {
			aboutToBeDestroyed = true;
			if (this.comment) {
				IssuesService.updatedIssue = self.issueData; // So that issues list is notified
				saveComment();
			}
			if (editingCommentIndex !== null) {
				this.issueData.comments[editingCommentIndex].editing = false;
			}
			// Get out of pin drop mode
			if ((currentAction !== null) && (currentAction === "pin")) {
				this.sendEvent({type: EventService.EVENT.PIN_DROP_MODE, value: false});
				this.clearPin = true;
			}
		};

		/**
		 * Init stuff
		 */
		this.$onInit = function () {
			// If there are selected objects register them and set the current action to multi
			if (!this.data && this.selectedObjects) {
				issueSelectedObjects = this.selectedObjects;
				currentAction = "multi";
				this.actions[currentAction].color = highlightBackground;
			}
		};

		/**
		 * Disable the save button for a new issue if there is no name
		 */
		this.nameChange = function () {
			this.submitDisabled = !this.issueData.name;
		};

		/**
		 * Disable the save button when commenting on an issue if there is no comment
		 */
		this.commentChange = function () {
			this.submitDisabled = (this.data && !this.comment);
		};

		/**
		 * Handle status change
		 */
		this.statusChange = function () {
			this.statusIcon = IssuesService.getStatusIcon(this.issueData);
			// Update
			if (this.data) {
				this.submitDisabled = (this.data.priority === this.issueData.priority) && (this.data.status === this.issueData.status);
			}
		};

		/**
		 * Submit - new issue or comment or update issue
		 */
		this.submit = function () {
			if (self.data) {
				if (self.data.owner === self.account) {
					if ((this.data.priority !== this.issueData.priority) ||
						(this.data.status !== this.issueData.status)) {
						updateIssue();
						if (typeof this.comment !== "undefined") {
							saveComment();
						}
					}
					else {
						saveComment();
					}
				}
				else {
					saveComment();
				}
			}
			else {
				saveIssue();
			}
		};

		/**
		 * Show viewpoint
		 * @param event
		 * @param viewpoint
		 */
		this.showViewpoint = function (event, viewpoint) {
			if (event.type === "click") {
				var data = {
					position : viewpoint.position,
					view_dir : viewpoint.view_dir,
					up: viewpoint.up,
					account: self.issueData.account,
					project: self.issueData.project
				};
				self.sendEvent({type: EventService.EVENT.VIEWER.SET_CAMERA, value: data});

				data = {
					clippingPlanes: viewpoint.clippingPlanes,
					account: self.issueData.account,
					project: self.issueData.project,
				};
				self.sendEvent({type: EventService.EVENT.VIEWER.SET_CLIPPING_PLANES, value: data});
			}
		};

		/**
		 * Show screen shot
		 * @param event
		 * @param viewpoint
		 */
		this.showScreenShot = function (event, viewpoint) {
			self.screenShot = UtilsService.getServerUrl(viewpoint.screenshot);
			$mdDialog.show({
				controller: function () {
					this.dialogCaller = self;
				},
				controllerAs: "vm",
				templateUrl: "issueScreenShotDialog.html",
				targetEvent: event
			});
		};

		/**
		 * Do an action
		 * @param event
		 * @param action
		 */
		this.doAction = function (event, action) {
			// Handle previous action
			if (currentAction === null) {
				currentAction = action;
			}
			else if (currentAction === action) {
				switch (action) {
					case "multi":
						issueSelectedObjects = this.selectedObjects;
						break;
					case "pin":
						self.sendEvent({type: EventService.EVENT.PIN_DROP_MODE, value: false});
						break;
				}
				this.actions[currentAction].color = "";
				currentAction = null;
			}
			else {
				switch (action) {
					case "multi":
						issueSelectedObjects = this.selectedObjects;
						break;
					case "pin":
						self.sendEvent({type: EventService.EVENT.PIN_DROP_MODE, value: false});
						break;
				}
				this.actions[currentAction].color = "";
				currentAction = action;
			}

			// New action
			if (currentAction !== null) {
				this.actions[currentAction].color = highlightBackground;

				switch (currentAction) {
					case "screen_shot":
						delete this.screenShot; // Remove any clicked on screen shot
						$mdDialog.show({
							controller: ScreenShotDialogController,
							controllerAs: "vm",
							templateUrl: "issueScreenShotDialog.html",
							targetEvent: event
						});
						break;
					case "multi":
						if (issueSelectedObjects !== null) {
							this.setInitialSelectedObjects({selectedObjects: issueSelectedObjects});
						}
						else {
							issueSelectedObjects = this.selectedObjects;
						}
						break;
					case "pin":
						self.sendEvent({type: EventService.EVENT.PIN_DROP_MODE, value: true});
						break;
				}
			}
		};

		/**
		 * Set the current add pin data
		 * @param pinData
		 */
		this.setPin = function (pinData) {
			self.pinData = pinData.data;
		};

		/**
		 * Toggle showing of extra inputs
		 */
		this.toggleShowAdditional = function () {
			this.showAdditional = !this.showAdditional;
			setContentHeight();
		};

		/**
		 * Edit or save description
		 * @param event
		 */
		this.toggleEditDescription = function (event) {
			event.stopPropagation();
			if (this.editingDescription) {
				this.editingDescription = false;
<<<<<<< HEAD
				var data = {
					desc: self.issueData.desc
				};
				IssuesService.updateIssue(self.issueData, data)
					.then(function (data) {
					});
=======
				if (self.issueData.desc !== savedDescription) {
					var data = {
						desc: self.issueData.desc
					};
					IssuesService.updateIssue(self.issueData, data)
						.then(function (data) {
							IssuesService.updatedIssue = self.issueData;
							savedDescription = self.issueData.desc;
						});
				}
>>>>>>> 1aa3c671
			}
			else {
				this.editingDescription = true;
				savedDescription = self.issueData.desc;
			}
		};

		/**
		 * Register if text input has focus or not
		 * @param focus
		 */
		this.textInputHasFocus = function (focus) {
			textInputHasFocus = focus;
		};

		/**
		 * Save issue
		 */
		function saveIssue () {
			var viewpointPromise = $q.defer(),
				screenShotPromise = $q.defer(),
				data;

			// Get the viewpoint
			self.sendEvent({type: EventService.EVENT.VIEWER.GET_CURRENT_VIEWPOINT, value: {promise: viewpointPromise, account: self.account, project: self.project}});
			viewpointPromise.promise.then(function (viewpoint) {
				if (savedScreenShot !== null) {
					if (issueSelectedObjects !== null) {
						// Create a group of selected objects
						data = {name: self.issueData.name, color: [255, 0, 0], objects: issueSelectedObjects};
						UtilsService.doPost(data, self.account + "/" + self.project + "/groups").then(function (response) {
							doSaveIssue(viewpoint, savedScreenShot, response.data._id);
						});
					}
					else {
						doSaveIssue(viewpoint, savedScreenShot);
					}
				}
				else {
					// Get a screen shot if not already created
					self.sendEvent({type: EventService.EVENT.VIEWER.GET_SCREENSHOT, value: {promise: screenShotPromise}});
					screenShotPromise.promise.then(function (screenShot) {
						if (issueSelectedObjects !== null) {
							// Create a group of selected objects
							data = {name: self.issueData.name, color: [255, 0, 0], objects: issueSelectedObjects};
							UtilsService.doPost(data, self.account + "/" + self.project + "/groups").then(function (response) {
								doSaveIssue(viewpoint, screenShot, response.data._id);
							});
						}
						else {
							doSaveIssue(viewpoint, screenShot);
						}
					});
				}
			});
		}

		/**
		 * Send new issue data to server
		 * @param viewpoint
		 * @param screenShot
		 * @param groupId
		 */
		function doSaveIssue (viewpoint, screenShot, groupId) {
			var	issue;

			// Remove base64 header text from screenShot and add to viewpoint
			screenShot = screenShot.substring(screenShot.indexOf(",") + 1);
			viewpoint.screenshot = screenShot;

			// Save issue
			issue = {
				account: self.account,
				project: self.project,
				objectId: null,
				name: self.issueData.name,
				viewpoint: viewpoint,
				creator_role: self.userRoles[0],
				pickedPos: null,
				pickedNorm: null,
				scale: 1.0,
				assigned_roles: [],
				priority: self.issueData.priority,
				status: self.issueData.status,
				topic_type: self.issueData.topic_type,
				desc: self.issueData.desc
			};
			// Pin data
			if (self.pinData !== null) {
				issue.pickedPos = self.pinData.pickedPos;
				issue.pickedNorm = self.pinData.pickedNorm;
			}
			// Group data
			if (angular.isDefined(groupId)) {
				issue.group_id = groupId;
			}
			IssuesService.saveIssue(issue)
				.then(function (response) {
					self.data = response.data; // So that new changes are registered as updates
					self.issueData = response.data;
					self.issueData.title = IssuesService.generateTitle(self.issueData);
					self.descriptionThumbnail = UtilsService.getServerUrl(self.issueData.viewpoint.screenshotSmall);
					self.issueData.timeStamp = IssuesService.getPrettyTime(self.issueData.created);

					// Hide the description input if no description
					self.hideDescription = !self.issueData.hasOwnProperty("desc");

					// Notify parent of new issue
					self.issueCreated({issue: self.issueData});

					// Hide some actions
					self.actions.pin.hidden = true;
					self.actions.multi.hidden = true;

					self.submitDisabled = true;
					setContentHeight();
			});
		}

		/**
		 * Update an existing issue and notify parent
		 */
		function updateIssue () {
			var data = {
				priority: self.issueData.priority,
				status: self.issueData.status,
				topic_type: self.issueData.topic_type
			};
			IssuesService.updateIssue(self.issueData, data)
				.then(function (data) {
					IssuesService.updatedIssue = self.issueData;
				});
		}

		/**
		 * Add comment to issue
		 * Save screen shot viewpoint or current viewpoint
		 */
		function saveComment () {
			var	viewpointPromise = $q.defer();

			if (angular.isDefined(self.commentThumbnail)) {
				IssuesService.saveComment(self.issueData, self.comment, commentViewpoint)
					.then(function (response) {
						afterNewComment(response.data.issue);
					});
			}
			else {
				self.sendEvent({type: EventService.EVENT.VIEWER.GET_CURRENT_VIEWPOINT, value: {promise: viewpointPromise, account: self.issueData.account, project: self.issueData.project}});
				viewpointPromise.promise.then(function (viewpoint) {
					IssuesService.saveComment(self.issueData, self.comment, viewpoint)
						.then(function (response) {
							afterNewComment(response.data.issue);
						});
				});
			}
		}

		/**
		 * Process after new comment saved
		 * @param comment
		 */
		function afterNewComment (comment) {
			// Add new comment to issue
			self.issueData.comments.push({
				comment: comment.comment,
				owner: comment.owner,
				timeStamp: IssuesService.getPrettyTime(comment.created),
				viewpoint: comment.viewpoint
			});

			// Mark any previous comment as 'sealed' - no longer deletable or editable
			if (self.issueData.comments.length > 1) {
				IssuesService.sealComment(self.issueData, (self.issueData.comments.length - 2))
					.then(function(response) {
						self.issueData.comments[self.issueData.comments.length - 2].sealed = true;
					});
			}

			delete self.comment;
			delete self.commentThumbnail;
			IssuesService.updatedIssue = self.issueData;
			self.submitDisabled = true;
			// Don't set height of content if about to be destroyed as it overrides the height set by the issues list
			if (!aboutToBeDestroyed) {
				setContentHeight();
			}
		}

		/**
		 * Delete a comment
		 * @param event
		 * @param index
		 */
		this.deleteComment = function(event, index) {
			event.stopPropagation();
			IssuesService.deleteComment(self.issueData, index)
				.then(function(response) {
					self.issueData.comments.splice(index, 1);
				});
			setContentHeight();
		};

		/**
		 * Toggle the editing of a comment
		 * @param event
		 * @param index
		 */
		this.toggleEditComment = function(event, index) {
			event.stopPropagation();
			if (this.issueData.comments[index].editing) {
				editingCommentIndex = null;
				this.issueData.comments[index].editing = false;
				if (this.issueData.comments[index].comment !== savedComment) {
					IssuesService.editComment(self.issueData, this.issueData.comments[index].comment, index)
						.then(function(response) {
							self.issueData.comments[index].timeStamp = IssuesService.getPrettyTime(response.data.created);
							IssuesService.updatedIssue = self.issueData;
							savedComment = self.issueData.comments[index].comment;
						});
				}
			}
			else {
				editingCommentIndex = index;
				this.issueData.comments[index].editing = true;
				savedComment = this.issueData.comments[index].comment;
			}
		};

		/**
		 * A screen shot has been saved
		 * @param data
		 */
		this.screenShotSave = function (data) {
			var viewpointPromise = $q.defer();

			savedScreenShot = data.screenShot;
			if (typeof self.data === "object") {
				// Comment
				self.commentThumbnail = data.screenShot;

				// Get the viewpoint and add the screen shot to it
				// Remove base64 header text from screen shot
				self.sendEvent({type: EventService.EVENT.VIEWER.GET_CURRENT_VIEWPOINT, value: {promise: viewpointPromise, account: self.issueData.account, project: self.issueData.project}});
				viewpointPromise.promise.then(function (viewpoint) {
					commentViewpoint = viewpoint;
					commentViewpoint.screenshot = data.screenShot.substring(data.screenShot.indexOf(",") + 1);
				});
			}
			else {
				// Description
				self.descriptionThumbnail = data.screenShot;
			}

			setContentHeight();
		};

		/**
		 * Controller for screen shot dialog
		 */
		function ScreenShotDialogController () {
			this.dialogCaller = self;

			/**
			 * Deselect the screen shot action button after close the screen shot dialog
			 */
			this.closeScreenShot = function () {
				self.actions[currentAction].color = "";
				currentAction = null;
			};
		}

		function setContentHeight() {
			var i, length,
				newIssueHeight = 425,
				descriptionTextHeight = 80,
				commentTextHeight = 80,
				commentImageHeight = 170,
				additionalInfoHeight = 70,
				thumbnailHeight = 180,
				issueMinHeight = 370,
				height = issueMinHeight;

			if (self.data) {
				// Additional info
				if (self.showAdditional) {
					height += additionalInfoHeight;
				}
				// Description text
				if (self.canEditDescription || self.issueData.hasOwnProperty("desc")) {
					height += descriptionTextHeight;
				}
				// Description thumbnail
				height += thumbnailHeight;
				// New comment thumbnail
				if (self.commentThumbnail) {
					height += thumbnailHeight;
				}
				// Comments
				for (i = 0, length = self.issueData.comments.length; i < length; i += 1) {
					height += commentTextHeight;
					if (self.issueData.comments[i].viewpoint.hasOwnProperty("screenshot")) {
						height += commentImageHeight;
					}
				}
			}
			else {
				height = newIssueHeight;
				if (self.showAdditional) {
					height += additionalInfoHeight;
				}
				// Description thumbnail
				if (self.descriptionThumbnail) {
					height += thumbnailHeight;
				}
			}

			self.contentHeight({height: height});
		}
	}
}());<|MERGE_RESOLUTION|>--- conflicted
+++ resolved
@@ -379,14 +379,6 @@
 			event.stopPropagation();
 			if (this.editingDescription) {
 				this.editingDescription = false;
-<<<<<<< HEAD
-				var data = {
-					desc: self.issueData.desc
-				};
-				IssuesService.updateIssue(self.issueData, data)
-					.then(function (data) {
-					});
-=======
 				if (self.issueData.desc !== savedDescription) {
 					var data = {
 						desc: self.issueData.desc
@@ -397,7 +389,6 @@
 							savedDescription = self.issueData.desc;
 						});
 				}
->>>>>>> 1aa3c671
 			}
 			else {
 				this.editingDescription = true;
