/**
 *	Copyright (C) 2016 3D Repo Ltd
 *
 *	This program is free software: you can redistribute it and/or modify
 *	it under the issueComp of the GNU Affero General Public License as
 *	published by the Free Software Foundation, either version 3 of the
 *	License, or (at your option) any later version.
 *
 *	This program is distributed in the hope that it will be useful,
 *	but WITHOUT ANY WARRANTY; without even the implied warranty of
 *	MERCHANTABILITY or FITNESS FOR A PARTICULAR PURPOSE.  See the
 *	GNU Affero General Public License for more details.
 *
 *	You should have received a copy of the GNU Affero General Public License
 *	along with this program.  If not, see <http://www.gnu.org/licenses/>.
 */

(function () {
	"use strict";

	angular.module("3drepo")
		.component(
			"issueComp",
			{
				controller: IssueCompCtrl,
				templateUrl: "issueComp.html",
				bindings: {
					account: "<",
					project: "<",
					revision: "<",
					data: "<",
					keysDown: "<",
					exit: "&",
					sendEvent: "&",
					event: "<",
					issueCreated: "&",
					contentHeight: "&",
					selectedObjects: "<",
					projectSettings: '<',
					setInitialSelectedObjects: "&",
					userRoles: "<",
					availableRoles: "<"
				}
			}
		);

	IssueCompCtrl.$inject = ["$q", "$mdDialog", "$element", "EventService", "IssuesService", "UtilsService", "NotificationService", "Auth"];

	function IssueCompCtrl ($q, $mdDialog, $element, EventService, IssuesService, UtilsService, NotificationService, Auth) {
		var self = this,
			savedScreenShot = null,
			highlightBackground = "#FF9800",
			currentAction = null,
			editingCommentIndex = null,
			commentViewpoint,
			issueSelectedObjects = null,
			aboutToBeDestroyed = false,
			textInputHasFocus = false,
			savedDescription,
			savedComment,
			issueRoleIndicator = angular.element($element[0].querySelector('#issueRoleIndicator'));

		/*
		 * Init
		 */
		this.UtilsService = UtilsService;
		this.hideDescription = false;
		this.submitDisabled = true;
		this.pinData = null;
		this.showAdditional = true;
		this.editingDescription = false;
		this.clearPin = false;

		this.priorities = [
			{value: "none", label: "None"},
			{value: "low", label: "Low"},
			{value: "medium", label: "Medium"},
			{value: "high", label: "High"}
		];
		this.statuses = [
			{value: "open", label: "Open"},
			{value: "in progress", label: "In progress"},
			{value: "for approval", label: "For approval"},
			{value: "closed", label: "Closed"}
		];

		this.actions = {
			screen_shot: {icon: "camera_alt", label: "Screen shot", color: "", hidden: false},
			pin: {icon: "place", label: "Pin", color: "", hidden: this.data},
			multi: {icon: "view_comfy", label: "Multi", color: "", hidden: this.data}
		};

		this.notificationStarted = false;

		/**
		 * Monitor changes to parameters
		 * @param {Object} changes
		 */
		this.$onChanges = function (changes) {
			var i, length,
				leftArrow = 37;
			console.log(this.data);

			if(changes.hasOwnProperty('projectSettings')){
				this.topic_types = this.projectSettings.topicTypes;
			}

			// Data

			if (changes.hasOwnProperty("data")) {
				if (this.data) {
					this.issueData = angular.copy(this.data);
					this.issueData.comments = this.issueData.comments || [];
					this.issueData.name = IssuesService.generateTitle(this.issueData); // Change name to title for display purposes
					
					this.issueData.comments.forEach(function(comment){
						if(comment.owner !== Auth.getUsername()){
							comment.sealed = true;
						}
					});

					this.hideDescription = !this.issueData.hasOwnProperty("desc");
					if (this.issueData.viewpoint.hasOwnProperty("screenshotSmall")) {
						this.descriptionThumbnail = UtilsService.getServerUrl(this.issueData.viewpoint.screenshotSmall);
					}
					// Issue owner or user with same role as issue creator role can update issue
					this.canUpdate = (Auth.getUsername() === this.issueData.owner);
					if (!this.canUpdate) {
						for (i = 0, length = this.userRoles.length; i < length; i += 1) {
							if (this.userRoles[i] === this.issueData.creator_role) {
								this.canUpdate = true;
								break;
							}
						}
					}

					// Can edit description if no comments
					this.canEditDescription = (this.issueData.comments.length === 0);

					// Role colour
					if (this.issueData.assigned_roles.length > 0) {
						setRoleIndicatorColour(this.issueData.assigned_roles[0]);
					}
					else {
						setRoleIndicatorColour(this.issueData.creator_role);
					}

					// Old issues
					this.issueData.priority = (!this.issueData.priority) ? "none" : this.issueData.priority;
					this.issueData.status = (!this.issueData.status) ? "open" : this.issueData.status;
					this.issueData.topic_type = (!this.issueData.topic_type) ? "for_information" : this.issueData.topic_type;
					this.issueData.assigned_roles = (!this.issueData.assigned_roles) ? [] : this.issueData.assigned_roles;
				}
				else {
					this.issueData = {
						priority: "none",
						status: "open",
						assigned_roles: [],
						topic_type: "for_information",
						viewpoint: {}
					};
					this.canUpdate = true;
				}
				this.statusIcon = IssuesService.getStatusIcon(this.issueData);
				setContentHeight();
			}

			// Selected objects
			if (changes.hasOwnProperty("selectedObjects") && this.selectedObjects &&
				(currentAction !== null) && (currentAction === "multi")) {
				issueSelectedObjects = this.selectedObjects;
			}

			// Event
			if ((changes.hasOwnProperty("event") && this.event) && (currentAction !== null)) {
				/*
				if ((this.actions[currentAction].action === "pin") &&
					((this.event.type === EventService.EVENT.VIEWER.OBJECT_SELECTED) ||
					(this.event.type === EventService.EVENT.VIEWER.ADD_PIN)) &&
					(issueSelectedObjects !== null)) {
					this.setInitialSelectedObjects({selectedObjects: issueSelectedObjects});
				}
				else if ((this.actions[currentAction].action === "multi") &&
						 (this.event.type === EventService.EVENT.VIEWER.BACKGROUND_SELECTED)) {
					issueSelectedObjects = null;
				}
				*/
				if ((currentAction === "multi") &&
					(this.event.type === EventService.EVENT.VIEWER.BACKGROUND_SELECTED)) {
					issueSelectedObjects = null;
				}
			}

			// Keys down
			if (changes.hasOwnProperty("keysDown")) {
				if (!textInputHasFocus && (changes.keysDown.currentValue.indexOf(leftArrow) !== -1)) {
					this.exit();
				}
			}

			// Role
			if (changes.hasOwnProperty("availableRoles")) {
				console.log(this.availableRoles);
				this.projectRoles = this.availableRoles.map(function (availableRole) {
					/*
					// Get the actual role and return the last part of it
					return availableRole.role.substring(availableRole.role.lastIndexOf(".") + 1);
					*/
					return availableRole.role;
				});
				console.log(this.projectRoles);
			}
		};

		/**
		 * Save a comment if one was being typed before close
		 * Cancel editing comment
		 */
		this.$onDestroy = function () {
			aboutToBeDestroyed = true;
			if (this.comment) {
				IssuesService.updatedIssue = self.issueData; // So that issues list is notified
				saveComment();
			}
			if (editingCommentIndex !== null) {
				this.issueData.comments[editingCommentIndex].editing = false;
			}
			// Get out of pin drop mode
			if ((currentAction !== null) && (currentAction === "pin")) {
				this.sendEvent({type: EventService.EVENT.PIN_DROP_MODE, value: false});
				this.clearPin = true;
			}

			//unsubscribe on destroy
			if(self.data){
				NotificationService.unsubscribe.newComment(self.data.account, self.data.project, self.data._id);
				NotificationService.unsubscribe.commentChanged(self.data.account, self.data.project, self.data._id);
				NotificationService.unsubscribe.commentDeleted(self.data.account, self.data.project, self.data._id);
				NotificationService.unsubscribe.issueChanged(self.data.account, self.data.project, self.data._id);
			}


		};

		/**
		 * Init stuff
		 */
		this.$onInit = function () {
			var disableStatus;

			// If there are selected objects register them and set the current action to multi
			if (!this.data && this.selectedObjects) {
				issueSelectedObjects = this.selectedObjects;
				currentAction = "multi";
				this.actions[currentAction].color = highlightBackground;
			}

			// Set up statuses
			disableStatus = this.data ? (!userHasCreatorRole() && !userHasAdminRole()) : false;
			this.statuses = [
				{value: "open", label: "Open", disabled: disableStatus},
				{value: "in progress", label: "In progress", disabled: false},
				{value: "for approval", label: "For approval", disabled: false},
				{value: "closed", label: "Closed", disabled: disableStatus}
			];
		};

		/**
		 * Disable the save button for a new issue if there is no name
		 */
		this.nameChange = function () {
			this.submitDisabled = !this.issueData.name;
		};

		/**
		 * Disable the save button when commenting on an issue if there is no comment
		 */
		this.commentChange = function () {
			this.submitDisabled = (this.data && !this.comment);
		};

		/**
		 * Handle status change
		 */
		this.statusChange = function () {
			var data,
				comment;

			this.statusIcon = IssuesService.getStatusIcon(this.issueData);
			setRoleIndicatorColour(self.issueData.assigned_roles[0]);

			if (this.data) {
				data = {
					priority: self.issueData.priority,
					status: self.issueData.status,
					topic_type: self.issueData.topic_type,
					assigned_roles: self.issueData.assigned_roles
				};
				IssuesService.updateIssue(self.issueData, data)
					.then(function (response) {
						console.log(response);

						// Add info for new comment
						comment = response.data.issue.comments[response.data.issue.comments.length - 1];
						comment.comment = IssuesService.convertActionCommentToText(comment);
						comment.timeStamp = IssuesService.getPrettyTime(comment.created);
						self.issueData.comments.push(comment);

						// Update last but one comment in case it was "sealed"
						if (self.issueData.comments.length > 1) {
							comment = response.data.issue.comments[response.data.issue.comments.length - 2];
							comment.timeStamp = IssuesService.getPrettyTime(comment.created);
							if (comment.action) {
								comment.comment = IssuesService.convertActionCommentToText(comment);
							}
							self.issueData.comments[self.issueData.comments.length - 2] = comment;
						}

						// The status could have changed due to assigning role
						self.issueData.status = response.data.issue.status;
						self.issueData.assigned_roles = response.data.issue.assigned_roles;
						IssuesService.updatedIssue = self.issueData;
					});
			}
		};

		/**
		 * Submit - new issue or comment or update issue
		 */
		this.submit = function () {



			if (self.data) {

				var canUpdate = (Auth.getUsername() === self.data.owner);
				if (!canUpdate) {
					for (i = 0, length = self.userRoles.length; i < length; i += 1) {
						if (self.userRoles[i] === self.data.creator_role) {
							canUpdate = true;
							break;
						}
					}
				}

				if (canUpdate) {
					if ((this.data.priority !== this.issueData.priority) ||
						(this.data.status !== this.issueData.status) ||
						(this.data.topic_type !== this.issueData.topic_type)) {
						updateIssue();
						if (this.comment && this.comment !== "") {
							saveComment();
						}
					}
					else {
						saveComment();
					}
				}
				else {
					saveComment();
				}
			}
			else {
				saveIssue();
			}
		};

		/**
		 * Show viewpoint
		 * @param event
		 * @param viewpoint Can be undefined for action comments
		 */
		this.showViewpoint = function (event, viewpoint) {
			if (viewpoint && (event.type === "click")) {
				var data = {
					position : viewpoint.position,
					view_dir : viewpoint.view_dir,
					up: viewpoint.up,
					account: self.issueData.account,
					project: self.issueData.project
				};
				self.sendEvent({type: EventService.EVENT.VIEWER.SET_CAMERA, value: data});

				data = {
					clippingPlanes: viewpoint.clippingPlanes,
					account: self.issueData.account,
					project: self.issueData.project,
				};
				self.sendEvent({type: EventService.EVENT.VIEWER.SET_CLIPPING_PLANES, value: data});
			}
		};

		/**
		 * Show screen shot
		 * @param event
		 * @param viewpoint
		 */
		this.showScreenShot = function (event, viewpoint) {
			self.screenShot = UtilsService.getServerUrl(viewpoint.screenshot);
			$mdDialog.show({
				controller: function () {
					this.dialogCaller = self;
				},
				controllerAs: "vm",
				templateUrl: "issueScreenShotDialog.html",
				targetEvent: event
			});
		};

		/**
		 * Do an action
		 * @param event
		 * @param action
		 */
		this.doAction = function (event, action) {
			// Handle previous action
			if (currentAction === null) {
				currentAction = action;
			}
			else if (currentAction === action) {
				switch (action) {
					case "multi":
						issueSelectedObjects = this.selectedObjects;
						break;
					case "pin":
						self.sendEvent({type: EventService.EVENT.PIN_DROP_MODE, value: false});
						break;
				}
				this.actions[currentAction].color = "";
				currentAction = null;
			}
			else {
				switch (action) {
					case "multi":
						issueSelectedObjects = this.selectedObjects;
						break;
					case "pin":
						self.sendEvent({type: EventService.EVENT.PIN_DROP_MODE, value: false});
						break;
				}
				this.actions[currentAction].color = "";
				currentAction = action;
			}

			// New action
			if (currentAction !== null) {
				this.actions[currentAction].color = highlightBackground;

				switch (currentAction) {
					case "screen_shot":
						delete this.screenShot; // Remove any clicked on screen shot
						$mdDialog.show({
							controller: ScreenShotDialogController,
							controllerAs: "vm",
							templateUrl: "issueScreenShotDialog.html",
							targetEvent: event
						});
						break;
					case "multi":
						if (issueSelectedObjects !== null) {
							this.setInitialSelectedObjects({selectedObjects: issueSelectedObjects});
						}
						else {
							issueSelectedObjects = this.selectedObjects;
						}
						break;
					case "pin":
						self.sendEvent({type: EventService.EVENT.PIN_DROP_MODE, value: true});
						break;
				}
			}
		};

		/**
		 * Set the current add pin data
		 * @param pinData
		 */
		this.setPin = function (pinData) {
			self.pinData = pinData.data;
		};

		/**
		 * Toggle showing of extra inputs
		 */
		this.toggleShowAdditional = function () {
			this.showAdditional = !this.showAdditional;
			setContentHeight();
		};

		/**
		 * Edit or save description
		 * @param event
		 */
		this.toggleEditDescription = function (event) {
			event.stopPropagation();
			if (this.editingDescription) {
				this.editingDescription = false;

				if (self.issueData.desc !== savedDescription) {
					var data = {
						desc: self.issueData.desc
					};
					IssuesService.updateIssue(self.issueData, data)
						.then(function (data) {
							IssuesService.updatedIssue = self.issueData;
							savedDescription = self.issueData.desc;
						});
				}

			}
			else {
				this.editingDescription = true;
				savedDescription = self.issueData.desc;
			}
		};

		/**
		 * Register if text input has focus or not
		 * @param focus
		 */
		this.textInputHasFocus = function (focus) {
			textInputHasFocus = focus;
		};

		/**
		 * Save issue
		 */
		function saveIssue () {
			var viewpointPromise = $q.defer(),
				screenShotPromise = $q.defer(),
				data;

			// Get the viewpoint
			self.sendEvent({type: EventService.EVENT.VIEWER.GET_CURRENT_VIEWPOINT, value: {promise: viewpointPromise, account: self.account, project: self.project}});
			viewpointPromise.promise.then(function (viewpoint) {
				if (savedScreenShot !== null) {
					if (issueSelectedObjects !== null) {
						// Create a group of selected objects
						data = {name: self.issueData.name, color: [255, 0, 0], objects: issueSelectedObjects};
						UtilsService.doPost(data, self.account + "/" + self.project + "/groups").then(function (response) {
							doSaveIssue(viewpoint, savedScreenShot, response.data._id);
						});
					}
					else {
						doSaveIssue(viewpoint, savedScreenShot);
					}
				}
				else {
					// Get a screen shot if not already created
					self.sendEvent({type: EventService.EVENT.VIEWER.GET_SCREENSHOT, value: {promise: screenShotPromise}});
					screenShotPromise.promise.then(function (screenShot) {
						if (issueSelectedObjects !== null) {
							// Create a group of selected objects
							data = {name: self.issueData.name, color: [255, 0, 0], objects: issueSelectedObjects};
							UtilsService.doPost(data, self.account + "/" + self.project + "/groups").then(function (response) {
								doSaveIssue(viewpoint, screenShot, response.data._id);
							});
						}
						else {
							doSaveIssue(viewpoint, screenShot);
						}
					});
				}
			});
		}

		/**
		 * Send new issue data to server
		 * @param viewpoint
		 * @param screenShot
		 * @param groupId
		 */
		function doSaveIssue (viewpoint, screenShot, groupId) {
			var	issue;

			// Remove base64 header text from screenShot and add to viewpoint
			screenShot = screenShot.substring(screenShot.indexOf(",") + 1);
			viewpoint.screenshot = screenShot;

			// Save issue
			issue = {
				account: self.account,
				project: self.project,
				objectId: null,
				name: self.issueData.name,
				viewpoint: viewpoint,
				creator_role: self.userRoles[0],
				pickedPos: null,
				pickedNorm: null,
				scale: 1.0,
				assigned_roles: self.issueData.assigned_roles,
				priority: self.issueData.priority,
				status: self.issueData.status,
				topic_type: self.issueData.topic_type,
				desc: self.issueData.desc,
				rev_id: self.revision
			};
			// Pin data
			if (self.pinData !== null) {
				issue.pickedPos = self.pinData.pickedPos;
				issue.pickedNorm = self.pinData.pickedNorm;
			}
			// Group data
			if (angular.isDefined(groupId)) {
				issue.group_id = groupId;
			}
			IssuesService.saveIssue(issue)
				.then(function (response) {
					self.data = response.data; // So that new changes are registered as updates
					self.issueData = response.data;
					self.issueData.title = IssuesService.generateTitle(self.issueData);
					self.issueData.thumbnailPath = UtilsService.getServerUrl(self.issueData.thumbnail);
					self.descriptionThumbnail = UtilsService.getServerUrl(self.issueData.viewpoint.screenshotSmall);
					self.issueData.timeStamp = IssuesService.getPrettyTime(self.issueData.created);

					// Hide the description input if no description
					self.hideDescription = !self.issueData.hasOwnProperty("desc");

					// Notify parent of new issue
					self.issueCreated({issue: self.issueData});

					// Hide some actions
					self.actions.pin.hidden = true;
					self.sendEvent({type: EventService.EVENT.PIN_DROP_MODE, value: false});
					self.actions.multi.hidden = true;

					self.submitDisabled = true;
					setContentHeight();

					startNotification();
			});
		}

		/**
		 * Add comment to issue
		 * Save screen shot viewpoint or current viewpoint
		 */
		function saveComment () {
			var	viewpointPromise = $q.defer();

			if (angular.isDefined(self.commentThumbnail)) {
				IssuesService.saveComment(self.issueData, self.comment, commentViewpoint)
					.then(function (response) {
						afterNewComment(response.data.issue);
					});
			}
			else {
				self.sendEvent({type: EventService.EVENT.VIEWER.GET_CURRENT_VIEWPOINT, value: {promise: viewpointPromise, account: self.issueData.account, project: self.issueData.project}});
				viewpointPromise.promise.then(function (viewpoint) {
					IssuesService.saveComment(self.issueData, self.comment, viewpoint)
						.then(function (response) {
							afterNewComment(response.data.issue);
						});
				});
			}
		}

		/**
		 * Process after new comment saved
		 * @param comment
		 */
		function afterNewComment(comment, noDeleteInput) {
			// mark all other comments sealed
			self.issueData.comments.forEach(function(comment){
				comment.sealed = true;
			});

			if(comment.owner !== Auth.getUsername()){
				comment.sealed = true;
			}

			// Add new comment to issue
			comment.viewpoint.screenshotPath = UtilsService.getServerUrl(comment.viewpoint.screenshot);
			if (!self.issueData.comments) {
				self.issueData.comments = [];
			}
			self.issueData.comments.push({
				sealed: comment.sealed,
				guid: comment.guid,
				comment: comment.comment,
				owner: comment.owner,
				timeStamp: IssuesService.getPrettyTime(comment.created),
				viewpoint: comment.viewpoint
			});

			// Mark any previous comment as 'sealed' - no longer deletable or editable
<<<<<<< HEAD
			// This logic now moved to backend
			// if (self.issueData.comments.length > 1) {
			// 	IssuesService.sealComment(self.issueData, (self.issueData.comments.length - 2))
			// 		.then(function(response) {
			// 			console.log(response);
			// 			self.issueData.comments[self.issueData.comments.length - 2].sealed = true;
			// 		});
			// }

			if(!noDeleteInput){
				delete self.comment;
				delete self.commentThumbnail;
				IssuesService.updatedIssue = self.issueData;
				self.submitDisabled = true;

=======
			if (self.issueData.comments && (self.issueData.comments.length > 1)) {
				IssuesService.sealComment(self.issueData, (self.issueData.comments.length - 2))
					.then(function(response) {
						self.issueData.comments[self.issueData.comments.length - 2].sealed = true;
					});
>>>>>>> ISSUE_292
			}


			commentAreaScrollToBottom();
			// Don't set height of content if about to be destroyed as it overrides the height set by the issues list
			if (!aboutToBeDestroyed) {
				setContentHeight();
			}
		}

		/**
		 * Delete a comment
		 * @param event
		 * @param index
		 */
		this.deleteComment = function(event, index) {
			event.stopPropagation();
			IssuesService.deleteComment(self.issueData, index)
				.then(function(response) {
					self.issueData.comments.splice(index, 1);
				});
			setContentHeight();
		};

		/**
		 * Toggle the editing of a comment
		 * @param event
		 * @param index
		 */
		this.toggleEditComment = function(event, index) {
			event.stopPropagation();
			if (this.issueData.comments[index].editing) {
				editingCommentIndex = null;
				this.issueData.comments[index].editing = false;
				if (this.issueData.comments[index].comment !== savedComment) {
					IssuesService.editComment(self.issueData, this.issueData.comments[index].comment, index)
						.then(function(response) {
							self.issueData.comments[index].timeStamp = IssuesService.getPrettyTime(response.data.created);
							IssuesService.updatedIssue = self.issueData;
							savedComment = self.issueData.comments[index].comment;
						});
				}
			}
			else {
				editingCommentIndex = index;
				this.issueData.comments[index].editing = true;
				savedComment = this.issueData.comments[index].comment;
			}
		};

		/**
		 * A screen shot has been saved
		 * @param data
		 */
		this.screenShotSave = function (data) {
			var viewpointPromise = $q.defer();

			savedScreenShot = data.screenShot;
			if (typeof self.data === "object") {
				// Comment
				self.commentThumbnail = data.screenShot;

				// Get the viewpoint and add the screen shot to it
				// Remove base64 header text from screen shot
				self.sendEvent({type: EventService.EVENT.VIEWER.GET_CURRENT_VIEWPOINT, value: {promise: viewpointPromise, account: self.issueData.account, project: self.issueData.project}});
				viewpointPromise.promise.then(function (viewpoint) {
					commentViewpoint = viewpoint;
					commentViewpoint.screenshot = data.screenShot.substring(data.screenShot.indexOf(",") + 1);
				});
			}
			else {
				// Description
				self.descriptionThumbnail = data.screenShot;
			}

			setContentHeight();
		};

		/**
		 * Controller for screen shot dialog
		 */
		function ScreenShotDialogController () {
			this.dialogCaller = self;

			/**
			 * Deselect the screen shot action button after close the screen shot dialog
			 */
			this.closeScreenShot = function () {
				self.actions[currentAction].color = "";
				currentAction = null;
			};
		}

		/**
		 * Set the role indicator colour
		 * @param {String} role
		 */
		function setRoleIndicatorColour (role) {
			var roleColor = IssuesService.getRoleColor(role);
			if (roleColor !== null) {
				issueRoleIndicator.css("background", IssuesService.getRoleColor(role));
				issueRoleIndicator.css("border", "none");
			}
			else {
				issueRoleIndicator.css("background", "none");
				issueRoleIndicator.css("border", "1px solid #DDDDDD");
			}
		}

		/**
		 * Check if user has a role same as the creator role
		 * @returns {boolean}
		 */
		function userHasCreatorRole () {
			var i, iLength,
				hasCreatorRole = false;

			for (i = 0, iLength = self.userRoles.length; (i < iLength) && !hasCreatorRole; i += 1) {
				hasCreatorRole = (self.userRoles[i] === self.data.creator_role);
			}

			return hasCreatorRole;
		}

		/**
		 * Check if user has admin role
		 * @returns {boolean}
		 */
		function userHasAdminRole () {
			var i, iLength, j, jLength,
				hasAdminRole = false;

			for (i = 0, iLength = self.userRoles.length; (i < iLength) && !hasAdminRole; i += 1) {
				for (j = 0, jLength = self.availableRoles.length; (j < jLength) && !hasAdminRole; j += 1) {
					hasAdminRole = (self.userRoles[i] === self.availableRoles[j].role) && (self.availableRoles[j].roleFunction === "admin");
				}
			}

			return hasAdminRole;
		}

		/**
		 * Set the content height
		 */
		function setContentHeight() {
			var i, length,
				newIssueHeight = 285,
				descriptionTextHeight = 80,
				commentTextHeight = 80,
				commentImageHeight = 170,
				additionalInfoHeight = 140,
				thumbnailHeight = 180,
				issueMinHeight = 370,
				height = issueMinHeight;

			if (self.data) {
				// Additional info
				if (self.showAdditional) {
					height += additionalInfoHeight;
				}
				// Description text
				if (self.canEditDescription || self.issueData.hasOwnProperty("desc")) {
					height += descriptionTextHeight;
				}
				// Description thumbnail
				height += thumbnailHeight;
				// New comment thumbnail
				if (self.commentThumbnail) {
					height += thumbnailHeight;
				}
				// Comments
<<<<<<< HEAD
				for (i = 0, length = self.issueData.comments.length; i < length; i += 1) {
					height += commentTextHeight;
					if (self.issueData.comments[i].viewpoint && self.issueData.comments[i].viewpoint.screenshot) {
						height += commentImageHeight;
=======
				if (self.issueData.comments) {
					for (i = 0, length = self.issueData.comments.length; i < length; i += 1) {
						height += commentTextHeight;
						if (self.issueData.comments[i].viewpoint.hasOwnProperty("screenshot")) {
							height += commentImageHeight;
						}
>>>>>>> ISSUE_292
					}
				}
			}
			else {
				height = newIssueHeight;
				if (self.showAdditional) {
					height += additionalInfoHeight;
				}
				// Description thumbnail
				if (self.descriptionThumbnail) {
					height += thumbnailHeight;
				}
			}

			self.contentHeight({height: height});
		}

		function commentAreaScrollToBottom(){

			$timeout(function(){
				var commentArea = document.getElementById('descriptionAndComments');
				commentArea.scrollTop = commentArea.scrollHeight;
			});
		}


		function startNotification(){
			if(self.data && !self.notificationStarted){

				self.notificationStarted = true;

				/*
				* Watch for new comments
				*/
				NotificationService.subscribe.newComment(self.data.account, self.data.project, self.data._id, function(comment){

					afterNewComment(comment, true);

					//necessary to apply scope.apply and reapply scroll down again here because this function is not triggered from UI
					$scope.$apply();
					commentAreaScrollToBottom();
				});

				/*
				* Watch for comment changed
				*/
				NotificationService.subscribe.commentChanged(self.data.account, self.data.project, self.data._id, function(newComment){

					var comment = self.issueData.comments.find(function(comment){
						return comment.guid === newComment.guid;
					});

					comment.comment = newComment.comment;

					$scope.$apply();
					commentAreaScrollToBottom();
				});

				/*
				* Watch for comment deleted
				*/
				NotificationService.subscribe.commentDeleted(self.data.account, self.data.project, self.data._id, function(newComment){

					var deleteIndex;
					self.issueData.comments.forEach(function(comment, i){
						if (comment.guid === newComment.guid){
							deleteIndex = i;
						}
					});

					self.issueData.comments[deleteIndex].comment = 'This comment has been deleted.'

					
					$scope.$apply();
					commentAreaScrollToBottom();

					$timeout(function(){
						self.issueData.comments.splice(deleteIndex, 1);
					}, 4000);
				});

				/*
				* Watch for issue change
				*/
				NotificationService.subscribe.issueChanged(self.data.account, self.data.project, self.data._id, function(issue){


					self.issueData.topic_type = issue.topic_type;
					self.issueData.desc = issue.desc;
					self.issueData.priority = issue.priority;
					self.issueData.status = issue.status;
					self.statusChange();

					$scope.$apply();

				});
			}
		}

		startNotification();


	}
}());<|MERGE_RESOLUTION|>--- conflicted
+++ resolved
@@ -684,7 +684,6 @@
 			});
 
 			// Mark any previous comment as 'sealed' - no longer deletable or editable
-<<<<<<< HEAD
 			// This logic now moved to backend
 			// if (self.issueData.comments.length > 1) {
 			// 	IssuesService.sealComment(self.issueData, (self.issueData.comments.length - 2))
@@ -700,13 +699,11 @@
 				IssuesService.updatedIssue = self.issueData;
 				self.submitDisabled = true;
 
-=======
 			if (self.issueData.comments && (self.issueData.comments.length > 1)) {
 				IssuesService.sealComment(self.issueData, (self.issueData.comments.length - 2))
 					.then(function(response) {
 						self.issueData.comments[self.issueData.comments.length - 2].sealed = true;
 					});
->>>>>>> ISSUE_292
 			}
 
 
@@ -878,19 +875,16 @@
 					height += thumbnailHeight;
 				}
 				// Comments
-<<<<<<< HEAD
 				for (i = 0, length = self.issueData.comments.length; i < length; i += 1) {
 					height += commentTextHeight;
 					if (self.issueData.comments[i].viewpoint && self.issueData.comments[i].viewpoint.screenshot) {
 						height += commentImageHeight;
-=======
 				if (self.issueData.comments) {
 					for (i = 0, length = self.issueData.comments.length; i < length; i += 1) {
 						height += commentTextHeight;
 						if (self.issueData.comments[i].viewpoint.hasOwnProperty("screenshot")) {
 							height += commentImageHeight;
 						}
->>>>>>> ISSUE_292
 					}
 				}
 			}
