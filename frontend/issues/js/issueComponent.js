--- conflicted
+++ resolved
@@ -196,7 +196,6 @@
 				this.sendEvent({type: EventService.EVENT.PIN_DROP_MODE, value: false});
 				this.clearPin = true;
 			}
-<<<<<<< HEAD
 
 			//unsubscribe on destroy
 			if(self.data){
@@ -207,8 +206,6 @@
 			}
 
 
-=======
->>>>>>> 88b7fe56
 		};
 
 		/**
@@ -419,10 +416,7 @@
 			event.stopPropagation();
 			if (this.editingDescription) {
 				this.editingDescription = false;
-<<<<<<< HEAD
-
-=======
->>>>>>> 88b7fe56
+
 				if (self.issueData.desc !== savedDescription) {
 					var data = {
 						desc: self.issueData.desc
@@ -433,10 +427,7 @@
 							savedDescription = self.issueData.desc;
 						});
 				}
-<<<<<<< HEAD
-
-=======
->>>>>>> 88b7fe56
+
 			}
 			else {
 				this.editingDescription = true;
@@ -626,7 +617,6 @@
 			});
 
 			// Mark any previous comment as 'sealed' - no longer deletable or editable
-<<<<<<< HEAD
 			// This logic now moved to backend
 			// if (self.issueData.comments.length > 1) {
 			// 	IssuesService.sealComment(self.issueData, (self.issueData.comments.length - 2))
@@ -642,13 +632,6 @@
 				IssuesService.updatedIssue = self.issueData;
 				self.submitDisabled = true;
 
-=======
-			if (self.issueData.comments.length > 1) {
-				IssuesService.sealComment(self.issueData, (self.issueData.comments.length - 2))
-					.then(function(response) {
-						self.issueData.comments[self.issueData.comments.length - 2].sealed = true;
-					});
->>>>>>> 88b7fe56
 			}
 
 
