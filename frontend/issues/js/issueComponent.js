/**
 *	Copyright (C) 2016 3D Repo Ltd
 *
 *	This program is free software: you can redistribute it and/or modify
 *	it under the issueComp of the GNU Affero General Public License as
 *	published by the Free Software Foundation, either version 3 of the
 *	License, or (at your option) any later version.
 *
 *	This program is distributed in the hope that it will be useful,
 *	but WITHOUT ANY WARRANTY; without even the implied warranty of
 *	MERCHANTABILITY or FITNESS FOR A PARTICULAR PURPOSE.  See the
 *	GNU Affero General Public License for more details.
 *
 *	You should have received a copy of the GNU Affero General Public License
 *	along with this program.  If not, see <http://www.gnu.org/licenses/>.
 */

(function () {
	"use strict";

	angular.module("3drepo")
		.component(
			"issueComp",
			{
				controller: IssueCompCtrl,
				templateUrl: "issueComp.html",
				bindings: {
					account: "<",
					project: "<",
					revision: "<",
					data: "<",
					keysDown: "<",
					exit: "&",
					sendEvent: "&",
					event: "<",
					issueCreated: "&",
					contentHeight: "&",
					selectedObjects: "<",
					setInitialSelectedObjects: "&",
					userRoles: "<",
					availableRoles: "<"
				}
			}
		);

<<<<<<< HEAD
	IssueCompCtrl.$inject = ["$q", "$scope", "$mdDialog", "$timeout", "EventService", "IssuesService", "UtilsService", "NotificationService", "Auth"];

	function IssueCompCtrl ($q, $scope, $mdDialog, $timeout, EventService, IssuesService, UtilsService, NotificationService, Auth) {
=======
	IssueCompCtrl.$inject = ["$q", "$mdDialog", "$element", "EventService", "IssuesService", "UtilsService"];

	function IssueCompCtrl ($q, $mdDialog, $element, EventService, IssuesService, UtilsService) {
>>>>>>> 857c8dc5
		var self = this,
			savedScreenShot = null,
			highlightBackground = "#FF9800",
			currentAction = null,
			editingCommentIndex = null,
			commentViewpoint,
			issueSelectedObjects = null,
			aboutToBeDestroyed = false,
			textInputHasFocus = false,
			savedDescription,
			savedComment,
			issueRoleIndicator = angular.element($element[0].querySelector('#issueRoleIndicator'));

		/*
		 * Init
		 */
		this.UtilsService = UtilsService;
		this.hideDescription = false;
		this.submitDisabled = true;
		this.pinData = null;
		this.showAdditional = true;
		this.editingDescription = false;
		this.clearPin = false;

		this.priorities = [
			{value: "none", label: "None"},
			{value: "low", label: "Low"},
			{value: "medium", label: "Medium"},
			{value: "high", label: "High"}
		];
		this.topic_types = [
			{value: "for_information", label: "For information"},
			{value: "vr", label: "VR"}
		];
		this.actions = {
			screen_shot: {icon: "camera_alt", label: "Screen shot", color: "", hidden: false},
			pin: {icon: "place", label: "Pin", color: "", hidden: this.data},
			multi: {icon: "view_comfy", label: "Multi", color: "", hidden: this.data}
		};

		this.notificationStarted = false;

		/**
		 * Monitor changes to parameters
		 * @param {Object} changes
		 */
		this.$onChanges = function (changes) {
			var i, length,
				leftArrow = 37;
			console.log(this.data);

			// Data

			if (changes.hasOwnProperty("data")) {
				if (this.data) {
					this.issueData = angular.copy(this.data);
					this.issueData.comments = this.issueData.comments || [];
					this.issueData.name = IssuesService.generateTitle(this.issueData); // Change name to title for display purposes
					
					this.issueData.comments.forEach(function(comment){
						if(comment.owner !== Auth.getUsername()){
							comment.sealed = true;
						}
					});

					this.hideDescription = !this.issueData.hasOwnProperty("desc");
					if (this.issueData.viewpoint.hasOwnProperty("screenshotSmall")) {
						this.descriptionThumbnail = UtilsService.getServerUrl(this.issueData.viewpoint.screenshotSmall);
					}
					// Issue owner or user with same role as issue creator role can update issue
<<<<<<< HEAD
					this.canUpdate = (Auth.getUsername() === this.issueData.owner);
					if (!this.canUpdate) {
						for (i = 0, length = this.userRoles.length; i < length; i += 1) {
							if (this.userRoles[i] === this.issueData.creator_role) {
								this.canUpdate = true;
								break;
							}
						}
					}
=======
					this.canUpdate = ((this.account === this.issueData.owner) || userHasCreatorRole());
>>>>>>> 857c8dc5

					// Can edit description if no comments
					this.canEditDescription = (this.issueData.comments.length === 0);

					// Role colour
					if (this.issueData.assigned_roles.length > 0) {
						setRoleIndicatorColour(this.issueData.assigned_roles[0]);
					}
					else {
						setRoleIndicatorColour(this.issueData.creator_role);
					}

					// Old issues
					this.issueData.priority = (!this.issueData.priority) ? "none" : this.issueData.priority;
					this.issueData.status = (!this.issueData.status) ? "open" : this.issueData.status;
					this.issueData.topic_type = (!this.issueData.topic_type) ? "for_information" : this.issueData.topic_type;
					this.issueData.assigned_roles = (!this.issueData.assigned_roles) ? [] : this.issueData.assigned_roles;
				}
				else {
					this.issueData = {
						priority: "none",
						status: "open",
						assigned_roles: [],
						topic_type: "for_information",
						viewpoint: {}
					};
					this.canUpdate = true;
				}
				this.statusIcon = IssuesService.getStatusIcon(this.issueData);
				setContentHeight();
			}

			// Selected objects
			if (changes.hasOwnProperty("selectedObjects") && this.selectedObjects &&
				(currentAction !== null) && (currentAction === "multi")) {
				issueSelectedObjects = this.selectedObjects;
			}

			// Event
			if ((changes.hasOwnProperty("event") && this.event) && (currentAction !== null)) {
				/*
				if ((this.actions[currentAction].action === "pin") &&
					((this.event.type === EventService.EVENT.VIEWER.OBJECT_SELECTED) ||
					(this.event.type === EventService.EVENT.VIEWER.ADD_PIN)) &&
					(issueSelectedObjects !== null)) {
					this.setInitialSelectedObjects({selectedObjects: issueSelectedObjects});
				}
				else if ((this.actions[currentAction].action === "multi") &&
						 (this.event.type === EventService.EVENT.VIEWER.BACKGROUND_SELECTED)) {
					issueSelectedObjects = null;
				}
				*/
				if ((currentAction === "multi") &&
					(this.event.type === EventService.EVENT.VIEWER.BACKGROUND_SELECTED)) {
					issueSelectedObjects = null;
				}
			}

			// Keys down
			if (changes.hasOwnProperty("keysDown")) {
				if (!textInputHasFocus && (changes.keysDown.currentValue.indexOf(leftArrow) !== -1)) {
					this.exit();
				}
			}

			// Role
			if (changes.hasOwnProperty("availableRoles")) {
				console.log(this.availableRoles);
				this.projectRoles = this.availableRoles.map(function (availableRole) {
					/*
					// Get the actual role and return the last part of it
					return availableRole.role.substring(availableRole.role.lastIndexOf(".") + 1);
					*/
					return availableRole.role;
				});
				console.log(this.projectRoles);
			}
		};

		/**
		 * Save a comment if one was being typed before close
		 * Cancel editing comment
		 */
		this.$onDestroy = function () {
			aboutToBeDestroyed = true;
			if (this.comment) {
				IssuesService.updatedIssue = self.issueData; // So that issues list is notified
				saveComment();
			}
			if (editingCommentIndex !== null) {
				this.issueData.comments[editingCommentIndex].editing = false;
			}
			// Get out of pin drop mode
			if ((currentAction !== null) && (currentAction === "pin")) {
				this.sendEvent({type: EventService.EVENT.PIN_DROP_MODE, value: false});
				this.clearPin = true;
			}

			//unsubscribe on destroy
			if(self.data){
				NotificationService.unsubscribe.newComment(self.data.account, self.data.project, self.data._id);
				NotificationService.unsubscribe.commentChanged(self.data.account, self.data.project, self.data._id);
				NotificationService.unsubscribe.commentDeleted(self.data.account, self.data.project, self.data._id);
				NotificationService.unsubscribe.issueChanged(self.data.account, self.data.project, self.data._id);
			}


		};

		/**
		 * Init stuff
		 */
		this.$onInit = function () {
			var disableStatus;

			// If there are selected objects register them and set the current action to multi
			if (!this.data && this.selectedObjects) {
				issueSelectedObjects = this.selectedObjects;
				currentAction = "multi";
				this.actions[currentAction].color = highlightBackground;
			}

			// Set up statuses
			disableStatus = this.data ? (!userHasCreatorRole() && !userHasAdminRole()) : false;
			this.statuses = [
				{value: "open", label: "Open", disabled: disableStatus},
				{value: "in progress", label: "In progress", disabled: false},
				{value: "for approval", label: "For approval", disabled: false},
				{value: "closed", label: "Closed", disabled: disableStatus}
			];
		};

		/**
		 * Disable the save button for a new issue if there is no name
		 */
		this.nameChange = function () {
			this.submitDisabled = !this.issueData.name;
		};

		/**
		 * Disable the save button when commenting on an issue if there is no comment
		 */
		this.commentChange = function () {
			this.submitDisabled = (this.data && !this.comment);
		};

		/**
		 * Handle status change
		 */
		this.statusChange = function () {
			var data,
				comment;

			this.statusIcon = IssuesService.getStatusIcon(this.issueData);
			setRoleIndicatorColour(self.issueData.assigned_roles[0]);

			if (this.data) {
				data = {
					priority: self.issueData.priority,
					status: self.issueData.status,
					topic_type: self.issueData.topic_type,
					assigned_roles: self.issueData.assigned_roles
				};
				IssuesService.updateIssue(self.issueData, data)
					.then(function (response) {
						console.log(response);

						// Add info for new comment
						comment = response.data.issue.comments[response.data.issue.comments.length - 1];
						comment.comment = IssuesService.convertActionCommentToText(comment);
						comment.timeStamp = IssuesService.getPrettyTime(comment.created);
						self.issueData.comments.push(comment);

						// Update last but one comment in case it was "sealed"
						if (self.issueData.comments.length > 1) {
							comment = response.data.issue.comments[response.data.issue.comments.length - 2];
							comment.timeStamp = IssuesService.getPrettyTime(comment.created);
							if (comment.action) {
								comment.comment = IssuesService.convertActionCommentToText(comment);
							}
							self.issueData.comments[self.issueData.comments.length - 2] = comment;
						}

						// The status could have changed due to assigning role
						self.issueData.status = response.data.issue.status;
						self.issueData.assigned_roles = response.data.issue.assigned_roles;
						IssuesService.updatedIssue = self.issueData;
					});
			}
		};

		/**
		 * Submit - new issue or comment or update issue
		 */
		this.submit = function () {



			if (self.data) {
<<<<<<< HEAD

				var canUpdate = (Auth.getUsername() === self.data.owner);
				if (!canUpdate) {
					for (i = 0, length = self.userRoles.length; i < length; i += 1) {
						if (self.userRoles[i] === self.data.creator_role) {
							canUpdate = true;
							break;
						}
					}
				}

				if (canUpdate) {
					if ((this.data.priority !== this.issueData.priority) ||
						(this.data.status !== this.issueData.status) ||
						(this.data.topic_type !== this.issueData.topic_type)) {
						updateIssue();
						if (typeof this.comment !== "undefined") {
							saveComment();
						}
					}
					else {
						saveComment();
					}
				}
				else {
					saveComment();
				}
=======
				saveComment();
>>>>>>> 857c8dc5
			}
			else {
				saveIssue();
			}
		};

		/**
		 * Show viewpoint
		 * @param event
		 * @param viewpoint Can be undefined for action comments
		 */
		this.showViewpoint = function (event, viewpoint) {
			if (viewpoint && (event.type === "click")) {
				var data = {
					position : viewpoint.position,
					view_dir : viewpoint.view_dir,
					up: viewpoint.up,
					account: self.issueData.account,
					project: self.issueData.project
				};
				self.sendEvent({type: EventService.EVENT.VIEWER.SET_CAMERA, value: data});

				data = {
					clippingPlanes: viewpoint.clippingPlanes,
					account: self.issueData.account,
					project: self.issueData.project,
				};
				self.sendEvent({type: EventService.EVENT.VIEWER.SET_CLIPPING_PLANES, value: data});
			}
		};

		/**
		 * Show screen shot
		 * @param event
		 * @param viewpoint
		 */
		this.showScreenShot = function (event, viewpoint) {
			self.screenShot = UtilsService.getServerUrl(viewpoint.screenshot);
			$mdDialog.show({
				controller: function () {
					this.dialogCaller = self;
				},
				controllerAs: "vm",
				templateUrl: "issueScreenShotDialog.html",
				targetEvent: event
			});
		};

		/**
		 * Do an action
		 * @param event
		 * @param action
		 */
		this.doAction = function (event, action) {
			// Handle previous action
			if (currentAction === null) {
				currentAction = action;
			}
			else if (currentAction === action) {
				switch (action) {
					case "multi":
						issueSelectedObjects = this.selectedObjects;
						break;
					case "pin":
						self.sendEvent({type: EventService.EVENT.PIN_DROP_MODE, value: false});
						break;
				}
				this.actions[currentAction].color = "";
				currentAction = null;
			}
			else {
				switch (action) {
					case "multi":
						issueSelectedObjects = this.selectedObjects;
						break;
					case "pin":
						self.sendEvent({type: EventService.EVENT.PIN_DROP_MODE, value: false});
						break;
				}
				this.actions[currentAction].color = "";
				currentAction = action;
			}

			// New action
			if (currentAction !== null) {
				this.actions[currentAction].color = highlightBackground;

				switch (currentAction) {
					case "screen_shot":
						delete this.screenShot; // Remove any clicked on screen shot
						$mdDialog.show({
							controller: ScreenShotDialogController,
							controllerAs: "vm",
							templateUrl: "issueScreenShotDialog.html",
							targetEvent: event
						});
						break;
					case "multi":
						if (issueSelectedObjects !== null) {
							this.setInitialSelectedObjects({selectedObjects: issueSelectedObjects});
						}
						else {
							issueSelectedObjects = this.selectedObjects;
						}
						break;
					case "pin":
						self.sendEvent({type: EventService.EVENT.PIN_DROP_MODE, value: true});
						break;
				}
			}
		};

		/**
		 * Set the current add pin data
		 * @param pinData
		 */
		this.setPin = function (pinData) {
			self.pinData = pinData.data;
		};

		/**
		 * Toggle showing of extra inputs
		 */
		this.toggleShowAdditional = function () {
			this.showAdditional = !this.showAdditional;
			setContentHeight();
		};

		/**
		 * Edit or save description
		 * @param event
		 */
		this.toggleEditDescription = function (event) {
			event.stopPropagation();
			if (this.editingDescription) {
				this.editingDescription = false;

				if (self.issueData.desc !== savedDescription) {
					var data = {
						desc: self.issueData.desc
					};
					IssuesService.updateIssue(self.issueData, data)
						.then(function (data) {
							IssuesService.updatedIssue = self.issueData;
							savedDescription = self.issueData.desc;
						});
				}

			}
			else {
				this.editingDescription = true;
				savedDescription = self.issueData.desc;
			}
		};

		/**
		 * Register if text input has focus or not
		 * @param focus
		 */
		this.textInputHasFocus = function (focus) {
			textInputHasFocus = focus;
		};

		/**
		 * Save issue
		 */
		function saveIssue () {
			var viewpointPromise = $q.defer(),
				screenShotPromise = $q.defer(),
				data;

			// Get the viewpoint
			self.sendEvent({type: EventService.EVENT.VIEWER.GET_CURRENT_VIEWPOINT, value: {promise: viewpointPromise, account: self.account, project: self.project}});
			viewpointPromise.promise.then(function (viewpoint) {
				if (savedScreenShot !== null) {
					if (issueSelectedObjects !== null) {
						// Create a group of selected objects
						data = {name: self.issueData.name, color: [255, 0, 0], objects: issueSelectedObjects};
						UtilsService.doPost(data, self.account + "/" + self.project + "/groups").then(function (response) {
							doSaveIssue(viewpoint, savedScreenShot, response.data._id);
						});
					}
					else {
						doSaveIssue(viewpoint, savedScreenShot);
					}
				}
				else {
					// Get a screen shot if not already created
					self.sendEvent({type: EventService.EVENT.VIEWER.GET_SCREENSHOT, value: {promise: screenShotPromise}});
					screenShotPromise.promise.then(function (screenShot) {
						if (issueSelectedObjects !== null) {
							// Create a group of selected objects
							data = {name: self.issueData.name, color: [255, 0, 0], objects: issueSelectedObjects};
							UtilsService.doPost(data, self.account + "/" + self.project + "/groups").then(function (response) {
								doSaveIssue(viewpoint, screenShot, response.data._id);
							});
						}
						else {
							doSaveIssue(viewpoint, screenShot);
						}
					});
				}
			});
		}

		/**
		 * Send new issue data to server
		 * @param viewpoint
		 * @param screenShot
		 * @param groupId
		 */
		function doSaveIssue (viewpoint, screenShot, groupId) {
			var	issue;

			// Remove base64 header text from screenShot and add to viewpoint
			screenShot = screenShot.substring(screenShot.indexOf(",") + 1);
			viewpoint.screenshot = screenShot;

			// Save issue
			issue = {
				account: self.account,
				project: self.project,
				objectId: null,
				name: self.issueData.name,
				viewpoint: viewpoint,
				creator_role: self.userRoles[0],
				pickedPos: null,
				pickedNorm: null,
				scale: 1.0,
				assigned_roles: self.issueData.assigned_roles,
				priority: self.issueData.priority,
				status: self.issueData.status,
				topic_type: self.issueData.topic_type,
				desc: self.issueData.desc,
				rev_id: self.revision
			};
			// Pin data
			if (self.pinData !== null) {
				issue.pickedPos = self.pinData.pickedPos;
				issue.pickedNorm = self.pinData.pickedNorm;
			}
			// Group data
			if (angular.isDefined(groupId)) {
				issue.group_id = groupId;
			}
			IssuesService.saveIssue(issue)
				.then(function (response) {
					self.data = response.data; // So that new changes are registered as updates
					self.issueData = response.data;
					self.issueData.title = IssuesService.generateTitle(self.issueData);
					self.issueData.thumbnailPath = UtilsService.getServerUrl(self.issueData.thumbnail);
					self.descriptionThumbnail = UtilsService.getServerUrl(self.issueData.viewpoint.screenshotSmall);
					self.issueData.timeStamp = IssuesService.getPrettyTime(self.issueData.created);

					// Hide the description input if no description
					self.hideDescription = !self.issueData.hasOwnProperty("desc");

					// Notify parent of new issue
					self.issueCreated({issue: self.issueData});

					// Hide some actions
					self.actions.pin.hidden = true;
					self.sendEvent({type: EventService.EVENT.PIN_DROP_MODE, value: false});
					self.actions.multi.hidden = true;

					self.submitDisabled = true;
					setContentHeight();

					startNotification();
			});
		}

		/**
		 * Add comment to issue
		 * Save screen shot viewpoint or current viewpoint
		 */
		function saveComment () {
			var	viewpointPromise = $q.defer();

			if (angular.isDefined(self.commentThumbnail)) {
				IssuesService.saveComment(self.issueData, self.comment, commentViewpoint)
					.then(function (response) {
						afterNewComment(response.data.issue);
					});
			}
			else {
				self.sendEvent({type: EventService.EVENT.VIEWER.GET_CURRENT_VIEWPOINT, value: {promise: viewpointPromise, account: self.issueData.account, project: self.issueData.project}});
				viewpointPromise.promise.then(function (viewpoint) {
					IssuesService.saveComment(self.issueData, self.comment, viewpoint)
						.then(function (response) {
							afterNewComment(response.data.issue);
						});
				});
			}
		}

		/**
		 * Process after new comment saved
		 * @param comment
		 */
		function afterNewComment(comment, noDeleteInput) {
			// mark all other comments sealed
			self.issueData.comments.forEach(function(comment){
				comment.sealed = true;
			});

			if(comment.owner !== Auth.getUsername()){
				comment.sealed = true;
			}

			// Add new comment to issue
			self.issueData.comments.push({
				sealed: comment.sealed,
				guid: comment.guid,
				comment: comment.comment,
				owner: comment.owner,
				timeStamp: IssuesService.getPrettyTime(comment.created),
				viewpoint: comment.viewpoint
			});

			// Mark any previous comment as 'sealed' - no longer deletable or editable
			// This logic now moved to backend
			// if (self.issueData.comments.length > 1) {
			// 	IssuesService.sealComment(self.issueData, (self.issueData.comments.length - 2))
			// 		.then(function(response) {
			// 			console.log(response);
			// 			self.issueData.comments[self.issueData.comments.length - 2].sealed = true;
			// 		});
			// }

			if(!noDeleteInput){
				delete self.comment;
				delete self.commentThumbnail;
				IssuesService.updatedIssue = self.issueData;
				self.submitDisabled = true;

			}


			commentAreaScrollToBottom();
			// Don't set height of content if about to be destroyed as it overrides the height set by the issues list
			if (!aboutToBeDestroyed) {
				setContentHeight();
			}
		}

		/**
		 * Delete a comment
		 * @param event
		 * @param index
		 */
		this.deleteComment = function(event, index) {
			event.stopPropagation();
			IssuesService.deleteComment(self.issueData, index)
				.then(function(response) {
					self.issueData.comments.splice(index, 1);
				});
			setContentHeight();
		};

		/**
		 * Toggle the editing of a comment
		 * @param event
		 * @param index
		 */
		this.toggleEditComment = function(event, index) {
			event.stopPropagation();
			if (this.issueData.comments[index].editing) {
				editingCommentIndex = null;
				this.issueData.comments[index].editing = false;
				if (this.issueData.comments[index].comment !== savedComment) {
					IssuesService.editComment(self.issueData, this.issueData.comments[index].comment, index)
						.then(function(response) {
							self.issueData.comments[index].timeStamp = IssuesService.getPrettyTime(response.data.created);
							IssuesService.updatedIssue = self.issueData;
							savedComment = self.issueData.comments[index].comment;
						});
				}
			}
			else {
				editingCommentIndex = index;
				this.issueData.comments[index].editing = true;
				savedComment = this.issueData.comments[index].comment;
			}
		};

		/**
		 * A screen shot has been saved
		 * @param data
		 */
		this.screenShotSave = function (data) {
			var viewpointPromise = $q.defer();

			savedScreenShot = data.screenShot;
			if (typeof self.data === "object") {
				// Comment
				self.commentThumbnail = data.screenShot;

				// Get the viewpoint and add the screen shot to it
				// Remove base64 header text from screen shot
				self.sendEvent({type: EventService.EVENT.VIEWER.GET_CURRENT_VIEWPOINT, value: {promise: viewpointPromise, account: self.issueData.account, project: self.issueData.project}});
				viewpointPromise.promise.then(function (viewpoint) {
					commentViewpoint = viewpoint;
					commentViewpoint.screenshot = data.screenShot.substring(data.screenShot.indexOf(",") + 1);
				});
			}
			else {
				// Description
				self.descriptionThumbnail = data.screenShot;
			}

			setContentHeight();
		};

		/**
		 * Controller for screen shot dialog
		 */
		function ScreenShotDialogController () {
			this.dialogCaller = self;

			/**
			 * Deselect the screen shot action button after close the screen shot dialog
			 */
			this.closeScreenShot = function () {
				self.actions[currentAction].color = "";
				currentAction = null;
			};
		}

		/**
		 * Set the role indicator colour
		 * @param {String} role
		 */
		function setRoleIndicatorColour (role) {
			var roleColor = IssuesService.getRoleColor(role);
			if (roleColor !== null) {
				issueRoleIndicator.css("background", IssuesService.getRoleColor(role));
				issueRoleIndicator.css("border", "none");
			}
			else {
				issueRoleIndicator.css("background", "none");
				issueRoleIndicator.css("border", "1px solid #DDDDDD");
			}
		}

		/**
		 * Check if user has a role same as the creator role
		 * @returns {boolean}
		 */
		function userHasCreatorRole () {
			var i, iLength,
				hasCreatorRole = false;

			for (i = 0, iLength = self.userRoles.length; (i < iLength) && !hasCreatorRole; i += 1) {
				hasCreatorRole = (self.userRoles[i] === self.data.creator_role);
			}

			return hasCreatorRole;
		}

		/**
		 * Check if user has admin role
		 * @returns {boolean}
		 */
		function userHasAdminRole () {
			var i, iLength, j, jLength,
				hasAdminRole = false;

			for (i = 0, iLength = self.userRoles.length; (i < iLength) && !hasAdminRole; i += 1) {
				for (j = 0, jLength = self.availableRoles.length; (j < jLength) && !hasAdminRole; j += 1) {
					hasAdminRole = (self.userRoles[i] === self.availableRoles[j].role) && (self.availableRoles[j].roleFunction === "admin");
				}
			}

			return hasAdminRole;
		}

		/**
		 * Set the content height
		 */
		function setContentHeight() {
			var i, length,
				newIssueHeight = 285,
				descriptionTextHeight = 80,
				commentTextHeight = 80,
				commentImageHeight = 170,
				additionalInfoHeight = 140,
				thumbnailHeight = 180,
				issueMinHeight = 370,
				height = issueMinHeight;

			if (self.data) {
				// Additional info
				if (self.showAdditional) {
					height += additionalInfoHeight;
				}
				// Description text
				if (self.canEditDescription || self.issueData.hasOwnProperty("desc")) {
					height += descriptionTextHeight;
				}
				// Description thumbnail
				height += thumbnailHeight;
				// New comment thumbnail
				if (self.commentThumbnail) {
					height += thumbnailHeight;
				}
				// Comments
				for (i = 0, length = self.issueData.comments.length; i < length; i += 1) {
					height += commentTextHeight;
					if (self.issueData.comments[i].viewpoint && self.issueData.comments[i].viewpoint.screenshot) {
						height += commentImageHeight;
					}
				}
			}
			else {
				height = newIssueHeight;
				if (self.showAdditional) {
					height += additionalInfoHeight;
				}
				// Description thumbnail
				if (self.descriptionThumbnail) {
					height += thumbnailHeight;
				}
			}

			self.contentHeight({height: height});
		}

		function commentAreaScrollToBottom(){

			$timeout(function(){
				var commentArea = document.getElementById('descriptionAndComments');
				commentArea.scrollTop = commentArea.scrollHeight;
			});
		}


		function startNotification(){
			if(self.data && !self.notificationStarted){

				self.notificationStarted = true;

				/*
				* Watch for new comments
				*/
				NotificationService.subscribe.newComment(self.data.account, self.data.project, self.data._id, function(comment){

					afterNewComment(comment, true);

					//necessary to apply scope.apply and reapply scroll down again here because this function is not triggered from UI
					$scope.$apply();
					commentAreaScrollToBottom();
				});

				/*
				* Watch for comment changed
				*/
				NotificationService.subscribe.commentChanged(self.data.account, self.data.project, self.data._id, function(newComment){

					var comment = self.issueData.comments.find(function(comment){
						return comment.guid === newComment.guid;
					});

					comment.comment = newComment.comment;

					$scope.$apply();
					commentAreaScrollToBottom();
				});

				/*
				* Watch for comment deleted
				*/
				NotificationService.subscribe.commentDeleted(self.data.account, self.data.project, self.data._id, function(newComment){

					var deleteIndex;
					self.issueData.comments.forEach(function(comment, i){
						if (comment.guid === newComment.guid){
							deleteIndex = i;
						}
					});

					self.issueData.comments[deleteIndex].comment = 'This comment has been deleted.'

					
					$scope.$apply();
					commentAreaScrollToBottom();

					$timeout(function(){
						self.issueData.comments.splice(deleteIndex, 1);
					}, 4000);
				});

				/*
				* Watch for issue change
				*/
				NotificationService.subscribe.issueChanged(self.data.account, self.data.project, self.data._id, function(issue){


					self.issueData.topic_type = issue.topic_type;
					self.issueData.desc = issue.desc;
					self.issueData.priority = issue.priority;
					self.issueData.status = issue.status;
					self.statusChange();

					$scope.$apply();

				});
			}
		}

		startNotification();


	}
}());<|MERGE_RESOLUTION|>--- conflicted
+++ resolved
@@ -43,15 +43,9 @@
 			}
 		);
 
-<<<<<<< HEAD
-	IssueCompCtrl.$inject = ["$q", "$scope", "$mdDialog", "$timeout", "EventService", "IssuesService", "UtilsService", "NotificationService", "Auth"];
-
-	function IssueCompCtrl ($q, $scope, $mdDialog, $timeout, EventService, IssuesService, UtilsService, NotificationService, Auth) {
-=======
-	IssueCompCtrl.$inject = ["$q", "$mdDialog", "$element", "EventService", "IssuesService", "UtilsService"];
-
-	function IssueCompCtrl ($q, $mdDialog, $element, EventService, IssuesService, UtilsService) {
->>>>>>> 857c8dc5
+	IssueCompCtrl.$inject = ["$q", "$mdDialog", "$element", "EventService", "IssuesService", "UtilsService", "NotificationService", "Auth"];
+
+	function IssueCompCtrl ($q, $mdDialog, $element, EventService, IssuesService, UtilsService, NotificationService, Auth) {
 		var self = this,
 			savedScreenShot = null,
 			highlightBackground = "#FF9800",
@@ -122,7 +116,6 @@
 						this.descriptionThumbnail = UtilsService.getServerUrl(this.issueData.viewpoint.screenshotSmall);
 					}
 					// Issue owner or user with same role as issue creator role can update issue
-<<<<<<< HEAD
 					this.canUpdate = (Auth.getUsername() === this.issueData.owner);
 					if (!this.canUpdate) {
 						for (i = 0, length = this.userRoles.length; i < length; i += 1) {
@@ -132,9 +125,6 @@
 							}
 						}
 					}
-=======
-					this.canUpdate = ((this.account === this.issueData.owner) || userHasCreatorRole());
->>>>>>> 857c8dc5
 
 					// Can edit description if no comments
 					this.canEditDescription = (this.issueData.comments.length === 0);
@@ -334,7 +324,6 @@
 
 
 			if (self.data) {
-<<<<<<< HEAD
 
 				var canUpdate = (Auth.getUsername() === self.data.owner);
 				if (!canUpdate) {
@@ -362,9 +351,6 @@
 				else {
 					saveComment();
 				}
-=======
-				saveComment();
->>>>>>> 857c8dc5
 			}
 			else {
 				saveIssue();
