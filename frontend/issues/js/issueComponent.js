/**
 *	Copyright (C) 2016 3D Repo Ltd
 *
 *	This program is free software: you can redistribute it and/or modify
 *	it under the issueComp of the GNU Affero General Public License as
 *	published by the Free Software Foundation, either version 3 of the
 *	License, or (at your option) any later version.
 *
 *	This program is distributed in the hope that it will be useful,
 *	but WITHOUT ANY WARRANTY; without even the implied warranty of
 *	MERCHANTABILITY or FITNESS FOR A PARTICULAR PURPOSE.  See the
 *	GNU Affero General Public License for more details.
 *
 *	You should have received a copy of the GNU Affero General Public License
 *	along with this program.  If not, see <http://www.gnu.org/licenses/>.
 */

(function () {
	"use strict";

	angular.module("3drepo")
		.component(
			"issueComp",
			{
				controller: IssueCompCtrl,
				templateUrl: "issueComp.html",
				bindings: {
					account: "<",
					model: "<",
					revision: "<",
					data: "<",
					keysDown: "<",
					exit: "&",
					sendEvent: "&",
					event: "<",
					issueCreated: "&",
					contentHeight: "&",
					selectedObjects: "<",
					modelSettings: '<',
					setInitialSelectedObjects: "&",
					userJob: "<",
					availableJobs: "<"
				}
			}
		);

	IssueCompCtrl.$inject = ["$q", "$mdDialog", "$element", "EventService", "IssuesService", "UtilsService", "NotificationService", "Auth", "$timeout", "$scope", "serverConfig", "AnalyticService", "$state"];

	function IssueCompCtrl ($q, $mdDialog, $element, EventService, IssuesService, UtilsService, NotificationService, Auth, $timeout, $scope, serverConfig, AnalyticService, $state) {
		var self = this,
			savedScreenShot = null,
			highlightBackground = "#FF9800",
			currentAction = null,
			editingCommentIndex = null,
			commentViewpoint,
			aboutToBeDestroyed = false,
			textInputHasFocus = false,
			savedDescription,
			savedComment,
			issueRoleIndicator = angular.element($element[0].querySelector('#issueRoleIndicator'));

		/*
		 * Init
		 */
		this.UtilsService = UtilsService;
		this.hideDescription = false;
		this.submitDisabled = true;
		this.pinData = null;
		this.showAdditional = true;
		this.editingDescription = false;
		this.clearPin = false;

		this.priorities = [
			{value: "none", label: "None"},
			{value: "low", label: "Low"},
			{value: "medium", label: "Medium"},
			{value: "high", label: "High"}
		];
		this.statuses = [
			{value: "open", label: "Open"},
			{value: "in progress", label: "In progress"},
			{value: "for approval", label: "For approval"},
			{value: "closed", label: "Closed"}
		];

		this.actions = {
			screen_shot: {icon: "camera_alt", label: "Screen shot", hidden: false, selected: false},
			pin: {icon: "place", label: "Pin", hidden: this.data, selected: false}
		};


		this.notificationStarted = false;

		//console.log('issue::selectedObjects', this.selectedObjects);

		function convertCommentTopicType(){
			self.issueData && self.issueData.comments.forEach(function(comment){
				if(comment.action && comment.action.property === 'topic_type'){
					IssuesService.convertActionCommentToText(comment, self.topic_types);
				}
			});
		}

		function setCanUpdateStatus(issueData){

			console.log('setCanUpdateStatus', issueData, self.modelSettings.permissions, Auth.getUsername());
			if(!Auth.hasPermission(serverConfig.permissions.PERM_CREATE_ISSUE, self.modelSettings.permissions)){
				console.log('no create issue permissions')
				return self.canUpdateStatus = false;
			}

			self.canUpdateStatus = (Auth.getUsername() === issueData.owner) ||
				issueData.assigned_roles.indexOf(self.userJob._id) !== -1

			console.log(self.canUpdateStatus);
		}
		/**
		 * Monitor changes to parameters
		 * @param {Object} changes
		 */
		this.$onChanges = function (changes) {
			var i, length,
				leftArrow = 37;
			//console.log('issueComp on changes', changes);

<<<<<<< HEAD
			if(changes.hasOwnProperty('modelSettings') && changes.modelSettings.hasOwnProperty('properties') ){
=======
			if(changes.hasOwnProperty('modelSettings')){
				console.log('onchanges modelsettings', this.modelSettings);

>>>>>>> a63b49c2
				this.topic_types = this.modelSettings.properties.topicTypes;
				this.canComment = Auth.hasPermission(serverConfig.permissions.PERM_COMMENT_ISSUE, this.modelSettings.permissions);
				//convert comment topic_types
				convertCommentTopicType();
			}

			// Data

			if (changes.hasOwnProperty("data")) {
				if (this.data) {

					startNotification();
					var disableStatus;

					// Set up statuses
					disableStatus = !userHasCreatorRole() && !userHasAdminRole() && !(Auth.getUsername() === this.data.owner);
					this.statuses[0].disabled = disableStatus;
					this.statuses[3].disabled = disableStatus;

					this.issueData = angular.copy(this.data);
					this.issueData.comments = this.issueData.comments || [];
					this.issueData.name = IssuesService.generateTitle(this.issueData); // Change name to title for display purposes
					this.issueData.thumbnailPath = UtilsService.getServerUrl(this.issueData.thumbnail);
					this.issueData.comments.forEach(function(comment){
						if(comment.owner !== Auth.getUsername()){
							comment.sealed = true;
						}
					});

					this.hideDescription = !this.issueData.hasOwnProperty("desc");
					if (this.issueData.viewpoint.hasOwnProperty("screenshotSmall")) {
						this.descriptionThumbnail = UtilsService.getServerUrl(this.issueData.viewpoint.screenshotSmall);
					}
					// Issue owner or user with same role as issue creator role can update issue
					this.canUpdate = (Auth.getUsername() === this.issueData.owner);
					if (!this.canUpdate) {
						this.canUpdate = this.userJob._id && this.issueData.creator_role && (this.userJob._id === this.issueData.creator_role);
					}

					if(!Auth.hasPermission(serverConfig.permissions.PERM_CREATE_ISSUE, this.modelSettings.permissions)){
						this.canUpdate = false;
					}

					setCanUpdateStatus(this.issueData);

					// Can edit description if no comments
					this.canEditDescription = (this.issueData.comments.length === 0);

					// Role colour
					if (this.issueData.assigned_roles.length > 0) {
						setRoleIndicatorColour(this.issueData.assigned_roles[0]);
					}
					else {
						setRoleIndicatorColour(this.issueData.creator_role);
					}

					// Old issues
					this.issueData.priority = (!this.issueData.priority) ? "none" : this.issueData.priority;
					this.issueData.status = (!this.issueData.status) ? "open" : this.issueData.status;
					this.issueData.topic_type = (!this.issueData.topic_type) ? "for_information" : this.issueData.topic_type;
					this.issueData.assigned_roles = (!this.issueData.assigned_roles) ? [] : this.issueData.assigned_roles;

					if(this.issueData.status === 'closed'){
						this.canUpdate = false;
						this.canComment = false;
					}
				
					convertCommentTopicType();
				}
				else {
					this.issueData = {
						priority: "none",
						status: "open",
						assigned_roles: [],
						topic_type: "for_information",
						viewpoint: {}
					};
					this.canUpdate = true;
					this.canUpdateStatus = true;
				}
				this.statusIcon = IssuesService.getStatusIcon(this.issueData);
				setContentHeight();
			}

			// Role
			if (changes.hasOwnProperty("availableJobs") && this.availableJobs) {
				console.log(this.availableJobs);
				this.modelJobs = this.availableJobs.map(function (availableJob) {
					/*
					// Get the actual role and return the last part of it
					return availableRole.role.substring(availableRole.role.lastIndexOf(".") + 1);
					*/
					return availableJob._id;
				});
				console.log(this.modelJobs);
			}
		};

		/**
		 * Save a comment if one was being typed before close
		 * Cancel editing comment
		 */
		this.$onDestroy = function () {
			aboutToBeDestroyed = true;
			if (this.comment) {
				IssuesService.updatedIssue = self.issueData; // So that issues list is notified
				saveComment();
			}
			if (editingCommentIndex !== null) {
				this.issueData.comments[editingCommentIndex].editing = false;
			}
			// Get out of pin drop mode
			//if ((currentAction !== null) && (currentAction === "pin")) {
				this.sendEvent({type: EventService.EVENT.PIN_DROP_MODE, value: false});
				this.clearPin = true;
			//}

			//unsubscribe on destroy
			if(self.data){
				NotificationService.unsubscribe.newComment(self.data.account, self.data.model, self.data._id);
				NotificationService.unsubscribe.commentChanged(self.data.account, self.data.model, self.data._id);
				NotificationService.unsubscribe.commentDeleted(self.data.account, self.data.model, self.data._id);
				NotificationService.unsubscribe.issueChanged(self.data.account, self.data.model, self.data._id);
			}
			
		};

		/**
		 * Init stuff
		 */
		this.$onInit = function () {
			var disableStatus;
			console.log('oninit data', self.data);
			// Set up statuses
		};

		/**
		 * Disable the save button for a new issue if there is no name
		 */
		this.nameChange = function () {
			this.submitDisabled = !this.issueData.name;
		};

		/**
		 * Disable the save button when commenting on an issue if there is no comment
		 */
		this.commentChange = function () {
			this.submitDisabled = (this.data && !this.comment);
		};

		/**
		 * Handle status change
		 */
		this.statusChange = function () {
			var data,
				comment;

			this.statusIcon = IssuesService.getStatusIcon(this.issueData);
			setRoleIndicatorColour(self.issueData.assigned_roles[0]);

			if (this.data) {
				data = {
					priority: self.issueData.priority,
					status: self.issueData.status,
					topic_type: self.issueData.topic_type,
					assigned_roles: self.issueData.assigned_roles
				};

				IssuesService.updateIssue(self.issueData, data)
					.then(function (response) {
						console.log(response);

						// Add info for new comment
						comment = response.data.issue.comments[response.data.issue.comments.length - 1];
						IssuesService.convertActionCommentToText(comment, self.topic_types);
						comment.timeStamp = IssuesService.getPrettyTime(comment.created);
						self.issueData.comments.push(comment);

						// Update last but one comment in case it was "sealed"
						if (self.issueData.comments.length > 1) {
							// comment = response.data.issue.comments[response.data.issue.comments.length - 2];
							// comment.timeStamp = IssuesService.getPrettyTime(comment.created);
							// if (comment.action) {
							// 	IssuesService.convertActionCommentToText(comment, self.topic_types);
							// }
							//self.issueData.comments[self.issueData.comments.length - 2] = comment;
							self.issueData.comments[self.issueData.comments.length - 2].sealed = true;
						}

						// The status could have changed due to assigning role
						self.issueData.status = response.data.issue.status;
						self.issueData.assigned_roles = response.data.issue.assigned_roles;
						IssuesService.updatedIssue = self.issueData;
						setCanUpdateStatus(self.issueData);

						commentAreaScrollToBottom();
					});


				if(self.issueData.status === 'closed'){
					this.canUpdate = false;
					this.canComment = false;
				}

				AnalyticService.sendEvent({
					eventCategory: 'Issue',
					eventAction: 'edit'
				});
			}
		};

		/**
		 * Submit - new issue or comment or update issue
		 */
		this.submit = function () {
			
			this.saving = true;

			if (self.data) {
				saveComment();
			}
			else {
				saveIssue();
			}
		};

		/**
		 * Show viewpoint
		 * @param event
		 * @param viewpoint Can be undefined for action comments
		 */
		this.showViewpoint = function (event, viewpoint) {

			//README: this should also highlight selected objects within this issue, but 
			//will require a lot of rewriting for this to work at present!
			if (viewpoint && (event.type === "click")) {
				var data = {
					position : viewpoint.position,
					view_dir : viewpoint.view_dir,
					up: viewpoint.up,
					account: self.issueData.account,
					model: self.issueData.model
				};
				self.sendEvent({type: EventService.EVENT.VIEWER.SET_CAMERA, value: data});

				data = {
					clippingPlanes: viewpoint.clippingPlanes,
					fromClipPanel: false,
					account: self.issueData.account,
					model: self.issueData.model
				};
				self.sendEvent({type: EventService.EVENT.VIEWER.UPDATE_CLIPPING_PLANES, value: data});
			}
		};

		/**
		 * Show screen shot
		 * @param event
		 * @param viewpoint
		 */
		this.showScreenShot = function (event, viewpoint) {
			self.screenShot = UtilsService.getServerUrl(viewpoint.screenshot);
			$mdDialog.show({
				controller: function () {
					this.dialogCaller = self;
				},
				controllerAs: "vm",
				templateUrl: "issueScreenShotDialog.html",
				targetEvent: event
			});
		};

		/**
		 * Do an action
		 * @param event
		 * @param action
		 */
		this.doAction = function (event, action) {
			// Handle previous action
			this.actions[action].selected = !this.actions[action].selected;
			var selected = this.actions[action].selected;

			switch(action){
				case "pin":

					if(selected){
						self.sendEvent({type: EventService.EVENT.PIN_DROP_MODE, value: true});
					} else {
						self.sendEvent({type: EventService.EVENT.PIN_DROP_MODE, value: false});
					}
					break;

				case "screen_shot":

					// There is no concept of selected in screenshot as there will be a popup once you click the button
					this.actions[action].selected = false;

					delete this.screenShot; // Remove any clicked on screen shot
					$mdDialog.show({
						controller: ScreenShotDialogController,
						controllerAs: "vm",
						templateUrl: "issueScreenShotDialog.html",
						targetEvent: event
					});
					break;

			}

		};

		/**
		 * Set the current add pin data
		 * @param pinData
		 */
		this.setPin = function (pinData) {
			self.pinData = pinData.data;
		};

		/**
		 * Toggle showing of extra inputs
		 */
		this.toggleShowAdditional = function () {
			if(!textInputHasFocus)
			{
				//don't toggle if the user is trying to type
				this.showAdditional = !this.showAdditional;
				setContentHeight();
			}
		};

		/**
		 * Edit or save description
		 * @param event
		 */
		this.toggleEditDescription = function (event) {
			event.stopPropagation();
			if (this.editingDescription) {
				this.editingDescription = false;

				if (self.issueData.desc !== savedDescription) {
					var data = {
						desc: self.issueData.desc
					};
					IssuesService.updateIssue(self.issueData, data)
						.then(function (data) {
							IssuesService.updatedIssue = self.issueData;
							savedDescription = self.issueData.desc;

							// Add info for new comment
							var comment = data.data.issue.comments[data.data.issue.comments.length - 1];
							IssuesService.convertActionCommentToText(comment, self.topic_types);
							comment.timeStamp = IssuesService.getPrettyTime(comment.created);
							self.issueData.comments.push(comment);
						});
				}

			}
			else {
				this.editingDescription = true;
				savedDescription = self.issueData.desc;
			}
		};

		/**
		 * Register if text input has focus or not
		 * @param focus
		 */
		this.textInputHasFocus = function (focus) {
			textInputHasFocus = focus;
		};

		/**
		 * This prevents show/hide of additional info when clicking in the input
		 * @param event
		 */
		this.titleInputClick = function (event) {
			event.stopPropagation();
		};

		/**
		 * Save issue
		 */
		function saveIssue () {
			var viewpointPromise = $q.defer(),
				screenShotPromise = $q.defer(),
				objectsPromise = $q.defer(),
				data;

			if(commentViewpoint)
			{
				viewpointPromise.resolve(commentViewpoint);
			}
			else
			{
				// Get the viewpoint
				self.sendEvent({type: EventService.EVENT.VIEWER.GET_CURRENT_VIEWPOINT, value: {promise: viewpointPromise, account: self.account, model: self.model}});
			}

			//Get selected objects
			self.sendEvent({type: EventService.EVENT.VIEWER.GET_CURRENT_OBJECT_STATUS, value: {promise: objectsPromise, account: self.account, model: self.model}});

			viewpointPromise.promise.then(function (viewpoint) {
				objectsPromise.promise.then(function (objectInfo)
					{
						if (savedScreenShot !== null) {
							if (objectInfo.highlightedNodes.length > 0) {
									// Create a group of selected objects
									data = {name: self.issueData.name, color: [255, 0, 0], objects: objectInfo.highlightedNodes};
									UtilsService.doPost(data, self.account + "/" + self.model + "/groups").then(function (response) {
									doSaveIssue(viewpoint, savedScreenShot, response.data._id);
								});
							}
							else {
								doSaveIssue(viewpoint, savedScreenShot);
							}
						}
						else {
							// Get a screen shot if not already created
							self.sendEvent({type: EventService.EVENT.VIEWER.GET_SCREENSHOT, value: {promise: screenShotPromise}});
							screenShotPromise.promise.then(function (screenShot) {
								if (objectInfo.highlightedNodes.length > 0) {
									// Create a group of selected objects
									data = {name: self.issueData.name, color: [255, 0, 0], objects: objectInfo.highlightedNodes};
									UtilsService.doPost(data, self.account + "/" + self.model + "/groups").then(function (response) {
										doSaveIssue(viewpoint, screenShot, response.data._id);
									});
								}
								else {
									doSaveIssue(viewpoint, screenShot);
								}
							});
						}
					}
			);

			});
		}

		/**
		 * Send new issue data to server
		 * @param viewpoint
		 * @param screenShot
		 * @param groupId
		 */
		function doSaveIssue (viewpoint, screenShot, groupId) {
			var	issue;

			// Remove base64 header text from screenShot and add to viewpoint
			screenShot = screenShot.substring(screenShot.indexOf(",") + 1);
			viewpoint.screenshot = screenShot;

			// Save issue
			issue = {
				account: self.account,
				model: self.model,
				objectId: null,
				name: self.issueData.name,
				viewpoint: viewpoint,
				creator_role: self.userJob._id,
				pickedPos: null,
				pickedNorm: null,
				scale: 1.0,
				assigned_roles: self.issueData.assigned_roles,
				priority: self.issueData.priority,
				status: self.issueData.status,
				topic_type: self.issueData.topic_type,
				desc: self.issueData.desc,
				rev_id: self.revision
			};
			// Pin data
			if (self.pinData !== null) {
				issue.pickedPos = self.pinData.pickedPos;
				issue.pickedNorm = self.pinData.pickedNorm;
			}
			// Group data
			if (angular.isDefined(groupId)) {
				issue.group_id = groupId;
			}
			IssuesService.saveIssue(issue)
				.then(function (response) {
					self.data = response.data; // So that new changes are registered as updates
					self.issueData = response.data;
					self.issueData.title = IssuesService.generateTitle(self.issueData);
					self.issueData.thumbnailPath = UtilsService.getServerUrl(self.issueData.thumbnail);
					self.descriptionThumbnail = UtilsService.getServerUrl(self.issueData.viewpoint.screenshotSmall);
					self.issueData.timeStamp = IssuesService.getPrettyTime(self.issueData.created);

					// Hide the description input if no description
					self.hideDescription = !self.issueData.hasOwnProperty("desc");

					// Notify parent of new issue
					self.issueCreated({issue: self.issueData});

					// Hide some actions
					self.actions.pin.hidden = true;
					self.sendEvent({type: EventService.EVENT.PIN_DROP_MODE, value: false});

					self.submitDisabled = true;
					setContentHeight();

					startNotification();
					self.saving = false;

					$state.go('home.account.model.issue', 
						{
							account: self.account, 
							model: self.model, 
							revision: self.revision,
							issue: self.data._id,
							noSet: true
						}, 
						{notify: false}
					);
			});

			AnalyticService.sendEvent({
				eventCategory: 'Issue',
				eventAction: 'create'
			});
		}

		/**
		 * Add comment to issue
		 * Save screen shot viewpoint or current viewpoint
		 */
		function saveComment () {
			var	viewpointPromise = $q.defer();

			if (angular.isDefined(self.commentThumbnail)) {
				IssuesService.saveComment(self.issueData, self.comment, commentViewpoint)
					.then(function (response) {
						self.saving = false;
						afterNewComment(response.data.issue);
					});
			}
			else {
				self.sendEvent({type: EventService.EVENT.VIEWER.GET_CURRENT_VIEWPOINT, value: {promise: viewpointPromise, account: self.issueData.account, model: self.issueData.model}});
				viewpointPromise.promise.then(function (viewpoint) {
					IssuesService.saveComment(self.issueData, self.comment, viewpoint)
						.then(function (response) {
							self.saving = false;
							afterNewComment(response.data.issue);
						});
				});
			}

			AnalyticService.sendEvent({
				eventCategory: 'Issue',
				eventAction: 'comment'
			});
		}

		/**
		 * Process after new comment saved
		 * @param comment
		 */
		function afterNewComment(comment, noDeleteInput) {
			// mark all other comments sealed
			self.issueData.comments.forEach(function(comment){
				comment.sealed = true;
			});

			if(comment.owner !== Auth.getUsername()){
				comment.sealed = true;
			}

			if(comment.viewpoint && comment.viewpoint.screenshot){
				comment.viewpoint.screenshotPath = UtilsService.getServerUrl(comment.viewpoint.screenshot);
			}


			// Add new comment to issue
			if (!self.issueData.comments) {
				self.issueData.comments = [];
			}
			self.issueData.comments.push({
				sealed: comment.sealed,
				guid: comment.guid,
				comment: comment.comment,
				owner: comment.owner,
				timeStamp: IssuesService.getPrettyTime(comment.created),
				viewpoint: comment.viewpoint,
				action: comment.action
			});

			// Mark any previous comment as 'sealed' - no longer deletable or editable
			// This logic now moved to backend
			// if (self.issueData.comments.length > 1) {
			// 	IssuesService.sealComment(self.issueData, (self.issueData.comments.length - 2))
			// 		.then(function(response) {
			// 			console.log(response);
			// 			self.issueData.comments[self.issueData.comments.length - 2].sealed = true;
			// 		});
			// }

			if(!noDeleteInput){
				delete self.comment;
				delete self.commentThumbnail;
				IssuesService.updatedIssue = self.issueData;
				self.submitDisabled = true;
			}


			commentAreaScrollToBottom();
			// Don't set height of content if about to be destroyed as it overrides the height set by the issues list
			if (!aboutToBeDestroyed) {
				setContentHeight();
			}
		}

		/**
		 * Delete a comment
		 * @param event
		 * @param index
		 */
		this.deleteComment = function(event, index) {
			event.stopPropagation();
			IssuesService.deleteComment(self.issueData, index)
				.then(function(response) {
					self.issueData.comments.splice(index, 1);
				});
			AnalyticService.sendEvent({
				eventCategory: 'Issue',
				eventAction: 'deleteComment'
			});
			setContentHeight();
		};

		/**
		 * Toggle the editing of a comment
		 * @param event
		 * @param index
		 */
		this.toggleEditComment = function(event, index) {
			event.stopPropagation();
			if (this.issueData.comments[index].editing) {
				editingCommentIndex = null;
				this.issueData.comments[index].editing = false;
				if (this.issueData.comments[index].comment !== savedComment) {
					IssuesService.editComment(self.issueData, this.issueData.comments[index].comment, index)
						.then(function(response) {
							self.issueData.comments[index].timeStamp = IssuesService.getPrettyTime(response.data.created);
							IssuesService.updatedIssue = self.issueData;
							savedComment = self.issueData.comments[index].comment;
						});
					AnalyticService.sendEvent({
						eventCategory: 'Issue',
						eventAction: 'editComment'
					});
				}
			}
			else {
				editingCommentIndex = index;
				this.issueData.comments[index].editing = true;
				savedComment = this.issueData.comments[index].comment;
			}
		};

		/**
		 * A screen shot has been saved
		 * @param data
		 */
		this.screenShotSave = function (data) {
			var viewpointPromise = $q.defer();

			savedScreenShot = data.screenShot;
			if (typeof self.data === "object") {
				// Comment
				self.commentThumbnail = data.screenShot;

				// Get the viewpoint and add the screen shot to it
				// Remove base64 header text from screen shot
				self.sendEvent({type: EventService.EVENT.VIEWER.GET_CURRENT_VIEWPOINT, value: {promise: viewpointPromise, account: self.issueData.account, model: self.issueData.model}});

			}
			else {
				// Description
				self.descriptionThumbnail = data.screenShot;
				
				self.sendEvent({type: EventService.EVENT.VIEWER.GET_CURRENT_VIEWPOINT, value: {promise: viewpointPromise, account: self.account, model: self.model}});
			}

			viewpointPromise.promise.then(function (viewpoint) {
				commentViewpoint = viewpoint;
				commentViewpoint.screenshot = data.screenShot.substring(data.screenShot.indexOf(",") + 1);
			});

			setContentHeight();
		};

		/**
		 * Controller for screen shot dialog
		 */
		function ScreenShotDialogController () {
			this.dialogCaller = self;

			/**
			 * Deselect the screen shot action button after close the screen shot dialog
			 */
			this.closeScreenShot = function () {
				// self.actions[currentAction].color = "";
				// currentAction = null;
			};
		}

		/**
		 * Set the role indicator colour
		 * @param {String} role
		 */
		function setRoleIndicatorColour (role) {
			var roleColor = IssuesService.getJobColor(role);
			if (roleColor !== null) {
				issueRoleIndicator.css("background", IssuesService.getJobColor(role));
				issueRoleIndicator.css("border", "none");
			}
			else {
				issueRoleIndicator.css("background", "none");
				issueRoleIndicator.css("border", "1px solid #DDDDDD");
			}
		}

		/**
		 * Check if user has a role same as the creator role
		 * @returns {boolean}
		 */
		function userHasCreatorRole () {
			if(self.userJob._id && self.data.creator_role){
				return self.userJob._id === self.data.creator_role;
			}
		}

		/**
		 * Check if user has admin role
		 * @returns {boolean}
		 */
		function userHasAdminRole () {
			var i, iLength, j, jLength,
				hasAdminRole = false;

			// for (i = 0, iLength = self.userRoles.length; (i < iLength) && !hasAdminRole; i += 1) {
			// 	for (j = 0, jLength = self.availableRoles.length; (j < jLength) && !hasAdminRole; j += 1) {
			// 		hasAdminRole = (self.userRoles[i] === self.availableRoles[j].role) && (Auth.hasPermission(serverConfig.permissions.PERM_DELETE_MODEL, self.availableRoles[j].permissions));
			// 	}
			// }

			return hasAdminRole;
		}

		/**
		 * Set the content height
		 */
		function setContentHeight() {
			var i, length,
				newIssueHeight = 285,
				descriptionTextHeight = 80,
				commentTextHeight = 80,
				commentImageHeight = 170,
				additionalInfoHeight = 140,
				thumbnailHeight = 180,
				issueMinHeight = 370,
				height = issueMinHeight;

			if (self.data) {
				// Additional info
				if (self.showAdditional) {
					height += additionalInfoHeight;
				}
				// Description text
				if (self.canEditDescription || self.issueData.hasOwnProperty("desc")) {
					height += descriptionTextHeight;
				}
				// Description thumbnail
				height += thumbnailHeight;
				// New comment thumbnail
				if (self.commentThumbnail) {
					height += thumbnailHeight;
				}
				// Comments
				if (self.issueData.comments) {
					for (i = 0, length = self.issueData.comments.length; i < length; i += 1) {
						height += commentTextHeight;
						if (self.issueData.comments[i].viewpoint && self.issueData.comments[i].viewpoint.hasOwnProperty("screenshot")) {
							height += commentImageHeight;
						}
					}
				}
			}
			else {
				height = newIssueHeight;
				if (self.showAdditional) {
					height += additionalInfoHeight;
				}
				// Description thumbnail
				if (self.descriptionThumbnail) {
					height += thumbnailHeight;
				}
			}

			self.contentHeight({height: height});
		}

		function commentAreaScrollToBottom(){

			$timeout(function(){
				var commentArea = document.getElementById('descriptionAndComments');
				commentArea.scrollTop = commentArea.scrollHeight;
			});
		}


		function startNotification(){
			if(self.data && !self.notificationStarted){

				self.notificationStarted = true;

				/*
				* Watch for new comments
				*/
				NotificationService.subscribe.newComment(self.data.account, self.data.model, self.data._id, function(comment){

					if(comment.action){
						IssuesService.convertActionCommentToText(comment, self.topic_types);
					}

					afterNewComment(comment, true);

					//necessary to apply scope.apply and reapply scroll down again here because this function is not triggered from UI
					$scope.$apply();
					commentAreaScrollToBottom();
				});

				/*
				* Watch for comment changed
				*/
				NotificationService.subscribe.commentChanged(self.data.account, self.data.model, self.data._id, function(newComment){

					var comment = self.issueData.comments.find(function(comment){
						return comment.guid === newComment.guid;
					});

					comment.comment = newComment.comment;

					$scope.$apply();
					commentAreaScrollToBottom();
				});

				/*
				* Watch for comment deleted
				*/
				NotificationService.subscribe.commentDeleted(self.data.account, self.data.model, self.data._id, function(newComment){

					var deleteIndex;
					self.issueData.comments.forEach(function(comment, i){
						if (comment.guid === newComment.guid){
							deleteIndex = i;
						}
					});

					self.issueData.comments[deleteIndex].comment = 'This comment has been deleted.'


					$scope.$apply();
					commentAreaScrollToBottom();

					$timeout(function(){
						self.issueData.comments.splice(deleteIndex, 1);
					}, 4000);
				});

				/*
				* Watch for issue change
				*/
				NotificationService.subscribe.issueChanged(self.data.account, self.data.model, self.data._id, function(issue){

					self.issueData.topic_type = issue.topic_type;
					self.issueData.desc = issue.desc;
					self.issueData.priority = issue.priority;
					self.issueData.status = issue.status;
					self.issueData.assigned_roles = issue.assigned_roles;

					self.statusIcon = IssuesService.getStatusIcon(self.issueData);
					setRoleIndicatorColour(self.issueData.assigned_roles[0]);
					setCanUpdateStatus(self.issueData);

					$scope.$apply();

				});
			}
		}

	}
}());<|MERGE_RESOLUTION|>--- conflicted
+++ resolved
@@ -121,15 +121,9 @@
 		this.$onChanges = function (changes) {
 			var i, length,
 				leftArrow = 37;
-			//console.log('issueComp on changes', changes);
-
-<<<<<<< HEAD
+
 			if(changes.hasOwnProperty('modelSettings') && changes.modelSettings.hasOwnProperty('properties') ){
-=======
-			if(changes.hasOwnProperty('modelSettings')){
-				console.log('onchanges modelsettings', this.modelSettings);
-
->>>>>>> a63b49c2
+
 				this.topic_types = this.modelSettings.properties.topicTypes;
 				this.canComment = Auth.hasPermission(serverConfig.permissions.PERM_COMMENT_ISSUE, this.modelSettings.permissions);
 				//convert comment topic_types
