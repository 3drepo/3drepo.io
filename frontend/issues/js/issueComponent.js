/**
 *	Copyright (C) 2016 3D Repo Ltd
 *
 *	This program is free software: you can redistribute it and/or modify
 *	it under the issueComp of the GNU Affero General Public License as
 *	published by the Free Software Foundation, either version 3 of the
 *	License, or (at your option) any later version.
 *
 *	This program is distributed in the hope that it will be useful,
 *	but WITHOUT ANY WARRANTY; without even the implied warranty of
 *	MERCHANTABILITY or FITNESS FOR A PARTICULAR PURPOSE.  See the
 *	GNU Affero General Public License for more details.
 *
 *	You should have received a copy of the GNU Affero General Public License
 *	along with this program.  If not, see <http://www.gnu.org/licenses/>.
 */

(function () {
	"use strict";

	angular.module("3drepo")
		.component(
			"issueComp",
			{
				controller: IssueCompCtrl,
				templateUrl: "issueComp.html",
				bindings: {
					account: "<",
					project: "<",
					data: "<",
					keysDown: "<",
					exit: "&",
					sendEvent: "&",
					event: "<",
					issueCreated: "&",
					contentHeight: "&",
					selectedObjects: "<",
					setInitialSelectedObjects: "&",
					userRoles: "<",
					availableRoles: "<"
				}
			}
		);

	IssueCompCtrl.$inject = ["$q", "$mdDialog", "$element", "EventService", "IssuesService", "UtilsService"];

	function IssueCompCtrl ($q, $mdDialog, $element, EventService, IssuesService, UtilsService) {
		var self = this,
			savedScreenShot = null,
			highlightBackground = "#FF9800",
			currentAction = null,
			editingCommentIndex = null,
			commentViewpoint,
			issueSelectedObjects = null,
			aboutToBeDestroyed = false,
			textInputHasFocus = false,
			savedDescription,
			savedComment,
			issueRoleIndicator = angular.element($element[0].querySelector('#issueRoleIndicator'));

		/*
		 * Init
		 */
		this.UtilsService = UtilsService;
		this.hideDescription = false;
		this.submitDisabled = true;
		this.pinData = null;
		this.showAdditional = true;
		this.editingDescription = false;
		this.clearPin = false;

		this.priorities = [
			{value: "none", label: "None"},
			{value: "low", label: "Low"},
			{value: "medium", label: "Medium"},
			{value: "high", label: "High"}
		];
<<<<<<< HEAD
		this.statuses = [
			{value: "open", label: "Open"},
			{value: "in progress", label: "In progress"},
			{value: "for approval", label: "For approval"},
			{value: "closed", label: "Closed"}
		];
		this.topic_types = [
			{value: "for_information", label: "For information"},
			{value: "vr", label: "VR"},
=======
		this.topic_types = [
			{value: "for_information", label: "For information"},
			{value: "vr", label: "VR"}
>>>>>>> 8bc68e3e
		];
		this.actions = {
			screen_shot: {icon: "camera_alt", label: "Screen shot", color: "", hidden: false},
			pin: {icon: "place", label: "Pin", color: "", hidden: this.data},
			multi: {icon: "view_comfy", label: "Multi", color: "", hidden: this.data}
		};

		/**
		 * Monitor changes to parameters
		 * @param {Object} changes
		 */
		this.$onChanges = function (changes) {
			var i, length,
				leftArrow = 37;
			console.log(this.data);

			// Data
			if (changes.hasOwnProperty("data")) {
				if (this.data) {
					this.issueData = angular.copy(this.data);
					this.issueData.name = IssuesService.generateTitle(this.issueData); // Change name to title for display purposes
					this.hideDescription = !this.issueData.hasOwnProperty("desc");
					if (this.issueData.viewpoint.hasOwnProperty("screenshotSmall")) {
						this.descriptionThumbnail = UtilsService.getServerUrl(this.issueData.viewpoint.screenshotSmall);
					}
					// Issue owner or user with same role as issue creator role can update issue
					this.canUpdate = ((this.account === this.issueData.owner) || userHasCreatorRole());

					// Can edit description if no comments
					this.canEditDescription = (this.issueData.comments.length === 0);

					// Role colour
					if (this.issueData.assigned_roles.length > 0) {
						setRoleIndicatorColour(this.issueData.assigned_roles[0]);
					}
					else {
						setRoleIndicatorColour(this.issueData.creator_role);
					}
				}
				else {
					this.issueData = {
						priority: "none",
						status: "open",
<<<<<<< HEAD
						assigned_roles: [this.userRoles[0]],
=======
						assigned_roles: [],
>>>>>>> 8bc68e3e
						topic_type: "for_information",
						viewpoint: {}
					};
					this.canUpdate = true;
				}
				this.statusIcon = IssuesService.getStatusIcon(this.issueData);
				setContentHeight();
			}

			// Selected objects
			if (changes.hasOwnProperty("selectedObjects") && this.selectedObjects &&
				(currentAction !== null) && (currentAction === "multi")) {
				issueSelectedObjects = this.selectedObjects;
			}

			// Event
			if ((changes.hasOwnProperty("event") && this.event) && (currentAction !== null)) {
				/*
				if ((this.actions[currentAction].action === "pin") &&
					((this.event.type === EventService.EVENT.VIEWER.OBJECT_SELECTED) ||
					(this.event.type === EventService.EVENT.VIEWER.ADD_PIN)) &&
					(issueSelectedObjects !== null)) {
					this.setInitialSelectedObjects({selectedObjects: issueSelectedObjects});
				}
				else if ((this.actions[currentAction].action === "multi") &&
						 (this.event.type === EventService.EVENT.VIEWER.BACKGROUND_SELECTED)) {
					issueSelectedObjects = null;
				}
				*/
				if ((currentAction === "multi") &&
					(this.event.type === EventService.EVENT.VIEWER.BACKGROUND_SELECTED)) {
					issueSelectedObjects = null;
				}
			}

			// Keys down
			if (changes.hasOwnProperty("keysDown")) {
				if (!textInputHasFocus && (changes.keysDown.currentValue.indexOf(leftArrow) !== -1)) {
					this.exit();
				}
			}

			// Role
			if (changes.hasOwnProperty("availableRoles")) {
				console.log(this.availableRoles);
				this.projectRoles = this.availableRoles.map(function (availableRole) {
					/*
					// Get the actual role and return the last part of it
					return availableRole.role.substring(availableRole.role.lastIndexOf(".") + 1);
					*/
					return availableRole.role;
				});
<<<<<<< HEAD
=======
				console.log(this.projectRoles);
>>>>>>> 8bc68e3e
			}
		};

		/**
		 * Save a comment if one was being typed before close
		 * Cancel editing comment
		 */
		this.$onDestroy = function () {
			aboutToBeDestroyed = true;
			if (this.comment) {
				IssuesService.updatedIssue = self.issueData; // So that issues list is notified
				saveComment();
			}
			if (editingCommentIndex !== null) {
				this.issueData.comments[editingCommentIndex].editing = false;
			}
			// Get out of pin drop mode
			if ((currentAction !== null) && (currentAction === "pin")) {
				this.sendEvent({type: EventService.EVENT.PIN_DROP_MODE, value: false});
				this.clearPin = true;
			}
		};

		/**
		 * Init stuff
		 */
		this.$onInit = function () {
			var disableStatus;

			// If there are selected objects register them and set the current action to multi
			if (!this.data && this.selectedObjects) {
				issueSelectedObjects = this.selectedObjects;
				currentAction = "multi";
				this.actions[currentAction].color = highlightBackground;
			}

			// Set up statuses
			disableStatus = this.data ? (!userHasCreatorRole() && !userHasAdminRole()) : false;
			this.statuses = [
				{value: "open", label: "Open", disabled: disableStatus},
				{value: "in progress", label: "In progress", disabled: false},
				{value: "for approval", label: "For approval", disabled: false},
				{value: "closed", label: "Closed", disabled: disableStatus}
			];
		};

		/**
		 * Disable the save button for a new issue if there is no name
		 */
		this.nameChange = function () {
			this.submitDisabled = !this.issueData.name;
		};

		/**
		 * Disable the save button when commenting on an issue if there is no comment
		 */
		this.commentChange = function () {
			this.submitDisabled = (this.data && !this.comment);
		};

		/**
		 * Handle status change
		 */
		this.statusChange = function () {
<<<<<<< HEAD
			var data,
				comment;
=======
			var data;
>>>>>>> 8bc68e3e

			this.statusIcon = IssuesService.getStatusIcon(this.issueData);
			setRoleIndicatorColour(self.issueData.assigned_roles[0]);

			if (this.data) {
				data = {
					priority: self.issueData.priority,
					status: self.issueData.status,
					topic_type: self.issueData.topic_type,
					assigned_roles: self.issueData.assigned_roles
				};
				IssuesService.updateIssue(self.issueData, data)
					.then(function (response) {
						console.log(response);
<<<<<<< HEAD

						// Add info for new comment
						comment = response.data.issue.comments[response.data.issue.comments.length - 1];
						comment.comment = IssuesService.convertActionCommentToText(comment);
						comment.timeStamp = IssuesService.getPrettyTime(comment.created);
						self.issueData.comments.push(comment);

						// Update last but one comment in case it was "sealed"
						if (self.issueData.comments.length > 1) {
							comment = response.data.issue.comments[response.data.issue.comments.length - 2];
							comment.timeStamp = IssuesService.getPrettyTime(comment.created);
							if (comment.action) {
								comment.comment = IssuesService.convertActionCommentToText(comment);
							}
							self.issueData.comments[self.issueData.comments.length - 2] = comment;
						}

						// The status could have changed due to assigning role
						self.issueData.status = response.data.issue.status;

=======
						self.issueData.status = response.data.issue.status;
						self.issueData.assigned_roles = response.data.issue.assigned_roles;
>>>>>>> 8bc68e3e
						IssuesService.updatedIssue = self.issueData;
					});
			}
		};

		/**
		 * Submit - new issue or comment or update issue
		 */
		this.submit = function () {
			if (self.data) {
				saveComment();
			}
			else {
				saveIssue();
			}
		};

		/**
		 * Show viewpoint
		 * @param event
		 * @param viewpoint Can be undefined for action comments
		 */
		this.showViewpoint = function (event, viewpoint) {
			if (viewpoint && (event.type === "click")) {
				var data = {
					position : viewpoint.position,
					view_dir : viewpoint.view_dir,
					up: viewpoint.up,
					account: self.issueData.account,
					project: self.issueData.project
				};
				self.sendEvent({type: EventService.EVENT.VIEWER.SET_CAMERA, value: data});

				data = {
					clippingPlanes: viewpoint.clippingPlanes,
					account: self.issueData.account,
					project: self.issueData.project,
				};
				self.sendEvent({type: EventService.EVENT.VIEWER.SET_CLIPPING_PLANES, value: data});
			}
		};

		/**
		 * Show screen shot
		 * @param event
		 * @param viewpoint
		 */
		this.showScreenShot = function (event, viewpoint) {
			self.screenShot = UtilsService.getServerUrl(viewpoint.screenshot);
			$mdDialog.show({
				controller: function () {
					this.dialogCaller = self;
				},
				controllerAs: "vm",
				templateUrl: "issueScreenShotDialog.html",
				targetEvent: event
			});
		};

		/**
		 * Do an action
		 * @param event
		 * @param action
		 */
		this.doAction = function (event, action) {
			// Handle previous action
			if (currentAction === null) {
				currentAction = action;
			}
			else if (currentAction === action) {
				switch (action) {
					case "multi":
						issueSelectedObjects = this.selectedObjects;
						break;
					case "pin":
						self.sendEvent({type: EventService.EVENT.PIN_DROP_MODE, value: false});
						break;
				}
				this.actions[currentAction].color = "";
				currentAction = null;
			}
			else {
				switch (action) {
					case "multi":
						issueSelectedObjects = this.selectedObjects;
						break;
					case "pin":
						self.sendEvent({type: EventService.EVENT.PIN_DROP_MODE, value: false});
						break;
				}
				this.actions[currentAction].color = "";
				currentAction = action;
			}

			// New action
			if (currentAction !== null) {
				this.actions[currentAction].color = highlightBackground;

				switch (currentAction) {
					case "screen_shot":
						delete this.screenShot; // Remove any clicked on screen shot
						$mdDialog.show({
							controller: ScreenShotDialogController,
							controllerAs: "vm",
							templateUrl: "issueScreenShotDialog.html",
							targetEvent: event
						});
						break;
					case "multi":
						if (issueSelectedObjects !== null) {
							this.setInitialSelectedObjects({selectedObjects: issueSelectedObjects});
						}
						else {
							issueSelectedObjects = this.selectedObjects;
						}
						break;
					case "pin":
						self.sendEvent({type: EventService.EVENT.PIN_DROP_MODE, value: true});
						break;
				}
			}
		};

		/**
		 * Set the current add pin data
		 * @param pinData
		 */
		this.setPin = function (pinData) {
			self.pinData = pinData.data;
		};

		/**
		 * Toggle showing of extra inputs
		 */
		this.toggleShowAdditional = function () {
			this.showAdditional = !this.showAdditional;
			setContentHeight();
		};

		/**
		 * Edit or save description
		 * @param event
		 */
		this.toggleEditDescription = function (event) {
			event.stopPropagation();
			if (this.editingDescription) {
				this.editingDescription = false;
				if (self.issueData.desc !== savedDescription) {
					var data = {
						desc: self.issueData.desc
					};
					IssuesService.updateIssue(self.issueData, data)
						.then(function (data) {
							IssuesService.updatedIssue = self.issueData;
							savedDescription = self.issueData.desc;
						});
				}
			}
			else {
				this.editingDescription = true;
				savedDescription = self.issueData.desc;
			}
		};

		/**
		 * Register if text input has focus or not
		 * @param focus
		 */
		this.textInputHasFocus = function (focus) {
			textInputHasFocus = focus;
		};

		/**
		 * Save issue
		 */
		function saveIssue () {
			var viewpointPromise = $q.defer(),
				screenShotPromise = $q.defer(),
				data;

			// Get the viewpoint
			self.sendEvent({type: EventService.EVENT.VIEWER.GET_CURRENT_VIEWPOINT, value: {promise: viewpointPromise, account: self.account, project: self.project}});
			viewpointPromise.promise.then(function (viewpoint) {
				if (savedScreenShot !== null) {
					if (issueSelectedObjects !== null) {
						// Create a group of selected objects
						data = {name: self.issueData.name, color: [255, 0, 0], objects: issueSelectedObjects};
						UtilsService.doPost(data, self.account + "/" + self.project + "/groups").then(function (response) {
							doSaveIssue(viewpoint, savedScreenShot, response.data._id);
						});
					}
					else {
						doSaveIssue(viewpoint, savedScreenShot);
					}
				}
				else {
					// Get a screen shot if not already created
					self.sendEvent({type: EventService.EVENT.VIEWER.GET_SCREENSHOT, value: {promise: screenShotPromise}});
					screenShotPromise.promise.then(function (screenShot) {
						if (issueSelectedObjects !== null) {
							// Create a group of selected objects
							data = {name: self.issueData.name, color: [255, 0, 0], objects: issueSelectedObjects};
							UtilsService.doPost(data, self.account + "/" + self.project + "/groups").then(function (response) {
								doSaveIssue(viewpoint, screenShot, response.data._id);
							});
						}
						else {
							doSaveIssue(viewpoint, screenShot);
						}
					});
				}
			});
		}

		/**
		 * Send new issue data to server
		 * @param viewpoint
		 * @param screenShot
		 * @param groupId
		 */
		function doSaveIssue (viewpoint, screenShot, groupId) {
			var	issue;

			// Remove base64 header text from screenShot and add to viewpoint
			screenShot = screenShot.substring(screenShot.indexOf(",") + 1);
			viewpoint.screenshot = screenShot;

			// Save issue
			issue = {
				account: self.account,
				project: self.project,
				objectId: null,
				name: self.issueData.name,
				viewpoint: viewpoint,
				creator_role: self.userRoles[0],
				pickedPos: null,
				pickedNorm: null,
				scale: 1.0,
				assigned_roles: self.issueData.assigned_roles,
				priority: self.issueData.priority,
				status: self.issueData.status,
				topic_type: self.issueData.topic_type,
				desc: self.issueData.desc
			};
			// Pin data
			if (self.pinData !== null) {
				issue.pickedPos = self.pinData.pickedPos;
				issue.pickedNorm = self.pinData.pickedNorm;
			}
			// Group data
			if (angular.isDefined(groupId)) {
				issue.group_id = groupId;
			}
			IssuesService.saveIssue(issue)
				.then(function (response) {
					self.data = response.data; // So that new changes are registered as updates
					self.issueData = response.data;
					self.issueData.title = IssuesService.generateTitle(self.issueData);
					self.issueData.thumbnailPath = UtilsService.getServerUrl(self.issueData.thumbnail);
					self.descriptionThumbnail = UtilsService.getServerUrl(self.issueData.viewpoint.screenshotSmall);
					self.issueData.timeStamp = IssuesService.getPrettyTime(self.issueData.created);

					// Hide the description input if no description
					self.hideDescription = !self.issueData.hasOwnProperty("desc");

					// Notify parent of new issue
					self.issueCreated({issue: self.issueData});

					// Hide some actions
					self.actions.pin.hidden = true;
					self.sendEvent({type: EventService.EVENT.PIN_DROP_MODE, value: false});
					self.actions.multi.hidden = true;

					self.submitDisabled = true;
					setContentHeight();
			});
		}

		/**
		 * Add comment to issue
		 * Save screen shot viewpoint or current viewpoint
		 */
		function saveComment () {
			var	viewpointPromise = $q.defer();

			if (angular.isDefined(self.commentThumbnail)) {
				IssuesService.saveComment(self.issueData, self.comment, commentViewpoint)
					.then(function (response) {
						afterNewComment(response.data.issue);
					});
			}
			else {
				self.sendEvent({type: EventService.EVENT.VIEWER.GET_CURRENT_VIEWPOINT, value: {promise: viewpointPromise, account: self.issueData.account, project: self.issueData.project}});
				viewpointPromise.promise.then(function (viewpoint) {
					IssuesService.saveComment(self.issueData, self.comment, viewpoint)
						.then(function (response) {
							afterNewComment(response.data.issue);
						});
				});
			}
		}

		/**
		 * Process after new comment saved
		 * @param comment
		 */
		function afterNewComment (comment) {
			// Add new comment to issue
			self.issueData.comments.push({
				comment: comment.comment,
				owner: comment.owner,
				timeStamp: IssuesService.getPrettyTime(comment.created),
				viewpoint: comment.viewpoint
			});

			// Mark any previous comment as 'sealed' - no longer deletable or editable
			if (self.issueData.comments.length > 1) {
				IssuesService.sealComment(self.issueData, (self.issueData.comments.length - 2))
					.then(function(response) {
						self.issueData.comments[self.issueData.comments.length - 2].sealed = true;
					});
			}

			delete self.comment;
			delete self.commentThumbnail;
			IssuesService.updatedIssue = self.issueData;
			self.submitDisabled = true;
			// Don't set height of content if about to be destroyed as it overrides the height set by the issues list
			if (!aboutToBeDestroyed) {
				setContentHeight();
			}
		}

		/**
		 * Delete a comment
		 * @param event
		 * @param index
		 */
		this.deleteComment = function(event, index) {
			event.stopPropagation();
			IssuesService.deleteComment(self.issueData, index)
				.then(function(response) {
					self.issueData.comments.splice(index, 1);
				});
			setContentHeight();
		};

		/**
		 * Toggle the editing of a comment
		 * @param event
		 * @param index
		 */
		this.toggleEditComment = function(event, index) {
			event.stopPropagation();
			if (this.issueData.comments[index].editing) {
				editingCommentIndex = null;
				this.issueData.comments[index].editing = false;
				if (this.issueData.comments[index].comment !== savedComment) {
					IssuesService.editComment(self.issueData, this.issueData.comments[index].comment, index)
						.then(function(response) {
							self.issueData.comments[index].timeStamp = IssuesService.getPrettyTime(response.data.created);
							IssuesService.updatedIssue = self.issueData;
							savedComment = self.issueData.comments[index].comment;
						});
				}
			}
			else {
				editingCommentIndex = index;
				this.issueData.comments[index].editing = true;
				savedComment = this.issueData.comments[index].comment;
			}
		};

		/**
		 * A screen shot has been saved
		 * @param data
		 */
		this.screenShotSave = function (data) {
			var viewpointPromise = $q.defer();

			savedScreenShot = data.screenShot;
			if (typeof self.data === "object") {
				// Comment
				self.commentThumbnail = data.screenShot;

				// Get the viewpoint and add the screen shot to it
				// Remove base64 header text from screen shot
				self.sendEvent({type: EventService.EVENT.VIEWER.GET_CURRENT_VIEWPOINT, value: {promise: viewpointPromise, account: self.issueData.account, project: self.issueData.project}});
				viewpointPromise.promise.then(function (viewpoint) {
					commentViewpoint = viewpoint;
					commentViewpoint.screenshot = data.screenShot.substring(data.screenShot.indexOf(",") + 1);
				});
			}
			else {
				// Description
				self.descriptionThumbnail = data.screenShot;
			}

			setContentHeight();
		};

		/**
		 * Controller for screen shot dialog
		 */
		function ScreenShotDialogController () {
			this.dialogCaller = self;

			/**
			 * Deselect the screen shot action button after close the screen shot dialog
			 */
			this.closeScreenShot = function () {
				self.actions[currentAction].color = "";
				currentAction = null;
			};
		}

		/**
		 * Set the role indicator colour
		 * @param {String} role
		 */
		function setRoleIndicatorColour (role) {
<<<<<<< HEAD
			var roleColor = IssuesService.getRoleColor(role);
			if (roleColor !== null) {
				issueRoleIndicator.css("background", IssuesService.getRoleColor(role));
				issueRoleIndicator.css("border", "none");
			}
=======
			issueRoleIndicator.css("background", IssuesService.getRoleColor(role));
		}

		/**
		 * Check if user has a role same as the creator role
		 * @returns {boolean}
		 */
		function userHasCreatorRole () {
			var i, iLength,
				hasCreatorRole = false;

			for (i = 0, iLength = self.userRoles.length; (i < iLength) && !hasCreatorRole; i += 1) {
				hasCreatorRole = (self.userRoles[i] === self.data.creator_role);
			}

			return hasCreatorRole;
		}

		/**
		 * Check if user has admin role
		 * @returns {boolean}
		 */
		function userHasAdminRole () {
			var i, iLength, j, jLength,
				hasAdminRole = false;

			for (i = 0, iLength = self.userRoles.length; (i < iLength) && !hasAdminRole; i += 1) {
				for (j = 0, jLength = self.availableRoles.length; (j < jLength) && !hasAdminRole; j += 1) {
					hasAdminRole = (self.userRoles[i] === self.availableRoles[j].role) && (self.availableRoles[j].roleFunction === "admin");
				}
			}

			return hasAdminRole;
>>>>>>> 8bc68e3e
		}

		/**
		 * Set the content height
		 */
		function setContentHeight() {
			var i, length,
				newIssueHeight = 425,
				descriptionTextHeight = 80,
				commentTextHeight = 80,
				commentImageHeight = 170,
				additionalInfoHeight = 140,
				thumbnailHeight = 180,
				issueMinHeight = 370,
				height = issueMinHeight;

			if (self.data) {
				// Additional info
				if (self.showAdditional) {
					height += additionalInfoHeight;
				}
				// Description text
				if (self.canEditDescription || self.issueData.hasOwnProperty("desc")) {
					height += descriptionTextHeight;
				}
				// Description thumbnail
				height += thumbnailHeight;
				// New comment thumbnail
				if (self.commentThumbnail) {
					height += thumbnailHeight;
				}
				// Comments
				for (i = 0, length = self.issueData.comments.length; i < length; i += 1) {
					height += commentTextHeight;
					if (self.issueData.comments[i].viewpoint && self.issueData.comments[i].viewpoint.screenshot) {
						height += commentImageHeight;
					}
				}
			}
			else {
				height = newIssueHeight;
				if (self.showAdditional) {
					height += additionalInfoHeight;
				}
				// Description thumbnail
				if (self.descriptionThumbnail) {
					height += thumbnailHeight;
				}
			}

			self.contentHeight({height: height});
		}
	}
}());<|MERGE_RESOLUTION|>--- conflicted
+++ resolved
@@ -75,21 +75,9 @@
 			{value: "medium", label: "Medium"},
 			{value: "high", label: "High"}
 		];
-<<<<<<< HEAD
-		this.statuses = [
-			{value: "open", label: "Open"},
-			{value: "in progress", label: "In progress"},
-			{value: "for approval", label: "For approval"},
-			{value: "closed", label: "Closed"}
-		];
-		this.topic_types = [
-			{value: "for_information", label: "For information"},
-			{value: "vr", label: "VR"},
-=======
 		this.topic_types = [
 			{value: "for_information", label: "For information"},
 			{value: "vr", label: "VR"}
->>>>>>> 8bc68e3e
 		];
 		this.actions = {
 			screen_shot: {icon: "camera_alt", label: "Screen shot", color: "", hidden: false},
@@ -133,11 +121,7 @@
 					this.issueData = {
 						priority: "none",
 						status: "open",
-<<<<<<< HEAD
-						assigned_roles: [this.userRoles[0]],
-=======
 						assigned_roles: [],
->>>>>>> 8bc68e3e
 						topic_type: "for_information",
 						viewpoint: {}
 					};
@@ -190,10 +174,7 @@
 					*/
 					return availableRole.role;
 				});
-<<<<<<< HEAD
-=======
 				console.log(this.projectRoles);
->>>>>>> 8bc68e3e
 			}
 		};
 
@@ -258,12 +239,8 @@
 		 * Handle status change
 		 */
 		this.statusChange = function () {
-<<<<<<< HEAD
 			var data,
 				comment;
-=======
-			var data;
->>>>>>> 8bc68e3e
 
 			this.statusIcon = IssuesService.getStatusIcon(this.issueData);
 			setRoleIndicatorColour(self.issueData.assigned_roles[0]);
@@ -278,7 +255,6 @@
 				IssuesService.updateIssue(self.issueData, data)
 					.then(function (response) {
 						console.log(response);
-<<<<<<< HEAD
 
 						// Add info for new comment
 						comment = response.data.issue.comments[response.data.issue.comments.length - 1];
@@ -298,11 +274,7 @@
 
 						// The status could have changed due to assigning role
 						self.issueData.status = response.data.issue.status;
-
-=======
-						self.issueData.status = response.data.issue.status;
 						self.issueData.assigned_roles = response.data.issue.assigned_roles;
->>>>>>> 8bc68e3e
 						IssuesService.updatedIssue = self.issueData;
 					});
 			}
@@ -724,14 +696,11 @@
 		 * @param {String} role
 		 */
 		function setRoleIndicatorColour (role) {
-<<<<<<< HEAD
 			var roleColor = IssuesService.getRoleColor(role);
 			if (roleColor !== null) {
 				issueRoleIndicator.css("background", IssuesService.getRoleColor(role));
 				issueRoleIndicator.css("border", "none");
 			}
-=======
-			issueRoleIndicator.css("background", IssuesService.getRoleColor(role));
 		}
 
 		/**
@@ -764,7 +733,6 @@
 			}
 
 			return hasAdminRole;
->>>>>>> 8bc68e3e
 		}
 
 		/**
