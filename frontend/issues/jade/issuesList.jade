--- conflicted
+++ resolved
@@ -12,11 +12,7 @@
 				.closedText This issue is now closed
 			#issuesListItemContent(layout='row')
 				.issueListItemThumbnail(layout="column", layout-align="center center", ng-if="issue.thumbnail")
-<<<<<<< HEAD
-					img(ng-src="{{$ctrl.UtilsService.getServerUrl(issue.thumbnail)}}")
-=======
 					img(ng-src="{{issue.thumbnailPath}}")
->>>>>>> 88b7fe56
 				div(flex, layout="column")
 					label#issuesListItemTitle(flex="none") {{issue.title}}
 					#issuesListItemInfo(layout="row", layout-align="start center", flex="none")
