div(flex, layout="column", layout-fill, tabindex="0", tdr-focus="true")
	div
		// Title
		.issueCompItemContainer#issueCompTitleArea(
		layout="column"
		layout-align="start"
		flex
		ng-class="{issueCompTitleArea: $ctrl.data}"
		ng-click="$ctrl.toggleShowAdditional()")
			div(layout="row", flex, layout-align="space-between")
				div(layout="row", flex)
					#issueRoleIndicator
					md-input-container#issueCompTitleInput(ng-if="!$ctrl.data", flex, md-no-float)
						input(
						type="text"
						ng-model="$ctrl.issueData.name"
						ng-change="$ctrl.nameChange()"
						ng-disabled="$ctrl.data"
						aria-label="Title"
						tdr-focus="true"
						required
						placeholder="Title",
						ng-click="$ctrl.titleInputClick($event)")
					label#issueCompTitle(ng-if="$ctrl.data") {{$ctrl.issueData.name}}
				span(flex="5")
				md-button.md-icon-button#additionalInfoButton(aria-label="Status Toggle")
					md-icon.angular-material-icons(ng-if="!$ctrl.showAdditional") keyboard_arrow_right
					md-icon.angular-material-icons(ng-if="$ctrl.showAdditional") keyboard_arrow_down

		// Info
		.issueCompItemContainer#issueCompInfoArea(layout="row", layout-align="start end", flex="none", ng-if="$ctrl.showAdditional")
			div(flex="10")
				md-icon.angular-material-icons#issueCompStatus(style="color:{{$ctrl.statusIcon.colour}}") {{$ctrl.statusIcon.icon}}
			.issueCompIssueOwner(ng-if="$ctrl.data", layout="row", layout-align="space-between", flex)
				label {{$ctrl.data.owner}}
				label {{$ctrl.data.timeStamp}}

		// Status
<<<<<<< HEAD
		.issueCompItemContainer#issueCompAdditional(layout="row", layout-align="start")
			div
				md-button.md-icon-button#additionalInfoButton(aria-label="Status Toggle", ng-click="$ctrl.toggleShowAdditional()")
					md-icon.angular-material-icons(ng-if="!$ctrl.showAdditional") add_circle_outline
					md-icon.angular-material-icons(ng-if="$ctrl.showAdditional") remove_circle_outline
			div(layout="column", ng-if="$ctrl.showAdditional", layout-fill)
				div(layout="row")
					md-input-container.issueCompItemStatus(flex)
						label Priority
						md-select(ng-model="$ctrl.issueData.priority", ng-change="$ctrl.statusChange()")
							md-option(ng-repeat="priority in $ctrl.priorities", value="{{priority.value}}") {{priority.label}}
					md-input-container.issueCompItemStatus(flex)
						label Status
						md-select(ng-model="$ctrl.issueData.status", ng-change="$ctrl.statusChange()")
							md-option(ng-repeat="status in $ctrl.statuses", value="{{status.value}}", ng-disabled="status.disabled") {{status.label}}
				div(layout="row")
					md-input-container(flex)
						label Assign
						md-select(ng-model="$ctrl.issueData.assigned_roles[0]", ng-change="$ctrl.statusChange()")
							md-option(ng-repeat="role in $ctrl.projectRoles", value="{{role}}") {{role}}
					md-input-container(flex)
						label Type
						md-select(ng-model="$ctrl.issueData.topic_type", ng-change="$ctrl.statusChange()")
							md-option(ng-repeat="type in $ctrl.topic_types", value="{{type.value}}") {{type.label}}
=======
		.issueCompItemContainer#issueCompAdditional(layout="column", ng-if="$ctrl.showAdditional")
			div(layout="row")
				md-input-container.issueCompItemStatus(flex)
					label Priority
					md-select(ng-model="$ctrl.issueData.priority", ng-change="$ctrl.statusChange()", ng-disabled="!$ctrl.canUpdate")
						md-option(ng-repeat="priority in $ctrl.priorities", value="{{priority.value}}") {{priority.label}}
				md-input-container.issueCompItemStatus(flex)
					label Status
					md-select(ng-model="$ctrl.issueData.status", ng-change="$ctrl.statusChange()", ng-disabled="!$ctrl.canUpdate")
						md-option(ng-repeat="status in $ctrl.statuses", value="{{status.value}}") {{status.label}}
			div(layout="row")
				md-input-container(flex)
					label Assign
					md-select(ng-model="$ctrl.issueData.assigned_roles[0]", ng-change="$ctrl.statusChange()", ng-disabled="!$ctrl.canUpdate")
						md-option(ng-repeat="role in $ctrl.projectRoles", value="{{role}}") {{role}}
				md-input-container(flex)
					label Type
					md-select(ng-model="$ctrl.issueData.topic_type", ng-change="$ctrl.statusChange()", ng-disabled="!$ctrl.canUpdate")
						md-option(ng-repeat="type in $ctrl.topic_types", value="{{type.value}}") {{type.label}}
>>>>>>> 2c5efa8e

	md-divider

	#descriptionAndComments(flex)
		// Description
		.issueCompItemContainer(layout="column", layout-align="start", flex)
			div(layout="column", layout-align="start", flex)
				div(ng-if="!$ctrl.data", flex, layout="column")
					md-input-container(flex, ng-if="!$ctrl.hideDescription")
						label Description
						textarea(
						ng-model="$ctrl.issueData.desc"
						ng-disabled="$ctrl.data"
						ng-focus="$ctrl.textInputHasFocus(true)"
						ng-blur="$ctrl.textInputHasFocus(false)")
				#issueCompDescription(ng-if="$ctrl.data", layout="column", ng-click="$ctrl.showViewpoint($event, $ctrl.issueData.viewpoint)")
					div(layout='row', layout-align="space-between", flex)
						label(ng-if="!$ctrl.editingDescription", ng-bind-html="$ctrl.issueData.desc | linky:'_blank'") {{$ctrl.issueData.desc}}
						md-input-container(flex, ng-if="$ctrl.editingDescription")
							textarea(
							ng-model="$ctrl.issueData.desc"
							aria-label="Description"
							tdr-focus="true"
							ng-focus="$ctrl.textInputHasFocus(true)"
							ng-blur="$ctrl.textInputHasFocus(false)")
						.issueCompTextActions(layout="row", ng-if="$ctrl.canEditDescription")
							md-button.md-icon-button.md-accent(aria-label="Edit Comment", ng-click="$ctrl.toggleEditDescription($event)")
								md-tooltip(md-direction="bottom") edit
								md-icon.angular-material-icons(style="color:{{$ctrl.editCommentColor}}") mode_edit
				.issueCompThumbnail(
				layout="row"
				layout-align="center"
				ng-if="$ctrl.descriptionThumbnail"
				ng-click="$ctrl.showScreenShot($event, $ctrl.issueData.viewpoint)")
					img.issueCompThumbnailImage(ng-src="{{$ctrl.descriptionThumbnail}}")

		// Comments
		.issueCompItemContainer(layout="column", layout-align="start", flex, ng-if="$ctrl.issueData.comments.length>0")
			div(ng-repeat="comment in $ctrl.issueData.comments", layout="column", layout-align="start", flex)
				div(ng-click="$ctrl.showViewpoint($event, comment.viewpoint)"
					layout="column"
					layout-align="start"
					flex
					ng-class="{issueCompComment: !comment.action}")
					// Text and actions
					div(layout='row', layout-align="space-between", flex)
						// Saved normal comment
						label.issueCompCommentTitle(
						flex
						ng-if="!comment.editing && !comment.action"
						ng-bind-html="comment.comment | linky:'_blank'")
						// Saved auto comment
						label.issueCompCommentTitle(
						flex
						ng-if="comment.action"
						ng-bind-html="comment.comment")
						// Editing normal comment
						md-input-container(flex, ng-if="comment.editing")
							textarea(ng-model="comment.comment"
								flex
								aria-label="Description"
								tdr-focus="true"
								ng-focus="$ctrl.textInputHasFocus(true)"
								ng-blur="$ctrl.textInputHasFocus(false)")
						.issueCompTextActions(layout="row", ng-if="!comment.sealed && !comment.action", flex="none")
							md-button.md-icon-button.md-accent(aria-label="Edit Comment", ng-click="$ctrl.toggleEditComment($event, $index)")
								md-tooltip(md-direction="bottom") edit
								md-icon.angular-material-icons(style="color:{{$ctrl.editCommentColor}}") mode_edit
							md-button.md-icon-button.md-accent(aria-label="Delete Comment", ng-click="$ctrl.deleteComment($event, $index)")
								md-tooltip(md-direction="bottom") delete
								md-icon.angular-material-icons close
					// Info
					.issueCompCommentOwner(
					ng-if="$ctrl.data"
					layout="row"
					layout-align="space-between"
					flex)
						label {{comment.owner}}
						label {{comment.timeStamp}}

				// Thumbnail
				.issueCompThumbnail(
				layout="row"
				layout-align="center"
				ng-if="comment.viewpoint.screenshot"
				ng-click="$ctrl.showScreenShot($event, comment.viewpoint)"
				flex)
					img.issueCompThumbnailImage(ng-src="{{comment.viewpoint.screenshotPath}}")

	md-divider

	// New comment
	.issueCompItemContainer#issueCompNewComment(layout="column", layout-align="start", ng-if="$ctrl.data")
		md-input-container(flex, md-no-float)
			textarea(
			ng-model="$ctrl.comment"
			ng-change="$ctrl.commentChange()"
			ng-focus="$ctrl.textInputHasFocus(true)"
			ng-blur="$ctrl.textInputHasFocus(false)"
			placeholder="Comment")
		.issueCompThumbnail(layout="row", layout-align="center", ng-if="$ctrl.commentThumbnail", ng-click="$ctrl.showThumbnail()")
			img.issueCompThumbnailImage(ng-src="{{$ctrl.commentThumbnail}}")

	// Footer
<<<<<<< HEAD
	.issueCompItemContainer#issueCompFooterButtons(layout="row", layout-align="space-between center")
=======
	div(layout="row", layout-align="space-between center")
>>>>>>> 2c5efa8e
		div
			md-button.md-icon-button(
			ng-repeat="(action, actionData) in $ctrl.actions"
			aria-label="{{action}}"
			ng-click="$ctrl.doAction($event, action)"
			ng-if="!actionData.hidden")
				md-tooltip(md-direction="bottom") {{actionData.label}}
				md-icon.angular-material-icons(style="color:{{actionData.color}}") {{actionData.icon}}
		md-button.md-fab.md-mini(aria-label="Submit", ng-disabled="$ctrl.submitDisabled", ng-click="$ctrl.submit()")
			md-tooltip(md-direction="bottom") Submit
			md-icon.angular-material-icons save

	// Action components
	issues-pin(
	account="$ctrl.account"
	project="$ctrl.project"
	send-event="$ctrl.sendEvent({type: type, value: value})"
	event="$ctrl.event"
	set-pin="$ctrl.setPin({data: data})"
	clear-pin="$ctrl.clearPin")<|MERGE_RESOLUTION|>--- conflicted
+++ resolved
@@ -36,33 +36,11 @@
 				label {{$ctrl.data.timeStamp}}
 
 		// Status
-<<<<<<< HEAD
-		.issueCompItemContainer#issueCompAdditional(layout="row", layout-align="start")
+		.issueCompItemContainer#issueCompAdditional(layout="column", ng-if="$ctrl.showAdditional")
 			div
 				md-button.md-icon-button#additionalInfoButton(aria-label="Status Toggle", ng-click="$ctrl.toggleShowAdditional()")
 					md-icon.angular-material-icons(ng-if="!$ctrl.showAdditional") add_circle_outline
 					md-icon.angular-material-icons(ng-if="$ctrl.showAdditional") remove_circle_outline
-			div(layout="column", ng-if="$ctrl.showAdditional", layout-fill)
-				div(layout="row")
-					md-input-container.issueCompItemStatus(flex)
-						label Priority
-						md-select(ng-model="$ctrl.issueData.priority", ng-change="$ctrl.statusChange()")
-							md-option(ng-repeat="priority in $ctrl.priorities", value="{{priority.value}}") {{priority.label}}
-					md-input-container.issueCompItemStatus(flex)
-						label Status
-						md-select(ng-model="$ctrl.issueData.status", ng-change="$ctrl.statusChange()")
-							md-option(ng-repeat="status in $ctrl.statuses", value="{{status.value}}", ng-disabled="status.disabled") {{status.label}}
-				div(layout="row")
-					md-input-container(flex)
-						label Assign
-						md-select(ng-model="$ctrl.issueData.assigned_roles[0]", ng-change="$ctrl.statusChange()")
-							md-option(ng-repeat="role in $ctrl.projectRoles", value="{{role}}") {{role}}
-					md-input-container(flex)
-						label Type
-						md-select(ng-model="$ctrl.issueData.topic_type", ng-change="$ctrl.statusChange()")
-							md-option(ng-repeat="type in $ctrl.topic_types", value="{{type.value}}") {{type.label}}
-=======
-		.issueCompItemContainer#issueCompAdditional(layout="column", ng-if="$ctrl.showAdditional")
 			div(layout="row")
 				md-input-container.issueCompItemStatus(flex)
 					label Priority
@@ -71,7 +49,7 @@
 				md-input-container.issueCompItemStatus(flex)
 					label Status
 					md-select(ng-model="$ctrl.issueData.status", ng-change="$ctrl.statusChange()", ng-disabled="!$ctrl.canUpdate")
-						md-option(ng-repeat="status in $ctrl.statuses", value="{{status.value}}") {{status.label}}
+						md-option(ng-repeat="status in $ctrl.statuses", value="{{status.value}}", ng-disabled="status.disabled") {{status.label}}
 			div(layout="row")
 				md-input-container(flex)
 					label Assign
@@ -81,7 +59,6 @@
 					label Type
 					md-select(ng-model="$ctrl.issueData.topic_type", ng-change="$ctrl.statusChange()", ng-disabled="!$ctrl.canUpdate")
 						md-option(ng-repeat="type in $ctrl.topic_types", value="{{type.value}}") {{type.label}}
->>>>>>> 2c5efa8e
 
 	md-divider
 
@@ -186,11 +163,9 @@
 			img.issueCompThumbnailImage(ng-src="{{$ctrl.commentThumbnail}}")
 
 	// Footer
-<<<<<<< HEAD
 	.issueCompItemContainer#issueCompFooterButtons(layout="row", layout-align="space-between center")
-=======
+		
 	div(layout="row", layout-align="space-between center")
->>>>>>> 2c5efa8e
 		div
 			md-button.md-icon-button(
 			ng-repeat="(action, actionData) in $ctrl.actions"
