--- conflicted
+++ resolved
@@ -134,17 +134,7 @@
 		vm.leftButtons.push(vm.viewingOptions[vm.selectedViewingOptionIndex]);
 
 		vm.rightButtons = [];
-<<<<<<< HEAD
-		//vm.rightButtons.push({label: "Full screen", icon: "fa fa-arrows-alt", click: enterFullScreen});
-		/*viewer.
-		vm.rightButtons.push({
-			label: "QR code",
-			icon: "fa fa-qrcode",
-			click: showQRCodeReader
-		});
-=======
 		/*
->>>>>>> 3143f2fb
 		vm.rightButtons.push({
 			label: "Help",
 			icon: "fa fa-question",
