/**
 *	Copyright (C) 2016 3D Repo Ltd
 *
 *	This program is free software: you can redistribute it and/or modify
 *	it under the terms of the GNU Affero General Public License as
 *	published by the Free Software Foundation, either version 3 of the
 *	License, or (at your option) any later version.
 *
 *	This program is distributed in the hope that it will be useful,
 *	but WITHOUT ANY WARRANTY; without even the implied warranty of
 *	MERCHANTABILITY or FITNESS FOR A PARTICULAR PURPOSE.  See the
 *	GNU Affero General Public License for more details.
 *
 *	You should have received a copy of the GNU Affero General Public License
 *	along with this program.  If not, see <http://www.gnu.org/licenses/>.
 */

(function () {
	"use strict";

	angular.module("3drepo")
		.directive("accountModels", accountModels);

	function accountModels() {
		return {
			restrict: 'EA',
			templateUrl: 'accountModels.html',
			scope: {
				account: "=",	
				accounts: "=",
				onShowPage: "&",
				quota: "=",
				subscriptions: "="
			},
			controller: AccountModelsCtrl,
			controllerAs: 'vm',
			bindToController: true
		};
	}

	AccountModelsCtrl.$inject = ["$scope", "$location", "$element", "$timeout", "AccountService", "UtilsService", "RevisionsService", "serverConfig", "AnalyticService", "NotificationService",  "Auth", "AccountDataService"];

	function AccountModelsCtrl($scope, $location, $element, $timeout, AccountService, UtilsService, RevisionsService, serverConfig, AnalyticService, NotificationService, Auth, AccountDataService) {
		var vm = this,
			existingModelToUpload,
			existingModelFileUploader,
			newModelFileUploader;

		/*
		 * Init
		 */
		vm.info = "Retrieving models...";
		vm.showProgress = true;
		vm.modelTypes = ["Architectural", "Structural", "Mechanical", "GIS", "Other"];
		vm.units = serverConfig.units;
		vm.modelRegExp = serverConfig.modelNameRegExp;
		
		// SETUP FILE UPLOADERS
		
		existingModelFileUploader = $element[0].querySelector("#existingModelFileUploader");
		existingModelFileUploader.addEventListener("change", function () {
			vm.modelToUpload = this.files[0];
			$scope.$apply();
		}, false);

		newModelFileUploader = $element[0].querySelector("#newModelFileUploader");
		newModelFileUploader.addEventListener(
			"change",
			function () {
				vm.newModelFileToUpload = this.files[0];
				$scope.$apply();
			},
			false
		);

		// GENERIC FUNCTIONS

		/**
		 * Close the dialog
		 */
		vm.closeDialog = function() {
			UtilsService.closeDialog();
		};


		/**
		 * Escape from the add model/federation/project menu
		 */
		vm.addEscape = function(event){
			$element.bind('keydown keypress', function (event) {
				if(event.which === 27) { // 27 = esc key
					vm.addButtons = false;
					vm.addButtonType = "add";
					$scope.$apply();
					event.preventDefault();
				}
			});
		}


		
		// HIDE / SHOW STATE

		/**
		 * Holding object for default/unassigned tree node hiding/showing
		 */
		vm.showDefault = {
			project : false,
			models : false,
			feds : false
		} 

		/**
		 * Get the show/hide state of a data object
		 *
		 * @param {Object} node The object to set the state on (true or false)
		 * @param {String} prop The property to set (i.e. 'state')
		 * @returns {Boolean} The state of the property (to show or hide)
		 */
		var getState = function(node, prop) {
			if (node[prop] === undefined) node[prop] = false;
			return node[prop];
		}

		/**
		 * Check if a data object should be shown or hidden
		 *
		 * @param {Array} items The object to set the state on (true or false)
		 * @param {String} type The type of the data object (project, projects, model, federation etc)
		 * @returns {Boolean} The state of the property (to show or hide)
		 */
		vm.shouldShow = function(items, type) {
			switch (type) {
				// Special cases for models and federations
				case "models":
					return getState(items, "modelsState");
				case "federations":
					return getState(items, "fedsState")

				// All other cases
				default:
					return getState(items, "state")
			}
		}

		/**
		 * Invert the state of a teamspace (to show or hide)
		 * @param {Array} items The object to set the state on (true or false)
		 */
		vm.toggleTeamspace = function(teamspace) {
			teamspace.state = !teamspace.state;
		}

		/**
		 * Invert the state of a part of the default/unassigned tree 
		 * @param {String} type 
		 * @return {Boolean} if a part of the default tree should show or hide
		 */
		vm.toggleDefault = function(type) {
			vm.showDefault[type] = !vm.showDefault[type];
			return vm.showDefault[type];
		}

		/**
		 * Invert the state of projects (to show or hide)
		 * @param {Array} project The object to set the state on (true or false)
		 */
		vm.toggleProjects = function(projects) {
			projects.state = !projects.state;
		}

		/**
		 * Invert the state of a project and sub projects (to show or hide)
		 * @param {Array} project The object to set the state on (true or false)
		 */
		vm.toggleProject = function(project) {
			project.state = !project.state;
			project.models.forEach(function(model) {
				model.modelState = !!project.state;
				model.fedState = !!project.state;
			});
		}

		/**
		 * Invert the models node
		 * @param {Object} project the project to invert the models for 
		 */
		vm.toggleModels = function(model) {
			model.modelsState = !model.modelsState;
		}

		/**
		 * Invert the federations node
		 * @param {Object} project the project to invert the federations for 
		 */
		vm.toggleFederations = function(project) {
			project.fedsState = !project.fedsState;
		}


		// Checks

		vm.hasFederations = function(models) { 
			return AccountDataService.hasFederations(models) 
		};

		vm.getFederations = function(models) { 
			return AccountDataService.getFederations(models); 
		}

		vm.getIndividualModels = function(models) { 
			return AccountDataService.getIndividualModels(models); 
		}

		vm.getProjects = function(teamspace) { 
			return AccountDataService.getProjectsByTeamspaceName(vm.accounts, teamspace); 
		}

		// ADD PROJECTS/FEDERATIONS/MODELS

		vm.addButtons = false;
		vm.addButtonType = "add";

		vm.addButtonsToggle = function() {
			vm.addButtons = !vm.addButtons;
			vm.addButtonType = (vm.addButtonType === "add") ? "clear" : "add";	
		}

		// FEDERATIONS

		vm.isSaving = false;

		/**
		 * Save a federationt to a project
		 * @param {String} teamspaceName The name of the teamspace to save to
		 * @param {String} projectName The name of the project to save to
		 */
		vm.saveFederation = function (teamspaceName, projectName) {
			var promise;
			var project = AccountDataService.getProject(vm.accounts, teamspaceName, projectName);
			var isEdit = vm.federationData._isEdit;
			vm.isSaving = true;

			if (isEdit) {
				delete vm.federationData._isEdit;
				promise = UtilsService.doPut(vm.federationData, teamspaceName + "/" + vm.federationData.model);
			} else {
				promise = UtilsService.doPost(vm.federationData, teamspaceName + "/" + vm.federationData.name);
			}
			
			promise.then(function (response) {
				
				if(response.status !== 200 && response.status !== 201){
					vm.errorMessage = response.data.message;
					vm.isSaving = false;
				} else {

					vm.errorMessage = '';
					vm.showInfo = false;
					vm.federationData.teamspace = teamspaceName;
					vm.federationData.project = projectName;
					vm.federationData.federate = true;
					vm.federationData.permissions = response.data.permissions || vm.federationData.permissions;
					vm.federationData.model = response.data.model;
					if (response.data.timestamp) {
						vm.federationData.timestamp = response.data.timestamp;
					}

				
					// TODO: This should exist - backend problem : ISSUE_371
					if (!isEdit) {
						project.models.push(vm.federationData);
					}

					vm.addButtons = false;
					vm.addButtonType = "add";
					vm.isSaving = false;
					vm.closeDialog();
					
					AnalyticService.sendEvent({
						eventCategory: 'Model',
						eventAction: (vm.federationData._isEdit) ? 'edit' : 'create',
						eventLabel: 'federation'
					});
				}

			})
			.catch(function(error){
				vm.errorMessage = "Something went wrong on our servers saving the federation!";
<<<<<<< HEAD
				vm.isSaving = false;
=======
>>>>>>> 4d34dc51
			});

			$timeout(function () {
				$scope.$apply();
			});
		};


		/**
		 * Get all default federations
		 *
		 * @param {Boolean} isDefault Is the federation a default federation
		 */
		vm.getPotentialFederationModels = function(isDefault) {
			var models;

			// isDefault is a string for some reason?
			if (typeof(isDefault) === "string") isDefault = (isDefault === "true")
			
			if (!isDefault) {

				models = AccountDataService.getIndividualModelsByProjectName(
					vm.accounts, 
					vm.federationData.teamspace, 
					vm.federationData.project
				);
			} else {
				models = AccountDataService.getIndividualTeamspaceModels(
					vm.accounts, 
					vm.federationData.teamspace
				);
			}
			
			var noneFederated = AccountDataService.getNoneFederatedModels(
				vm.federationData, 
				models
			);
			return noneFederated
		}


		/**
		 * Remove a model from a federation
		 *
		 * @param modelName
		 */
		vm.removeFromFederation = function (modelId) {
			AccountDataService.removeFromFederation(vm.federationData, modelId);
		};


		/**
		 * Add a model to a federation
		 *
		 * @param modelIndex
		 */
		vm.addToFederation = function (modelIndex, teamspaceName, models) {

			vm.showRemoveWarning = false;

			vm.federationData.subModels.push({
				database: teamspaceName,
				modelIndex: modelIndex,
				model: models[modelIndex].model,
				name: models[modelIndex].name
			});

			models[modelIndex].federate = true;

		};

		// FEDERATIONS

		vm.dialogCloseTo = "accountFederationsOptionsMenu_" + vm.account;
		var dialogCloseToId = "#" + vm.dialogCloseTo;

		/*
		 * Watch for change in edited federation
		 */
		$scope.$watch("vm.federationData", function (oldVal, newVal) {

		}, true);

		/**
		 * Open the federation dialog
		 *
		 * @param event
		 */
		vm.setupNewFederation = function (event, accounts) {

			vm.isDefaultFederation = false; 
			vm.federationOriginalData = null;
			vm.federationData = {
				desc: "",
				type: "",
				subModels: []
			};
			vm.errorMessage = '';
			UtilsService.showDialog("federationDialog.html", $scope, event, true, null, false, dialogCloseToId);
		};


		// MODELS

		/*
		 * Watch the new model type
		 */
		$scope.$watch("vm.newModelData.type", function (newValue) {
			if (angular.isDefined(newValue)) {
				vm.showModelTypeOtherInput = (newValue.toString() === "Other");
			}
		});

		/*
		 * Watch new model data
		 */
		$scope.$watch('{a : vm.newModelData, b: vm.newModelFileToUpload.name}', function (data){

			var newValue = vm.newModelData;

			if (angular.isDefined(newValue)) {
				vm.newModelButtonDisabled =
					(angular.isUndefined(newValue.name) || 
					(angular.isDefined(newValue.name) && (newValue.name === "")));
				
				if (!vm.newModelButtonDisabled && (newValue.type === "Other")) {
					vm.newModelButtonDisabled =
						(angular.isUndefined(newValue.otherType) || 
						(angular.isDefined(newValue.otherType) && (newValue.otherType === "")));
				}

				if(!newValue.unit){
					vm.newModelButtonDisabled = true;
				}
			}


			if(vm.newModelFileToUpload){
				vm.showNewModelErrorMessage = false;
				vm.newModelErrorMessage = '';

				var names = vm.newModelFileToUpload.name.split('.');
				var find = names[names.length - 1].toLowerCase();
				var match = serverConfig.acceptedFormat.indexOf(find) === -1

				if(names.length === 1){
					vm.showNewModelErrorMessage = true;
					vm.newModelErrorMessage = 'Filename must have extension';
					vm.newModelFileToUpload = null;
				} else if(match) {
					vm.showNewModelErrorMessage = true;
					vm.newModelErrorMessage = 'File format not supported';
					vm.newModelFileToUpload = null
				}
			}

		}, true);

		/**
		 * Set up deleting of model
		 *
		 * @param {Object} event
		 * @param {Object} model
		 */
		vm.setupDeleteModel = function (event, model, account, project) {
			vm.modelToDelete = model;
			vm.projectToDeleteFrom = project;
			vm.deleteError = null;
			vm.deleteTitle = "Delete model";
			vm.deleteWarning = "Your data will be lost permanently and will not be recoverable";
			vm.deleteName = vm.modelToDelete.name;
			vm.targetAccountToDeleteModel = account;
			UtilsService.showDialog("deleteDialog.html", $scope, event, true);
		};

		/**
		 * Delete model
		 */
		vm.deleteModel = function () {

			var account;
			var url = vm.targetAccountToDeleteModel + "/" + vm.modelToDelete.model;
			var promise = UtilsService.doDelete({}, url);

			promise.then(function (response) {

				if (response.status === 200) {
				
					// Remove model from list
					for (var i = 0; i < vm.accounts.length; i += 1) {
						account = vm.accounts[i];
						if (account.name === response.data.account) {
							if (vm.projectToDeleteFrom && vm.projectToDeleteFrom.name) {

								var projectToDeleteFrom = vm.projectToDeleteFrom.name;
								AccountDataService.removeModelByProjectName(
									vm.accounts, 
									account.name, 
									projectToDeleteFrom, 
									response.data.model
								);
								AccountDataService.removeFromFederationByProjectName(
									vm.accounts, 
									account.name, 
									projectToDeleteFrom, 
									response.data.model
								);
								break

							} else {
								// If default
								for (var j = 0; j < vm.accounts[i].models.length; j += 1) { 
									if (account.models[j].name === response.data.model) {
										account.models.splice(j, 1);
										break;
									}
								}
							}
						}
					}

					vm.closeDialog();
					vm.addButtons = false;
					vm.addButtonType = "add";
					AnalyticService.sendEvent({
						eventCategory: 'Model',
						eventAction: 'delete'
					});
				}
				else {
					vm.deleteError = "Error deleting model";
					if (response.data.message) {
						vm.deleteError = "Error: " + response.data.message;
					} 
				}
			});
		};


		/**
		 * Find out if teamspace and project have been selected for 
		 */
		vm.teamspaceAndProjectSelected = false;

		$scope.$watch("vm.newModelData.teamspace", function (newValue) {
			if (newValue && vm.newModelData.project) {
				vm.teamspaceAndProjectSelected = true;
			} else {
				vm.teamspaceAndProjectSelected = false;
			}
		});

		$scope.$watch("vm.newModelData.project", function (newValue) {
			if (newValue && vm.newModelData.teamspace) {
				vm.teamspaceAndProjectSelected = true;
			} else {
				vm.teamspaceAndProjectSelected = false;
			}
		});


		/**
		 * Bring up dialog to add a new model
		 */
		vm.newModel = function (event, accountForModel) {
			vm.tag = null;
			vm.desc = null;
			vm.showNewModelErrorMessage = false;
			vm.newModelFileToUpload = null;
			vm.newModelData = {
				account: accountForModel,
				type: vm.modelTypes[0]
			};
			vm.newModelFileToUpload = null;
			UtilsService.showDialog("modelDialog.html", $scope, event, true);
		};


		/**
		 * Save a new model
		 */
		vm.saveNewModel = function (event) {
			var model,
				promise,
				enterKey = 13,
				doSave = false;

			if (angular.isDefined(event)) {
				if (event.which === enterKey) {
					doSave = true;
				}
			}
			else {
				doSave = true;
			}

			if (doSave) {

				if(RevisionsService.isTagFormatInValid(vm.tag)){
					vm.showNewModelErrorMessage = true;
					vm.newModelErrorMessage = 'Invalid revision name';
					return;
				}
				
				if(!vm.newModelData.name){
					vm.showNewModelErrorMessage = true;
					vm.newModelErrorMessage = 'Invalid model name';
					return;
				}

				promise = AccountService.newModel(vm.newModelData);
				promise.then(function (response) {
					if (response.data.status === 400) {
						vm.showNewModelErrorMessage = true;
						vm.newModelErrorMessage = response.data.message;
					}
					else {
						vm.modelsExist = true;
						// Add model to list
						model = {
							model: response.data.model,
							name: response.data.name,
							project : vm.newModelData.project,
							permissions: response.data.permissions,
							canUpload: true,
							timestamp: null
						};

						updateAccountModels(
							response.data.account,
							model, 
							vm.newModelData.project
						);
						vm.addButtons = false;
						vm.addButtonType = "add";
						vm.closeDialog();
						
						AnalyticService.sendEvent({
							eventCategory: 'model',
							eventAction: 'create'
						});
					}
				});
			}
		};


		/**
		 * Upload a file
		 *
		 * @param {Object} model
		 */
		vm.uploadFile = function (model) {
			existingModelFileUploader.value = "";
			existingModelToUpload = model;
			existingModelFileUploader.click();
		};


		/**
		 * Upload a file
		 */
		vm.uploadFileForNewModel = function () {
			newModelFileUploader.value = "";
			newModelFileUploader.click();
		};


		/**
		 * Show waiting before going to payment page
		 * $timeout required otherwise Submit does not work
		 */
		vm.setupPayment = function () {
			$timeout(function () {
				vm.showPaymentWait = true;
			});
		};


		/**
		 * Show a given page from a calling page
		 */
		vm.showPage = function (page, callingPage) {
			vm.onShowPage({page: page, callingPage: callingPage});
		};


		/**
		 * Add a model to an existing or create newly created account
		 *
		 * @param account
		 * @param model
		 */
		function updateAccountModels (account, model, projectName) {

			var i, length,
				accountToUpdate;
			
			var found = false;
			for (i = 0, length = vm.accounts.length; i < length; i += 1) {
				if (vm.accounts[i].name === account) {
					accountToUpdate = vm.accounts[i];
					// Check if the project exists and it if so
					accountToUpdate.projects.forEach(function(project){
						if (project.name === projectName ) {
							project.models.push(model)
							found = true;
						} 
					})
					// If not just put it in default/unassigned models
					if (!found) {
						accountToUpdate.models.push(model);
					}
					break;
				}
			}
			if (angular.isUndefined(accountToUpdate)) {

				accountToUpdate = {
					name: account,
					models: [model],
				};
				accountToUpdate.canUpload = (account === vm.account);
				vm.accounts.push(accountToUpdate);
			}

			// Save model to model
			if (vm.newModelFileToUpload !== null) {
				$timeout(function () {
					vm.uploadedFile = {
						account: account, 
						model: model, 
						file: vm.newModelFileToUpload, 
						tag: vm.tag, 
						desc: vm.desc, 
						newModel: true
					};
				});
			}
		}


		// PROJECT SPECIFIC CODE

		vm.projectData = {
			deleteName : "",
			deleteTeamspace : "",
			deleteWarning : "",
			teamspaceName : "",
			newProjectName : "",
			oldProjectName : "",
			errorMessage : "",
			projectOptions : {
				edit: {
					label: "Edit", 
					icon: "edit", 
				},
				delete: {
					label: "Delete", 
					icon: "delete", 
				},
			}
		} 


		/**
		 * Perform an option for a project
		 *
		 * @param {String} option The operation to perform
		 * @param {Object} project The project object
		 * @param {Object} teamspace The teamsapce object
		 */
		vm.doProjectOption = function(option, project, teamspace) {
			switch (option) {
				case "delete":
					vm.projectData.deleteName = project.name;
					vm.projectData.deleteTeamspace = teamspace.name;
					vm.projectData.deleteWarning = "This will remove the project from your teamspace!";
					UtilsService.showDialog("deleteProjectDialog.html", $scope, event, true);	
					break;

				case "edit":
					vm.editProject(project, teamspace);
					break;
			}
		}


		/**
		 * Open dialog for a new project
		 */
		vm.newProject = function() {
			vm.projectData.teamspaceName = "";
			vm.projectData.newProjectName = "";
			vm.projectData.oldProjectName = "";
			vm.projectData.errorMessage = '';
			UtilsService.showDialog("projectDialog.html", $scope, event, true);
		}


		/**
		 * Open dialog to edit a project
		 * @param {Object} project The project object
		 * @param {Object} teamspace The teamsapce object
		 */
		vm.editProject = function(project, teamspace) {
			vm.projectData.oldProjectName = project.name;
			vm.projectData.teamspaceName = teamspace.name;
			vm.projectData.newProjectName = project.name;
			vm.projectData.errorMessage = '';
			UtilsService.showDialog("projectDialog.html", $scope, event, true);
		}


		/**
		 * Save a new project to a teamspace
		 * @param {String} teamspaceName The teamspace name to save to
		 * @param {String} projectName The project name to save to
		 */
		vm.saveNewProject = function(teamspaceName, projectName) {
			var url = teamspaceName + "/projects/";
			var promise = UtilsService.doPost({"name": projectName}, url);
			vm.handleProjectPromise(promise, teamspaceName, false);
		}


		/**
		 * Update a new project in a teamspac
		 * @param {String} teamspaceName The project name to update
		 * @param {String} oldProjectName The project name to update
		 * @param {String} newProjectName The project name to change to
		 */
		vm.updateProject = function(teamspaceName, oldProjectName, newProjectName) {
			var url = teamspaceName + "/projects/" + oldProjectName;
			var promise = UtilsService.doPut({"name": newProjectName}, url);
			vm.handleProjectPromise(promise, teamspaceName, {
				edit  : true,
				newProjectName: newProjectName, 
				oldProjectName : oldProjectName
			});
		}


		/**
		 * Delete a project in a teamspace
		 * @param {String} teamspaceName The teamspace delete to save from
		 * @param {String} projectName The project name to delete 
		 */
		vm.deleteProject = function(teamspaceName, projectName) {
			var url = teamspaceName + "/projects/" + projectName;
			var promise = UtilsService.doDelete({},url);
			vm.handleProjectPromise(promise, teamspaceName, {
				projectName : projectName,
				delete: true
			});
		}

		
		/**
		 * Delete a project in a teamspace
		 * @param {Promise} promise The promise to handle
		 * @param {String} teamspaceName The project name to delete 
		 * @param {Object} update Object that holds flags to signal whether to update or delete
		 */
		vm.handleProjectPromise = function(promise, teamspaceName, update) {
			promise.then(function (response) {
				
				if(response.status !== 200 && response.status !== 201){
					vm.projectData.errorMessage = response.data.message;
				} else {

					var project = response.data;
					
					if (update.edit) {
						AccountDataService.renameProjectInTeamspace(
							vm.accounts, 
							teamspaceName, 
							update.newProjectName, 
							update.oldProjectName
						);
					} else if (update.delete) {
						AccountDataService.removeProjectInTeamspace(
							vm.accounts, 
							teamspaceName, 
							update.projectName
						);
					} else {
						AccountDataService.addProjectToTeamspace(
							vm.accounts, 
							teamspaceName, 
							project
						);
					}

					vm.errorMessage = '';
					delete vm.newProjectTeamspace;
					delete vm.newProjectName;
					vm.addButtons = false;
					vm.addButtonType = "add";
					vm.closeDialog();
				}

			});

		}


		// ACCOUNTS

		/*
		 * Added data to accounts and models for UI
		 */
		$scope.$watch("vm.accounts", function () {
			if (angular.isDefined(vm.accounts)) {
				// Accounts
				for (var i = 0; i < vm.accounts.length; i++) {
					vm.accounts[i].name = vm.accounts[i].account;
					vm.accounts[i].canAddModel = vm.accounts[i].isAdmin;
				}
			}
		});


	}
}());<|MERGE_RESOLUTION|>--- conflicted
+++ resolved
@@ -286,11 +286,9 @@
 
 			})
 			.catch(function(error){
-				vm.errorMessage = "Something went wrong on our servers saving the federation!";
-<<<<<<< HEAD
+				vm.errorMessage = "Something went wrong on our servers saving the federation!"; 
 				vm.isSaving = false;
-=======
->>>>>>> 4d34dc51
+
 			});
 
 			$timeout(function () {
