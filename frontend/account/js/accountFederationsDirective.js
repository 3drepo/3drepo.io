--- conflicted
+++ resolved
@@ -47,28 +47,18 @@
 			accountsToUse, // For listing federations
 			dialogCloseToId;
 
-<<<<<<< HEAD
 		vm.modelRegExp = serverConfig.modelNameRegExp;
-=======
-		vm.projectRegExp = serverConfig.modelNameRegExp;
->>>>>>> 921258ef
+
 		
 		// Init
 		function getFederationOptions(model, account){
 
 			var isUserAccount = account === vm.account;
 			return {
-<<<<<<< HEAD
-				edit: {label: "Edit", icon: "edit", hidden: !Auth.hasPermission(serverConfig.permissions.PERM_EDIT_model, model.permissions)},
+				edit: {label: "Edit", icon: "edit", hidden: !Auth.hasPermission(serverConfig.permissions.PERM_EDIT_FEDERATION, model.permissions)},
 				team: {label: "Team", icon: "group", hidden: !isUserAccount},
-				modelsetting: {label: "Settings", icon: "settings", hidden: !Auth.hasPermission(serverConfig.permissions.PERM_CHANGE_model_SETTINGS, model.permissions)},
-				delete: {label: "Delete", icon: "delete", color: "#F44336", hidden: !Auth.hasPermission(serverConfig.permissions.PERM_DELETE_model, model.permissions)}
-=======
-				edit: {label: "Edit", icon: "edit", hidden: !Auth.hasPermission(serverConfig.permissions.PERM_EDIT_FEDERATION, project.permissions)},
-				team: {label: "Team", icon: "group", hidden: !isUserAccount},
-				projectsetting: {label: "Settings", icon: "settings", hidden: !Auth.hasPermission(serverConfig.permissions.PERM_CHANGE_MODEL_SETTINGS, project.permissions)},
-				delete: {label: "Delete", icon: "delete", color: "#F44336", hidden: !Auth.hasPermission(serverConfig.permissions.PERM_DELETE_MODEL, project.permissions)}
->>>>>>> 921258ef
+				modelsetting: {label: "Settings", icon: "settings", hidden: !Auth.hasPermission(serverConfig.permissions.PERM_CHANGE_MODEL_SETTINGS, model.permissions)},
+				delete: {label: "Delete", icon: "delete", color: "#F44336", hidden: !Auth.hasPermission(serverConfig.permissions.PERM_DELETE_MODEL, model.permissions)}
 			};
 			
 		};
@@ -78,17 +68,11 @@
 		dialogCloseToId = "#" + vm.dialogCloseTo;
 
 		vm.showMenu = function(model, account){
-		
+
 			var isUserAccount = account === vm.account;
-<<<<<<< HEAD
-			return Auth.hasPermission(serverConfig.permissions.PERM_EDIT_model, model.permissions) ||
-				Auth.hasPermission(serverConfig.permissions.PERM_CHANGE_model_SETTINGS, model.permissions) ||
-				Auth.hasPermission(serverConfig.permissions.PERM_DELETE_model, model.permissions) ||
-=======
-			return Auth.hasPermission(serverConfig.permissions.PERM_EDIT_FEDERATION, project.permissions) ||
-				Auth.hasPermission(serverConfig.permissions.PERM_CHANGE_MODEL_SETTINGS, project.permissions) ||
-				Auth.hasPermission(serverConfig.permissions.PERM_DELETE_MODEL, project.permissions) ||
->>>>>>> 921258ef
+			return Auth.hasPermission(serverConfig.permissions.PERM_EDIT_FEDERATION, model.permissions) ||
+				Auth.hasPermission(serverConfig.permissions.PERM_CHANGE_MODEL_SETTINGS, model.permissions) ||
+				Auth.hasPermission(serverConfig.permissions.PERM_DELETE_MODEL, model.permissions) ||
 				isUserAccount;
 		}
 
@@ -112,26 +96,18 @@
 							}
 							userAccount = vm.accounts[i];
 						}
-<<<<<<< HEAD
-						else if (vm.accounts[i].fedProjects.length > 0) {
+
+						else if (vm.accounts[i].fedModels.length > 0) {
 							vm.accounts[i].showModels = true;
-=======
-						else if (vm.accounts[i].fedModels.length > 0) {
-							vm.accounts[i].showProjects = true;
->>>>>>> 921258ef
+
 							accountsToUse.push(vm.accounts[i]);
 							vm.showInfo = false;
 						}
 
-<<<<<<< HEAD
-						if(vm.accounts[i].fedProjects){
-							vm.accounts[i].fedProjects.forEach(function(fedModel){
+
+						if(vm.accounts[i].fedModels){
+							vm.accounts[i].fedModels.forEach(function(fedModel){
 								fedModel.federationOptions = getFederationOptions(fedModel, vm.accounts[i].account);
-=======
-						if(vm.accounts[i].fedModels){
-							vm.accounts[i].fedModels.forEach(function(fedProject){
-								fedProject.federationOptions = getFederationOptions(fedProject, vm.accounts[i].account);
->>>>>>> 921258ef
 							});
 						}
 
@@ -204,19 +180,12 @@
 
 			vm.newFederationData.subModels.push({
 				database: vm.userAccount.account,
-<<<<<<< HEAD
 				modelIndex: modelIndex,
 				model: vm.userAccount.models[modelIndex].model
 			});
 
 			vm.userAccount.models[modelIndex].federated = true;
-=======
-				projectIndex: projectIndex,
-				model: vm.userAccount.models[projectIndex].model
-			});
-
-			vm.userAccount.models[projectIndex].federated = true;
->>>>>>> 921258ef
+
 		};
 
 		/**
@@ -228,11 +197,9 @@
 			var i, length,
 				item;
 
-<<<<<<< HEAD
+
 			// Cannot have existing federation with no sub models
-=======
-			// Cannot have existing federation with no sub projects
->>>>>>> 921258ef
+			
 			if (vm.newFederationData.hasOwnProperty("timestamp") && vm.newFederationData.subModels.length === 1) {
 				vm.showRemoveWarning = true;
 			}
@@ -303,19 +270,13 @@
 
 		vm.viewFederation = function (event, accountIndex, modelIndex) {
 			console.log(vm.accountsToUse[accountIndex]);
-<<<<<<< HEAD
-			if ((accountIndex === 0) && !vm.accountsToUse[accountIndex].fedProjects[modelIndex].hasOwnProperty("subModels")) {
+
+			if ((accountIndex === 0) && !vm.accountsToUse[accountIndex].fedModels[modelIndex].hasOwnProperty("subModels")) {
 				setupEditFederation(event, accountIndex, modelIndex);
 			}
 			else {
-				$location.path("/" + vm.accountsToUse[accountIndex].account + "/" +  vm.accountsToUse[accountIndex].fedProjects[modelIndex].model, "_self").search({});
-=======
-			if ((accountIndex === 0) && !vm.accountsToUse[accountIndex].fedModels[projectIndex].hasOwnProperty("subModels")) {
-				setupEditFederation(event, accountIndex, projectIndex);
-			}
-			else {
-				$location.path("/" + vm.accountsToUse[accountIndex].account + "/" +  vm.accountsToUse[accountIndex].fedModels[projectIndex].model, "_self").search({});
->>>>>>> 921258ef
+				$location.path("/" + vm.accountsToUse[accountIndex].account + "/" +  vm.accountsToUse[accountIndex].fedModels[modelIndex].model, "_self").search({});
+
 				AnalyticService.sendEvent({
 					eventCategory: 'Model',
 					eventAction: 'view',
@@ -355,11 +316,9 @@
 		 * Delete federation
 		 */
 		vm.delete = function () {
-<<<<<<< HEAD
-			var promise = UtilsService.doDelete({}, vm.accountsToUse[vm.currentAccountIndex].account + "/" + vm.accountsToUse[vm.currentAccountIndex].fedProjects[federationToDeleteIndex].model);
-=======
+
 			var promise = UtilsService.doDelete({}, vm.accountsToUse[vm.currentAccountIndex].account + "/" + vm.accountsToUse[vm.currentAccountIndex].fedModels[federationToDeleteIndex].model);
->>>>>>> 921258ef
+
 			promise.then(function (response) {
 				if (response.status === 200) {
 					vm.accountsToUse[vm.currentAccountIndex].fedModels.splice(federationToDeleteIndex, 1);
@@ -402,21 +361,15 @@
 			console.log('accountIndex', accountIndex);
 			vm.currentAccountIndex = accountIndex;
 			vm.userAccount = angular.copy(vm.accountsToUse[vm.currentAccountIndex]);
-<<<<<<< HEAD
-			vm.federationOriginalData = vm.accountsToUse[vm.currentAccountIndex].fedProjects[modelIndex];
-=======
-			vm.federationOriginalData = vm.accountsToUse[vm.currentAccountIndex].fedModels[projectIndex];
->>>>>>> 921258ef
+
+			vm.federationOriginalData = vm.accountsToUse[vm.currentAccountIndex].fedModels[modelIndex];
+
 			vm.newFederationData = angular.copy(vm.federationOriginalData);
 			if (!vm.newFederationData.hasOwnProperty("subModels")) {
 				vm.newFederationData.subModels = [];
 			}
 
-<<<<<<< HEAD
 			// Disable models in the models list that are federated
-=======
-			// Disable projects in the projects list that are federated
->>>>>>> 921258ef
 			for (i = 0, iLength = vm.userAccount.models.length; i < iLength; i += 1) {
 				vm.userAccount.models[i].federated = false;
 				if (vm.federationOriginalData.hasOwnProperty("subModels")) {
@@ -431,13 +384,8 @@
 			UtilsService.showDialog("federationDialog.html", $scope, event, true, null, false, dialogCloseToId);
 		}
 
-<<<<<<< HEAD
 		function setupSetting(event, accountIndex, modelIndex){
-			$location.search("proj", vm.accountsToUse[accountIndex].fedProjects[modelIndex].model);
-=======
-		function setupSetting(event, accountIndex, projectIndex){
-			$location.search("proj", vm.accountsToUse[accountIndex].fedModels[projectIndex].model);
->>>>>>> 921258ef
+			$location.search("proj", vm.accountsToUse[accountIndex].fedModels[modelIndex].model);
 			$location.search("targetAcct", vm.accountsToUse[accountIndex].account);
 			vm.onShowPage({page: "modelsetting", callingPage: "teamspaces", data: {tabIndex: 1}});
 		}
@@ -453,11 +401,7 @@
 			vm.deleteError = null;
 			vm.deleteTitle = "Delete Federation";
 			vm.deleteWarning = "This federation will be lost permanently and will not be recoverable";
-<<<<<<< HEAD
-			vm.deleteName = vm.accountsToUse[accountIndex].fedProjects[federationToDeleteIndex].model;
-=======
 			vm.deleteName = vm.accountsToUse[accountIndex].fedModels[federationToDeleteIndex].model;
->>>>>>> 921258ef
 			vm.currentAccountIndex = accountIndex;
 			UtilsService.showDialog("deleteDialog.html", $scope, event, true, null, false, dialogCloseToId);
 		}
