/**
 *	Copyright (C) 2016 3D Repo Ltd
 *
 *	This program is free software: you can redistribute it and/or modify
 *	it under the terms of the GNU Affero General Public License as
 *	published by the Free Software Foundation, either version 3 of the
 *	License, or (at your option) any later version.
 *
 *	This program is distributed in the hope that it will be useful,
 *	but WITHOUT ANY WARRANTY; without even the implied warranty of
 *	MERCHANTABILITY or FITNESS FOR A PARTICULAR PURPOSE.  See the
 *	GNU Affero General Public License for more details.
 *
 *	You should have received a copy of the GNU Affero General Public License
 *	along with this program.  If not, see <http://www.gnu.org/licenses/>.
 */

(function () {
	"use strict";

	angular.module("3drepo")
		.directive("accountFederations", accountFederations);

	function accountFederations() {
		return {
			restrict: 'EA',
			templateUrl: 'accountFederations.html',
			scope: {
				account: "=",
				accounts: "=",
				onShowPage: "&",
				quota: "=",
				subscriptions: "="
			},
			controller: AccountFederationsCtrl,
			controllerAs: 'vm',
			bindToController: true
		};
	}

	AccountFederationsCtrl.$inject = ["$scope", "$location", "$timeout", "UtilsService"];

	function AccountFederationsCtrl ($scope, $location, $timeout, UtilsService) {
		var vm = this,
			federationToDeleteIndex,
			userAccount, // For creating federations
<<<<<<< HEAD
			userAccountIndex,
=======
>>>>>>> 57893962
			accountsToUse; // For listing federations

		// Init
		vm.federationOptions = {
			edit: {label: "Edit", icon: "edit"},
			team: {label: "Team", icon: "group"},
			delete: {label: "Delete", icon: "delete"}
		};

		vm.units = server_config.units;
		
		/*
		 * Watch accounts input
		 */
		$scope.$watch("vm.accounts", function () {
			var i, length;

			if (angular.isDefined(vm.accounts)) {
				vm.showInfo = true;
				if (vm.accounts.length > 0) {
					accountsToUse = [];
					for (i = 0, length = vm.accounts.length; i < length; i += 1) {
<<<<<<< HEAD
						if (vm.accounts[i].account === vm.account) {
=======
						if (i === 0) {
>>>>>>> 57893962
							vm.accounts[i].showProjects = true;
							accountsToUse.push(vm.accounts[i]);
							if (vm.accounts[i].fedProjects.length > 0) {
								vm.showInfo = false;
							}
<<<<<<< HEAD
							userAccountIndex = i;
=======
>>>>>>> 57893962
							userAccount = vm.accounts[i];
						}
						else if (vm.accounts[i].fedProjects.length > 0) {
							vm.accounts[i].showProjects = true;
							accountsToUse.push(vm.accounts[i]);
							vm.showInfo = false;
						}
					}

					vm.accountsToUse = angular.copy(accountsToUse);
					console.log(vm.accountsToUse);
				}
			}
		});

		/*
		 * Watch for change in edited federation
		 */
		$scope.$watch("vm.newFederationData", function () {
			if (vm.federationOriginalData === null) {
				vm.newFederationButtonDisabled = (angular.isUndefined(vm.newFederationData.project)) || (vm.newFederationData.project === "");
			}
			else {
				vm.newFederationButtonDisabled = angular.equals(vm.newFederationData, vm.federationOriginalData);
			}
		}, true);

		/**
		 * Open the federation dialog
		 *
		 * @param event
		 */
		vm.setupNewFederation = function (event) {
			vm.userAccount = angular.copy(userAccount);
			vm.federationOriginalData = null;
			vm.newFederationData = {
				desc: "",
				type: "",
				subProjects: []
			};
			UtilsService.showDialog("federationDialog.html", $scope, event);
		};

		/**
		 * Close the federation dialog
		 *
		 */
		vm.closeDialog = function () {
			UtilsService.closeDialog();
		};

		/**
		 * Toggle showing of projects in an account
		 *
		 * @param index
		 */
		vm.toggleShowProjects = function (index) {
			vm.accountsToUse[index].showProjects = !vm.accountsToUse[index].showProjects;
			vm.accountsToUse[index].showProjectsIcon = vm.accountsToUse[index].showProjects ? "folder_open" : "folder";
		};

		/**
		 * Add a project to a federation
		 *
		 * @param projectIndex
		 */
		vm.addToFederation = function (projectIndex) {
			vm.showRemoveWarning = false;

			vm.newFederationData.subProjects.push({
				database: vm.userAccount.account,
				projectIndex: projectIndex,
				project: vm.userAccount.projects[projectIndex].project
			});

			vm.userAccount.projects[projectIndex].federated = true;
		};

		/**
		 * Remove a project from a federation
		 *
		 * @param index
		 */
		vm.removeFromFederation = function (index) {
			var i, length,
				item;

			// Cannot have existing federation with no sub projects
			if (vm.newFederationData.hasOwnProperty("timestamp") && vm.newFederationData.subProjects.length === 1) {
				vm.showRemoveWarning = true;
			}
			else {
				item = vm.newFederationData.subProjects.splice(index, 1);
				for (i = 0, length = vm.userAccount.projects.length; i < length; i += 1) {
					if (vm.userAccount.projects[i].project === item[0].project) {
						vm.userAccount.projects[i].federated = false;
						break;
					}
				}
			}
		};

		/**
		 * Save a federation
		 */
		vm.saveFederation = function () {
			var promise;

			if (vm.federationOriginalData === null) {
				promise = UtilsService.doPost(vm.newFederationData, vm.account + "/" + vm.newFederationData.project);
				promise.then(function (response) {
					console.log(response);
					vm.showInfo = false;
					vm.newFederationData.timestamp = (new Date()).toString();
<<<<<<< HEAD
					vm.accountsToUse[userAccountIndex].fedProjects.push(vm.newFederationData);
=======
					vm.accountsToUse[0].fedProjects.push(vm.newFederationData);
>>>>>>> 57893962
					vm.closeDialog();
				});
			}
			else {
				promise = UtilsService.doPut(vm.newFederationData, vm.account + "/" + vm.newFederationData.project);
				promise.then(function (response) {
					console.log(response);
					vm.closeDialog();
				});
			}

			$timeout(function () {
				$scope.$apply();
			});
		};

		/**
<<<<<<< HEAD
		 * Open the federation in the viewer
		 *
		 * @param {Object} account
		 * @param {Number} index
		 */
		vm.viewFederation = function (account, index) {
			$location.path("/" + account.account + "/" + account.fedProjects[index].project, "_self").search({});
=======
		 * Open the federation in the viewer if it has sub projects otherwise open edit dialog
		 *
		 * @param {Object} event
		 * @param {Object} accountIndex
		 * @param {Number} projectIndex
		 */
		vm.viewFederation = function (event, accountIndex, projectIndex) {
			console.log(vm.accountsToUse[accountIndex]);
			if ((accountIndex === 0) && !vm.accountsToUse[accountIndex].fedProjects[projectIndex].hasOwnProperty("subProjects")) {
				setupEditFederation(event, projectIndex);
			}
			else {
				$location.path("/" + vm.accountsToUse[accountIndex].account + "/" +  vm.accountsToUse[accountIndex].fedProjects[projectIndex].project, "_self").search({});
			}
>>>>>>> 57893962
		};

		/**
		 * Handle federation option selection
		 *
		 * @param event
		 * @param option
		 * @param federationIndex
		 */
		vm.doFederationOption = function (event, option, federationIndex) {
			switch (option) {
				case "edit":
					setupEditFederation(event, federationIndex);
					break;

				case "team":
					setupEditTeam(event, federationIndex);
					break;

				case "delete":
					setupDelete(event, federationIndex);
					break;
			}
		};

		/**
		 * Delete federation
		 */
		vm.delete = function () {
			var promise = UtilsService.doDelete({}, vm.account + "/" + vm.accountsToUse[0].fedProjects[federationToDeleteIndex].project);
			promise.then(function (response) {
				if (response.status === 200) {
					vm.accountsToUse[0].fedProjects.splice(federationToDeleteIndex, 1);
					vm.showInfo = ((vm.accountsToUse.length === 1) && (vm.accountsToUse[0].fedProjects.length === 0));
					vm.closeDialog();
				}
				else {
					vm.deleteError = "Error deleting federation";
				}
			});
		};

		/**
		 * Toggle display of projects for an account
		 *
		 * @param {Number} index
		 */
		vm.toggleProjectsList = function (index) {
			vm.accountsToUse[index].showProjects = !vm.accountsToUse[index].showProjects;
			vm.accountsToUse[index].showProjectsIcon = vm.accountsToUse[index].showProjects ? "folder_open" : "folder";
		};

		/**
		 * Edit a federation
		 *
		 * @param event
		 * @param projectIndex
		 */
		function setupEditFederation (event, projectIndex) {
			var i, j, k, iLength, jLength, kLength;

			vm.showRemoveWarning = false;

			vm.userAccount = angular.copy(userAccount);
			vm.federationOriginalData = vm.accountsToUse[0].fedProjects[projectIndex];
			vm.newFederationData = angular.copy(vm.federationOriginalData);

			// Disable projects in the projects list that are federated
			for (j = 0, jLength = vm.userAccount.projects.length; j < jLength; j += 1) {
				vm.userAccount.projects[j].federated = false;
				if (vm.federationOriginalData.hasOwnProperty("subProjects")) {
					for (k = 0, kLength = vm.federationOriginalData.subProjects.length; k < kLength; k += 1) {
						if (vm.federationOriginalData.subProjects[k].project === vm.userAccount.projects[j].project) {
							vm.userAccount.projects[j].federated = true;
						}
					}
				}
			}

			UtilsService.showDialog("federationDialog.html", $scope, event);
		}

		/**
		 * Set up deleting of federation
		 *
		 * @param {Object} event
		 * @param {Object} index
		 */
		 function setupDelete (event, index) {
			federationToDeleteIndex = index ;
			vm.deleteError = null;
			vm.deleteTitle = "Delete Federation";
			vm.deleteWarning = "This federation will be lost permanently and will not be recoverable";
			vm.deleteName = vm.accountsToUse[0].fedProjects[federationToDeleteIndex].project;
			UtilsService.showDialog("deleteDialog.html", $scope, event, true);
		}

		/**
		 * Set up team of federation
		 *
		 * @param {Object} event
		 * @param {Object} index
		 */
		function setupEditTeam (event, index) {
			vm.item = vm.accountsToUse[0].fedProjects[index];
			UtilsService.showDialog("teamDialog.html", $scope, event);
		}
	}
}());<|MERGE_RESOLUTION|>--- conflicted
+++ resolved
@@ -44,10 +44,6 @@
 		var vm = this,
 			federationToDeleteIndex,
 			userAccount, // For creating federations
-<<<<<<< HEAD
-			userAccountIndex,
-=======
->>>>>>> 57893962
 			accountsToUse; // For listing federations
 
 		// Init
@@ -70,20 +66,12 @@
 				if (vm.accounts.length > 0) {
 					accountsToUse = [];
 					for (i = 0, length = vm.accounts.length; i < length; i += 1) {
-<<<<<<< HEAD
-						if (vm.accounts[i].account === vm.account) {
-=======
 						if (i === 0) {
->>>>>>> 57893962
 							vm.accounts[i].showProjects = true;
 							accountsToUse.push(vm.accounts[i]);
 							if (vm.accounts[i].fedProjects.length > 0) {
 								vm.showInfo = false;
 							}
-<<<<<<< HEAD
-							userAccountIndex = i;
-=======
->>>>>>> 57893962
 							userAccount = vm.accounts[i];
 						}
 						else if (vm.accounts[i].fedProjects.length > 0) {
@@ -198,11 +186,7 @@
 					console.log(response);
 					vm.showInfo = false;
 					vm.newFederationData.timestamp = (new Date()).toString();
-<<<<<<< HEAD
-					vm.accountsToUse[userAccountIndex].fedProjects.push(vm.newFederationData);
-=======
 					vm.accountsToUse[0].fedProjects.push(vm.newFederationData);
->>>>>>> 57893962
 					vm.closeDialog();
 				});
 			}
@@ -220,15 +204,6 @@
 		};
 
 		/**
-<<<<<<< HEAD
-		 * Open the federation in the viewer
-		 *
-		 * @param {Object} account
-		 * @param {Number} index
-		 */
-		vm.viewFederation = function (account, index) {
-			$location.path("/" + account.account + "/" + account.fedProjects[index].project, "_self").search({});
-=======
 		 * Open the federation in the viewer if it has sub projects otherwise open edit dialog
 		 *
 		 * @param {Object} event
@@ -243,7 +218,6 @@
 			else {
 				$location.path("/" + vm.accountsToUse[accountIndex].account + "/" +  vm.accountsToUse[accountIndex].fedProjects[projectIndex].project, "_self").search({});
 			}
->>>>>>> 57893962
 		};
 
 		/**
