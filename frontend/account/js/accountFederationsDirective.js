--- conflicted
+++ resolved
@@ -66,7 +66,7 @@
 				if (vm.accounts.length > 0) {
 					accountsToUse = [];
 					for (i = 0, length = vm.accounts.length; i < length; i += 1) {
-<<<<<<< HEAD
+
 						if (i === 0) {
 							vm.accounts[i].showProjects = true;
 							accountsToUse.push(vm.accounts[i]);
@@ -77,9 +77,6 @@
 						}
 						else if (vm.accounts[i].fedProjects.length > 0) {
 							vm.accounts[i].showProjects = true;
-=======
-						if (vm.accounts[i].fedProjects.length > 0) {
->>>>>>> 1fd52bb2
 							accountsToUse.push(vm.accounts[i]);
 							vm.showInfo = false;
 						}
@@ -214,7 +211,7 @@
 		 * @param {Object} accountIndex
 		 * @param {Number} projectIndex
 		 */
-<<<<<<< HEAD
+
 		vm.viewFederation = function (event, accountIndex, projectIndex) {
 			console.log(vm.accountsToUse[accountIndex]);
 			if ((accountIndex === 0) && !vm.accountsToUse[accountIndex].fedProjects[projectIndex].hasOwnProperty("subProjects")) {
@@ -223,10 +220,7 @@
 			else {
 				$location.path("/" + vm.accountsToUse[accountIndex].account + "/" +  vm.accountsToUse[accountIndex].fedProjects[projectIndex].project, "_self").search({});
 			}
-=======
-		vm.viewFederation = function (account, index) {
-			$location.path("/" + account + "/" + vm.accountsToUse[0].fedProjects[index].project, "_self").search({});
->>>>>>> 1fd52bb2
+
 		};
 
 		/**
