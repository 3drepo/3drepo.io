--- conflicted
+++ resolved
@@ -54,11 +54,8 @@
 		vm.toShow = (vm.numSubscriptions > 1) ? "1+" : vm.numSubscriptions.toString();
 		vm.showList = true;
 
-<<<<<<< HEAD
-		promise = UtilsService.doGet(vm.account + "/" + vm.item.model + "/collaborators");
-=======
-		promise = UtilsService.doGet(vm.account + "/" + vm.item.project + "/permissions");
->>>>>>> 921258ef
+		promise = UtilsService.doGet(vm.account + "/" + vm.item.model + "/permissions");
+
 		promise.then(function (response) {
 			console.log(response);
 			if (response.status === 200) {
@@ -90,16 +87,13 @@
 		vm.addMember = function () {
 			var i, length;
 
-<<<<<<< HEAD
-			promise = UtilsService.doPost(data, vm.account + "/" + vm.item.model + "/collaborators");
-=======
 			var	data = {
 				permission: vm.memberRole,
 				user: vm.selectedUser.user
 			};
 
-			promise = UtilsService.doPost(vm.members.concat([data]), vm.account + "/" + vm.item.project + "/permissions");
->>>>>>> 921258ef
+			promise = UtilsService.doPost(vm.members.concat([data]), vm.account + "/" + vm.item.model + "/permissions");
+
 			promise.then(function (response) {
 				if (response.status === 200) {
 					vm.members.push(data);
@@ -130,14 +124,11 @@
 		 * @param index
 		 */
 		vm.removeMember = function (index) {
-<<<<<<< HEAD
-			promise = UtilsService.doDelete(vm.members[index], vm.account + "/" + vm.item.model + "/collaborators");
-=======
 
 			var member = vm.members.splice(index, 1);
 
-			promise = UtilsService.doPost(vm.members, vm.account + "/" + vm.item.project + "/permissions");
->>>>>>> 921258ef
+			promise = UtilsService.doPost(vm.members, vm.account + "/" + vm.item.model + "/permissions");
+
 			promise.then(function (response) {
 				if (response.status === 200) {
 					
