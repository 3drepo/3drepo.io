--- conflicted
+++ resolved
@@ -179,10 +179,6 @@
 		vm.selectFile = function(){
 			vm.onUploadFile({project: vm.project});
 		};
-<<<<<<< HEAD
-
-=======
->>>>>>> 829524c1
 
 		/**
 		 * When users click upload after selecting
