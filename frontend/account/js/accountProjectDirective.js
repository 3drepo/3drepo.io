/**
 *	Copyright (C) 2016 3D Repo Ltd
 *
 *	This program is free software: you can redistribute it and/or modify
 *	it under the terms of the GNU Affero General Public License as
 *	published by the Free Software Foundation, either version 3 of the
 *	License, or (at your option) any later version.
 *
 *	This program is distributed in the hope that it will be useful,
 *	but WITHOUT ANY WARRANTY; without even the implied warranty of
 *	MERCHANTABILITY or FITNESS FOR A PARTICULAR PURPOSE.  See the
 *	GNU Affero General Public License for more details.
 *
 *	You should have received a copy of the GNU Affero General Public License
 *	along with this program.  If not, see <http://www.gnu.org/licenses/>.
 */

(function () {
	"use strict";

	angular.module("3drepo")
		.directive("accountProject", accountProject);

	function accountProject () {
		return {
			restrict: 'E',
			templateUrl: 'accountProject.html',
			scope: {
				account: "=",
				project: "=",
				userAccount: "=",
				onUploadFile: "&",
				uploadedFile: "=",
				onShowPage: "&",
				onSetupDeleteProject: "&",
				quota: "=",
				subscriptions: "="
			},
			controller: AccountProjectCtrl,
			controllerAs: 'vm',
			bindToController: true,
			link: function (scope, element) {
				// Cleanup when destroyed
				element.on('$destroy', function(){
					scope.vm.uploadedFileWatch(); // Disable events watch
				});
			}
		};
	}


	AccountProjectCtrl.$inject = ["$scope", "$location", "$timeout", "$interval", "$filter", "UtilsService", "serverConfig", "RevisionsService", "NotificationService"];

	function AccountProjectCtrl ($scope, $location, $timeout, $interval, $filter, UtilsService, serverConfig, RevisionsService, NotificationService) {

		var vm = this,
			infoTimeout = 4000,
			isUserAccount = (vm.account === vm.userAccount),
			dialogCloseToId;

		// Init
		vm.selectedFile = null;
		vm.project.name = vm.project.project;
		vm.dialogCloseTo = "accountProjectsOptionsMenu_" + vm.account + "_" + vm.project.name;
		dialogCloseToId = "#" + vm.dialogCloseTo;
		if (vm.project.timestamp !== null) {
			vm.project.timestampPretty = $filter("prettyDate")(vm.project.timestamp, {showSeconds: true});
		}
		vm.project.canUpload = true;
		// Options
		vm.projectOptions = {
			upload: {label: "Upload file", icon: "cloud_upload", hidden: !isUserAccount},
			team: {label: "Team", icon: "group", hidden: !isUserAccount},
			revision: {label: "Revisions", icon: "settings_backup_restore", hidden: false},
			projectsetting: {label: "Settings", icon: "settings", hidden: !isUserAccount}
		};
		if(vm.project.timestamp && !vm.project.federate){
			vm.projectOptions.download = {label: "Download", icon: "cloud_download", hidden: !isUserAccount};
		}
		vm.projectOptions.delete = {label: "Delete", icon: "delete", hidden: !isUserAccount, color: "#F44336"};

		checkFileUploading();

		/*
		 * Watch changes in upload file
		 */
		vm.uploadedFileWatch = $scope.$watch("vm.uploadedFile", function () {
			if (angular.isDefined(vm.uploadedFile) && (vm.uploadedFile !== null) && (vm.uploadedFile.project.name === vm.project.name)) {
				console.log("Uploaded file", vm.uploadedFile);
				vm.selectedFile = vm.uploadedFile.file;
			}
		});

		/**
		 * Go to the project viewer
		 */
		vm.goToProject = function () {
			if (!vm.project.uploading) {
				if (vm.project.timestamp === null) {
					// No timestamp indicates no model previously uploaded
					vm.tag = null;
					vm.desc = null;
					vm.selectedFile = null;
					UtilsService.showDialog("uploadProjectDialog.html", $scope, event, true, null, false, dialogCloseToId);
				}
				else {
					$location.path("/" + vm.account + "/" + vm.project.name, "_self").search("page", null);
				}
			}
		};


		/**
		 * Handle project option selection
		 * @param event
		 * @param option
		 */
		vm.doProjectOption = function (event, option) {
			switch (option) {
				case "projectsetting":
					console.log('Settings clicked');
					$location.search("proj", vm.project.name);
					vm.onShowPage({page: "projectsetting", callingPage: "repos"});
					break;

				case "upload":
					vm.uploadErrorMessage = null;
					vm.tag = null;
					vm.desc = null;
					vm.selectedFile = null;
					UtilsService.showDialog("uploadProjectDialog.html", $scope, event, true, null, false, dialogCloseToId);
					//vm.uploadFile();
					break;

				case "download":
					window.open(
						serverConfig.apiUrl(serverConfig.GET_API, vm.account + "/" + vm.project.name + "/download/latest"),
						'_blank' 
					);
					break;

				case "team":
					setupEditTeam(event);
					break;

				case "delete":
					vm.onSetupDeleteProject({event: event, project: vm.project});
					break;

				case "revision":
					getRevision();
					UtilsService.showDialog("revisionsDialog.html", $scope, event, true, null, false, dialogCloseToId);
					break;
			}
		};

		/**
		 * Go to the billing page to add more licenses
		 */
		vm.setupAddLicenses = function () {
			vm.onShowPage({page: "billing", callingPage: "repos"});
			UtilsService.closeDialog();
		};

		/**
		 * Close the dialog
		 */
		vm.closeDialog = function() {
			UtilsService.closeDialog();
		};

		/**
		 * When users click select file
		 */
		vm.selectFile = function(){
<<<<<<< HEAD
			vm.file = document.createElement('input');
			vm.file.setAttribute('type', 'file');
			vm.file.click();

			vm.file.addEventListener("change", function () {
				vm.selectedFile = vm.file.files[0];

				var names = vm.selectedFile.name.split('.');
				vm.uploadButtonDisabled = false;
				vm.uploadErrorMessage = null;
				
				if(names.length === 1){
					vm.uploadErrorMessage = 'Filename must have extension';
					vm.uploadButtonDisabled = true;
				} else if(serverConfig.acceptedFormat.indexOf(names[names.length - 1]) === -1) {
					vm.uploadErrorMessage = 'File format not supported';
					vm.uploadButtonDisabled = true;
				}

				$scope.$apply();
			});
		}
=======
			vm.onUploadFile({project: vm.project});
		};
>>>>>>> f2b97aa9

		/**
		 * When users click upload after selecting
		 */
		vm.uploadFile = function () {
			vm.uploadErrorMessage = null;

			if(vm.tag && RevisionsService.isTagFormatInValid(vm.tag)){
				vm.uploadErrorMessage = 'Invalid revision name';
			} else {
				getRevision().then(function(revisions){

					if(vm.tag){
						revisions.forEach(function(rev){
							if(rev.tag === vm.tag){
								vm.uploadErrorMessage = 'Revision name already exists';
							}
						});
					}

					if(!vm.uploadErrorMessage){
						uploadFileToProject(vm.selectedFile, vm.tag, vm.desc);
						vm.closeDialog();
					}
				});
			}
		};

		/**
		* Go to the specified revision
		*/
		vm.goToRevision = function(revId){
			$location.path("/" + vm.account + "/" + vm.project.name + "/" + revId , "_self");
		};

		/**
		 * Upload file/model to project
		 * @param file
		 * @param tag
		 * @param desc
		 */
		function uploadFileToProject(file, tag, desc) {
			var promise,
				formData;

			// Check the quota
			promise = UtilsService.doGet(vm.account + ".json");
			promise.then(function (response) {
				if (file.size > response.data.accounts[0].quota.spaceLimit) {
					// Show the over quota dialog
					UtilsService.showDialog("overQuotaDialog.html", $scope, null, true);
				}
				else {
					vm.project.uploading = true;
					vm.showUploading = true;
					vm.showFileUploadInfo = false;

					// Check for file size limit
					if (file.size > serverConfig.uploadSizeLimit) {
						$timeout(function () {
							vm.showUploading = false;
							vm.showFileUploadInfo = true;
							vm.fileUploadInfo = "File exceeds size limit";
							$timeout(function () {
								vm.project.uploading = false;
							}, infoTimeout);
						});
					}
					else {

						vm.uploadFileName = file.name;

						formData = new FormData();
						formData.append("file", file);

						if(tag){
							formData.append('tag', tag);
						}

						if(desc){
							formData.append('desc', desc);
						}

						promise = UtilsService.doPost(formData, vm.account + "/" + vm.project.name + "/upload", {'Content-Type': undefined});

						promise.then(function (response) {
							console.log("uploadModel", response);
							if ((response.status === 400) || (response.status === 404)) {
								// Upload error
								if (response.data.value === 68) {
									vm.fileUploadInfo = "Unsupported file format";
								}
								else if (response.data.value === 66) {
									vm.fileUploadInfo = "Insufficient quota for model";
								}
								else {
									vm.fileUploadInfo = response.data.message;
								}
								
								vm.showUploading = false;
								vm.showFileUploadInfo = true;
								$timeout(function () {
									vm.project.uploading = false;
								}, infoTimeout);
							}
							else {
								console.log("Polling upload!");
								watchProjectStatus();
							}
						});
					}
				}
			});
		}

		/**
		 * Display file uploading and info
		 */
		function checkFileUploading () {
			var promise = UtilsService.doGet(vm.account + "/" + vm.project.name + ".json");
			promise.then(function (response) {
				if (response.data.status === "processing") {
					vm.project.uploading = true;
					vm.showUploading = true;
					vm.showFileUploadInfo = false;
					watchProjectStatus();
				}
			});
		}

		/**
		 * Watch file upload status
		 */
		function watchProjectStatus(){
			NotificationService.subscribe.projectStatusChanged(vm.account, vm.project.project, function(data){
				console.log('upload status changed',  data);
				if ((data.status === "ok") || (data.status === "failed")) {
					if (data.status === "ok") {
						vm.project.timestamp = new Date();
						vm.project.timestampPretty = $filter("prettyDate")(vm.project.timestamp, {showSeconds: true});
						vm.fileUploadInfo = "Uploaded";
						// clear revisions cache
						vm.revisions = null;
					} else {
						if (data.hasOwnProperty("errorReason")) {
							vm.fileUploadInfo = data.errorReason.message;
						}
						else {
							vm.fileUploadInfo = "Failed to upload file";
						}
					}
					vm.showUploading = false;
					vm.showFileUploadInfo = true;
					$scope.$apply();
					$timeout(function () {
						vm.project.uploading = false;
					}, infoTimeout);
					

					NotificationService.unsubscribe.projectStatusChanged(vm.account, vm.project.project);
				}
			});
		}

		/**
		 * Set up team of project
		 *
		 * @param {Object} event
		 */
		function setupEditTeam (event) {
			vm.item = vm.project;
			UtilsService.showDialog("teamDialog.html", $scope, event, true, null, false, dialogCloseToId);
		}

		function getRevision(){
			if(!vm.revisions){
				return RevisionsService.listAll(vm.account, vm.project.name).then(function(revisions){
					vm.revisions = revisions;
					return Promise.resolve(revisions);
				});
			} else {
				return Promise.resolve(vm.revisions);
			}
		}

	}
}());<|MERGE_RESOLUTION|>--- conflicted
+++ resolved
@@ -173,33 +173,9 @@
 		 * When users click select file
 		 */
 		vm.selectFile = function(){
-<<<<<<< HEAD
-			vm.file = document.createElement('input');
-			vm.file.setAttribute('type', 'file');
-			vm.file.click();
-
-			vm.file.addEventListener("change", function () {
-				vm.selectedFile = vm.file.files[0];
-
-				var names = vm.selectedFile.name.split('.');
-				vm.uploadButtonDisabled = false;
-				vm.uploadErrorMessage = null;
-				
-				if(names.length === 1){
-					vm.uploadErrorMessage = 'Filename must have extension';
-					vm.uploadButtonDisabled = true;
-				} else if(serverConfig.acceptedFormat.indexOf(names[names.length - 1]) === -1) {
-					vm.uploadErrorMessage = 'File format not supported';
-					vm.uploadButtonDisabled = true;
-				}
-
-				$scope.$apply();
-			});
-		}
-=======
 			vm.onUploadFile({project: vm.project});
 		};
->>>>>>> f2b97aa9
+
 
 		/**
 		 * When users click upload after selecting
