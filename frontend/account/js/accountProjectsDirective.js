--- conflicted
+++ resolved
@@ -376,7 +376,6 @@
 						});
 					}
 					else {
-<<<<<<< HEAD
 						projectData = {
 							account: vm.account,
 							project: project.name,
@@ -392,28 +391,6 @@
 								}
 								else if (response.data.value === 66) {
 									vm.fileUploadInfo = "Insufficient quota for model";
-=======
-						// Upload valid, poll for status
-						interval = $interval(function () {
-							promise = AccountService.uploadStatus(projectData);
-							promise.then(function (response) {
-								console.log(response);
-								if ((response.data.status === "ok") || (response.data.status === "failed")) {
-									if (response.data.status === "ok") {
-										project.timestamp = new Date();
-										project.timestampPretty = UtilsService.formatTimestamp(project.timestamp, true);
-										vm.fileUploadInfo = "Uploaded";
-									}
-									else {
-										vm.fileUploadInfo = response.data.errorReason.message;
-									}
-									vm.showUploading = false;
-									$interval.cancel(interval);
-									vm.showFileUploadInfo = true;
-									$timeout(function () {
-										project.uploading = false;
-									}, infoTimeout);
->>>>>>> b64d8908
 								}
 								vm.showUploading = false;
 								vm.showFileUploadInfo = true;
