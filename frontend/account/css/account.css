--- conflicted
+++ resolved
@@ -523,10 +523,6 @@
 
 account-federations .federationTimestamp {
   color: rgba(0,0,0,.3);
-<<<<<<< HEAD
-  margin-left: 20px;
-=======
->>>>>>> 57893962
 }
 
 account-federations #accountFederationInfo {
@@ -544,11 +540,8 @@
 
 account-federations .federation {
   padding-left: 30px;
-<<<<<<< HEAD
-=======
 }
 
 account-federations #federationInfoRight p:only-child {
   margin-right: 20px;
->>>>>>> 57893962
 }