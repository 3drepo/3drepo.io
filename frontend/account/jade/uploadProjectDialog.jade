--- conflicted
+++ resolved
@@ -7,23 +7,11 @@
 				md-icon.angular-material-icons(aria-label="Close dialog") close
 	md-content(layout-margin)
 		div(layout="column")
-<<<<<<< HEAD
-
-			md-input-container
-				input(placeholder="Revision name", ng-model="vm.tag")
-				.inputHint Letters, numbers and underscore only
-
-			md-input-container
-				textarea(placeholder="Revision description", ng-model="vm.desc")
 
 			md-input-container
 				md-button.md-accent(ng-click="vm.selectFile()") Select File
 				md-button.md-raised.md-accent(ng-disabled="vm.uploadButtonDisabled", ng-click="vm.uploadFile()") Upload
-=======
-			md-input-container
-				md-button.md-accent(ng-click="vm.selectFile()") Select File
-				md-button.md-raised.md-accent(ng-disabled="!vm.selectedFile", ng-click="vm.uploadFile()") Upload
->>>>>>> 1aa3c671
+
 
 			#projectDialogFilenameContainer(layout="row", ng-if="vm.selectedFile")
 				p#projectDialogFilenameIntro Selected file
@@ -31,6 +19,7 @@
 
 			md-input-container
 				input(placeholder="Revision name (optional)", ng-model="vm.tag")
+				.inputHint Letters, numbers and underscore only
 			md-input-container
 				textarea(placeholder="Revision description (optional)", ng-model="vm.desc")
 
