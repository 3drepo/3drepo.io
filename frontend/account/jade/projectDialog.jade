--- conflicted
+++ resolved
@@ -25,12 +25,9 @@
 
 
 			md-input-container(ng-if="vm.newProjectFileSelected")
-<<<<<<< HEAD
-				input(placeholder="Revision name", ng-model="vm.tag")
+				input(placeholder="Revision name (optional)", ng-model="vm.tag")
 				.inputHint Letters, numbers and underscore only
-=======
-				input(placeholder="Revision name (optional)", ng-model="vm.tag")
->>>>>>> ba43ad6b
+
 			md-input-container(ng-if="vm.newProjectFileSelected")
 				textarea(placeholder="Revision description (optional)", ng-model="vm.desc")
 
