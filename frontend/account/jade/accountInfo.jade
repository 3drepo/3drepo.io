.homeUserContent
	md-content.md-whiteframe-1dp(aria-label="Projects", flex)
		md-toolbar
			.md-toolbar-tools
				h2 {{vm.username}}

		#accountInfoContent(layout="column")
			div(layout="row", flex="none")
<<<<<<< HEAD
				img.account-avatar-image(ng-if="vm.avatarUrl && !vm.uploadingAvatar", src='{{vm.avatarUrl}}', ng-click="vm.upload()")
				md-progress-circular.avatarUploadIcon(md-mode="indeterminate", md-diameter="55", ng-if="vm.uploadingAvatar")
				#noAvatarIcon(ng-if="!vm.avatarUrl && !vm.uploadingAvatar", flex, layout="row")
					md-icon(class="fa fa-user", ng-click="vm.upload()")
=======
				img.account-avatar-image(ng-if="vm.hasAvatar", ng-src='{{vm.avatarURL}}')
				#noAvatarIcon(flex, layout="row")
					//md-icon(ng-if="!vm.hasAvatar", class="fa fa-user")
					md-icon.angular-material-icons(ng-if="!vm.hasAvatar") person
>>>>>>> 50f0feb1
			md-list
				md-list-item.md-2-line
					div.md-list-item-text
						h3 {{vm.firstName}} {{vm.lastName}}
						p {{vm.email}}
					md-divider
				md-list-item.md-2-line.accountInfoPage(ng-repeat="(key, value) in vm.accountOptions", ng-click="vm.showItem(key)")
					div.md-list-item-text
						h3 {{value.label}}
					md-divider(ng-if="!$last")<|MERGE_RESOLUTION|>--- conflicted
+++ resolved
@@ -6,17 +6,11 @@
 
 		#accountInfoContent(layout="column")
 			div(layout="row", flex="none")
-<<<<<<< HEAD
 				img.account-avatar-image(ng-if="vm.avatarUrl && !vm.uploadingAvatar", src='{{vm.avatarUrl}}', ng-click="vm.upload()")
 				md-progress-circular.avatarUploadIcon(md-mode="indeterminate", md-diameter="55", ng-if="vm.uploadingAvatar")
 				#noAvatarIcon(ng-if="!vm.avatarUrl && !vm.uploadingAvatar", flex, layout="row")
-					md-icon(class="fa fa-user", ng-click="vm.upload()")
-=======
-				img.account-avatar-image(ng-if="vm.hasAvatar", ng-src='{{vm.avatarURL}}')
-				#noAvatarIcon(flex, layout="row")
-					//md-icon(ng-if="!vm.hasAvatar", class="fa fa-user")
-					md-icon.angular-material-icons(ng-if="!vm.hasAvatar") person
->>>>>>> 50f0feb1
+					//md-icon(class="fa fa-user", ng-click="vm.upload()")
+					md-icon.angular-material-icons.avatar-upload(ng-if="!vm.hasAvatar", ng-click="vm.upload()") person
 			md-list
 				md-list-item.md-2-line
 					div.md-list-item-text
