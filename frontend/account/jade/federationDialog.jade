md-dialog#federationDialog(aria-label="Federation", flex-lg="80", flex-gt-lg="50")
	md-toolbar
		.md-toolbar-tools
			h2 Federation
			span(flex)
			md-button.md-icon-button(ng-click="vm.closeDialog()")
				md-icon.angular-material-icons(aria-label="Close dialog") close
	md-content(layout-margin)
		div(layout="column", flex)
			// Federation name
			div(layout="row", flex)
				md-input-container(flex="50")
<<<<<<< HEAD
					input(placeholder="Federation name", tdr-focus="true", ng-model="vm.newFederationData.model", ng-disabled="vm.federationOriginalData", ng-pattern="vm.modelRegExp" maxlength=20)
=======
					input(placeholder="Federation name", tdr-focus="true", ng-model="vm.newFederationData.model", ng-disabled="vm.federationOriginalData", ng-pattern="vm.projectRegExp" maxlength=20)
>>>>>>> 921258ef
					.inputHint(ng-if="!vm.federationOriginalData") Letters, numbers, hyphen and underscore only

			div(ng-if="!vm.federationOriginalData" layout="row", flex)
				md-input-container(flex="50")
					label Unit
					md-select(ng-model="vm.newFederationData.unit")
						md-option(ng-repeat="unit in vm.units", value="{{unit.value}}") {{unit.name}}


			md-divider

			// List
			div(layout="row", flex)
				// Available
				div(layout="column", flex)
					p(layout="row", layout-align="center center") Available
					md-list
						//md-list-item(ng-click="vm.toggleShowModels($index)")
							md-icon.angular-material-icons {{account.showModelsIcon}}
							p {{account.account}}
						md-list
<<<<<<< HEAD
							md-list-item.federationModel(
							ng-repeat="model in vm.userAccount.models"
							style="opacity:{{model.federated? 0.2 : 1.0}}")
								md-icon.angular-material-icons dashboard
								p {{model.model}}
=======
							md-list-item.federationProject(
							ng-repeat="project in vm.userAccount.models"
							style="opacity:{{project.federated? 0.2 : 1.0}}")
								md-icon.angular-material-icons dashboard
								p {{project.model}}
>>>>>>> 921258ef
								span(flex)
								md-button.md-icon-button(
								aria-label="Add"
								ng-click="vm.addToFederation($index)"
								ng-if="!model.federated")
									md-icon.angular-material-icons.md-accent add_circle

				// Divider
				div(layout="row", layout-align="center")
					#federationDivider(flex="none")

				// Federated
				div(layout="column", flex)
					p(layout="row", layout-align="center center") Federated
					md-list
						div(ng-repeat="item in vm.newFederationData.subModels", layout="column")
<<<<<<< HEAD
							md-list-item.federationModel
=======
							md-list-item.federationProject
>>>>>>> 921258ef
								md-icon.angular-material-icons dashboard
								p {{item.model}}
								span(flex)
								md-button.md-icon-button(aria-label="Remove", ng-click="vm.removeFromFederation($index)")
									md-icon.angular-material-icons.md-accent remove_circle
							div(ng-if="vm.showRemoveWarning")
								p#federationWarning This model cannot be removed. Please delete federation.

			md-divider

			// Save/Cancel
			#federationSave(layout="row", layout-align="start center")
				md-button.md-raised.md-accent(ng-disabled="vm.newFederationButtonDisabled", ng-click="vm.saveFederation()") Save
				md-button.md-accent(ng-click="vm.closeDialog()") Cancel

			p.modelDialogError(ng-if="vm.errorMessage") {{vm.errorMessage}}<|MERGE_RESOLUTION|>--- conflicted
+++ resolved
@@ -10,11 +10,7 @@
 			// Federation name
 			div(layout="row", flex)
 				md-input-container(flex="50")
-<<<<<<< HEAD
 					input(placeholder="Federation name", tdr-focus="true", ng-model="vm.newFederationData.model", ng-disabled="vm.federationOriginalData", ng-pattern="vm.modelRegExp" maxlength=20)
-=======
-					input(placeholder="Federation name", tdr-focus="true", ng-model="vm.newFederationData.model", ng-disabled="vm.federationOriginalData", ng-pattern="vm.projectRegExp" maxlength=20)
->>>>>>> 921258ef
 					.inputHint(ng-if="!vm.federationOriginalData") Letters, numbers, hyphen and underscore only
 
 			div(ng-if="!vm.federationOriginalData" layout="row", flex)
@@ -36,19 +32,12 @@
 							md-icon.angular-material-icons {{account.showModelsIcon}}
 							p {{account.account}}
 						md-list
-<<<<<<< HEAD
 							md-list-item.federationModel(
 							ng-repeat="model in vm.userAccount.models"
 							style="opacity:{{model.federated? 0.2 : 1.0}}")
 								md-icon.angular-material-icons dashboard
 								p {{model.model}}
-=======
-							md-list-item.federationProject(
-							ng-repeat="project in vm.userAccount.models"
-							style="opacity:{{project.federated? 0.2 : 1.0}}")
-								md-icon.angular-material-icons dashboard
-								p {{project.model}}
->>>>>>> 921258ef
+
 								span(flex)
 								md-button.md-icon-button(
 								aria-label="Add"
@@ -65,11 +54,9 @@
 					p(layout="row", layout-align="center center") Federated
 					md-list
 						div(ng-repeat="item in vm.newFederationData.subModels", layout="column")
-<<<<<<< HEAD
+						
 							md-list-item.federationModel
-=======
-							md-list-item.federationProject
->>>>>>> 921258ef
+
 								md-icon.angular-material-icons dashboard
 								p {{item.model}}
 								span(flex)
