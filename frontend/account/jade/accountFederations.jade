--- conflicted
+++ resolved
@@ -5,11 +5,7 @@
 			p You do not currently have any federations set up
 
 	md-list(ng-if="!vm.showInfo")
-<<<<<<< HEAD
-		div(ng-repeat="account in vm.accountsToUse", ng-if="account.fedProjects.length!==0")
-=======
 		div(ng-repeat="(accountIndex, account) in vm.accountsToUse", ng-if="account.fedProjects.length!==0")
->>>>>>> 57893962
 			// Account
 			div(layout="row", layout-align="start center")
 				md-list-item(flex="100", layout-fill)
@@ -22,26 +18,16 @@
 			div(ng-if="account.showProjects")
 				div(layout="column", layout-align="start", ng-repeat="(federationIndex, federation) in account.fedProjects")
 					div(layout="row", layout-align="start center")
-<<<<<<< HEAD
-						md-list-item.federation(ng-click="vm.viewFederation(account, $index)", flex)
-=======
 						md-list-item.federation(ng-click="vm.viewFederation($event, accountIndex, federationIndex)", flex)
->>>>>>> 57893962
 							md-button.md-icon-button.md-accent(aria-label="Federation")
 								md-icon.angular-material-icons border_all
 							.md-list-item-text(flex="40")
 								p {{federation.project}}
 						//md-button.md-icon-button.md-accent(aria-label="Edit", ng-click="vm.editFederation($event, $index)")
 							md-icon.angular-material-icons edit
-<<<<<<< HEAD
-						div(layout="row")
-							p.federationTimestamp {{federation.timestamp | prettyDate:true}}
-							md-menu(md-position-mode="target-right target")
-=======
 						#federationInfoRight(layout="row")
 							p.federationTimestamp {{federation.timestamp | prettyDate:true}}
 							md-menu(md-position-mode="target-right target", ng-if="accountIndex===0")
->>>>>>> 57893962
 								md-button.md-icon-button.md-accent(aria-label="More", ng-click="$mdOpenMenu($event)")
 									md-icon.md-menu-origin.angular-material-icons(md-menu-origin) more_vert
 								md-menu-content(width="3")
