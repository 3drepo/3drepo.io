--- conflicted
+++ resolved
@@ -16,11 +16,6 @@
  */
 
 /* eslint-disable no-underscore-dangle */
-/* eslint-enable no-var */
-
-import { IndexedDbCache } from './unity-indexedbcache';
-
-// eslint-disable-next-line @typescript-eslint/no-unused-vars
 /* eslint-enable no-var */
 
 import { IndexedDbCache } from './unity-indexedbcache';
@@ -885,13 +880,10 @@
 		UnityUtil.toUnity('SetStreamingModelPriority', UnityUtil.LoadingState.VIEWER_READY, JSON.stringify({ modelNamespace, priority }));
 	}
 
-<<<<<<< HEAD
-=======
 	public static setStreamingFovWeight(weight: number) {
 		UnityUtil.toUnity('SetStreamingFovWeight', UnityUtil.LoadingState.VIEWER_READY, Number(weight));
 	}
 
->>>>>>> 1d99cb20
 	/**
 	 * The amount of space the geometry streaming should leave in the
 	 * unmanaged heap.
@@ -904,11 +896,7 @@
 	 * @category Streaming
 	 */
 	public static setStreamingMemoryThreshold(thresholdInMb: number) {
-<<<<<<< HEAD
-		UnityUtil.toUnity('SetStreamingMemoryThreshold', UnityUtil.LoadingState.VIEWER_READY, thresholdInMb);
-=======
 		UnityUtil.toUnity('SetStreamingMemoryThreshold', UnityUtil.LoadingState.VIEWER_READY, Number(thresholdInMb));
->>>>>>> 1d99cb20
 	}
 
 	/**
@@ -919,11 +907,7 @@
 	 * @category Streaming
 	 */
 	public static setStreamingMemoryLimit(maxMemoryInMb: number) {
-<<<<<<< HEAD
-		UnityUtil.toUnity('SetStreamingMemoryLimit', UnityUtil.LoadingState.VIEWER_READY, maxMemoryInMb);
-=======
 		UnityUtil.toUnity('SetStreamingMemoryLimit', UnityUtil.LoadingState.VIEWER_READY, Number(maxMemoryInMb));
->>>>>>> 1d99cb20
 	}
 
 	/**
@@ -958,11 +942,7 @@
 	 * @param power - how sharply the fade out occurs
 	 * @code UnityUtil.SetStreamingBundlesFade(0.7,1.6,5);
 	 */
-<<<<<<< HEAD
-	public static SetStreamingBundlesFade(distance: number, bias: number, power: number) {
-=======
 	public static setStreamingBundlesFade(distance: number, bias: number, power: number) {
->>>>>>> 1d99cb20
 		const params = {
 			bias,
 			distance,
@@ -976,13 +956,8 @@
 	 * will disable the Supermesh Bounds.
 	 * @category Streaming
 	 */
-<<<<<<< HEAD
-	public static SetStreamingBundlesFacesAlpha(alpha: number) {
-		UnityUtil.toUnity('SetStreamingBundlesFacesAlpha', UnityUtil.LoadingState.VIEWER_READY, alpha);
-=======
 	public static setStreamingBundlesFacesAlpha(alpha: number) {
 		UnityUtil.toUnity('SetStreamingBundlesFacesAlpha', UnityUtil.LoadingState.VIEWER_READY, Number(alpha));
->>>>>>> 1d99cb20
 	}
 
 	/**
@@ -990,13 +965,8 @@
 	 * will disable the Supermesh Bounds.
 	 * @category Streaming
 	 */
-<<<<<<< HEAD
-	public static SetStreamingBundlesLinesAlpha(alpha: number) {
-		UnityUtil.toUnity('SetStreamingBundlesLinesAlpha', UnityUtil.LoadingState.VIEWER_READY, alpha);
-=======
 	public static setStreamingBundlesLinesAlpha(alpha: number) {
 		UnityUtil.toUnity('SetStreamingBundlesLinesAlpha', UnityUtil.LoadingState.VIEWER_READY, Number(alpha));
->>>>>>> 1d99cb20
 	}
 
 	/**
@@ -1004,13 +974,8 @@
 	 * will disable the Elements Bounds.
 	 * @category Streaming
 	 */
-<<<<<<< HEAD
-	public static SetStreamingElementsFacesAlpha(alpha: number) {
-		UnityUtil.toUnity('SetStreamingElementsFacesAlpha', UnityUtil.LoadingState.VIEWER_READY, alpha);
-=======
 	public static setStreamingElementsFacesAlpha(alpha: number) {
 		UnityUtil.toUnity('SetStreamingElementsFacesAlpha', UnityUtil.LoadingState.VIEWER_READY, Number(alpha));
->>>>>>> 1d99cb20
 	}
 
 	/**
@@ -1018,13 +983,8 @@
 	 * will disable the Elements Bounds.
 	 * @category Streaming
 	 */
-<<<<<<< HEAD
-	public static SetStreamingElementsLinesAlpha(alpha: number) {
-		UnityUtil.toUnity('SetStreamingElementsLinesAlpha', UnityUtil.LoadingState.VIEWER_READY, alpha);
-=======
 	public static setStreamingElementsLinesAlpha(alpha: number) {
 		UnityUtil.toUnity('SetStreamingElementsLinesAlpha', UnityUtil.LoadingState.VIEWER_READY, Number(alpha));
->>>>>>> 1d99cb20
 	}
 
 	/**
@@ -1033,13 +993,8 @@
 	 * @category Streaming
 	 * @param radius - the distance from the camera towards the far plane, between 0 and 1.
 	 */
-<<<<<<< HEAD
-	public static SetStreamingElementRadius(radius: number) {
-		UnityUtil.toUnity('SetStreamingElementRadius', UnityUtil.LoadingState.VIEWER_READY, radius);
-=======
 	public static setStreamingElementsRadius(radius: number) {
 		UnityUtil.toUnity('SetStreamingElementRadius', UnityUtil.LoadingState.VIEWER_READY, Number(radius));
->>>>>>> 1d99cb20
 	}
 
 	/**
@@ -2031,10 +1986,6 @@
 	 * @param unityInstance
 	 */
 	public static createIndexedDbCache(gameObjectName: string) {
-<<<<<<< HEAD
-		this.unityInstance.repoDbCache = new IndexedDbCache(this.unityInstance, gameObjectName);
-=======
 		this.unityInstance.repoDbCache = new IndexedDbCache(this.unityInstance, gameObjectName, this.unityUrl);
->>>>>>> 1d99cb20
 	}
 }