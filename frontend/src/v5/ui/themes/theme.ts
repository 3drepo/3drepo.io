/**
 *  Copyright (C) 2021 3D Repo Ltd
 *
 *  This program is free software: you can redistribute it and/or modify
 *  it under the terms of the GNU Affero General Public License as
 *  published by the Free Software Foundation, either version 3 of the
 *  License, or (at your option) any later version.
 *
 *  This program is distributed in the hope that it will be useful,
 *  but WITHOUT ANY WARRANTY; without even the implied warranty of
 *  MERCHANTABILITY or FITNESS FOR A PARTICULAR PURPOSE.  See the
 *  GNU Affero General Public License for more details.
 *
 *  You should have received a copy of the GNU Affero General Public License
 *  along with this program.  If not, see <http://www.gnu.org/licenses/>.
 */
import { createElement } from 'react';
import { createTheme } from '@mui/material/styles';
import RadioButtonIcon from '@assets/icons/controls/radio_button.svg';
import RadioButtonCheckedIcon from '@assets/icons/controls/radio_button_checked.svg';
import CheckboxIcon from '@assets/icons/controls/checkbox.svg';
import CheckboxCheckedIcon from '@assets/icons/controls/checkbox_checked.svg';
import CheckboxIndeterminatedIcon from '@assets/icons/controls/checkbox_indeterminated.svg';
import { TypographyOptions } from '@mui/material/styles/createTypography';
import ChevronIcon from '@assets/icons/chevron.svg';

export const COLOR = {
	PRIMARY_MAIN_CONTRAST: '#fff',
	PRIMARY_MAIN: '#00C1D4',
	PRIMARY_DARK: '#01ACBD',
	PRIMARY_DARKEST: '#009BAA',
	PRIMARY_MID: '#45CCD9',
	PRIMARY_LIGHT: '#80E0E9',
	PRIMARY_LIGHTEST: '#E6F9FB',
	PRIMARY_ACCENT: '#F6F8FA',
	SECONDARY_MAIN: '#172B4D',
	SECONDARY_DARK: '#121E33',
	SECONDARY_MID: '#2E405F',
	SECONDARY_LIGHT: '#516079',
	SECONDARY_LIGHTEST: '#E8EAED',
	TERTIARY_MAIN: '#023891',
	TERTIARY_DARK: '#032B6C',
	TERTIARY_MID: '#1A59C2',
	TERTIARY_LIGHT: '#4075CC',
	TERTIARY_LIGHTEST: '#F2F6FC',
	BASE_MAIN: '#6B778C',
	BASE_DARK: '#3D3E4A',
	BASE_MID: '#565768',
	BASE_LIGHT: '#BCBECA',
	BASE_LIGHTEST: '#D0D9EB',
	ERROR_MAIN: '#BE4343',
	ERROR_DARK: '#A33232',
	ERROR_DARKEST: '#8E2A2A',
	ERROR_MID: '#C55656',
	ERROR_LIGHT: '#CE7272',
	ERROR_LIGHTEST: '#F9ECEC',
	FAVOURITE_MAIN: '#F5CB34',
	FAVOURITE_DARK: '#D4AE26',
	FAVOURITE_MID: '#F8D867',
	FAVOURITE_LIGHT: '#FAE59A',
	FAVOURITE_LIGHTEST: '#FEFAEB',
};

export const FONT_WEIGHT = {
	REGULAR: 400,
	MEDIUM: 500,
	BOLD: 600,
	BOLDER: 700,
};

export const GRADIENT = {
	MAIN: 'linear-gradient(90deg, #0047BB -5.07%, #00C1D4 105.07%)',
	SECONDARY: 'linear-gradient(89.98deg, #172B4D 0.01%, #2E405F 99.99%)',
};

export const SHADOW = {
	LEVEL_1: '0px 1px 1px rgba(0, 0, 0, 0.14), 0px 2px 1px rgba(0, 0, 0, 0.12), 0px 1px 3px rgba(0, 0, 0, 0.2)',
	LEVEL_2: '0px 2px 2px rgba(0, 0, 0, 0.14), 0px 3px 1px rgba(0, 0, 0, 0.12), 0px 1px 5px rgba(0, 0, 0, 0.2)',
	LEVEL_3: '0px 3px 4px rgba(0, 0, 0, 0.14), 0px 3px 3px rgba(0, 0, 0, 0.12), 0px 1px 8px rgba(0, 0, 0, 0.2)',
	LEVEL_4: '0px 4px 5px rgba(0, 0, 0, 0.14), 0px 1px 10px rgba(0, 0, 0, 0.12), 0px 2px 4px rgba(0, 0, 0, 0.2)',
	LEVEL_5: '0px 6px 10px rgba(0, 0, 0, 0.14), 0px 1px 18px rgba(0, 0, 0, 0.12), 0px 3px 5px rgba(0, 0, 0, 0.2)',
	LEVEL_6: '0px 8px 10px rgba(0, 0, 0, 0.14), 0px 3px 14px rgba(0, 0, 0, 0.12), 0px 5px 5px rgba(0, 0, 0, 0.2)',
	LEVEL_7: '0px 9px 12px rgba(0, 0, 0, 0.14), 0px 3px 16px rgba(0, 0, 0, 0.12), 0px 5px 6px rgba(0, 0, 0, 0.2)',
	LEVEL_8: '0px 12px 17px rgba(0, 0, 0, 0.14), 0px 5px 22px rgba(0, 0, 0, 0.12), 0px 7px 8px rgba(0, 0, 0, 0.2)',
	LEVEL_9: '0px 16px 24px rgba(0, 0, 0, 0.14), 0px 6px 30px rgba(0, 0, 0, 0.12), 0px 8px 10px rgba(0, 0, 0, 0.2)',
	LEVEL_10: '0px 24px 38px rgba(0, 0, 0, 0.14), 0px 9px 46px rgba(0, 0, 0, 0.12), 0px 11px 15px rgba(0, 0, 0, 0.2)',
};

const typography: TypographyOptions = {
	fontFamily: 'Inter, Arial, sans-serif',
	h1: {
		fontWeight: FONT_WEIGHT.MEDIUM,
		fontSize: '1.5rem',
		lineHeight: '1.875rem',
	},
	h2: {
		fontWeight: FONT_WEIGHT.MEDIUM,
		fontSize: '1.125rem',
		lineHeight: '1.5rem',
	},
	h3: {
		fontWeight: FONT_WEIGHT.MEDIUM,
		fontSize: '0.938rem',
		lineHeight: '1.313rem',
	},
	h4: {
		fontWeight: FONT_WEIGHT.REGULAR,
		fontSize: '0.938rem',
		lineHeight: '1.313rem',
	},
	h5: {
		fontWeight: FONT_WEIGHT.MEDIUM,
		fontSize: '0.8125rem',
		lineHeight: '1.188rem',
	},
	body1: {
		fontWeight: FONT_WEIGHT.REGULAR,
		fontSize: '0.75rem',
		lineHeight: '1.125rem',
	},
	body2: {
		fontWeight: FONT_WEIGHT.BOLD,
		fontSize: '0.563rem',
		lineHeight: '0.75rem',
		letterSpacing: '0.18em',
		textTransform: 'uppercase',
	},
	link: {
		fontWeight: FONT_WEIGHT.MEDIUM,
		fontSize: '0.75rem',
		lineHeight: '1.125rem',
		textDecoration: 'underline',
	},
	caption: {
		fontWeight: FONT_WEIGHT.MEDIUM,
		fontSize: '0.625rem',
		lineHeight: '1rem',
	},
	kickerTitle: {
		fontWeight: FONT_WEIGHT.BOLDER,
		fontSize: '0.625rem',
		lineHeight: '1rem',
		letterSpacing: '0.18em',
		textTransform: 'uppercase',
	},
	kicker: {
		fontWeight: FONT_WEIGHT.BOLD,
		fontSize: '0.563rem',
		lineHeight: '0.75rem',
		letterSpacing: '0.18em',
		textTransform: 'uppercase',
	},
};

export const theme = createTheme({
	palette: {
		primary: {
			main: COLOR.PRIMARY_MAIN,
			dark: COLOR.PRIMARY_DARK,
			darkest: COLOR.PRIMARY_DARKEST,
			mid: COLOR.PRIMARY_MID,
			light: COLOR.PRIMARY_LIGHT,
			lightest: COLOR.PRIMARY_LIGHTEST,
			contrastText: COLOR.PRIMARY_LIGHTEST,
			contrast: COLOR.PRIMARY_MAIN_CONTRAST,
			accent: COLOR.PRIMARY_ACCENT,
		},
		secondary: {
			main: COLOR.SECONDARY_MAIN,
			dark: COLOR.SECONDARY_DARK,
			mid: COLOR.SECONDARY_MID,
			light: COLOR.SECONDARY_LIGHT,
			lightest: COLOR.SECONDARY_LIGHTEST,
			contrastText: COLOR.SECONDARY_LIGHTEST,
		},
		tertiary: {
			main: COLOR.TERTIARY_MAIN,
			dark: COLOR.TERTIARY_DARK,
			mid: COLOR.TERTIARY_MID,
			light: COLOR.TERTIARY_LIGHT,
			lightest: COLOR.TERTIARY_LIGHTEST,
			contrastText: COLOR.TERTIARY_LIGHTEST,
		},
		base: {
			main: COLOR.BASE_MAIN,
			dark: COLOR.BASE_DARK,
			mid: COLOR.BASE_MID,
			light: COLOR.BASE_LIGHT,
			lightest: COLOR.BASE_LIGHTEST,
			contrastText: COLOR.BASE_LIGHTEST,
		},
		error: {
			main: COLOR.ERROR_MAIN,
			dark: COLOR.ERROR_DARK,
			darkest: COLOR.ERROR_DARKEST,
			mid: COLOR.ERROR_MID,
			light: COLOR.ERROR_LIGHT,
			lightest: COLOR.ERROR_LIGHTEST,
			contrastText: COLOR.ERROR_LIGHTEST,
		},
		favourite: {
			main: COLOR.FAVOURITE_MAIN,
			dark: COLOR.FAVOURITE_DARK,
			mid: COLOR.FAVOURITE_MID,
			light: COLOR.FAVOURITE_LIGHT,
			lightest: COLOR.FAVOURITE_LIGHTEST,
			contrastText: COLOR.FAVOURITE_LIGHTEST,
		},
		gradient: {
			main: GRADIENT.MAIN,
			secondary: GRADIENT.SECONDARY,
		},
		shadows: {
			level_1: SHADOW.LEVEL_1,
			level_2: SHADOW.LEVEL_2,
			level_3: SHADOW.LEVEL_3,
			level_4: SHADOW.LEVEL_4,
			level_5: SHADOW.LEVEL_5,
			level_6: SHADOW.LEVEL_6,
			level_7: SHADOW.LEVEL_7,
			level_8: SHADOW.LEVEL_8,
			level_9: SHADOW.LEVEL_9,
			level_10: SHADOW.LEVEL_10,
		},
	},
	typography,
	components: {
		MuiTextField: {
			defaultProps: {
				variant: 'outlined',
				InputLabelProps: {
					shrink: false,
				},
			},
			styleOverrides: {
				root: {
					margin: '38px 0 0',
					width: '100%',
					'& label': {
						...typography.kicker,
						top: '-33.5px',
						left: '-13px',
						color: COLOR.BASE_MAIN,

						'&.Mui-disabled': {
							color: COLOR.BASE_LIGHT,
						},

						'&:not(.Mui-error).Mui-focused': {
							color: COLOR.TERTIARY_MAIN,
						},
					},
				},
			},
		},
		MuiInput: {
			defaultProps: {
				disableUnderline: true,
			},
			styleOverrides: {
				root: {
					width: '100%',
				},
				underline: {
					[`&:before,
					  &:after,
					  &:hover:not(.Mui-disabled):before`]: {
						borderBottom: `1px solid ${COLOR.BASE_LIGHTEST}`,
					},
				},
				input: {
					padding: '0px 14px',
				},
				formControl: {
					'label + &': {
						marginTop: 0,
					},
					'& .MuiSelect-selectMenu': {
						height: 35,
					},
					'& svg': {
						right: 14,
						marginTop: 40,
						position: 'absolute',
						pointerEvents: 'none',
						'& path': {
							fill: COLOR.BASE_MAIN,
						},
					},
				},
			},
		},
		MuiCheckbox: {
			defaultProps: {
				color: 'primary',
				icon: createElement(CheckboxIcon),
				checkedIcon: createElement(CheckboxCheckedIcon),
				indeterminateIcon: createElement(CheckboxIndeterminatedIcon),
			},
			styleOverrides: {
				colorPrimary: {
					color: COLOR.BASE_LIGHTEST,
				},
			},
		},
		MuiRadio: {
			defaultProps: {
				color: 'primary',
				icon: createElement(RadioButtonIcon),
				checkedIcon: createElement(RadioButtonCheckedIcon),
			},
			styleOverrides: {
				root: {
					// this is for letting the color prop decide the color
					color: null,
				},
				colorPrimary: {
					color: COLOR.PRIMARY_MAIN,
				},
			},
		},
		MuiTooltip: {
			defaultProps: {
				PopperProps: {
					// This is necessary for overriding styles of v4 tooltips
					container: () => document.getElementById('v4Overrides'),
				},
			},
			styleOverrides: {
				tooltip: {
					backgroundColor: COLOR.SECONDARY_DARK,
					padding: '7px 10px 8px 10px',
					borderRadius: '3px',
					...typography.caption,
				},
				tooltipPlacementBottom: {
					margin: '5px 0 !important',
				},
			},
		},
		MuiBackdrop: {
			styleOverrides: {
				root: {
					backgroundColor: 'transparent',
				},
			},
		},
		MuiPaper: {
			defaultProps: {
				elevation: 8,
			},
		},
		MuiDialog: {
			styleOverrides: {
				paper: {
					minWidth: '30%',
					borderRadius: 10,
				},
				paperWidthFalse: {
					maxWidth: 633,
				},
				container: {
					backgroundColor: 'rgba(18, 30, 51, 0.9)',
					backdropFilter: 'blur(10px)',
				},
			},
		},
		MuiDialogActions: {
			styleOverrides: {
				root: {
					backgroundColor: COLOR.TERTIARY_LIGHTEST,
				},
			},
		},
		MuiDialogTitle: {
			styleOverrides: {
				root: {
					paddingTop: 28,
					paddingBottom: 0,
					textAlign: 'center',
					'& .MuiTypography-root': {
						...typography.h1,
					},
				},
			},
		},
		MuiDialogContent: {
			styleOverrides: {
				root: {
					paddingTop: 7,
					paddingBottom: 22,
					flex: 0,
				},
			},
		},
		MuiDialogContentText: {
			styleOverrides: {
				root: {
					...typography.h4,
					marginBottom: 0,
					color: COLOR.BASE_MAIN,
					textAlign: 'center',
				},
			},
		},
		MuiAppBar: {
			styleOverrides: {
				root: {
					boxShadow: 'none',
					paddingLeft: 20,
					paddingRight: 20,
					minHeight: 65,
					display: 'flex',
					flexDirection: 'row',
					alignItems: 'center',
					justifyContent: 'space-between',
					background: GRADIENT.SECONDARY,
				},
			},
		},
		MuiAvatar: {
			styleOverrides: {
				root: {
					margin: '8px 7px',
					color: COLOR.PRIMARY_MAIN_CONTRAST,
					backgroundColor: COLOR.TERTIARY_MAIN,
					...typography.body1,
				},
				colorDefault: {
					color: null,
					backgroundColor: null,
				},
			},
		},
		MuiMenuItem: {
			styleOverrides: {
				root: {
					margin: '0',
					padding: '8px 14px',
					width: '100%',

					'&.Mui-selected, &.Mui-selected:hover': {
						backgroundColor: COLOR.TERTIARY_LIGHTEST,
					},
				},
			},
		},
		MuiList: {
			styleOverrides: {
				root: {
					borderRadius: 5,
					boxShadow: SHADOW.LEVEL_5,
				},
				padding: {
					paddingTop: 8,
					paddingBottom: 8,
				},
			},
		},
		MuiListItem: {
			styleOverrides: {
				root: {
					selected: {
						backgroundColor: COLOR.TERTIARY_LIGHTEST,
						'&:hover': {
							backgroundColor: COLOR.TERTIARY_LIGHTEST,
						},
					},
				},
				button: {
					'&:hover': {
						backgroundColor: COLOR.TERTIARY_LIGHTEST,
					},
				},
				padding: {
					paddingTop: 8,
					paddingBottom: 8,
				},
			},
		},
<<<<<<< HEAD
		MuiTooltip: {
			tooltip: {
				backgroundColor: COLOR.SECONDARY_DARK,
				padding: '7px 10px 8px 10px',
				borderRadius: '3px',
				...typography.caption,
			},
			tooltipPlacementBottom: {
				margin: '5px 0 !important',
			},
		},
		MuiStepper: {
			root: {
				padding: 0,
				borderRadius: 10,
				boxShadow: '0 1px 1px rgb(0 0 0 / 14%)',
				'&, &.MuiStepLabel-root, & .MuiStepLabel-label': {
					color: COLOR.SECONDARY_MAIN, // active step
				},
				'& .Mui-disabled': {
					'&.MuiStepLabel-root, & .MuiStepLabel-label': {
						color: COLOR.BASE_LIGHTEST,
					},
				},
				'& .MuiStep-completed': {
					'&, &.MuiStepLabel-root, & .MuiStepLabel-label': {
						color: COLOR.PRIMARY_MAIN,
					},
				},
				'&& .Mui-error': {
					color: COLOR.ERROR_MAIN,
				},
				'& .MuiStepLabel': {
					'&-label': {
						fontWeight: FONT_WEIGHT.BOLD,
						textTransform: 'none',
						fontSize: '.8rem',
						letterSpacing: 0,
					},
				},

				'& > *': {
					padding: '20px 24px',
					borderBottom: `1px solid ${COLOR.TERTIARY_LIGHTEST}`,
					'&:last-child': {
						borderBottom: 'none',
					},
				},
				'& .MuiStepConnector-root': {
					display: 'none',
				},
				'& .MuiStepContent-root': {
					padding: 0,
					margin: 0,
					border: 0,
				},
			},
		},
		MuiStepIcon: {
			root: {
				'& .MuiStepIcon-text': {
					fill: COLOR.PRIMARY_MAIN_CONTRAST,
				},
				'&.MuiStepIcon-active': {
					color: COLOR.SECONDARY_MAIN,
				},
				'&.MuiStepIcon-completed': {
					color: COLOR.PRIMARY_MAIN,
				},
			},
		},
=======
>>>>>>> 67c76b02
		MuiFab: {
			styleOverrides: {
				root: {
					color: COLOR.PRIMARY_MAIN_CONTRAST,
					height: 37,
					width: 37,
					margin: '8px 7px',
					backgroundColor: 'transparent',
					boxShadow: 'none',
					border: `1px solid ${COLOR.PRIMARY_MAIN_CONTRAST}`,
					transition: 'none',
					'& > *:first-child': {
						height: 17,
						width: 'auto',
					},
				},
				extended: {
					height: null,
					width: null,
					padding: null,
					minWidth: null,
					minHeight: null,
					borderRadius: null,
				},
			},
		},
		MuiBreadcrumbs: {
			styleOverrides: {
				root: {
					maxWidth: '100%',
				},
				ol: {
					flexWrap: 'nowrap',
				},
				li: {
					'&:last-child': {
						overflow: 'hidden',
					},
					'& > a': {
						color: COLOR.PRIMARY_MAIN_CONTRAST,
						...typography.h3,
					},
					'& > button > span > span': {
						marginLeft: '1px',
					},
					'& .MuiButton-endIcon': {
						marginLeft: 6,
					},
				},
				separator: {
					marginLeft: 0,
					marginRight: 0,
					color: COLOR.PRIMARY_MAIN_CONTRAST,
					fontSize: 16,
				},
			},
		},
		MuiOutlinedInput: {
			styleOverrides: {
				root: {
					padidng: 0,
					background: COLOR.PRIMARY_MAIN_CONTRAST,
					'& input': {
						padding: '0px 15px',
						height: 35,
						color: COLOR.BASE_MAIN,
						...typography.body1,
						lineHeight: '35px',
					},
					notchedOutline: {
						borderWidth: 10,
					},
					[`& .MuiOutlinedInput-notchedOutline,
					  &.Mui-disabled .MuiOutlinedInput-notchedOutline,
					  &.Mui-disabled:hover:not(.Mui-error) .MuiOutlinedInput-notchedOutline`]: {
						borderColor: COLOR.BASE_LIGHTEST,
						borderRadius: 5,
						borderWidth: 1,
					},
					[`&:hover:not(.Mui-error) .MuiOutlinedInput-notchedOutline, 
					  &.Mui-focused:not(.Mui-error) .MuiOutlinedInput-notchedOutline`]: {
						borderColor: COLOR.TERTIARY_MAIN,
						borderWidth: 1,
					},
					'&.Mui-focused input': {
						color: COLOR.SECONDARY_MAIN,
					},
					'&.Mui-disabled': {
						'& input': {
							color: COLOR.BASE_LIGHT,
						},
						'& path': {
							fill: COLOR.BASE_LIGHT,
						},
					},
					'&.Mui-error': {
						backgroundColor: COLOR.ERROR_LIGHTEST,
						'& input': {
							color: COLOR.ERROR_MAIN,
						},
						'& path': {
							fill: COLOR.ERROR_MAIN,
						},
					},
				},
			},
		},
		MuiSelect: {
			defaultProps: {
				IconComponent: ChevronIcon,
				variant: 'outlined',
			},
			styleOverrides: {
				select: {
					border: `1px solid ${COLOR.BASE_LIGHTEST}`,
					borderRadius: 5,
					color: COLOR.BASE_MAIN,
<<<<<<< HEAD
				},
				'& $label:not(.Mui-error).Mui-focused': {
					color: COLOR.TERTIARY_MAIN,
				},
				'& $label.Mui-disabled': {
					color: COLOR.BASE_LIGHT,
				},
				'& .MuiInputAdornment-positionStart': {
					width: 18,
					marginRight: 0,
				},
				'& MuiInputBase-adornedStart': {
					'&.Mui-focused': {
						color: COLOR.SECONDARY_MAIN,
					},
				},
			},
		},
		MuiInput: {
			root: {
				width: '100%',
			},
			underline: {
				'&:before': {
					borderBottom: `1px solid ${COLOR.BASE_LIGHTEST}`,
				},
				'&:after': {
					borderBottom: `1px solid ${COLOR.BASE_LIGHTEST}`,
				},
				'&:hover:not($disabled):before': {
					borderBottom: `1px solid ${COLOR.BASE_LIGHTEST}`,
				},
			},
			input: {
				padding: '0px 14px',
			},
			formControl: {
				'label + &': {
					marginTop: 0,
				},
				'& .MuiSelect-selectMenu': {
=======
					background: COLOR.PRIMARY_MAIN_CONTRAST,
					lineHeight: '35px',
>>>>>>> 67c76b02
					height: 35,
					paddingTop: 0,
					paddingBottom: 0,
					marginTop: 38,
					width: '100%',
					boxSizing: 'border-box',
					pointerEvents: 'auto',
					'& fieldset, &:focus fieldset, &:active fieldset': {
						border: 0,
					},
					'& ~ svg': {
						position: 'absolute',
						right: 14,
						marginTop: 40,
						pointerEvents: 'none',
						'& path': {
							fill: COLOR.BASE_MAIN,
						},
					},
				},
			},
		},
		MuiInputLabel: {
			styleOverrides: {
				root: {
					position: 'absolute',
					...typography.kicker,
					fontSize: '12px',
					color: COLOR.BASE_MAIN,

					'&:not(.Mui-error).Mui-focused': {
						color: COLOR.TERTIARY_MAIN,
					},
				},
				formControl: {
					top: '20px',
					left: '1px',
				},
				asterisk: {
					color: COLOR.ERROR_MAIN,
				},
			},
		},
		MuiFormControl: {
			styleOverrides: {
				root: {
					width: '100%',
					boxSizing: 'border-box',
				},
			},
		},
		MuiTouchRipple: {
			styleOverrides: {
				root: {
					visibility: 'hidden',
				},
			},
		},
		MuiDivider: {
			styleOverrides: {
				root: {
					borderColor: COLOR.BASE_LIGHTEST,
				},
			},
		},
		MuiIconButton: {
			styleOverrides: {
				root: {
					transition: 'none',
					padding: 12,
				},
			},
		},
		MuiButton: {
			styleOverrides: {
				iconSizeMedium: {
					'& > *:first-child': {
						fontSize: 13,
					},
				},
				iconSizeSmall: {
					'& > *:first-child': {
						fontSize: 13,
					},
				},
				root: {
					borderRadius: 5,
					disableRipple: true,
					textTransform: 'initial',
					padding: '10px 15px',
					fontSize: '0.75rem',
					fontWeight: FONT_WEIGHT.BOLD,
					minWidth: null,
					transition: 'none',
				},
				contained: {
					padding: '10px 15px',
					height: '35px',
					boxShadow: 'none',
					[`&:hover,
					  &:active`]: {
						boxShadow: 'none',
					},
					'&.Mui-disabled': {
						color: COLOR.PRIMARY_MAIN_CONTRAST,
						backgroundColor: COLOR.BASE_LIGHTEST,
					},
					'.Mui-focusVisible': {
						boxShadow: SHADOW.LEVEL_5,
					},
				},
				containedPrimary: {
					color: COLOR.PRIMARY_MAIN_CONTRAST,
					'& path': {
						fill: COLOR.PRIMARY_MAIN_CONTRAST,
					},
					'&:hover': {
						backgroundColor: COLOR.PRIMARY_DARK,
					},
					'&:active': {
						backgroundColor: COLOR.PRIMARY_DARKEST,
					},
				},
				containedSecondary: {
					color: COLOR.SECONDARY_MAIN,
					backgroundColor: COLOR.TERTIARY_LIGHTEST,
					'&:hover': {
						color: COLOR.PRIMARY_MAIN_CONTRAST,
						backgroundColor: COLOR.SECONDARY_MAIN,
					},
					'&:active': {
						color: COLOR.PRIMARY_MAIN_CONTRAST,
						backgroundColor: COLOR.SECONDARY_DARK,
					},
				},
				containedSizeSmall: {
					height: '30px',
					padding: '7.5px 15px',
					fontSize: null, // null value means it will use the size from button.root
				},
				outlined: {
					height: '35px',
					padding: '10px 15px',
					backgroundColor: 'transparent',
					'.Mui-focusVisible': {
						backgroundColor: COLOR.PRIMARY_MAIN_CONTRAST,
						boxShadow: SHADOW.LEVEL_5,
					},
					'&.Mui-disabled': {
						color: COLOR.BASE_LIGHTEST,
						'& path': {
							fill: COLOR.BASE_LIGHTEST,
						},
					},
					[`&:hover path,
					  &:active path`]: {
						fill: COLOR.PRIMARY_MAIN_CONTRAST,
					},
				},
				outlinedPrimary: {
					'& path': {
						fill: COLOR.PRIMARY_MAIN,
					},
					'&:hover': {
						backgroundColor: COLOR.PRIMARY_MAIN,
						color: COLOR.PRIMARY_MAIN_CONTRAST,
					},
					'&:active': {
						backgroundColor: COLOR.PRIMARY_DARK,
					},
				},
				outlinedSecondary: {
					color: COLOR.SECONDARY_MAIN,
					backgroundColor: 'transparent',
					'&.Mui-disabled': {
						borderColor: COLOR.BASE_LIGHTEST,
					},
					'&:hover': {
						color: COLOR.PRIMARY_MAIN_CONTRAST,
						backgroundColor: COLOR.SECONDARY_MAIN,
					},
					'&:active': {
						color: COLOR.PRIMARY_MAIN_CONTRAST,
						backgroundColor: COLOR.SECONDARY_DARK,
					},
				},
				outlinedSizeSmall: {
					height: '30px',
					padding: '7.5px 15px',
					fontSize: null, // null value means it will use the size from button.root
				},
				text: {
					padding: '10px 15px',
					[`&:hover,
					  &:active`]: {
						boxShadow: 'none',
						backgroundColor: 'transparent',
						textDecorationLine: 'underline',
					},
					'&.Mui-disabled': {
						color: COLOR.BASE_LIGHT,
					},
					'.Mui-focusVisible': {
						backgroundColor: COLOR.PRIMARY_LIGHTEST,
					},
				},
				textPrimary: {
					[`&:hover,
					  &:active`]: {
						backgroundColor: 'transparent',
					},
				},
			},
		},
		MuiButtonBase: {
			defaultProps: {
				disableRipple: true,
			},
			styleOverrides: {
				root: {
					margin: '8px',
				},
			},
		},
	},
});<|MERGE_RESOLUTION|>--- conflicted
+++ resolved
@@ -478,80 +478,70 @@
 				},
 			},
 		},
-<<<<<<< HEAD
-		MuiTooltip: {
-			tooltip: {
-				backgroundColor: COLOR.SECONDARY_DARK,
-				padding: '7px 10px 8px 10px',
-				borderRadius: '3px',
-				...typography.caption,
-			},
-			tooltipPlacementBottom: {
-				margin: '5px 0 !important',
-			},
-		},
 		MuiStepper: {
-			root: {
-				padding: 0,
-				borderRadius: 10,
-				boxShadow: '0 1px 1px rgb(0 0 0 / 14%)',
-				'&, &.MuiStepLabel-root, & .MuiStepLabel-label': {
-					color: COLOR.SECONDARY_MAIN, // active step
-				},
-				'& .Mui-disabled': {
-					'&.MuiStepLabel-root, & .MuiStepLabel-label': {
-						color: COLOR.BASE_LIGHTEST,
-					},
-				},
-				'& .MuiStep-completed': {
+			styleOverrides: {
+				root: {
+					padding: 0,
+					borderRadius: 10,
+					boxShadow: '0 1px 1px rgb(0 0 0 / 14%)',
 					'&, &.MuiStepLabel-root, & .MuiStepLabel-label': {
+						color: COLOR.SECONDARY_MAIN, // active step
+					},
+					'& .Mui-disabled': {
+						'&.MuiStepLabel-root, & .MuiStepLabel-label': {
+							color: COLOR.BASE_LIGHTEST,
+						},
+					},
+					'& .MuiStep-completed': {
+						'&, &.MuiStepLabel-root, & .MuiStepLabel-label': {
+							color: COLOR.PRIMARY_MAIN,
+						},
+					},
+					'&& .Mui-error': {
+						color: COLOR.ERROR_MAIN,
+					},
+					'& .MuiStepLabel': {
+						'&-label': {
+							fontWeight: FONT_WEIGHT.BOLD,
+							textTransform: 'none',
+							fontSize: '.8rem',
+							letterSpacing: 0,
+						},
+					},
+
+					'& > *': {
+						padding: '20px 24px',
+						borderBottom: `1px solid ${COLOR.TERTIARY_LIGHTEST}`,
+						'&:last-child': {
+							borderBottom: 'none',
+						},
+					},
+					'& .MuiStepConnector-root': {
+						display: 'none',
+					},
+					'& .MuiStepContent-root': {
+						padding: 0,
+						margin: 0,
+						border: 0,
+					},
+				},
+			},
+		},
+		MuiStepIcon: {
+			styleOverrides: {
+				root: {
+					'& .MuiStepIcon-text': {
+						fill: COLOR.PRIMARY_MAIN_CONTRAST,
+					},
+					'&.MuiStepIcon-active': {
+						color: COLOR.SECONDARY_MAIN,
+					},
+					'&.MuiStepIcon-completed': {
 						color: COLOR.PRIMARY_MAIN,
 					},
 				},
-				'&& .Mui-error': {
-					color: COLOR.ERROR_MAIN,
-				},
-				'& .MuiStepLabel': {
-					'&-label': {
-						fontWeight: FONT_WEIGHT.BOLD,
-						textTransform: 'none',
-						fontSize: '.8rem',
-						letterSpacing: 0,
-					},
-				},
-
-				'& > *': {
-					padding: '20px 24px',
-					borderBottom: `1px solid ${COLOR.TERTIARY_LIGHTEST}`,
-					'&:last-child': {
-						borderBottom: 'none',
-					},
-				},
-				'& .MuiStepConnector-root': {
-					display: 'none',
-				},
-				'& .MuiStepContent-root': {
-					padding: 0,
-					margin: 0,
-					border: 0,
-				},
-			},
-		},
-		MuiStepIcon: {
-			root: {
-				'& .MuiStepIcon-text': {
-					fill: COLOR.PRIMARY_MAIN_CONTRAST,
-				},
-				'&.MuiStepIcon-active': {
-					color: COLOR.SECONDARY_MAIN,
-				},
-				'&.MuiStepIcon-completed': {
-					color: COLOR.PRIMARY_MAIN,
-				},
-			},
-		},
-=======
->>>>>>> 67c76b02
+			},
+		},
 		MuiFab: {
 			styleOverrides: {
 				root: {
@@ -669,52 +659,8 @@
 					border: `1px solid ${COLOR.BASE_LIGHTEST}`,
 					borderRadius: 5,
 					color: COLOR.BASE_MAIN,
-<<<<<<< HEAD
-				},
-				'& $label:not(.Mui-error).Mui-focused': {
-					color: COLOR.TERTIARY_MAIN,
-				},
-				'& $label.Mui-disabled': {
-					color: COLOR.BASE_LIGHT,
-				},
-				'& .MuiInputAdornment-positionStart': {
-					width: 18,
-					marginRight: 0,
-				},
-				'& MuiInputBase-adornedStart': {
-					'&.Mui-focused': {
-						color: COLOR.SECONDARY_MAIN,
-					},
-				},
-			},
-		},
-		MuiInput: {
-			root: {
-				width: '100%',
-			},
-			underline: {
-				'&:before': {
-					borderBottom: `1px solid ${COLOR.BASE_LIGHTEST}`,
-				},
-				'&:after': {
-					borderBottom: `1px solid ${COLOR.BASE_LIGHTEST}`,
-				},
-				'&:hover:not($disabled):before': {
-					borderBottom: `1px solid ${COLOR.BASE_LIGHTEST}`,
-				},
-			},
-			input: {
-				padding: '0px 14px',
-			},
-			formControl: {
-				'label + &': {
-					marginTop: 0,
-				},
-				'& .MuiSelect-selectMenu': {
-=======
 					background: COLOR.PRIMARY_MAIN_CONTRAST,
 					lineHeight: '35px',
->>>>>>> 67c76b02
 					height: 35,
 					paddingTop: 0,
 					paddingBottom: 0,
