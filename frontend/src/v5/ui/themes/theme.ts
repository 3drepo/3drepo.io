/**
 *  Copyright (C) 2021 3D Repo Ltd
 *
 *  This program is free software: you can redistribute it and/or modify
 *  it under the terms of the GNU Affero General Public License as
 *  published by the Free Software Foundation, either version 3 of the
 *  License, or (at your option) any later version.
 *
 *  This program is distributed in the hope that it will be useful,
 *  but WITHOUT ANY WARRANTY; without even the implied warranty of
 *  MERCHANTABILITY or FITNESS FOR A PARTICULAR PURPOSE.  See the
 *  GNU Affero General Public License for more details.
 *
 *  You should have received a copy of the GNU Affero General Public License
 *  along with this program.  If not, see <http://www.gnu.org/licenses/>.
 */
import { createElement } from 'react';
import { createTheme } from '@mui/material/styles';
import RadioButtonIcon from '@assets/icons/controls/radio_button.svg';
import RadioButtonCheckedIcon from '@assets/icons/controls/radio_button_checked.svg';
import CheckboxIcon from '@assets/icons/controls/checkbox.svg';
import CheckboxCheckedIcon from '@assets/icons/controls/checkbox_checked.svg';
import CheckboxIndeterminatedIcon from '@assets/icons/controls/checkbox_indeterminated.svg';
<<<<<<< HEAD
import { TypographyOptions } from '@mui/material/styles/createTypography';
=======
>>>>>>> 1c1c176f
import ChevronIcon from '@assets/icons/chevron.svg';

export const COLOR = {
	PRIMARY_MAIN_CONTRAST: '#fff',
	PRIMARY_MAIN: '#00C1D4',
	PRIMARY_DARK: '#01ACBD',
	PRIMARY_DARKEST: '#009BAA',
	PRIMARY_MID: '#45CCD9',
	PRIMARY_LIGHT: '#80E0E9',
	PRIMARY_LIGHTEST: '#E6F9FB',
	PRIMARY_ACCENT: '#F6F8FA',
	SECONDARY_MAIN: '#172B4D',
	SECONDARY_DARK: '#121E33',
	SECONDARY_MID: '#2E405F',
	SECONDARY_LIGHT: '#516079',
	SECONDARY_LIGHTEST: '#E8EAED',
	TERTIARY_MAIN: '#023891',
	TERTIARY_DARK: '#032B6C',
	TERTIARY_MID: '#1A59C2',
	TERTIARY_LIGHT: '#4075CC',
	TERTIARY_LIGHTEST: '#F2F6FC',
	BASE_MAIN: '#6B778C',
	BASE_DARK: '#3D3E4A',
	BASE_MID: '#565768',
	BASE_LIGHT: '#BCBECA',
	BASE_LIGHTEST: '#D0D9EB',
	ERROR_MAIN: '#BE4343',
	ERROR_DARK: '#A33232',
	ERROR_MID: '#C55656',
	ERROR_LIGHT: '#CE7272',
	ERROR_LIGHTEST: '#F9ECEC',
	FAVOURITE_MAIN: '#F5CB34',
	FAVOURITE_DARK: '#D4AE26',
	FAVOURITE_MID: '#F8D867',
	FAVOURITE_LIGHT: '#FAE59A',
	FAVOURITE_LIGHTEST: '#FEFAEB',
};

export const FONT_WEIGHT = {
	REGULAR: 400,
	MEDIUM: 500,
	BOLD: 600,
	BOLDER: 700,
};

export const GRADIENT = {
	MAIN: 'linear-gradient(90deg, #0047BB -5.07%, #00C1D4 105.07%)',
	SECONDARY: 'linear-gradient(89.98deg, #172B4D 0.01%, #2E405F 99.99%)',
};

export const SHADOW = {
	LEVEL_1: '0px 1px 1px rgba(0, 0, 0, 0.14), 0px 2px 1px rgba(0, 0, 0, 0.12), 0px 1px 3px rgba(0, 0, 0, 0.2)',
	LEVEL_2: '0px 2px 2px rgba(0, 0, 0, 0.14), 0px 3px 1px rgba(0, 0, 0, 0.12), 0px 1px 5px rgba(0, 0, 0, 0.2)',
	LEVEL_3: '0px 3px 4px rgba(0, 0, 0, 0.14), 0px 3px 3px rgba(0, 0, 0, 0.12), 0px 1px 8px rgba(0, 0, 0, 0.2)',
	LEVEL_4: '0px 4px 5px rgba(0, 0, 0, 0.14), 0px 1px 10px rgba(0, 0, 0, 0.12), 0px 2px 4px rgba(0, 0, 0, 0.2)',
	LEVEL_5: '0px 6px 10px rgba(0, 0, 0, 0.14), 0px 1px 18px rgba(0, 0, 0, 0.12), 0px 3px 5px rgba(0, 0, 0, 0.2)',
	LEVEL_6: '0px 8px 10px rgba(0, 0, 0, 0.14), 0px 3px 14px rgba(0, 0, 0, 0.12), 0px 5px 5px rgba(0, 0, 0, 0.2)',
	LEVEL_7: '0px 9px 12px rgba(0, 0, 0, 0.14), 0px 3px 16px rgba(0, 0, 0, 0.12), 0px 5px 6px rgba(0, 0, 0, 0.2)',
	LEVEL_8: '0px 12px 17px rgba(0, 0, 0, 0.14), 0px 5px 22px rgba(0, 0, 0, 0.12), 0px 7px 8px rgba(0, 0, 0, 0.2)',
	LEVEL_9: '0px 16px 24px rgba(0, 0, 0, 0.14), 0px 6px 30px rgba(0, 0, 0, 0.12), 0px 8px 10px rgba(0, 0, 0, 0.2)',
	LEVEL_10: '0px 24px 38px rgba(0, 0, 0, 0.14), 0px 9px 46px rgba(0, 0, 0, 0.12), 0px 11px 15px rgba(0, 0, 0, 0.2)',
};

const typography: TypographyOptions = {
	fontFamily: 'Inter, Arial, sans-serif',
	h1: {
		fontWeight: FONT_WEIGHT.MEDIUM,
		fontSize: '1.5rem',
		lineHeight: '1.875rem',
	},
	h2: {
		fontWeight: FONT_WEIGHT.MEDIUM,
		fontSize: '1.125rem',
		lineHeight: '1.5rem',
	},
	h3: {
		fontWeight: FONT_WEIGHT.MEDIUM,
		fontSize: '0.938rem',
		lineHeight: '1.313rem',
	},
	h4: {
		fontWeight: FONT_WEIGHT.REGULAR,
		fontSize: '0.938rem',
		lineHeight: '1.313rem',
	},
	h5: {
		fontWeight: FONT_WEIGHT.MEDIUM,
		fontSize: '0.8125rem',
		lineHeight: '1.188rem',
	},
	body1: {
		fontWeight: FONT_WEIGHT.REGULAR,
		fontSize: '0.75rem',
		lineHeight: '1.125rem',
	},
	body2: {
		fontWeight: FONT_WEIGHT.BOLD,
		fontSize: '0.563rem',
		lineHeight: '0.75rem',
		letterSpacing: '0.18em',
		textTransform: 'uppercase',
	},
	link: {
		fontWeight: FONT_WEIGHT.MEDIUM,
		fontSize: '0.75rem',
		lineHeight: '1.125rem',
		textDecoration: 'underline',
	},
	caption: {
		fontWeight: FONT_WEIGHT.MEDIUM,
		fontSize: '0.625rem',
		lineHeight: '1rem',
	},
	kickerTitle: {
		fontWeight: FONT_WEIGHT.BOLDER,
		fontSize: '0.625rem',
		lineHeight: '1rem',
		letterSpacing: '0.18em',
		textTransform: 'uppercase',
	},
	kicker: {
		fontWeight: FONT_WEIGHT.BOLD,
		fontSize: '0.563rem',
		lineHeight: '0.75rem',
		letterSpacing: '0.18em',
		textTransform: 'uppercase',
	},
};

export const theme = createTheme({
	palette: {
		primary: {
			main: COLOR.PRIMARY_MAIN,
			dark: COLOR.PRIMARY_DARK,
			darkest: COLOR.PRIMARY_DARKEST,
			mid: COLOR.PRIMARY_MID,
			light: COLOR.PRIMARY_LIGHT,
			lightest: COLOR.PRIMARY_LIGHTEST,
			contrastText: COLOR.PRIMARY_LIGHTEST,
			contrast: COLOR.PRIMARY_MAIN_CONTRAST,
			accent: COLOR.PRIMARY_ACCENT,
		},
		secondary: {
			main: COLOR.SECONDARY_MAIN,
			dark: COLOR.SECONDARY_DARK,
			mid: COLOR.SECONDARY_MID,
			light: COLOR.SECONDARY_LIGHT,
			lightest: COLOR.SECONDARY_LIGHTEST,
			contrastText: COLOR.SECONDARY_LIGHTEST,
		},
		tertiary: {
			main: COLOR.TERTIARY_MAIN,
			dark: COLOR.TERTIARY_DARK,
			mid: COLOR.TERTIARY_MID,
			light: COLOR.TERTIARY_LIGHT,
			lightest: COLOR.TERTIARY_LIGHTEST,
			contrastText: COLOR.TERTIARY_LIGHTEST,
		},
		base: {
			main: COLOR.BASE_MAIN,
			dark: COLOR.BASE_DARK,
			mid: COLOR.BASE_MID,
			light: COLOR.BASE_LIGHT,
			lightest: COLOR.BASE_LIGHTEST,
			contrastText: COLOR.BASE_LIGHTEST,
		},
		error: {
			main: COLOR.ERROR_MAIN,
			dark: COLOR.ERROR_DARK,
			mid: COLOR.ERROR_MID,
			light: COLOR.ERROR_LIGHT,
			lightest: COLOR.ERROR_LIGHTEST,
			contrastText: COLOR.ERROR_LIGHTEST,
		},
		favourite: {
			main: COLOR.FAVOURITE_MAIN,
			dark: COLOR.FAVOURITE_DARK,
			mid: COLOR.FAVOURITE_MID,
			light: COLOR.FAVOURITE_LIGHT,
			lightest: COLOR.FAVOURITE_LIGHTEST,
			contrastText: COLOR.FAVOURITE_LIGHTEST,
		},
		gradient: {
			main: GRADIENT.MAIN,
			secondary: GRADIENT.SECONDARY,
		},
		shadows: {
			level_1: SHADOW.LEVEL_1,
			level_2: SHADOW.LEVEL_2,
			level_3: SHADOW.LEVEL_3,
			level_4: SHADOW.LEVEL_4,
			level_5: SHADOW.LEVEL_5,
			level_6: SHADOW.LEVEL_6,
			level_7: SHADOW.LEVEL_7,
			level_8: SHADOW.LEVEL_8,
			level_9: SHADOW.LEVEL_9,
			level_10: SHADOW.LEVEL_10,
		},
	},
	typography,
	components: {
		MuiTextField: {
			defaultProps: {
				variant: 'outlined',
				InputLabelProps: {
					shrink: false,
				},
			},
			styleOverrides: {
				root: {
					margin: '38px 0 0',
					width: '100%',
					'& label': {
						...typography.kicker,
						top: '-38px',
						left: '-13px',
						color: COLOR.BASE_MAIN,

						'&.Mui-disabled': {
							color: COLOR.BASE_LIGHT,
						},

						'&:not(.Mui-error).Mui-focused': {
							color: COLOR.TERTIARY_MAIN,
						},
					},
				},
			},
		},
		MuiInput: {
			defaultProps: {
				disableUnderline: true,
			},
			styleOverrides: {
				root: {
					width: '100%',
				},
				underline: {
					[`&:before,
					  &:after,
					  &:hover:not(.Mui-disabled):before`]: {
						borderBottom: `1px solid ${COLOR.BASE_LIGHTEST}`,
					},
				},
				input: {
					padding: '0px 14px',
				},
				formControl: {
					'label + &': {
						marginTop: 0,
					},
					'& .MuiSelect-selectMenu': {
						height: 35,
					},
					'& svg': {
						right: 14,
						marginTop: 40,
						position: 'absolute',
						pointerEvents: 'none',
						'& path': {
							fill: COLOR.BASE_MAIN,
						},
					},
				},
			},
		},
		MuiCheckbox: {
			defaultProps: {
				color: 'primary',
				icon: createElement(CheckboxIcon),
				checkedIcon: createElement(CheckboxCheckedIcon),
				indeterminateIcon: createElement(CheckboxIndeterminatedIcon),
			},
			styleOverrides: {
				colorPrimary: {
					color: COLOR.BASE_LIGHTEST,
				},
			},
		},
		MuiRadio: {
			defaultProps: {
				color: 'primary',
				icon: createElement(RadioButtonIcon),
				checkedIcon: createElement(RadioButtonCheckedIcon),
			},
			styleOverrides: {
				root: {
					// this is for letting the color prop decide the color
					color: null,
				},
			},
		},
		MuiSelect: {
			IconComponent: ChevronIcon,
		},
		MuiTooltip: {
			defaultProps: {
				PopperProps: {
					// This is necessary for overriding styles of v4 tooltips
					container: () => document.getElementById('v4Overrides'),
				},
			},
			styleOverrides: {
				tooltip: {
					backgroundColor: COLOR.SECONDARY_DARK,
					padding: '7px 10px 8px 10px',
					borderRadius: '3px',
					...typography.caption,
				},
				tooltipPlacementBottom: {
					margin: '5px 0 !important',
				},
			},
		},
		MuiBackdrop: {
			styleOverrides: {
				root: {
					backgroundColor: 'rgba(18, 30, 51, 0.9)',
					backdropFilter: 'blur(10px)',
				},
			},
		},
		MuiDialog: {
			styleOverrides: {
				paper: {
					minWidth: '30%',
					borderRadius: 10,
				},
				paperWidthFalse: {
					maxWidth: 633,
				},
			},
		},
		MuiDialogActions: {
			styleOverrides: {
				root: {
					backgroundColor: COLOR.TERTIARY_LIGHTEST,
				},
			},
		},
		MuiDialogTitle: {
			styleOverrides: {
				root: {
					paddingTop: 28,
					paddingBottom: 0,
					textAlign: 'center',
					'& .MuiTypography-root': {
						...typography.h1,
					},
				},
			},
		},
		MuiDialogContent: {
			styleOverrides: {
				root: {
					paddingTop: 7,
					paddingBottom: 22,
					flex: 0,
				},
			},
		},
		MuiDialogContentText: {
			styleOverrides: {
				root: {
					...typography.h4,
					marginBottom: 0,
					color: COLOR.BASE_MAIN,
					textAlign: 'center',
				},
			},
		},
		MuiAppBar: {
			styleOverrides: {
				root: {
					boxShadow: 'none',
					paddingLeft: 20,
					paddingRight: 20,
					minHeight: 65,
					display: 'flex',
					flexDirection: 'row',
					alignItems: 'center',
					justifyContent: 'space-between',
					background: GRADIENT.SECONDARY,
				},
			},
		},
		MuiAvatar: {
			styleOverrides: {
				root: {
					margin: '8px 7px',
					color: COLOR.PRIMARY_MAIN_CONTRAST,
					backgroundColor: COLOR.TERTIARY_MAIN,
					...typography.body1,
				},
				colorDefault: {
					color: null,
					backgroundColor: null,
				},
			},
		},
		MuiMenu: {
			styleOverrides: {
				root: {
					'& MuiBackdrop-invisible': {
						backdropFilter: 'blur(0)',
						backgroundColor: 'transparent',
					},
				},
			},
		},
		MuiMenuItem: {
<<<<<<< HEAD
			styleOverrides: {
				root: {
					margin: '0',
					padding: '8px 16px',
					width: '100%',
				},
			},
		},
		MuiList: {
			styleOverrides: {
				root: {
					borderRadius: 5,
					boxShadow: SHADOW.LEVEL_5,
				},
				padding: {
					paddingTop: 0,
					paddingBottom: 0,
				},
=======
			root: {
				margin: '0',
				padding: '8px 16px',
			},
		},
		MuiList: {
			root: {
				borderRadius: 5,
				boxShadow: SHADOW.LEVEL_5,
			},
			padding: {
				paddingTop: 8,
				paddingBottom: 8,
>>>>>>> 1c1c176f
			},
		},
		MuiListItem: {
			styleOverrides: {
				root: {
					selected: {
						backgroundColor: COLOR.TERTIARY_LIGHTEST,
						'&:hover': {
							backgroundColor: COLOR.TERTIARY_LIGHTEST,
						},
					},
				},
				button: {
					'&:hover': {
						backgroundColor: COLOR.TERTIARY_LIGHTEST,
					},
				},
				padding: {
					paddingTop: 8,
					paddingBottom: 8,
				},
			},
		},
		MuiFab: {
			styleOverrides: {
				root: {
					color: COLOR.PRIMARY_MAIN_CONTRAST,
					height: 37,
					width: 37,
					margin: '8px 7px',
					backgroundColor: 'transparent',
					boxShadow: 'none',
					border: `1px solid ${COLOR.PRIMARY_MAIN_CONTRAST}`,
					transition: 'none',
					'& > *:first-child': {
						height: 17,
						width: 'auto',
					},
				},
				extended: {
					height: null,
					width: null,
					padding: null,
					minWidth: null,
					minHeight: null,
					borderRadius: null,
				},
			},
		},
		MuiBreadcrumbs: {
			styleOverrides: {
				root: {
					maxWidth: '100%',
				},
				ol: {
					flexWrap: 'nowrap',
				},
				li: {
					'&:last-child': {
						overflow: 'hidden',
					},
					'& > a': {
						color: COLOR.PRIMARY_MAIN_CONTRAST,
						...typography.h3,
					},
					'& > button > span > span': {
						marginLeft: '1px',
					},
					'& .MuiButton-endIcon': {
						marginLeft: 6,
					},
				},
				separator: {
					marginLeft: 0,
					marginRight: 0,
					color: COLOR.PRIMARY_MAIN_CONTRAST,
					fontSize: 16,
				},
			},
		},
		MuiOutlinedInput: {
			styleOverrides: {
				root: {
					padidng: 0,
					background: COLOR.PRIMARY_MAIN_CONTRAST,
					'& input': {
						padding: '0px 15px',
						height: 35,
						color: COLOR.BASE_MAIN,
						...typography.body1,
						lineHeight: '35px',
					},
					notchedOutline: {
						borderWidth: 10,
					},
					[`& .MuiOutlinedInput-notchedOutline,
					  &.Mui-disabled .MuiOutlinedInput-notchedOutline,
					  &.Mui-disabled:hover:not(.Mui-error) .MuiOutlinedInput-notchedOutline`]: {
						borderColor: COLOR.BASE_LIGHTEST,
						borderRadius: 5,
						borderWidth: 1,
					},
					[`&:hover:not(.Mui-error) .MuiOutlinedInput-notchedOutline, 
					  &.Mui-focused:not(.Mui-error) .MuiOutlinedInput-notchedOutline`]: {
						borderColor: COLOR.TERTIARY_MAIN,
						borderWidth: 1,
					},
					'&.Mui-focused input': {
						color: COLOR.SECONDARY_MAIN,
					},
					'&.Mui-disabled': {
						'& input': {
							color: COLOR.BASE_LIGHT,
						},
						'& path': {
							fill: COLOR.BASE_LIGHT,
						},
					},
					'&.Mui-error': {
						backgroundColor: COLOR.ERROR_LIGHTEST,
						'& input': {
							color: COLOR.ERROR_MAIN,
						},
						'& path': {
							fill: COLOR.ERROR_MAIN,
						},
					},
				},
			},
		},
		MuiSelect: {
			defaultProps: {
				IconComponent: ChevronIcon,
			},
			styleOverrides: {
				// root: {
				// 	background: COLOR.PRIMARY_MAIN_CONTRAST,
				// 	margin: '38px 0 0',
				// 	width: '100%',
				// 	height: 35,
				// 	boxSizing: 'border-box',
				// },
				select: {
					border: `1px solid ${COLOR.BASE_LIGHTEST}`,
					borderRadius: 5,
					color: COLOR.BASE_MAIN,
					background: COLOR.PRIMARY_MAIN_CONTRAST,
					lineHeight: '35px',
					height: 35,
					paddingTop: 0,
					paddingBottom: 0,
					marginTop: 38,
					width: '100%',
					boxSizing: 'border-box',
					pointerEvents: 'auto',

					'& fieldset, &:focus fieldset, &:active fieldset': {
						border: 0,
					},
					'& ~ svg': {
						bottom: 13,
						position: 'absolute',
						right: 14,
					},
				},
			},
<<<<<<< HEAD
=======
			icon: {
				backgroundColor: COLOR.ERROR_DARK,
				top: 'inherit',
			},
>>>>>>> 1c1c176f
		},
		MuiInputLabel: {
			styleOverrides: {
				root: {
					position: 'absolute',
					...typography.kicker,
					fontSize: '12px',
					color: COLOR.BASE_MAIN,

					'&:not(.Mui-error).Mui-focused': {
						color: COLOR.TERTIARY_MAIN,
					},
				},
				formControl: {
					top: '20px',
					left: '1px',
				},
<<<<<<< HEAD
				asterisk: {
					color: COLOR.ERROR_MAIN,
=======
				'& .MuiSelect-selectMenu': {
					height: 35,
				},
				'& svg': {
					right: 14,
					marginTop: 40,
					position: 'absolute',
					pointerEvents: 'none',
					'& path': {
						fill: COLOR.BASE_MAIN,
					},
				},
			},
		},
		MuiInputLabel: {
			root: {
				position: 'absolute',
				...typography.kicker,
				fontSize: '12px',
				color: COLOR.BASE_MAIN,

				'&:not(.Mui-error).Mui-focused': {
					color: COLOR.TERTIARY_MAIN,
>>>>>>> 1c1c176f
				},
			},
		},
		MuiFormControl: {
			styleOverrides: {
				root: {
					width: '100%',
					boxSizing: 'border-box',
				},
			},
		},
		MuiTouchRipple: {
			styleOverrides: {
				root: {
					visibility: 'hidden',
				},
			},
		},
		MuiDivider: {
			styleOverrides: {
				root: {
					borderColor: COLOR.BASE_LIGHTEST,
				},
			},
		},
		MuiIconButton: {
			styleOverrides: {
				root: {
					transition: 'none',
				},
			},
		},
		MuiButton: {
			styleOverrides: {
				iconSizeMedium: {
					'& > *:first-child': {
						fontSize: 13,
					},
				},
				iconSizeSmall: {
					'& > *:first-child': {
						fontSize: 13,
					},
				},
				root: {
					borderRadius: 5,
					disableRipple: true,
					textTransform: 'initial',
					padding: '10px 15px',
					fontSize: '0.75rem',
					fontWeight: FONT_WEIGHT.BOLD,
					minWidth: null,
					transition: 'none',
				},
				contained: {
					padding: '10px 15px',
					height: '35px',
					boxShadow: 'none',
					[`&:hover,
					  &:active`]: {
						boxShadow: 'none',
					},
					'&.Mui-disabled': {
						color: COLOR.PRIMARY_MAIN_CONTRAST,
						backgroundColor: COLOR.BASE_LIGHTEST,
					},
					'.Mui-focusVisible': {
						boxShadow: SHADOW.LEVEL_5,
					},
				},
				containedPrimary: {
					color: COLOR.PRIMARY_MAIN_CONTRAST,
					'& path': {
						fill: COLOR.PRIMARY_MAIN_CONTRAST,
					},
					'&:hover': {
						backgroundColor: COLOR.PRIMARY_DARK,
					},
					'&:active': {
						backgroundColor: COLOR.PRIMARY_DARKEST,
					},
				},
				containedSecondary: {
					color: COLOR.SECONDARY_MAIN,
					backgroundColor: COLOR.TERTIARY_LIGHTEST,
					'&:hover': {
						color: COLOR.PRIMARY_MAIN_CONTRAST,
						backgroundColor: COLOR.SECONDARY_MAIN,
					},
					'&:active': {
						color: COLOR.PRIMARY_MAIN_CONTRAST,
						backgroundColor: COLOR.SECONDARY_DARK,
					},
				},
				containedSizeSmall: {
					height: '30px',
					padding: '7.5px 15px',
					fontSize: null, // null value means it will use the size from button.root
				},
				outlined: {
					height: '35px',
					padding: '10px 15px',
					backgroundColor: 'transparent',
					'.Mui-focusVisible': {
						backgroundColor: COLOR.PRIMARY_MAIN_CONTRAST,
						boxShadow: SHADOW.LEVEL_5,
					},
					'&.Mui-disabled': {
						color: COLOR.BASE_LIGHTEST,
						'& path': {
							fill: COLOR.BASE_LIGHTEST,
						},
					},
					// '&$disabled $path': {
					// 	fill: COLOR.BASE_LIGHTEST,
					// },
					[`&:hover path,
					  &:active path`]: {
						fill: COLOR.PRIMARY_MAIN_CONTRAST,
					},
				},
				outlinedPrimary: {
					'& path': {
						fill: COLOR.PRIMARY_MAIN,
					},
					'&:hover': {
						backgroundColor: COLOR.PRIMARY_MAIN,
						color: COLOR.PRIMARY_MAIN_CONTRAST,
					},
					'&:active': {
						backgroundColor: COLOR.PRIMARY_DARK,
					},
				},
				outlinedSecondary: {
					color: COLOR.SECONDARY_MAIN,
					backgroundColor: 'transparent',
					'&.Mui-disabled': {
						borderColor: COLOR.BASE_LIGHTEST,
					},
					'&:hover': {
						color: COLOR.PRIMARY_MAIN_CONTRAST,
						backgroundColor: COLOR.SECONDARY_MAIN,
					},
					'&:active': {
						color: COLOR.PRIMARY_MAIN_CONTRAST,
						backgroundColor: COLOR.SECONDARY_DARK,
					},
				},
				outlinedSizeSmall: {
					height: '30px',
					padding: '7.5px 15px',
					fontSize: null, // null value means it will use the size from button.root
				},
				text: {
					padding: '10px 15px',
					[`&:hover,
					  &:active`]: {
						boxShadow: 'none',
						backgroundColor: 'transparent',
						textDecorationLine: 'underline',
					},
					'&.Mui-disabled': {
						color: COLOR.BASE_LIGHT,
					},
					'.Mui-focusVisible': {
						backgroundColor: COLOR.PRIMARY_LIGHTEST,
					},
				},
				textPrimary: {
					[`&:hover,
					  &:active`]: {
						backgroundColor: 'transparent',
					},
				},
			},
		},
		MuiButtonBase: {
			defaultProps: {
				disableRipple: true,
			},
			styleOverrides: {
				root: {
					margin: '8px',
				},
			},
		},
	},
});<|MERGE_RESOLUTION|>--- conflicted
+++ resolved
@@ -21,10 +21,7 @@
 import CheckboxIcon from '@assets/icons/controls/checkbox.svg';
 import CheckboxCheckedIcon from '@assets/icons/controls/checkbox_checked.svg';
 import CheckboxIndeterminatedIcon from '@assets/icons/controls/checkbox_indeterminated.svg';
-<<<<<<< HEAD
 import { TypographyOptions } from '@mui/material/styles/createTypography';
-=======
->>>>>>> 1c1c176f
 import ChevronIcon from '@assets/icons/chevron.svg';
 
 export const COLOR = {
@@ -317,9 +314,6 @@
 				},
 			},
 		},
-		MuiSelect: {
-			IconComponent: ChevronIcon,
-		},
 		MuiTooltip: {
 			defaultProps: {
 				PopperProps: {
@@ -436,7 +430,6 @@
 			},
 		},
 		MuiMenuItem: {
-<<<<<<< HEAD
 			styleOverrides: {
 				root: {
 					margin: '0',
@@ -452,24 +445,9 @@
 					boxShadow: SHADOW.LEVEL_5,
 				},
 				padding: {
-					paddingTop: 0,
-					paddingBottom: 0,
-				},
-=======
-			root: {
-				margin: '0',
-				padding: '8px 16px',
-			},
-		},
-		MuiList: {
-			root: {
-				borderRadius: 5,
-				boxShadow: SHADOW.LEVEL_5,
-			},
-			padding: {
-				paddingTop: 8,
-				paddingBottom: 8,
->>>>>>> 1c1c176f
+					paddingTop: 8, // TODO check if 0 instead
+					paddingBottom: 8, // TODO check if 0 instead
+				},
 			},
 		},
 		MuiListItem: {
@@ -630,19 +608,24 @@
 						border: 0,
 					},
 					'& ~ svg': {
+						position: 'absolute',
 						bottom: 13,
-						position: 'absolute',
 						right: 14,
 					},
-				},
-			},
-<<<<<<< HEAD
-=======
-			icon: {
-				backgroundColor: COLOR.ERROR_DARK,
-				top: 'inherit',
-			},
->>>>>>> 1c1c176f
+					// '& .MuiSelect-selectMenu': {
+					// 	height: 35,
+					// },
+					// '& svg': {
+					// 	right: 14,
+					// 	marginTop: 40,
+					// 	position: 'absolute',
+					// 	pointerEvents: 'none',
+					// 	'& path': {
+					// 		fill: COLOR.BASE_MAIN,
+					// 	},
+					// },
+				},
+			},
 		},
 		MuiInputLabel: {
 			styleOverrides: {
@@ -660,34 +643,8 @@
 					top: '20px',
 					left: '1px',
 				},
-<<<<<<< HEAD
 				asterisk: {
 					color: COLOR.ERROR_MAIN,
-=======
-				'& .MuiSelect-selectMenu': {
-					height: 35,
-				},
-				'& svg': {
-					right: 14,
-					marginTop: 40,
-					position: 'absolute',
-					pointerEvents: 'none',
-					'& path': {
-						fill: COLOR.BASE_MAIN,
-					},
-				},
-			},
-		},
-		MuiInputLabel: {
-			root: {
-				position: 'absolute',
-				...typography.kicker,
-				fontSize: '12px',
-				color: COLOR.BASE_MAIN,
-
-				'&:not(.Mui-error).Mui-focused': {
-					color: COLOR.TERTIARY_MAIN,
->>>>>>> 1c1c176f
 				},
 			},
 		},
@@ -801,9 +758,6 @@
 							fill: COLOR.BASE_LIGHTEST,
 						},
 					},
-					// '&$disabled $path': {
-					// 	fill: COLOR.BASE_LIGHTEST,
-					// },
 					[`&:hover path,
 					  &:active path`]: {
 						fill: COLOR.PRIMARY_MAIN_CONTRAST,
