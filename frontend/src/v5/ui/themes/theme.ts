--- conflicted
+++ resolved
@@ -215,8 +215,6 @@
 		},
 	},
 	overrides: {
-<<<<<<< HEAD
-=======
 		MuiAppBar: {
 			root: {
 				boxShadow: 'none',
@@ -240,7 +238,6 @@
 				backgroundColor: null,
 			},
 		},
->>>>>>> fe8b6cbc
 		MuiList: {
 			root: {
 				width: 226,
@@ -252,14 +249,6 @@
 				paddingBottom: 0,
 			},
 		},
-<<<<<<< HEAD
-		MuiAvatar: {
-			root: {
-				margin: '8px 7px',
-			},
-		},
-=======
->>>>>>> fe8b6cbc
 		MuiFab: {
 			root: {
 				color: COLOR.PRIMARY_MAIN_CONTRAST,
@@ -277,8 +266,6 @@
 					width: 'auto',
 				},
 			},
-<<<<<<< HEAD
-=======
 			extended: {
 				height: null,
 				width: null,
@@ -287,7 +274,6 @@
 				minHeight: null,
 				borderRadius: null,
 			},
->>>>>>> fe8b6cbc
 		},
 		MuiBreadcrumbs: {
 			li: {
