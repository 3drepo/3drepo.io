--- conflicted
+++ resolved
@@ -61,15 +61,14 @@
 	ERROR_LIGHT: '#CE7272',
 	ERROR_LIGHTEST: '#F9ECEC',
 	SUCCESS_MAIN: '#2E7D32',
+	SUCCESS_DARK: '#1B5E20',
+	SUCCESS_LIGHT: '#4CAF50',
 	WARNING_MAIN: '#ED6C02',
 	FAVOURITE_MAIN: '#F5CB34',
 	FAVOURITE_DARK: '#D4AE26',
 	FAVOURITE_MID: '#F8D867',
 	FAVOURITE_LIGHT: '#FAE59A',
 	FAVOURITE_LIGHTEST: '#FEFAEB',
-	SUCCESS_MAIN: '#2E7D32',
-	SUCCESS_DARK: '#1B5E20',
-	SUCCESS_LIGHT: '#4CAF50',
 };
 
 export const FONT_WEIGHT = {
@@ -228,6 +227,8 @@
 	},
 	success: {
 		main: COLOR.SUCCESS_MAIN,
+		dark: COLOR.SUCCESS_DARK,
+		light: COLOR.SUCCESS_LIGHT,
 	},
 	warning: {
 		main: COLOR.WARNING_MAIN,
@@ -265,88 +266,8 @@
 };
 
 export const theme = createTheme({
-<<<<<<< HEAD
-	palette: {
-		primary: {
-			main: COLOR.PRIMARY_MAIN,
-			dark: COLOR.PRIMARY_DARK,
-			darkest: COLOR.PRIMARY_DARKEST,
-			mid: COLOR.PRIMARY_MID,
-			light: COLOR.PRIMARY_LIGHT,
-			lightest: COLOR.PRIMARY_LIGHTEST,
-			contrastText: COLOR.PRIMARY_LIGHTEST,
-			contrast: COLOR.PRIMARY_MAIN_CONTRAST,
-		},
-		secondary: {
-			main: COLOR.SECONDARY_MAIN,
-			dark: COLOR.SECONDARY_DARK,
-			mid: COLOR.SECONDARY_MID,
-			light: COLOR.SECONDARY_LIGHT,
-			lightest: COLOR.SECONDARY_LIGHTEST,
-			contrastText: COLOR.SECONDARY_LIGHTEST,
-		},
-		tertiary: {
-			main: COLOR.TERTIARY_MAIN,
-			dark: COLOR.TERTIARY_DARK,
-			mid: COLOR.TERTIARY_MID,
-			light: COLOR.TERTIARY_LIGHT,
-			lighter: COLOR.TERTIARY_LIGHTER,
-			lightest: COLOR.TERTIARY_LIGHTEST,
-			contrastText: COLOR.TERTIARY_LIGHTEST,
-		},
-		base: {
-			main: COLOR.BASE_MAIN,
-			dark: COLOR.BASE_DARK,
-			mid: COLOR.BASE_MID,
-			light: COLOR.BASE_LIGHT,
-			lighter: COLOR.BASE_LIGHTER,
-			lightest: COLOR.BASE_LIGHTEST,
-			contrastText: COLOR.BASE_LIGHTEST,
-		},
-		error: {
-			main: COLOR.ERROR_MAIN,
-			dark: COLOR.ERROR_DARK,
-			darkest: COLOR.ERROR_DARKEST,
-			mid: COLOR.ERROR_MID,
-			light: COLOR.ERROR_LIGHT,
-			lightest: COLOR.ERROR_LIGHTEST,
-			contrastText: COLOR.ERROR_LIGHTEST,
-		},
-		favourite: {
-			main: COLOR.FAVOURITE_MAIN,
-			dark: COLOR.FAVOURITE_DARK,
-			mid: COLOR.FAVOURITE_MID,
-			light: COLOR.FAVOURITE_LIGHT,
-			lightest: COLOR.FAVOURITE_LIGHTEST,
-			contrastText: COLOR.FAVOURITE_LIGHTEST,
-		},
-		success: {
-			main: COLOR.SUCCESS_MAIN,
-			dark: COLOR.SUCCESS_DARK,
-			light: COLOR.SUCCESS_LIGHT,
-		},
-		gradient: {
-			main: GRADIENT.MAIN,
-			secondary: GRADIENT.SECONDARY,
-		},
-		shadows: {
-			level_1: SHADOW.LEVEL_1,
-			level_2: SHADOW.LEVEL_2,
-			level_3: SHADOW.LEVEL_3,
-			level_4: SHADOW.LEVEL_4,
-			level_5: SHADOW.LEVEL_5,
-			level_6: SHADOW.LEVEL_6,
-			level_7: SHADOW.LEVEL_7,
-			level_8: SHADOW.LEVEL_8,
-			level_9: SHADOW.LEVEL_9,
-			level_10: SHADOW.LEVEL_10,
-		},
-	},
-	typography,
-=======
 	palette,
 	typography: typography as TypographyOptions,
->>>>>>> c4198eeb
 	components: {
 		MuiTextField: {
 			defaultProps: {
