/**
 *  Copyright (C) 2021 3D Repo Ltd
 *
 *  This program is free software: you can redistribute it and/or modify
 *  it under the terms of the GNU Affero General Public License as
 *  published by the Free Software Foundation, either version 3 of the
 *  License, or (at your option) any later version.
 *
 *  This program is distributed in the hope that it will be useful,
 *  but WITHOUT ANY WARRANTY; without even the implied warranty of
 *  MERCHANTABILITY or FITNESS FOR A PARTICULAR PURPOSE.  See the
 *  GNU Affero General Public License for more details.
 *
 *  You should have received a copy of the GNU Affero General Public License
 *  along with this program.  If not, see <http://www.gnu.org/licenses/>.
 */
import { createElement } from 'react';
<<<<<<< HEAD
import { createTheme } from '@mui/material/styles';
=======
import { createMuiTheme } from '@material-ui/core/styles';
import { TypographyOptions } from '@material-ui/core/styles/createTypography';
>>>>>>> 9ecf84bf
import RadioButtonIcon from '@assets/icons/controls/radio_button.svg';
import RadioButtonCheckedIcon from '@assets/icons/controls/radio_button_checked.svg';
import CheckboxIcon from '@assets/icons/controls/checkbox.svg';
import CheckboxCheckedIcon from '@assets/icons/controls/checkbox_checked.svg';
import CheckboxIndeterminatedIcon from '@assets/icons/controls/checkbox_indeterminated.svg';
<<<<<<< HEAD
import { TypographyOptions } from '@mui/material/styles/createTypography';
import ClearIcon from '@assets/icons/controls/clear_circle.svg';
=======
>>>>>>> 9ecf84bf
import ChevronIcon from '@assets/icons/chevron.svg';

export const COLOR = {
	PRIMARY_MAIN_CONTRAST: '#fff',
	PRIMARY_MAIN: '#00C1D4',
	PRIMARY_DARK: '#01ACBD',
	PRIMARY_DARKEST: '#009BAA',
	PRIMARY_MID: '#45CCD9',
	PRIMARY_LIGHT: '#80E0E9',
	PRIMARY_LIGHTEST: '#E6F9FB',
	PRIMARY_ACCENT: '#F6F8FA',
	SECONDARY_MAIN: '#172B4D',
	SECONDARY_DARK: '#121E33',
	SECONDARY_MID: '#2E405F',
	SECONDARY_LIGHT: '#516079',
	SECONDARY_LIGHTEST: '#E8EAED',
	TERTIARY_MAIN: '#023891',
	TERTIARY_DARK: '#032B6C',
	TERTIARY_MID: '#1A59C2',
	TERTIARY_LIGHT: '#4075CC',
	TERTIARY_LIGHTEST: '#F2F6FC',
	BASE_MAIN: '#6B778C',
	BASE_DARK: '#3D3E4A',
	BASE_MID: '#565768',
	BASE_LIGHT: '#BCBECA',
	BASE_LIGHTEST: '#D0D9EB',
	ERROR_MAIN: '#BE4343',
	ERROR_DARK: '#A33232',
	ERROR_DARKEST: '#8E2A2A',
	ERROR_MID: '#C55656',
	ERROR_LIGHT: '#CE7272',
	ERROR_LIGHTEST: '#F9ECEC',
	FAVOURITE_MAIN: '#F5CB34',
	FAVOURITE_DARK: '#D4AE26',
	FAVOURITE_MID: '#F8D867',
	FAVOURITE_LIGHT: '#FAE59A',
	FAVOURITE_LIGHTEST: '#FEFAEB',
};

export const FONT_WEIGHT = {
	SLIM: 300,
	REGULAR: 400,
	MEDIUM: 500,
	BOLD: 600,
	BOLDER: 700,
};

export const GRADIENT = {
	MAIN: 'linear-gradient(90deg, #0047BB -5.07%, #00C1D4 105.07%)',
	SECONDARY: 'linear-gradient(89.98deg, #172B4D 0.01%, #2E405F 99.99%)',
};

export const SHADOW = {
	LEVEL_1: '0px 1px 1px rgba(0, 0, 0, 0.14)',
	LEVEL_2: '0px 1px 5px rgba(0, 0, 0, 0.2), 0px 3px 1px rgba(0, 0, 0, 0.12), 0px 2px 2px rgba(0, 0, 0, 0.14)',
	LEVEL_3: '0px 1px 10px rgba(23, 43, 77, 0.15)',
	LEVEL_4: '0px 2px 4px rgba(0, 0, 0, 0.2), 0px 1px 10px rgba(0, 0, 0, 0.12), 0px 4px 5px rgba(0, 0, 0, 0.14)',
	LEVEL_5: '0px 6px 10px rgba(0, 0, 0, 0.14)',
	LEVEL_6: '0px 5px 5px rgba(0, 0, 0, 0.2), 0px 3px 14px rgba(0, 0, 0, 0.12), 0px 8px 10px rgba(0, 0, 0, 0.14)',
	LEVEL_7: '0px 5px 6px rgba(0, 0, 0, 0.2), 0px 3px 16px rgba(0, 0, 0, 0.12), 0px 9px 12px rgba(0, 0, 0, 0.14)',
	LEVEL_8: '0px 7px 8px rgba(0, 0, 0, 0.2), 0px 5px 22px rgba(0, 0, 0, 0.12), 0px 12px 17px rgba(0, 0, 0, 0.14)',
	LEVEL_9: '0px 8px 10px rgba(0, 0, 0, 0.2), 0px 6px 30px rgba(0, 0, 0, 0.12), 0px 16px 24px rgba(0, 0, 0, 0.14)',
	LEVEL_10: '0px 11px 15px rgba(0, 0, 0, 0.2), 0px 9px 46px rgba(0, 0, 0, 0.12), 0px 24px 38px rgba(0, 0, 0, 0.14)',
};

const typography: TypographyOptions = {
	fontFamily: 'Inter, Arial, sans-serif',
	h1: {
		fontWeight: FONT_WEIGHT.MEDIUM,
		fontSize: '1.5rem',
		lineHeight: '1.875rem',
	},
	h2: {
		fontWeight: FONT_WEIGHT.MEDIUM,
		fontSize: '1.125rem',
		lineHeight: '1.5rem',
	},
	h3: {
		fontWeight: FONT_WEIGHT.MEDIUM,
		fontSize: '0.938rem',
		lineHeight: '1.313rem',
	},
	h4: {
		fontWeight: FONT_WEIGHT.REGULAR,
		fontSize: '0.938rem',
		lineHeight: '1.313rem',
	},
	h5: {
		fontWeight: FONT_WEIGHT.MEDIUM,
		fontSize: '0.8125rem',
		lineHeight: '1.188rem',
	},
	body1: {
		fontWeight: FONT_WEIGHT.REGULAR,
		fontSize: '0.75rem',
		lineHeight: '1.125rem',
	},
	body2: {
		fontWeight: FONT_WEIGHT.BOLD,
		fontSize: '0.563rem',
		lineHeight: '0.75rem',
		letterSpacing: '0.18em',
		textTransform: 'uppercase',
	},
	link: {
		fontWeight: FONT_WEIGHT.MEDIUM,
		fontSize: '0.75rem',
		lineHeight: '1.125rem',
		textDecoration: 'underline',
	},
	caption: {
		fontWeight: FONT_WEIGHT.MEDIUM,
		fontSize: '0.625rem',
		lineHeight: '1rem',
	},
	kickerTitle: {
		fontWeight: FONT_WEIGHT.BOLDER,
		fontSize: '0.625rem',
		lineHeight: '1rem',
		letterSpacing: '0.18em',
		textTransform: 'uppercase',
	},
	kicker: {
		fontWeight: FONT_WEIGHT.BOLD,
		fontSize: '0.563rem',
		lineHeight: '0.75rem',
		letterSpacing: '0.18em',
		textTransform: 'uppercase',
	},
};

export const hexToOpacity = (hex: string, opacityInPercentage: number): string => {
	const formattedOpacity = (opacityInPercentage / 100) * 255;
	return hex + Math.floor(formattedOpacity).toString(16);
};

export const theme = createTheme({
	palette: {
		primary: {
			main: COLOR.PRIMARY_MAIN,
			dark: COLOR.PRIMARY_DARK,
			darkest: COLOR.PRIMARY_DARKEST,
			mid: COLOR.PRIMARY_MID,
			light: COLOR.PRIMARY_LIGHT,
			lightest: COLOR.PRIMARY_LIGHTEST,
			contrastText: COLOR.PRIMARY_LIGHTEST,
			contrast: COLOR.PRIMARY_MAIN_CONTRAST,
			accent: COLOR.PRIMARY_ACCENT,
		},
		secondary: {
			main: COLOR.SECONDARY_MAIN,
			dark: COLOR.SECONDARY_DARK,
			mid: COLOR.SECONDARY_MID,
			light: COLOR.SECONDARY_LIGHT,
			lightest: COLOR.SECONDARY_LIGHTEST,
			contrastText: COLOR.SECONDARY_LIGHTEST,
		},
		tertiary: {
			main: COLOR.TERTIARY_MAIN,
			dark: COLOR.TERTIARY_DARK,
			mid: COLOR.TERTIARY_MID,
			light: COLOR.TERTIARY_LIGHT,
			lightest: COLOR.TERTIARY_LIGHTEST,
			contrastText: COLOR.TERTIARY_LIGHTEST,
		},
		base: {
			main: COLOR.BASE_MAIN,
			dark: COLOR.BASE_DARK,
			mid: COLOR.BASE_MID,
			light: COLOR.BASE_LIGHT,
			lightest: COLOR.BASE_LIGHTEST,
			contrastText: COLOR.BASE_LIGHTEST,
		},
		error: {
			main: COLOR.ERROR_MAIN,
			dark: COLOR.ERROR_DARK,
			darkest: COLOR.ERROR_DARKEST,
			mid: COLOR.ERROR_MID,
			light: COLOR.ERROR_LIGHT,
			lightest: COLOR.ERROR_LIGHTEST,
			contrastText: COLOR.ERROR_LIGHTEST,
		},
		favourite: {
			main: COLOR.FAVOURITE_MAIN,
			dark: COLOR.FAVOURITE_DARK,
			mid: COLOR.FAVOURITE_MID,
			light: COLOR.FAVOURITE_LIGHT,
			lightest: COLOR.FAVOURITE_LIGHTEST,
			contrastText: COLOR.FAVOURITE_LIGHTEST,
		},
		gradient: {
			main: GRADIENT.MAIN,
			secondary: GRADIENT.SECONDARY,
		},
		shadows: {
			level_1: SHADOW.LEVEL_1,
			level_2: SHADOW.LEVEL_2,
			level_3: SHADOW.LEVEL_3,
			level_4: SHADOW.LEVEL_4,
			level_5: SHADOW.LEVEL_5,
			level_6: SHADOW.LEVEL_6,
			level_7: SHADOW.LEVEL_7,
			level_8: SHADOW.LEVEL_8,
			level_9: SHADOW.LEVEL_9,
			level_10: SHADOW.LEVEL_10,
		},
	},
	typography,
	components: {
		MuiTextField: {
			defaultProps: {
				variant: 'outlined',
				InputLabelProps: {
					shrink: false,
				},
			},
			styleOverrides: {
				root: {
					margin: '38px 0 0',
					width: '100%',
					'& label': {
						...typography.body1,
						top: '-35.5px',
						left: '-13px',
						color: COLOR.BASE_MAIN,

						'&.Mui-disabled': {
							color: COLOR.BASE_LIGHT,
						},

						'&:not(.Mui-error).Mui-focused': {
							color: COLOR.TERTIARY_MAIN,
						},
					},
					'.Mui-error': {
						'.MuiOutlinedInput-notchedOutline': {
							borderWidth: 1,
						},
					},
				},
			},
		},
		MuiInput: {
			defaultProps: {
				disableUnderline: true,
			},
			styleOverrides: {
				root: {
					width: '100%',
				},
				underline: {
					[`&:before,
					  &:after,
					  &:hover:not(.Mui-disabled):before`]: {
						borderBottom: `1px solid ${COLOR.BASE_LIGHTEST}`,
					},
				},
				input: {
					padding: '0px 14px',
				},
				formControl: {
					'label + &': {
						marginTop: 0,
					},
					'& .MuiSelect-selectMenu': {
						height: 35,
					},
					'& svg': {
						right: 14,
						marginTop: 40,
						position: 'absolute',
						pointerEvents: 'none',
						'& path': {
							fill: COLOR.BASE_MAIN,
						},
					},
				},
			},
		},
		MuiCheckbox: {
<<<<<<< HEAD
			defaultProps: {
				color: 'primary',
				icon: createElement(CheckboxIcon),
				checkedIcon: createElement(CheckboxCheckedIcon),
				indeterminateIcon: createElement(CheckboxIndeterminatedIcon),
			},
			styleOverrides: {
				colorPrimary: {
					color: COLOR.BASE_LIGHTEST,
				},
			},
		},
		MuiRadio: {
			defaultProps: {
				color: 'primary',
				icon: createElement(RadioButtonIcon),
				checkedIcon: createElement(RadioButtonCheckedIcon),
			},
			styleOverrides: {
				root: {
					// this is for letting the color prop decide the color
					color: null,
				},
				colorPrimary: {
					color: COLOR.PRIMARY_MAIN,
				},
			},
=======
			color: 'primary',
			icon: createElement(CheckboxIcon),
			checkedIcon: createElement(CheckboxCheckedIcon),
			indeterminateIcon: createElement(CheckboxIndeterminatedIcon),
		},
		MuiRadio: {
			color: 'primary',
			icon: createElement(RadioButtonIcon),
			checkedIcon: createElement(RadioButtonCheckedIcon),
		},
		MuiSelect: {
			IconComponent: ChevronIcon,
>>>>>>> 9ecf84bf
		},
		MuiTooltip: {
			defaultProps: {
				PopperProps: {
					// This is necessary for overriding styles of v4 tooltips
					container: () => document.getElementById('v4Overrides'),
				},
			},
			styleOverrides: {
				tooltip: {
					backgroundColor: COLOR.SECONDARY_DARK,
					padding: '7px 10px 8px 10px',
					borderRadius: '3px',
					...typography.caption,
				},
				tooltipPlacementBottom: {
					margin: '5px 0 !important',
				},
			},
		},
		MuiAutocomplete: {
			defaultProps: {
				clearIcon: createElement(ClearIcon),
				popupIcon: createElement(ChevronIcon),
				openText: '',
				closeText: '',
				clearText: '',
				handleHomeEndKeys: true,
			},
			styleOverrides: {
				root: {
					height: '31px',
					'.MuiFormControl-root .MuiInputBase-root': {
						'&.MuiAutocomplete-inputRoot ': {
							padding: '0 0 0 10px',
							height: '31px',
							lineHeight: '31px',
						},
					},
					'&.Mui-focused .MuiAutocomplete-inputRoot .MuiOutlinedInput-notchedOutline': {
						borderWidth: 1,
					},
				},
				input: {
					height: '100%',
					padding: 0,
				},
				inputRoot: {
					'&.Mui-disabled': {
						backgroundColor: COLOR.TERTIARY_LIGHTEST,
						'.MuiAutocomplete-endAdornment': {
							display: 'none',
						},
					},
				},
				endAdornment: {
					position: 'static',
					height: '100%',
					top: 'unset',
					display: 'flex',
					alignItems: 'center',
					margin: '0 10px',
					'button:hover': {
						backgroundColor: 'unset',
					},
				},
				popupIndicator: {
					width: '20px',
					height: '20px',
					margin: '8px 0px',
				},
				clearIndicator: {
					width: '20px',
					height: '20px',
					margin: '0 5px 0 0',
					padding: '2px',
				},
				listbox: {
					'.MuiAutocomplete-option': {
						height: 'auto',
						alignItems: 'baseline',
						margin: 'auto 0',
						display: 'flex',
						padding: '6px 12px',
						wordWrap: 'break-word',
						boxSizing: 'border-box',
					},
				},
			},
		},
		MuiLinearProgress: {
			defaultProps: {
				color: 'primary',
				variant: 'determinate',
			},
			styleOverrides: {
				root: {
					borderRadius: '5px',
					height: '18px',
					margin: 'auto 10px',
				},
				barColorPrimary: {
					backgroundColor: COLOR.TERTIARY_MAIN,
				},
				colorPrimary: {
					backgroundColor: COLOR.TERTIARY_LIGHTEST,
				},
				bar1Determinate: {
					transition: 'none',
				},
			},
		},
		MuiBackdrop: {
			styleOverrides: {
				root: {
					backgroundColor: 'transparent',
				},
			},
		},
		MuiPaper: {
			defaultProps: {
				elevation: 8,
			},
		},
		MuiCard: {
			styleOverrides: {
				root: {
					padding: '12px',
					borderRadius: '5px',
					boxShadow: 'none',
					boxSizing: 'border-box',
				},
			},
		},
		MuiDialog: {
			styleOverrides: {
				paper: {
					minWidth: '30%',
					borderRadius: 10,
				},
				paperWidthFalse: {
					maxWidth: 633,
				},
				container: {
					backgroundColor: 'rgba(18, 30, 51, 0.9)',
					backdropFilter: 'blur(10px)',
				},
				paperFullWidth: {
					width: 'calc(100% - 100px)',
				},
				paperScrollPaper: {
					maxHeight: '100vh',
				},
			},
		},
		MuiDialogActions: {
			styleOverrides: {
				root: {
					backgroundColor: COLOR.TERTIARY_LIGHTEST,
				},
			},
		},
		MuiDialogTitle: {
			styleOverrides: {
				root: {
					paddingTop: 28,
					paddingBottom: 0,
					textAlign: 'center',
					'& .MuiTypography-root': {
						...typography.h1,
					},
				},
			},
		},
		MuiDialogContent: {
			styleOverrides: {
				root: {
					paddingTop: 7,
					paddingBottom: 22,
					flex: 0,
				},
			},
		},
		MuiDialogContentText: {
			styleOverrides: {
				root: {
					...typography.h4,
					marginBottom: 0,
					color: COLOR.BASE_MAIN,
					textAlign: 'center',
				},
			},
		},
		MuiAppBar: {
			styleOverrides: {
				root: {
					boxShadow: 'none',
					paddingLeft: 20,
					paddingRight: 20,
					minHeight: 65,
					display: 'flex',
					flexDirection: 'row',
					alignItems: 'center',
					justifyContent: 'space-between',
					background: GRADIENT.SECONDARY,
				},
			},
		},
		MuiAvatar: {
			styleOverrides: {
				root: {
					margin: '8px 7px',
					color: COLOR.PRIMARY_MAIN_CONTRAST,
					backgroundColor: COLOR.TERTIARY_MAIN,
					...typography.body1,
				},
				colorDefault: {
					color: null,
					backgroundColor: null,
				},
			},
		},
		MuiMenuItem: {
<<<<<<< HEAD
			styleOverrides: {
				root: {
					margin: '0',
					padding: '8px 14px',
					width: '100%',

					'&.Mui-selected, &.Mui-selected:hover': {
						backgroundColor: COLOR.TERTIARY_LIGHTEST,
					},
				},
			},
		},
		MuiList: {
			styleOverrides: {
				root: {
					borderRadius: 5,
					boxShadow: SHADOW.LEVEL_5,
				},
				padding: {
					paddingTop: 8,
					paddingBottom: 8,
				},
=======
			root: {
				margin: '0',
				padding: '8px 16px',
			},
		},
		MuiList: {
			root: {
				borderRadius: 5,
				boxShadow: SHADOW.LEVEL_5,
			},
			padding: {
				paddingTop: 8,
				paddingBottom: 8,
>>>>>>> 9ecf84bf
			},
		},
		MuiListItem: {
			styleOverrides: {
				root: {
					selected: {
						backgroundColor: COLOR.TERTIARY_LIGHTEST,
						'&:hover': {
							backgroundColor: COLOR.TERTIARY_LIGHTEST,
						},
					},
				},
				button: {
					'&:hover': {
						backgroundColor: COLOR.TERTIARY_LIGHTEST,
					},
				},
				padding: {
					paddingTop: 8,
					paddingBottom: 8,
				},
			},
		},
		MuiFab: {
			styleOverrides: {
				root: {
					color: COLOR.PRIMARY_MAIN_CONTRAST,
					height: 37,
					width: 37,
					margin: '8px 7px',
					backgroundColor: 'transparent',
					boxShadow: 'none',
					border: `1px solid ${COLOR.PRIMARY_MAIN_CONTRAST}`,
					transition: 'none',
					'& > *:first-child': {
						height: 17,
						width: 'auto',
					},
					'&:active': {
						boxShadow: 'none',
					},
				},
				extended: {
					height: null,
					width: null,
					padding: null,
					minWidth: null,
					minHeight: null,
					borderRadius: null,
				},
			},
		},
		MuiBreadcrumbs: {
			styleOverrides: {
				root: {
					maxWidth: '100%',
				},
				ol: {
					flexWrap: 'nowrap',
				},
				li: {
					'&:last-child': {
						overflow: 'hidden',
					},
					'& > a': {
						...typography.h3,
					},
					'& > button > span > span': {
						marginLeft: '1px',
					},
					'& .MuiButton-endIcon': {
						marginLeft: 6,
					},
				},
				separator: {
					marginLeft: 0,
					marginRight: 0,
					color: COLOR.PRIMARY_MAIN_CONTRAST,
					fontSize: 16,
				},
			},
		},
		MuiOutlinedInput: {
			styleOverrides: {
				root: {
					background: COLOR.PRIMARY_MAIN_CONTRAST,
					'& input': {
						padding: '0px 15px',
						height: 35,
						color: COLOR.BASE_MAIN,
						...typography.body1,
						lineHeight: '35px',
					},
					notchedOutline: {
						borderWidth: 10,
					},
					[`& .MuiOutlinedInput-notchedOutline,
					  &.Mui-disabled .MuiOutlinedInput-notchedOutline,
					  &.Mui-disabled:hover:not(.Mui-error) .MuiOutlinedInput-notchedOutline`]: {
						borderColor: COLOR.BASE_LIGHTEST,
						borderRadius: 5,
						borderWidth: 1,
					},
					[`&:hover:not(.Mui-error) .MuiOutlinedInput-notchedOutline, 
					  &.Mui-focused:not(.Mui-error) .MuiOutlinedInput-notchedOutline`]: {
						borderColor: COLOR.TERTIARY_MAIN,
						borderWidth: 1,
					},
					'&.Mui-focused input': {
						color: COLOR.SECONDARY_MAIN,
					},
					'&.Mui-disabled': {
						'& input': {
							color: COLOR.BASE_LIGHT,
						},
						'& path': {
							fill: COLOR.BASE_LIGHT,
						},
					},
					'&.Mui-error': {
						backgroundColor: COLOR.ERROR_LIGHTEST,
						'& input': {
							color: COLOR.ERROR_MAIN,
						},
						'& path': {
							fill: COLOR.ERROR_MAIN,
						},
					},
				},
				adornedStart: {
					'&$error': {
						paddingLeft: '6px',
						'& $input': {
							paddingLeft: '0px',
						},
					},
				},
			},
		},
		MuiSelect: {
			defaultProps: {
				IconComponent: ChevronIcon,
				variant: 'outlined',
			},
			styleOverrides: {
				select: {
					border: `1px solid ${COLOR.BASE_LIGHTEST}`,
					borderRadius: 5,
					color: COLOR.BASE_MAIN,
					background: COLOR.PRIMARY_MAIN_CONTRAST,
					lineHeight: '35px',
					height: 35,
					paddingTop: 0,
					paddingBottom: 0,
					marginTop: 38,
					width: '100%',
					boxSizing: 'border-box',
					pointerEvents: 'auto',
					'& fieldset, &:focus fieldset, &:active fieldset': {
						border: 0,
					},
					'& ~ svg': {
						position: 'absolute',
						right: 14,
						marginTop: 40,
						pointerEvents: 'none',
						'& path': {
							fill: COLOR.BASE_MAIN,
						},
					},
				},
			},
<<<<<<< HEAD
=======
			icon: {
				backgroundColor: COLOR.ERROR_DARK,
				top: 'inherit',
			},
>>>>>>> 9ecf84bf
		},
		MuiInputLabel: {
			styleOverrides: {
				root: {
					position: 'absolute',
					...typography.body1,
					fontSize: '12px',
					color: COLOR.BASE_MAIN,

					'&:not(.Mui-error).Mui-focused': {
						color: COLOR.TERTIARY_MAIN,
					},

					'&.Mui-disabled.MuiInputLabel-asterisk': {
						display: 'none',
					},
				},
				formControl: {
					top: '18px',
					left: '1px',
				},
				asterisk: {
					color: COLOR.ERROR_MAIN,
				},
			},
		},
		MuiFormControl: {
			styleOverrides: {
				root: {
					width: '100%',
					boxSizing: 'border-box',
				},
				'& .MuiSelect-selectMenu': {
					height: 35,
				},
				'& svg': {
					right: 14,
					marginTop: 40,
					position: 'absolute',
					pointerEvents: 'none',
					'& path': {
						fill: COLOR.BASE_MAIN,
					},
				},
			},
		},
		MuiFormControlLabel: {
			styleOverrides: {
				label: {
					color: COLOR.BASE_MAIN,
				},
			},
		},
		MuiFormHelperText: {
			styleOverrides: {
				contained: {
					position: 'absolute',
					bottom: '-16px',
					margin: 0,
				},
			},
		},
		MuiTouchRipple: {
			styleOverrides: {
				root: {
					visibility: 'hidden',
				},
			},
		},
		MuiDivider: {
			styleOverrides: {
				root: {
					borderColor: COLOR.BASE_LIGHTEST,
				},
			},
		},
		MuiIconButton: {
			styleOverrides: {
				root: {
					transition: 'none',
					color: 'inherit',
					padding: 12,
				},
			},
		},
		MuiButton: {
			styleOverrides: {
				iconSizeMedium: {
					'& > *:first-child': {
						fontSize: 13,
					},
				},
				iconSizeSmall: {
					'& > *:first-child': {
						fontSize: 13,
					},
				},
				root: {
					borderRadius: 5,
					disableRipple: true,
					textTransform: 'initial',
					padding: '10px 15px',
					fontSize: '0.75rem',
					fontWeight: FONT_WEIGHT.BOLD,
					minWidth: null,
					transition: 'none',
				},
				contained: {
					padding: '10px 15px',
					height: '35px',
					boxShadow: 'none',
					[`&:hover,
					  &:active`]: {
						boxShadow: 'none',
					},
					'&.Mui-disabled': {
						color: COLOR.PRIMARY_MAIN_CONTRAST,
						backgroundColor: COLOR.BASE_LIGHTEST,
					},
					'.Mui-focusVisible': {
						boxShadow: SHADOW.LEVEL_5,
					},
				},
				containedPrimary: {
					color: COLOR.PRIMARY_MAIN_CONTRAST,
					'& path': {
						fill: COLOR.PRIMARY_MAIN_CONTRAST,
					},
					'&:hover': {
						backgroundColor: COLOR.PRIMARY_DARK,
					},
					'&:active': {
						backgroundColor: COLOR.PRIMARY_DARKEST,
					},
				},
				containedSecondary: {
					color: COLOR.SECONDARY_MAIN,
					backgroundColor: COLOR.TERTIARY_LIGHTEST,
					'&:hover': {
						color: COLOR.PRIMARY_MAIN_CONTRAST,
						backgroundColor: COLOR.SECONDARY_MAIN,
					},
					'&:active': {
						color: COLOR.PRIMARY_MAIN_CONTRAST,
						backgroundColor: COLOR.SECONDARY_DARK,
					},
				},
				containedSizeSmall: {
					height: '30px',
					padding: '7.5px 15px',
					fontSize: null, // null value means it will use the size from button.root
				},
				outlined: {
					height: '35px',
					padding: '10px 15px',
					backgroundColor: 'transparent',
					'.Mui-focusVisible': {
						backgroundColor: COLOR.PRIMARY_MAIN_CONTRAST,
						boxShadow: SHADOW.LEVEL_5,
					},
					'&.Mui-disabled': {
						color: COLOR.BASE_LIGHTEST,
						'& path': {
							fill: COLOR.BASE_LIGHTEST,
						},
					},
					[`&:hover path,
					  &:active path`]: {
						fill: COLOR.PRIMARY_MAIN_CONTRAST,
					},
				},
				outlinedPrimary: {
					'& path': {
						fill: COLOR.PRIMARY_MAIN,
					},
					'&:hover': {
						backgroundColor: COLOR.PRIMARY_MAIN,
						color: COLOR.PRIMARY_MAIN_CONTRAST,
					},
					'&:active': {
						backgroundColor: COLOR.PRIMARY_DARK,
					},
				},
				outlinedSecondary: {
					color: COLOR.SECONDARY_MAIN,
					backgroundColor: 'transparent',
					'&.Mui-disabled': {
						borderColor: COLOR.BASE_LIGHTEST,
					},
					'&:hover': {
						color: COLOR.PRIMARY_MAIN_CONTRAST,
						backgroundColor: COLOR.SECONDARY_MAIN,
					},
					'&:active': {
						color: COLOR.PRIMARY_MAIN_CONTRAST,
						backgroundColor: COLOR.SECONDARY_DARK,
					},
				},
				outlinedSizeSmall: {
					height: '30px',
					padding: '7.5px 15px',
					fontSize: null, // null value means it will use the size from button.root
				},
				text: {
					padding: '10px 15px',
					[`&:hover,
					  &:active`]: {
						boxShadow: 'none',
						backgroundColor: 'transparent',
						textDecorationLine: 'underline',
					},
					'&.Mui-disabled': {
						color: COLOR.BASE_LIGHT,
					},
					'.Mui-focusVisible': {
						backgroundColor: COLOR.PRIMARY_LIGHTEST,
					},
				},
				textPrimary: {
					[`&:hover,
					  &:active`]: {
						backgroundColor: 'transparent',
					},
				},
			},
		},
		MuiButtonBase: {
			defaultProps: {
				disableRipple: true,
			},
			styleOverrides: {
				root: {
					margin: '8px',
				},
			},
		},
	},
});<|MERGE_RESOLUTION|>--- conflicted
+++ resolved
@@ -15,22 +15,14 @@
  *  along with this program.  If not, see <http://www.gnu.org/licenses/>.
  */
 import { createElement } from 'react';
-<<<<<<< HEAD
 import { createTheme } from '@mui/material/styles';
-=======
-import { createMuiTheme } from '@material-ui/core/styles';
-import { TypographyOptions } from '@material-ui/core/styles/createTypography';
->>>>>>> 9ecf84bf
 import RadioButtonIcon from '@assets/icons/controls/radio_button.svg';
 import RadioButtonCheckedIcon from '@assets/icons/controls/radio_button_checked.svg';
 import CheckboxIcon from '@assets/icons/controls/checkbox.svg';
 import CheckboxCheckedIcon from '@assets/icons/controls/checkbox_checked.svg';
 import CheckboxIndeterminatedIcon from '@assets/icons/controls/checkbox_indeterminated.svg';
-<<<<<<< HEAD
 import { TypographyOptions } from '@mui/material/styles/createTypography';
 import ClearIcon from '@assets/icons/controls/clear_circle.svg';
-=======
->>>>>>> 9ecf84bf
 import ChevronIcon from '@assets/icons/chevron.svg';
 
 export const COLOR = {
@@ -311,7 +303,6 @@
 			},
 		},
 		MuiCheckbox: {
-<<<<<<< HEAD
 			defaultProps: {
 				color: 'primary',
 				icon: createElement(CheckboxIcon),
@@ -339,20 +330,6 @@
 					color: COLOR.PRIMARY_MAIN,
 				},
 			},
-=======
-			color: 'primary',
-			icon: createElement(CheckboxIcon),
-			checkedIcon: createElement(CheckboxCheckedIcon),
-			indeterminateIcon: createElement(CheckboxIndeterminatedIcon),
-		},
-		MuiRadio: {
-			color: 'primary',
-			icon: createElement(RadioButtonIcon),
-			checkedIcon: createElement(RadioButtonCheckedIcon),
-		},
-		MuiSelect: {
-			IconComponent: ChevronIcon,
->>>>>>> 9ecf84bf
 		},
 		MuiTooltip: {
 			defaultProps: {
@@ -576,7 +553,6 @@
 			},
 		},
 		MuiMenuItem: {
-<<<<<<< HEAD
 			styleOverrides: {
 				root: {
 					margin: '0',
@@ -599,21 +575,6 @@
 					paddingTop: 8,
 					paddingBottom: 8,
 				},
-=======
-			root: {
-				margin: '0',
-				padding: '8px 16px',
-			},
-		},
-		MuiList: {
-			root: {
-				borderRadius: 5,
-				boxShadow: SHADOW.LEVEL_5,
-			},
-			padding: {
-				paddingTop: 8,
-				paddingBottom: 8,
->>>>>>> 9ecf84bf
 			},
 		},
 		MuiListItem: {
@@ -786,13 +747,6 @@
 					},
 				},
 			},
-<<<<<<< HEAD
-=======
-			icon: {
-				backgroundColor: COLOR.ERROR_DARK,
-				top: 'inherit',
-			},
->>>>>>> 9ecf84bf
 		},
 		MuiInputLabel: {
 			styleOverrides: {
