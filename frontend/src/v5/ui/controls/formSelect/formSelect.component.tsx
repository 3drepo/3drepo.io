/**
 *  Copyright (C) 2022 3D Repo Ltd
 *
 *  This program is free software: you can redistribute it and/or modify
 *  it under the terms of the GNU Affero General Public License as
 *  published by the Free Software Foundation, either version 3 of the
 *  License, or (at your option) any later version.
 *
 *  This program is distributed in the hope that it will be useful,
 *  but WITHOUT ANY WARRANTY; without even the implied warranty of
 *  MERCHANTABILITY or FITNESS FOR A PARTICULAR PURPOSE.  See the
 *  GNU Affero General Public License for more details.
 *
 *  You should have received a copy of the GNU Affero General Public License
 *  along with this program.  If not, see <http://www.gnu.org/licenses/>.
 */
<<<<<<< HEAD

import React from 'react';
import { InputLabel, FormControl, SelectProps, Select } from '@material-ui/core';
=======
import { Select, InputLabel, FormControl, SelectProps } from '@material-ui/core';
>>>>>>> 67889751
import { Controller } from 'react-hook-form';

export type FormSelectProps = SelectProps & {
	control: any;
};

export const FormSelect = ({
	name,
	required,
	label,
	children,
	control,
	...otherProps
}: FormSelectProps) => (
	<FormControl>
		<InputLabel
			id={`${name}-label`}
			required={required}
		>
			{label}
		</InputLabel>
		<Controller
			control={control}
			name={name}
			render={({ field }) => (
				<Select
					{...field}
					inputRef={field.ref}
					labelId={`${name}-label`}
					id={name}
					label={label}
					{...otherProps}
				>
					{children}
				</Select>
			)}
		/>
	</FormControl>
);<|MERGE_RESOLUTION|>--- conflicted
+++ resolved
@@ -14,13 +14,7 @@
  *  You should have received a copy of the GNU Affero General Public License
  *  along with this program.  If not, see <http://www.gnu.org/licenses/>.
  */
-<<<<<<< HEAD
-
-import React from 'react';
-import { InputLabel, FormControl, SelectProps, Select } from '@material-ui/core';
-=======
 import { Select, InputLabel, FormControl, SelectProps } from '@material-ui/core';
->>>>>>> 67889751
 import { Controller } from 'react-hook-form';
 
 export type FormSelectProps = SelectProps & {
