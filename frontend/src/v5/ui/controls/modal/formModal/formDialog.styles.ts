/**
 *  Copyright (C) 2021 3D Repo Ltd
 *
 *  This program is free software: you can redistribute it and/or modify
 *  it under the terms of the GNU Affero General Public License as
 *  published by the Free Software Foundation, either version 3 of the
 *  License, or (at your option) any later version.
 *
 *  This program is distributed in the hope that it will be useful,
 *  but WITHOUT ANY WARRANTY; without even the implied warranty of
 *  MERCHANTABILITY or FITNESS FOR A PARTICULAR PURPOSE.  See the
 *  GNU Affero General Public License for more details.
 *
 *  You should have received a copy of the GNU Affero General Public License
 *  along with this program.  If not, see <http://www.gnu.org/licenses/>.
 */

import styled from 'styled-components';

import { Typography } from '@controls/typography';
import { DialogActions, DialogContent, IconButton, Paper } from '@mui/material';

export const RemoveWhiteCorners = styled(Paper)`
	background-color: rgba(0, 0, 0, 0);
`;

export const CloseButton = styled(IconButton)`
	&& {
		position: absolute;
		top: 10px;
		right: 10px;

		svg path {
			stroke: ${({ theme }) => theme.palette.primary.contrast}
		}
	}
`;

export const Form = styled.form`
	display: flex;
	flex-direction: column;
	min-width: 520px;

	background-color: ${({ theme }) => theme.palette.tertiary.lightest};
	border-radius: 15px; /* prevents white pixels in corners */
`;

export const Header = styled.div`
	background: ${({ theme }) => theme.palette.gradient.secondary};
	height: 74px;
	width: 100%;
	box-sizing: border-box;
	align-items: center;
	display: flex;
	padding: 0 27px;
`;

export const Title = styled(Typography).attrs({
	variant: 'h2',
	component: 'div',
})`
	text-align: left;
	color: ${({ theme }) => theme.palette.primary.contrast};
`;

export const Subtitle = styled(Typography).attrs({
	variant: 'h5',
	component: 'div',
})`
	text-align: left;
	color: ${({ theme }) => theme.palette.secondary.lightest};
`;

<<<<<<< HEAD
export const FormDialogContent = styled(DialogContent)`
	display: inline-flex;
=======
export const FormDialogContent = styled(DialogContent)<{ zeroMargin?: boolean }>`
	margin: ${({ zeroMargin }) => (zeroMargin ? '0' : '20px 34px 43px')};
	display: block;
>>>>>>> 67c76b02
	flex-flow: row wrap;
	margin: 20px 34px 43px;
`;

export const FormDialogActions = styled(DialogActions)`
	background: ${({ theme }) => theme.palette.tertiary.lightest};
	box-shadow: ${({ theme }) => theme.palette.shadows.level_5};
`;<|MERGE_RESOLUTION|>--- conflicted
+++ resolved
@@ -71,14 +71,9 @@
 	color: ${({ theme }) => theme.palette.secondary.lightest};
 `;
 
-<<<<<<< HEAD
-export const FormDialogContent = styled(DialogContent)`
-	display: inline-flex;
-=======
 export const FormDialogContent = styled(DialogContent)<{ zeroMargin?: boolean }>`
 	margin: ${({ zeroMargin }) => (zeroMargin ? '0' : '20px 34px 43px')};
 	display: block;
->>>>>>> 67c76b02
 	flex-flow: row wrap;
 	margin: 20px 34px 43px;
 `;
