--- conflicted
+++ resolved
@@ -79,17 +79,5 @@
 
 export const FormDialogActions = styled(DialogActions)`
 	background: ${({ theme }) => theme.palette.tertiary.lightest};
-<<<<<<< HEAD
 	box-shadow: ${({ theme }) => theme.palette.shadows.level_7};
-`;
-
-export const Header = styled.div`
-	background: ${({ theme }) => theme.palette.gradient.secondary};
-	height: 74px;
-	align-content: center;
-	display: inline-flex;
-	padding: 0 27px;
-=======
-	box-shadow: ${({ theme }) => theme.palette.shadows.level_5};
->>>>>>> fd12fe55
 `;