--- conflicted
+++ resolved
@@ -17,12 +17,8 @@
 import { DetailedHTMLProps, FormHTMLAttributes } from 'react';
 import { Button, Dialog } from '@mui/material';
 import CloseIcon from '@assets/icons/close.svg';
-<<<<<<< HEAD
 import { DialogProps } from '@mui/material/Dialog';
-=======
-import { DialogProps } from '@material-ui/core/Dialog';
 import { ScrollArea } from '@controls/scrollArea';
->>>>>>> d4b3dafe
 import {
 	Form,
 	Title,
