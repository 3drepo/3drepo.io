/**
 *  Copyright (C) 2021 3D Repo Ltd
 *
 *  This program is free software: you can redistribute it and/or modify
 *  it under the terms of the GNU Affero General Public License as
 *  published by the Free Software Foundation, either version 3 of the
 *  License, or (at your option) any later version.
 *
 *  This program is distributed in the hope that it will be useful,
 *  but WITHOUT ANY WARRANTY; without even the implied warranty of
 *  MERCHANTABILITY or FITNESS FOR A PARTICULAR PURPOSE.  See the
 *  GNU Affero General Public License for more details.
 *
 *  You should have received a copy of the GNU Affero General Public License
 *  along with this program.  If not, see <http://www.gnu.org/licenses/>.
 */

<<<<<<< HEAD
import React from 'react';
import { Dialog, Button, DialogActions, DialogContent } from '@material-ui/core';

import { CloseButton } from '@controls/modal/modal.styles';
import CloseIcon from '@assets/icons/close_form_modal.svg';
import { Form, Header, Subtitle, Title } from './formDialog.styles';
=======
import { Button, Dialog } from '@material-ui/core';
import React from 'react';
import CloseIcon from '@assets/icons/close.svg';
import { Form, Title, Header, CloseButton, FormDialogContent, FormDialogActions, RemoveWhiteCorners } from './formDialog.styles';
>>>>>>> 64e6a654

interface IFormDialog extends React.DetailedHTMLProps<React.FormHTMLAttributes<HTMLFormElement>, HTMLFormElement> {
	onClickClose?: () => void;
	title: string;
	subtitle?: string;
	open?: boolean;
	confirmLabel?: string;
	isValid?: boolean;
}

<<<<<<< HEAD
export const FormModal = ({
	onClickClose,
	title,
	subtitle,
	confirmLabel,
	open,
	children,
	className,
	...formProps
}: IFormDialog) => (
	<Dialog open={open} onClose={onClickClose} className={className} maxWidth="xl" fullWidth>
		<Form {...formProps}>
			<Header>
				<Title>
					{title}
				</Title>
				{subtitle && <Subtitle>{subtitle}</Subtitle>}
				<CloseButton aria-label="Close dialog" onClick={onClickClose}>
					<CloseIcon />
				</CloseButton>
			</Header>
			<DialogContent>
				{children}
			</DialogContent>
			<DialogActions>
				<Button type="submit" variant="contained" color="primary" size="small">
					{confirmLabel || 'OK'}
				</Button>
			</DialogActions>
		</Form>
	</Dialog>
);
=======
export const FormModal = (props: IFormDialog) => {
	const { onClickClose, title, confirmLabel, open, children, className, isValid = true, ...formProps } = props;
	return (
		<Dialog
			onClose={onClickClose}
			open={open}
			PaperComponent={RemoveWhiteCorners}
			className={className}
		>
			<Form {...formProps}>
				<Header>
					<Title>
						{title}
					</Title>
					<CloseButton aria-label="Close dialog" onClick={onClickClose}>
						<CloseIcon />
					</CloseButton>
				</Header>
				<FormDialogContent>
					{children}
				</FormDialogContent>
				<FormDialogActions>
					<Button autoFocus onClick={onClickClose} variant="outlined" color="secondary" size="medium">
						Cancel
					</Button>
					<Button disabled={!isValid} type="submit" variant="contained" color="primary" size="medium">
						{confirmLabel || 'OK'}
					</Button>
				</FormDialogActions>
			</Form>
		</Dialog>
	);
};
>>>>>>> 64e6a654
<|MERGE_RESOLUTION|>--- conflicted
+++ resolved
@@ -15,19 +15,10 @@
  *  along with this program.  If not, see <http://www.gnu.org/licenses/>.
  */
 
-<<<<<<< HEAD
-import React from 'react';
-import { Dialog, Button, DialogActions, DialogContent } from '@material-ui/core';
-
-import { CloseButton } from '@controls/modal/modal.styles';
-import CloseIcon from '@assets/icons/close_form_modal.svg';
-import { Form, Header, Subtitle, Title } from './formDialog.styles';
-=======
 import { Button, Dialog } from '@material-ui/core';
 import React from 'react';
 import CloseIcon from '@assets/icons/close.svg';
-import { Form, Title, Header, CloseButton, FormDialogContent, FormDialogActions, RemoveWhiteCorners } from './formDialog.styles';
->>>>>>> 64e6a654
+import { Form, Title, Header, CloseButton, FormDialogContent, FormDialogActions, RemoveWhiteCorners, Subtitle } from './formDialog.styles';
 
 interface IFormDialog extends React.DetailedHTMLProps<React.FormHTMLAttributes<HTMLFormElement>, HTMLFormElement> {
 	onClickClose?: () => void;
@@ -35,10 +26,10 @@
 	subtitle?: string;
 	open?: boolean;
 	confirmLabel?: string;
+	maxWidth?: false | 'xs' | 'sm' | 'md' | 'lg' | 'xl';
 	isValid?: boolean;
 }
 
-<<<<<<< HEAD
 export const FormModal = ({
 	onClickClose,
 	title,
@@ -47,62 +38,42 @@
 	open,
 	children,
 	className,
+	maxWidth = 'xl',
+	isValid = true,
 	...formProps
 }: IFormDialog) => (
-	<Dialog open={open} onClose={onClickClose} className={className} maxWidth="xl" fullWidth>
+	<Dialog
+		open={open}
+		onClose={onClickClose}
+		className={className}
+		maxWidth={maxWidth}
+		PaperComponent={RemoveWhiteCorners}
+		fullWidth
+	>
 		<Form {...formProps}>
 			<Header>
-				<Title>
-					{title}
-				</Title>
-				{subtitle && <Subtitle>{subtitle}</Subtitle>}
+				<div>
+					<Title>
+						{title}
+					</Title>
+					{subtitle && <Subtitle>{subtitle}</Subtitle>}
+				</div>
+
 				<CloseButton aria-label="Close dialog" onClick={onClickClose}>
 					<CloseIcon />
 				</CloseButton>
 			</Header>
-			<DialogContent>
+			<FormDialogContent>
 				{children}
-			</DialogContent>
-			<DialogActions>
-				<Button type="submit" variant="contained" color="primary" size="small">
+			</FormDialogContent>
+			<FormDialogActions>
+				<Button autoFocus onClick={onClickClose} variant="outlined" color="secondary" size="medium">
+					Cancel
+				</Button>
+				<Button disabled={!isValid} type="submit" variant="contained" color="primary" size="medium">
 					{confirmLabel || 'OK'}
 				</Button>
-			</DialogActions>
+			</FormDialogActions>
 		</Form>
 	</Dialog>
-);
-=======
-export const FormModal = (props: IFormDialog) => {
-	const { onClickClose, title, confirmLabel, open, children, className, isValid = true, ...formProps } = props;
-	return (
-		<Dialog
-			onClose={onClickClose}
-			open={open}
-			PaperComponent={RemoveWhiteCorners}
-			className={className}
-		>
-			<Form {...formProps}>
-				<Header>
-					<Title>
-						{title}
-					</Title>
-					<CloseButton aria-label="Close dialog" onClick={onClickClose}>
-						<CloseIcon />
-					</CloseButton>
-				</Header>
-				<FormDialogContent>
-					{children}
-				</FormDialogContent>
-				<FormDialogActions>
-					<Button autoFocus onClick={onClickClose} variant="outlined" color="secondary" size="medium">
-						Cancel
-					</Button>
-					<Button disabled={!isValid} type="submit" variant="contained" color="primary" size="medium">
-						{confirmLabel || 'OK'}
-					</Button>
-				</FormDialogActions>
-			</Form>
-		</Dialog>
-	);
-};
->>>>>>> 64e6a654
+);