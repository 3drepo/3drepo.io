/**
 *  Copyright (C) 2021 3D Repo Ltd
 *
 *  This program is free software: you can redistribute it and/or modify
 *  it under the terms of the GNU Affero General Public License as
 *  published by the Free Software Foundation, either version 3 of the
 *  License, or (at your option) any later version.
 *
 *  This program is distributed in the hope that it will be useful,
 *  but WITHOUT ANY WARRANTY; without even the implied warranty of
 *  MERCHANTABILITY or FITNESS FOR A PARTICULAR PURPOSE.  See the
 *  GNU Affero General Public License for more details.
 *
 *  You should have received a copy of the GNU Affero General Public License
 *  along with this program.  If not, see <http://www.gnu.org/licenses/>.
 */

import { Button, Dialog } from '@material-ui/core';
import React from 'react';
import CloseIcon from '@assets/icons/close.svg';
import { Form, Title, Header, CloseButton, FormDialogContent, FormDialogActions, RemoveWhiteCorners, Subtitle } from './formDialog.styles';

interface IFormDialog extends React.DetailedHTMLProps<React.FormHTMLAttributes<HTMLFormElement>, HTMLFormElement> {
	onClickClose?: () => void;
	title: string;
	subtitle?: string;
	open?: boolean;
	confirmLabel?: string;
	maxWidth?: false | 'xs' | 'sm' | 'md' | 'lg' | 'xl';
	isValid?: boolean;
	showButtons?: boolean;
}

<<<<<<< HEAD
export const FormModal = ({
	onClickClose,
	title,
	subtitle,
	confirmLabel,
	open,
	children,
	className,
	maxWidth = 'xl',
	isValid = true,
	...formProps
}: IFormDialog) => (
	<Dialog
		open={open}
		onClose={onClickClose}
		className={className}
		maxWidth={maxWidth}
		PaperComponent={RemoveWhiteCorners}
		fullWidth
	>
		<Form {...formProps}>
			<Header>
				<div>
					<Title>
						{title}
					</Title>
					{subtitle && <Subtitle>{subtitle}</Subtitle>}
				</div>

				<CloseButton aria-label="Close dialog" onClick={onClickClose}>
					<CloseIcon />
				</CloseButton>
			</Header>
			<FormDialogContent>
				{children}
			</FormDialogContent>
			<FormDialogActions>
				<Button autoFocus onClick={onClickClose} variant="outlined" color="secondary" size="medium">
					Cancel
				</Button>
				<Button disabled={!isValid} type="submit" variant="contained" color="primary" size="medium">
					{confirmLabel || 'OK'}
				</Button>
			</FormDialogActions>
		</Form>
	</Dialog>
);
=======
export const FormModal = (props: IFormDialog) => {
	const {
		onClickClose,
		title,
		confirmLabel,
		open,
		children,
		className,
		isValid = true,
		showButtons = true,
		...formProps
	} = props;
	return (
		<Dialog
			onClose={onClickClose}
			open={open}
			PaperComponent={RemoveWhiteCorners}
			className={className}
		>
			<Form {...formProps}>
				<Header>
					<Title>
						{title}
					</Title>
					<CloseButton aria-label="Close dialog" onClick={onClickClose}>
						<CloseIcon />
					</CloseButton>
				</Header>
				<FormDialogContent>
					{children}
				</FormDialogContent>
				{showButtons && (
					<FormDialogActions>
						<Button autoFocus onClick={onClickClose} variant="outlined" color="secondary" size="medium">
							Cancel
						</Button>
						<Button disabled={!isValid} type="submit" variant="contained" color="primary" size="medium">
							{confirmLabel || 'OK'}
						</Button>
					</FormDialogActions>
				)}
			</Form>
		</Dialog>
	);
};
>>>>>>> 588b7cbb
<|MERGE_RESOLUTION|>--- conflicted
+++ resolved
@@ -31,7 +31,6 @@
 	showButtons?: boolean;
 }
 
-<<<<<<< HEAD
 export const FormModal = ({
 	onClickClose,
 	title,
@@ -78,51 +77,4 @@
 			</FormDialogActions>
 		</Form>
 	</Dialog>
-);
-=======
-export const FormModal = (props: IFormDialog) => {
-	const {
-		onClickClose,
-		title,
-		confirmLabel,
-		open,
-		children,
-		className,
-		isValid = true,
-		showButtons = true,
-		...formProps
-	} = props;
-	return (
-		<Dialog
-			onClose={onClickClose}
-			open={open}
-			PaperComponent={RemoveWhiteCorners}
-			className={className}
-		>
-			<Form {...formProps}>
-				<Header>
-					<Title>
-						{title}
-					</Title>
-					<CloseButton aria-label="Close dialog" onClick={onClickClose}>
-						<CloseIcon />
-					</CloseButton>
-				</Header>
-				<FormDialogContent>
-					{children}
-				</FormDialogContent>
-				{showButtons && (
-					<FormDialogActions>
-						<Button autoFocus onClick={onClickClose} variant="outlined" color="secondary" size="medium">
-							Cancel
-						</Button>
-						<Button disabled={!isValid} type="submit" variant="contained" color="primary" size="medium">
-							{confirmLabel || 'OK'}
-						</Button>
-					</FormDialogActions>
-				)}
-			</Form>
-		</Dialog>
-	);
-};
->>>>>>> 588b7cbb
+);