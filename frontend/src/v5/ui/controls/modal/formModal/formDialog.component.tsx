/**
 *  Copyright (C) 2021 3D Repo Ltd
 *
 *  This program is free software: you can redistribute it and/or modify
 *  it under the terms of the GNU Affero General Public License as
 *  published by the Free Software Foundation, either version 3 of the
 *  License, or (at your option) any later version.
 *
 *  This program is distributed in the hope that it will be useful,
 *  but WITHOUT ANY WARRANTY; without even the implied warranty of
 *  MERCHANTABILITY or FITNESS FOR A PARTICULAR PURPOSE.  See the
 *  GNU Affero General Public License for more details.
 *
 *  You should have received a copy of the GNU Affero General Public License
 *  along with this program.  If not, see <http://www.gnu.org/licenses/>.
 */
import { DetailedHTMLProps, FormHTMLAttributes } from 'react';
import { Button, Dialog } from '@mui/material';
import CloseIcon from '@assets/icons/close.svg';
<<<<<<< HEAD
import { Form, Title, Header, CloseButton, FormDialogContent, FormDialogActions, RemoveWhiteCorners, Subtitle } from './formDialog.styles';
=======
import { DialogProps } from '@mui/material/Dialog';
import { ScrollArea } from '@controls/scrollArea';
import {
	Form,
	Title,
	Header,
	CloseButton,
	FormDialogContent,
	FormDialogActions,
	RemoveWhiteCorners,
} from './formDialog.styles';
>>>>>>> 67c76b02

interface IFormModal extends Omit<DetailedHTMLProps<FormHTMLAttributes<HTMLFormElement>, HTMLFormElement>, 'ref'> {
	onClickClose?: () => void;
	title: string;
	subtitle?: string;
	open?: boolean;
	confirmLabel?: string;
	maxWidth?: false | 'xs' | 'sm' | 'md' | 'lg' | 'xl';
	isValid?: boolean;
	showButtons?: boolean;
	maxWidth?: DialogProps['maxWidth'];
	zeroMargin?: boolean;
}

<<<<<<< HEAD
export const FormModal = ({
	onClickClose,
	title,
	subtitle,
	confirmLabel,
	open,
	children,
	className,
	maxWidth,
	isValid = true,
	...formProps
}: IFormDialog) => (
	<Dialog
		open={open}
		onClose={onClickClose}
		className={className}
		maxWidth={maxWidth}
		PaperComponent={RemoveWhiteCorners}
		fullWidth
	>
		<Form {...formProps}>
			<Header>
				<div>
					<Title>
						{title}
					</Title>
					{subtitle && <Subtitle>{subtitle}</Subtitle>}
				</div>

				<CloseButton aria-label="Close dialog" onClick={onClickClose}>
					<CloseIcon />
				</CloseButton>
			</Header>
			<FormDialogContent>
				{children}
			</FormDialogContent>
			<FormDialogActions>
				<Button autoFocus onClick={onClickClose} variant="outlined" color="secondary" size="medium">
					Cancel
				</Button>
				<Button disabled={!isValid} type="submit" variant="contained" color="primary" size="medium">
					{confirmLabel || 'OK'}
				</Button>
			</FormDialogActions>
		</Form>
	</Dialog>
);
=======
export const FormModal = (props: IFormModal) => {
	const {
		onClickClose,
		title,
		confirmLabel,
		open,
		children,
		className,
		isValid = true,
		showButtons = true,
		maxWidth = false,
		zeroMargin = false,
		...formProps
	} = props;
	return (
		<Dialog
			onClose={onClickClose}
			open={open}
			PaperComponent={RemoveWhiteCorners}
			className={className}
			maxWidth={maxWidth}
			fullWidth={!!maxWidth}
		>
			<Form {...formProps}>
				<Header>
					<Title>
						{title}
					</Title>
					<CloseButton aria-label="Close dialog" onClick={onClickClose}>
						<CloseIcon />
					</CloseButton>
				</Header>
				<ScrollArea variant="base" autoHeightMax="70vh" autoHeight>
					<FormDialogContent zeroMargin={zeroMargin}>
						{children}
					</FormDialogContent>
				</ScrollArea>
				{showButtons && (
					<FormDialogActions>
						<Button autoFocus onClick={onClickClose} variant="outlined" color="secondary" size="medium">
							Cancel
						</Button>
						<Button disabled={!isValid} type="submit" variant="contained" color="primary" size="medium">
							{confirmLabel || 'OK'}
						</Button>
					</FormDialogActions>
				)}
			</Form>
		</Dialog>
	);
};
>>>>>>> 67c76b02
<|MERGE_RESOLUTION|>--- conflicted
+++ resolved
@@ -17,9 +17,6 @@
 import { DetailedHTMLProps, FormHTMLAttributes } from 'react';
 import { Button, Dialog } from '@mui/material';
 import CloseIcon from '@assets/icons/close.svg';
-<<<<<<< HEAD
-import { Form, Title, Header, CloseButton, FormDialogContent, FormDialogActions, RemoveWhiteCorners, Subtitle } from './formDialog.styles';
-=======
 import { DialogProps } from '@mui/material/Dialog';
 import { ScrollArea } from '@controls/scrollArea';
 import {
@@ -31,7 +28,6 @@
 	FormDialogActions,
 	RemoveWhiteCorners,
 } from './formDialog.styles';
->>>>>>> 67c76b02
 
 interface IFormModal extends Omit<DetailedHTMLProps<FormHTMLAttributes<HTMLFormElement>, HTMLFormElement>, 'ref'> {
 	onClickClose?: () => void;
@@ -39,62 +35,12 @@
 	subtitle?: string;
 	open?: boolean;
 	confirmLabel?: string;
-	maxWidth?: false | 'xs' | 'sm' | 'md' | 'lg' | 'xl';
 	isValid?: boolean;
 	showButtons?: boolean;
 	maxWidth?: DialogProps['maxWidth'];
 	zeroMargin?: boolean;
 }
 
-<<<<<<< HEAD
-export const FormModal = ({
-	onClickClose,
-	title,
-	subtitle,
-	confirmLabel,
-	open,
-	children,
-	className,
-	maxWidth,
-	isValid = true,
-	...formProps
-}: IFormDialog) => (
-	<Dialog
-		open={open}
-		onClose={onClickClose}
-		className={className}
-		maxWidth={maxWidth}
-		PaperComponent={RemoveWhiteCorners}
-		fullWidth
-	>
-		<Form {...formProps}>
-			<Header>
-				<div>
-					<Title>
-						{title}
-					</Title>
-					{subtitle && <Subtitle>{subtitle}</Subtitle>}
-				</div>
-
-				<CloseButton aria-label="Close dialog" onClick={onClickClose}>
-					<CloseIcon />
-				</CloseButton>
-			</Header>
-			<FormDialogContent>
-				{children}
-			</FormDialogContent>
-			<FormDialogActions>
-				<Button autoFocus onClick={onClickClose} variant="outlined" color="secondary" size="medium">
-					Cancel
-				</Button>
-				<Button disabled={!isValid} type="submit" variant="contained" color="primary" size="medium">
-					{confirmLabel || 'OK'}
-				</Button>
-			</FormDialogActions>
-		</Form>
-	</Dialog>
-);
-=======
 export const FormModal = (props: IFormModal) => {
 	const {
 		onClickClose,
@@ -145,5 +91,4 @@
 			</Form>
 		</Dialog>
 	);
-};
->>>>>>> 67c76b02
+};