--- conflicted
+++ resolved
@@ -16,17 +16,10 @@
  */
 
 import { ElementType, forwardRef, Ref } from 'react';
-<<<<<<< HEAD
-import MuiButton, { ButtonProps } from '@mui/material/Button';
 import { Typography } from '@/v5/ui/controls/typography';
 import { ButtonTypeMap } from '@mui/material/Button/Button';
-import { LabelButton } from './button.styles';
-=======
-import { ButtonProps } from '@material-ui/core/Button';
-import { Typography } from '@/v5/ui/controls/typography';
-import { ButtonTypeMap } from '@material-ui/core/Button/Button';
+import { ButtonProps } from '@mui/material/Button';
 import { MuiButton, ErrorButton, LabelButton } from './button.styles';
->>>>>>> 3c650d2b
 
 type ButtonVariants = ButtonProps['variant'] | 'label' | 'label-outlined';
 
