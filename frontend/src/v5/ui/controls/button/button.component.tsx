--- conflicted
+++ resolved
@@ -17,13 +17,9 @@
 
 import { ElementType, forwardRef, Ref } from 'react';
 import { Typography } from '@/v5/ui/controls/typography';
-<<<<<<< HEAD
 import { ButtonTypeMap } from '@mui/material/Button/Button';
 import { ButtonProps } from '@mui/material/Button';
-=======
-import { ButtonTypeMap } from '@material-ui/core/Button/Button';
-import { CircularProgress } from '@material-ui/core';
->>>>>>> 37dd9294
+import { CircularProgress } from '@mui/material';
 import { MuiButton, ErrorButton, LabelButton } from './button.styles';
 
 type ButtonVariants = ButtonProps['variant'] | 'label' | 'label-outlined';
