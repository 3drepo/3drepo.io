/**
 *  Copyright (C) 2021 3D Repo Ltd
 *
 *  This program is free software: you can redistribute it and/or modify
 *  it under the terms of the GNU Affero General Public License as
 *  published by the Free Software Foundation, either version 3 of the
 *  License, or (at your option) any later version.
 *
 *  This program is distributed in the hope that it will be useful,
 *  but WITHOUT ANY WARRANTY; without even the implied warranty of
 *  MERCHANTABILITY or FITNESS FOR A PARTICULAR PURPOSE.  See the
 *  GNU Affero General Public License for more details.
 *
 *  You should have received a copy of the GNU Affero General Public License
 *  along with this program.  If not, see <http://www.gnu.org/licenses/>.
 */

<<<<<<< HEAD
import React from 'react';
import { ButtonProps } from '@material-ui/core/Button';
=======
import { ElementType, forwardRef, Ref } from 'react';
import MuiButton, { ButtonProps } from '@material-ui/core/Button';
>>>>>>> 67889751
import { Typography } from '@/v5/ui/controls/typography';
import { ButtonTypeMap } from '@material-ui/core/Button/Button';
import { MuiButton, ErrorButton, LabelButton } from './button.styles';

type ButtonVariants = ButtonProps['variant'] | 'label' | 'label-outlined';

type IButton<T extends ElementType = ButtonTypeMap['defaultComponent']> = Omit<ButtonProps<T>, 'variant'> & {
	variant?: ButtonVariants;
	className?: string;
	errorButton?: boolean;
};

export const ButtonBase = <T extends ElementType>({
	children,
	variant,
	errorButton,
	...props
<<<<<<< HEAD
}: IButton<T>, ref: React.Ref<HTMLButtonElement>): JSX.Element => {
	if (errorButton) {
		return (
			<ErrorButton {...props} ref={ref}>
				{children}
			</ErrorButton>
		);
	}
=======
}: IButton<T>, ref: Ref<HTMLButtonElement>): JSX.Element => {
>>>>>>> 67889751
	if (variant === 'label') {
		return (
			<LabelButton {...props} ref={ref}>
				<Typography variant="kicker">{children}</Typography>
			</LabelButton>
		);
	}
	if (variant === 'label-outlined') {
		return (
			<LabelButton outlined {...props} ref={ref}>
				<Typography variant="kicker">{children}</Typography>
			</LabelButton>
		);
	}
	return <MuiButton variant={variant} {...props} ref={ref}>{children}</MuiButton>;
};

export const Button = forwardRef(ButtonBase);<|MERGE_RESOLUTION|>--- conflicted
+++ resolved
@@ -15,13 +15,8 @@
  *  along with this program.  If not, see <http://www.gnu.org/licenses/>.
  */
 
-<<<<<<< HEAD
-import React from 'react';
+import { ElementType, forwardRef, Ref } from 'react';
 import { ButtonProps } from '@material-ui/core/Button';
-=======
-import { ElementType, forwardRef, Ref } from 'react';
-import MuiButton, { ButtonProps } from '@material-ui/core/Button';
->>>>>>> 67889751
 import { Typography } from '@/v5/ui/controls/typography';
 import { ButtonTypeMap } from '@material-ui/core/Button/Button';
 import { MuiButton, ErrorButton, LabelButton } from './button.styles';
@@ -39,8 +34,7 @@
 	variant,
 	errorButton,
 	...props
-<<<<<<< HEAD
-}: IButton<T>, ref: React.Ref<HTMLButtonElement>): JSX.Element => {
+}: IButton<T>, ref: Ref<HTMLButtonElement>): JSX.Element => {
 	if (errorButton) {
 		return (
 			<ErrorButton {...props} ref={ref}>
@@ -48,9 +42,6 @@
 			</ErrorButton>
 		);
 	}
-=======
-}: IButton<T>, ref: Ref<HTMLButtonElement>): JSX.Element => {
->>>>>>> 67889751
 	if (variant === 'label') {
 		return (
 			<LabelButton {...props} ref={ref}>
