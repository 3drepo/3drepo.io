--- conflicted
+++ resolved
@@ -15,21 +15,12 @@
  *  along with this program.  If not, see <http://www.gnu.org/licenses/>.
  */
 
-<<<<<<< HEAD
 import { ElementType, forwardRef, Ref } from 'react';
 import { ButtonProps, ButtonTypeMap } from '@mui/material/Button';
 import { CircularProgress } from '@mui/material';
 import { MuiButton, ErrorButton } from './button.styles';
 
 export type IButton<T extends ElementType = ButtonTypeMap['defaultComponent']> = ButtonProps<T> & {
-=======
-import { forwardRef, Ref } from 'react';
-import { ButtonProps } from '@mui/material/Button';
-import { CircularProgress } from '@mui/material';
-import { MuiButton, ErrorButton } from './button.styles';
-
-export type IButton = ButtonProps & {
->>>>>>> b7c96dfc
 	className?: string;
 	errorButton?: boolean;
 	isPending?: boolean;
@@ -41,11 +32,7 @@
 	errorButton,
 	isPending,
 	...props
-<<<<<<< HEAD
 }: IButton<T>, ref: Ref<HTMLButtonElement>) => {
-=======
-}: IButton, ref: Ref<HTMLButtonElement>) => {
->>>>>>> b7c96dfc
 	if (errorButton) {
 		return (
 			<ErrorButton {...props} ref={ref}>
