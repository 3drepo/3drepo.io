--- conflicted
+++ resolved
@@ -15,12 +15,7 @@
  *  along with this program.  If not, see <http://www.gnu.org/licenses/>.
  */
 
-<<<<<<< HEAD
-import { Dispatch } from 'react';
 import { TextFieldProps } from '@mui/material';
-=======
-import { TextFieldProps } from '@material-ui/core';
->>>>>>> 7ff52c1a
 import SearchIcon from '@assets/icons/search.svg';
 import CloseIcon from '@assets/icons/close_rounded.svg';
 import { IconButton, TextField, StartAdornment, EndAdornment } from './searchInput.styles';
@@ -43,13 +38,11 @@
 				</StartAdornment>
 			),
 			endAdornment: (
-				(
-					<EndAdornment $isVisible={value}>
-						<IconButton onClick={() => onClear()} size="large">
-							<CloseIcon />
-						</IconButton>
-					</EndAdornment>
-				)
+				<EndAdornment $isVisible={value}>
+					<IconButton onClick={() => onClear()} size="large">
+						<CloseIcon />
+					</IconButton>
+				</EndAdornment>
 			),
 		}}
 		{...props}
