--- conflicted
+++ resolved
@@ -19,12 +19,8 @@
 import { MenuItem as MenuItemComponent } from '@mui/material';
 import { Link } from 'react-router-dom';
 
-<<<<<<< HEAD
-export const MenuItem = styled(MenuItemComponent)<typeof Link>`
+export const MenuItem = styled(MenuItemComponent)<React.ComponentProps<typeof Link>>`
 	${({ theme }) => theme.typography.body1};
-=======
-export const MenuItem = styled(MenuItemComponent)<React.ComponentProps<typeof Link>>`
->>>>>>> 00d1ba8c
 	color: ${({ theme }) => theme.palette.secondary.main};
 	margin: 0;
 	height: 40px;
