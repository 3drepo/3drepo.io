/**
 *  Copyright (C) 2022 3D Repo Ltd
 *
 *  This program is free software: you can redistribute it and/or modify
 *  it under the terms of the GNU Affero General Public License as
 *  published by the Free Software Foundation, either version 3 of the
 *  License, or (at your option) any later version.
 *
 *  This program is distributed in the hope that it will be useful,
 *  but WITHOUT ANY WARRANTY; without even the implied warranty of
 *  MERCHANTABILITY or FITNESS FOR A PARTICULAR PURPOSE.  See the
 *  GNU Affero General Public License for more details.
 *
 *  You should have received a copy of the GNU Affero General Public License
 *  along with this program.  If not, see <http://www.gnu.org/licenses/>.
 */

import { UsersHooksSelectors } from '@/v5/services/selectorsHooks';
import { MultiSelectMenuItem } from '@controls/inputs/multiSelect/multiSelectMenuItem/multiSelectMenuItem.component';
import { HoverPopover } from '@controls/hoverPopover/hoverPopover.component';
import { intersection, isEqual } from 'lodash';
import { memo, useState } from 'react';
import { FormattedMessage } from 'react-intl';
import { AssigneeListItem } from './assigneeListItem/assigneeListItem.component';
import { AssigneesList, ExtraAssignees, HiddenSearchSelect } from './assignees.styles';
import { ExtraAssigneesPopover } from './extraAssignees/extraAssigneesPopover.component';

type AssigneesProps = {
	values: string[];
	max?: number;
	disabled?: boolean;
	onBlur: (values) => void;
	className?: string;
};

export const Assignees = memo(({
	values: initialValues,
	onBlur,
	max = 7,
	disabled,
	...props
}: AssigneesProps) => {
<<<<<<< HEAD
	const [values, setValues] = useState(initialValues);
	const [open, setOpen] = useState(false);
	const listedAssignees = initialValues.slice(0, max - 1);
	const overflowValue = initialValues.slice(max - 1).length;
=======
>>>>>>> 53955743
	const allUsersAndJobs = UsersHooksSelectors.selectAssigneesListItems();
	// Must filter out users not included in this teamspace. This can occur when a user
	// has been assigned to a ticket and later on is removed from the teamspace
	const [values, setValues] = useState(intersection(initialValues, allUsersAndJobs.map((i) => i.value)));
	const [open, setOpen] = useState(false);
	const listedAssignees = values.slice(0, max - 1);
	const overflowAssignees = values.slice(max - 1);

	const preventPropagation = (e) => {
		if (e.key !== 'Escape') e.stopPropagation();
	};
	const onClick = (e) => {
		preventPropagation(e);
		setOpen(!disabled);
	};
	const handleClose = (e) => {
		preventPropagation(e);
		setOpen(false);
		onBlur(values);
	};
	const onChange = (e) => setValues(e?.target?.value);

	return (
		<AssigneesList onClick={onClick} {...props}>
			<HiddenSearchSelect
				value={values}
				open={open}
				onClose={handleClose}
				onChange={onChange}
			>
				{(allUsersAndJobs).map(({ value, label }) => (
					<MultiSelectMenuItem key={value} value={value} onClick={preventPropagation}>
						{label}
					</MultiSelectMenuItem>
				))}
			</HiddenSearchSelect>
			{listedAssignees.length ? (
				listedAssignees.map((assignee) => (
					<AssigneeListItem key={assignee} assignee={assignee} />
				))
			) : (
				<FormattedMessage id="assignees.unassigned" defaultMessage="Unassigned" />
			)}
			{values.length ? (
				<HoverPopover
					anchor={(extraProps) => <ExtraAssignees overflowValue={overflowValue} {...extraProps} />}
				>
					<ExtraAssigneesPopover assignees={values} />
				</HoverPopover>
			) : <></>}
		</AssigneesList>
	);
}, (a, b) => isEqual(a.values, b.values));<|MERGE_RESOLUTION|>--- conflicted
+++ resolved
@@ -40,20 +40,13 @@
 	disabled,
 	...props
 }: AssigneesProps) => {
-<<<<<<< HEAD
-	const [values, setValues] = useState(initialValues);
-	const [open, setOpen] = useState(false);
-	const listedAssignees = initialValues.slice(0, max - 1);
-	const overflowValue = initialValues.slice(max - 1).length;
-=======
->>>>>>> 53955743
 	const allUsersAndJobs = UsersHooksSelectors.selectAssigneesListItems();
 	// Must filter out users not included in this teamspace. This can occur when a user
 	// has been assigned to a ticket and later on is removed from the teamspace
 	const [values, setValues] = useState(intersection(initialValues, allUsersAndJobs.map((i) => i.value)));
 	const [open, setOpen] = useState(false);
 	const listedAssignees = values.slice(0, max - 1);
-	const overflowAssignees = values.slice(max - 1);
+	const overflowValue = initialValues.slice(max - 1).length;
 
 	const preventPropagation = (e) => {
 		if (e.key !== 'Escape') e.stopPropagation();
@@ -90,7 +83,7 @@
 			) : (
 				<FormattedMessage id="assignees.unassigned" defaultMessage="Unassigned" />
 			)}
-			{values.length ? (
+			{overflowValue ? (
 				<HoverPopover
 					anchor={(extraProps) => <ExtraAssignees overflowValue={overflowValue} {...extraProps} />}
 				>
