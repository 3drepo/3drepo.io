/**
 *  Copyright (C) 2021 3D Repo Ltd
 *
 *  This program is free software: you can redistribute it and/or modify
 *  it under the terms of the GNU Affero General Public License as
 *  published by the Free Software Foundation, either version 3 of the
 *  License, or (at your option) any later version.
 *
 *  This program is distributed in the hope that it will be useful,
 *  but WITHOUT ANY WARRANTY; without even the implied warranty of
 *  MERCHANTABILITY or FITNESS FOR A PARTICULAR PURPOSE.  See the
 *  GNU Affero General Public License for more details.
 *
 *  You should have received a copy of the GNU Affero General Public License
 *  along with this program.  If not, see <http://www.gnu.org/licenses/>.
 */
<<<<<<< HEAD
import { forwardRef, Ref } from 'react';
import EllipsisIcon from '@assets/icons/outlined/ellipsis-outlined.svg';
import { IconButtonProps } from '@mui/material/IconButton';
import { StyledIconButton } from './ellipsisButton.styles';
=======
import EllipsisIcon from '@assets/icons/ellipsis.svg';
import { CircleButton } from './ellipsisButton.styles';
>>>>>>> b526dddf

export type IEllipsisButton = {
	className?: string,
	variant?: 'primary' | 'secondary';
	onClick?: (e) => void;
};

export const EllipsisButton = (props: IEllipsisButton): JSX.Element => (
	<CircleButton {...props}>
		<EllipsisIcon />
	</CircleButton>
);<|MERGE_RESOLUTION|>--- conflicted
+++ resolved
@@ -14,15 +14,8 @@
  *  You should have received a copy of the GNU Affero General Public License
  *  along with this program.  If not, see <http://www.gnu.org/licenses/>.
  */
-<<<<<<< HEAD
-import { forwardRef, Ref } from 'react';
 import EllipsisIcon from '@assets/icons/outlined/ellipsis-outlined.svg';
-import { IconButtonProps } from '@mui/material/IconButton';
-import { StyledIconButton } from './ellipsisButton.styles';
-=======
-import EllipsisIcon from '@assets/icons/ellipsis.svg';
 import { CircleButton } from './ellipsisButton.styles';
->>>>>>> b526dddf
 
 export type IEllipsisButton = {
 	className?: string,
