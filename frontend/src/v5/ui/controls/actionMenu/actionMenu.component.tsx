/**
 *  Copyright (C) 2022 3D Repo Ltd
 *
 *  This program is free software: you can redistribute it and/or modify
 *  it under the terms of the GNU Affero General Public License as
 *  published by the Free Software Foundation, either version 3 of the
 *  License, or (at your option) any later version.
 *
 *  This program is distributed in the hope that it will be useful,
 *  but WITHOUT ANY WARRANTY; without even the implied warranty of
 *  MERCHANTABILITY or FITNESS FOR A PARTICULAR PURPOSE.  See the
 *  GNU Affero General Public License for more details.
 *
 *  You should have received a copy of the GNU Affero General Public License
 *  along with this program.  If not, see <http://www.gnu.org/licenses/>.
 */
import { ReactNode, useState } from 'react';
import { Popover } from '@mui/material';
import { Menu, Container } from './actionMenu.styles';
import { ActionMenuContext } from './actionMenuContext';

type ActionMenuProps = {
	className?: string;
	children: ReactNode;
	TriggerButton: any;
	PopoverProps?: any;
<<<<<<< HEAD
	onOpen?: () => void;
	onClose?: () => void;
=======
	onOpen?: (e) => void;
	onClose?: (e) => void;
	disabled?: boolean;
>>>>>>> 2b7d1714
};
export const ActionMenu = ({
	className,
	TriggerButton,
	children,
	PopoverProps,
	onOpen,
	onClose,
	disabled,
}: ActionMenuProps) => {
	const [anchorEl, setAnchorEl] = useState(null);

	const handleOpen = (e) => {
		if (disabled) return;
		setAnchorEl(e.currentTarget.children[0]);
		onOpen?.();
		e.stopPropagation();
	};

	const handleClose = () => {
		setAnchorEl(null);
		onClose?.();
	};

	const handlePopoverClick = (e: Event) => {
		PopoverProps?.onClick?.(e);
		handleClose();
		e.stopPropagation();
	};

	return (
		<ActionMenuContext.Provider value={{ close: handleClose }}>
			<Container onClick={handleOpen}>
				{TriggerButton}
			</Container>
			<Popover
				open={Boolean(anchorEl)}
				anchorEl={anchorEl}
				anchorOrigin={{
					vertical: 'bottom',
					horizontal: 'center',
				}}
				transformOrigin={{
					vertical: 'top',
					horizontal: 'center',
				}}
				className={className}
				{...PopoverProps}
				onClick={handlePopoverClick}
			>
				<Menu onClick={(e) => e.stopPropagation()}>
					{children}
				</Menu>
			</Popover>
		</ActionMenuContext.Provider>
	);
};<|MERGE_RESOLUTION|>--- conflicted
+++ resolved
@@ -24,14 +24,9 @@
 	children: ReactNode;
 	TriggerButton: any;
 	PopoverProps?: any;
-<<<<<<< HEAD
 	onOpen?: () => void;
 	onClose?: () => void;
-=======
-	onOpen?: (e) => void;
-	onClose?: (e) => void;
 	disabled?: boolean;
->>>>>>> 2b7d1714
 };
 export const ActionMenu = ({
 	className,
