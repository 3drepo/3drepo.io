/**
 *  Copyright (C) 2022 3D Repo Ltd
 *
 *  This program is free software: you can redistribute it and/or modify
 *  it under the terms of the GNU Affero General Public License as
 *  published by the Free Software Foundation, either version 3 of the
 *  License, or (at your option) any later version.
 *
 *  This program is distributed in the hope that it will be useful,
 *  but WITHOUT ANY WARRANTY; without even the implied warranty of
 *  MERCHANTABILITY or FITNESS FOR A PARTICULAR PURPOSE.  See the
 *  GNU Affero General Public License for more details.
 *
 *  You should have received a copy of the GNU Affero General Public License
 *  along with this program.  If not, see <http://www.gnu.org/licenses/>.
 */
import { ReactNode, useState, Children, ReactElement, cloneElement } from 'react';
import { ClickAwayListener, Popover } from '@mui/material';
import { Menu } from './actionMenu.styles';

const applyCloseMenuToActionMenuItems = (el: any, handleClose: () => void) => {
	if (el?.type?.isActionMenuClosingElement) {
		return cloneElement(el, {
			onClick: () => {
				el.props.onClick?.();
				handleClose();
			},
		});
	}

	if (el?.props?.children) {
		return cloneElement(el, {
			children: Children.map(el.props.children, (child) => applyCloseMenuToActionMenuItems(child, handleClose)),
		});
	}

	return el;
};

type ActionMenuProps = {
	className?: string;
	children: ReactNode;
<<<<<<< HEAD
	PopoverProps?: any;
};

export const ActionMenu = ({ className, children, PopoverProps }: ActionMenuProps) => {
=======
	TriggerButton: any;
	PopoverProps?: any;
};

export const ActionMenu = ({
	className,
	TriggerButton: TriggerButtonInput,
	children,
	PopoverProps,
}: ActionMenuProps) => {
>>>>>>> eb3b9b71
	const [anchorEl, setAnchorEl] = useState(null);
	const handleClick = (event: React.MouseEvent<HTMLButtonElement>) => setAnchorEl(event.currentTarget);
	const handleClose = () => setAnchorEl(null);

	const TriggerButton = cloneElement(TriggerButtonInput as ReactElement, {
		onClick: (e) => {
			TriggerButtonInput.props.onClick?.(e);
			handleClick(e);
		},
	});

	const MenuChildren = Children.toArray(children).map((child) => applyCloseMenuToActionMenuItems(child, handleClose));

	return (
		<>
			{TriggerButton}
			<Popover
				open={Boolean(anchorEl)}
				anchorEl={anchorEl}
				className={className}
				anchorOrigin={{
					vertical: 'bottom',
					horizontal: 'center',
				}}
				transformOrigin={{
					vertical: 'top',
					horizontal: 'center',
				}}
				{...PopoverProps}
			>
				<ClickAwayListener onClickAway={handleClose}>
					<Menu>
						{MenuChildren}
					</Menu>
				</ClickAwayListener>
			</Popover>
		</>
	);
};<|MERGE_RESOLUTION|>--- conflicted
+++ resolved
@@ -40,12 +40,6 @@
 type ActionMenuProps = {
 	className?: string;
 	children: ReactNode;
-<<<<<<< HEAD
-	PopoverProps?: any;
-};
-
-export const ActionMenu = ({ className, children, PopoverProps }: ActionMenuProps) => {
-=======
 	TriggerButton: any;
 	PopoverProps?: any;
 };
@@ -56,7 +50,6 @@
 	children,
 	PopoverProps,
 }: ActionMenuProps) => {
->>>>>>> eb3b9b71
 	const [anchorEl, setAnchorEl] = useState(null);
 	const handleClick = (event: React.MouseEvent<HTMLButtonElement>) => setAnchorEl(event.currentTarget);
 	const handleClose = () => setAnchorEl(null);
