--- conflicted
+++ resolved
@@ -20,13 +20,8 @@
 import { Row } from './resizableTableRow.styles';
 
 export const ResizableTableRow = (props) => {
-<<<<<<< HEAD
-	const { getVisibleColumns, columnGap } = useContext(ResizableTableContext);
-	const gridTemplateColumns = getVisibleColumns().map(({ width }) => `${width}px`).join(' ');
-=======
 	const { visibleSortedColumnsNames, getWidth, columnGap } = useContext(ResizableTableContext);
 	const gridTemplateColumns = visibleSortedColumnsNames.map((column) => `${getWidth(column)}px`).join(' ');
->>>>>>> 16c700c6
 	
 	return (<Row style={{ gridTemplateColumns, gap: columnGap }} {...props} />);
 };