--- conflicted
+++ resolved
@@ -15,38 +15,34 @@
  *  along with this program.  If not, see <http://www.gnu.org/licenses/>.
  */
 
-<<<<<<< HEAD
 import { compact, sum } from 'lodash';
-=======
-import { sum } from 'lodash';
->>>>>>> 16c700c6
 import { createContext, useRef, useState } from 'react';
 import { RefHolder } from './resizableTableContext.styles';
 
 export type TableColumn = { name: string, minWidth?: number, width: number };
 
 export interface ResizableTableType {
-<<<<<<< HEAD
-	getVisibleColumns: () => TableColumn[];
-=======
 	getAllColumnsNames: () => string[];
->>>>>>> 16c700c6
 	getWidth: (name: string) => number;
 	setWidth: (name: string, width: number) => void;
-	isHidden: (name: string) => boolean,
 	columnGap: number,
 	getRowWidth: () => number,
 	getColumnOffsetLeft: (name: string) => number,
 	getIndex: (name: string) => number,
-	resetColumnsOrderAndVisibility: () => void,
+
+	// columns visibility
+	hideColumn: (name: string) => void,
+	showColumn: (name: string) => void,
+	visibleSortedColumnsNames: string[],
+	isVisible: (name: string) => boolean,
+	setVisibleSortedColumnsNames: (names: string[]) => void,
 
 	// resizing
 	setResizerName: (name: string) => void,
 	resizerName: string,
 	setIsResizing: (isResizing: boolean) => void,
 	isResizing: boolean,
-<<<<<<< HEAD
-	stretchTable: () => void,
+	stretchTable: (name: string) => void,
 
 	// moving columns
 	setMovingColumn: (name: string) => void,
@@ -57,45 +53,26 @@
 }
 
 const defaultValue: ResizableTableType = {
-	getVisibleColumns: () => [],
-=======
-	hideColumn: (name: string) => void,
-	showColumn: (name: string) => void,
-	visibleSortedColumnsNames: string[],
-	isVisible: (name: string) => boolean,
-	setVisibleSortedColumnsNames: (names: string[]) => void,
-	columnGap: number,
-	getRowWidth: () => number,
-	stretchTable: (name: string) => void,
-}
-
-const defaultValue: ResizableTableType = {
 	getAllColumnsNames: () => [],
->>>>>>> 16c700c6
 	getWidth: () => 0,
 	setWidth: () => {},
-	isHidden: () => true,
 	columnGap: 0,
 	getRowWidth: () => 0,
 	getColumnOffsetLeft: () => 0,
 	getIndex: () => -1,
-	resetColumnsOrderAndVisibility: () => {},
+
+	// columns visibility
+	hideColumn: () => {},
+	showColumn: () => {},
+	visibleSortedColumnsNames: [],
+	isVisible: () => true,
+	setVisibleSortedColumnsNames: () => {},
 
 	// resizing
 	setResizerName: () => {},
 	resizerName: '',
 	setIsResizing: () => {},
 	isResizing: false,
-<<<<<<< HEAD
-=======
-	hideColumn: () => {},
-	showColumn: () => {},
-	visibleSortedColumnsNames: [],
-	isVisible: () => true,
-	setVisibleSortedColumnsNames: () => {},
-	columnGap: 0,
-	getRowWidth: () => 0,
->>>>>>> 16c700c6
 	stretchTable: () => {},
 
 	// moving columns
@@ -113,57 +90,16 @@
 	columns: TableColumn[];
 	columnGap?: number;
 }
-<<<<<<< HEAD
-export const ResizableTableContextComponent = ({ children, columns: inputColumns, hiddenColumns, columnGap = 0 }: Props) => {
-	const [columns, setColumns] = useState([...inputColumns]);
-	const [visibleSortedColumns, setVisibleSortedColumns] = useState<string[]>([]);
-=======
 export const ResizableTableContextComponent = ({ children, columns, columnGap = 0 }: Props) => {
 	const [columnsWidths, setColumnsWidths] = useState<Record<string, number>>({});
 	const [visibleSortedColumnsNames, setVisibleSortedColumnsNames] = useState([]);
->>>>>>> 16c700c6
 	const [resizerName, setResizerName] = useState('');
 	const [isResizing, setIsResizing] = useState(false);
 	const [movingColumn, setMovingColumn] = useState('');
 	const [movingColumnDropIndex, setMovingColumnDropIndex] = useState(-1);
 	const ref = useRef<HTMLDivElement>();
 
-<<<<<<< HEAD
-	const getColumnByName = (name) => columns.find((e) => e.name === name);
-
-	const isHidden = (name) => !visibleSortedColumns.includes(name);
-	const getMinWidth = (name) => getColumnByName(name)?.minWidth ?? 0;
-	const getWidth = (name) => (!isHidden(name) && getColumnByName(name)?.width) ?? 0;
-
-	const getVisibleColumns = () => visibleSortedColumns.map(getColumnByName);
-	const getVisibleColumnsWidths = () => getVisibleColumns().map((c) => c.width);
-	const getRowWidth = () => {
-		const visibleColumnswidths = getVisibleColumnsWidths();
-		const gaps = (visibleColumnswidths.length - 1) * columnGap;
-		return sum(visibleColumnswidths) + gaps;
-	};
-
-	const setWidth = (name: string, width: number) => {
-		getColumnByName(name).width = Math.max(getMinWidth(name), width);
-		setColumns([ ...columns ]);
-	};
-
-	const getColumnOffsetLeft = (name: string) => {
-		let offset = 0;
-		for (const col of getVisibleColumns()) {
-			if (col.name === name) {
-				break;
-			}
-			offset += col.width + columnGap;
-		}
-		return offset;
-	};
-
-	const stretchTable = () => {
-		const stretchableColumns = getVisibleColumns().filter((c) => c.stretch);
-		if (!stretchableColumns.length) return;
-=======
-	const getColumnByName = (name: string) => columns.find((e) => e.name === name);
+	const getColumnByName = (name: string) => columns.find((e) => e.name === name) as TableColumn;
 
 	const isVisible = (name: string) => visibleSortedColumnsNames.includes(name);
 	const getMinWidth = (name: string) => getColumnByName(name)?.minWidth ?? 0;
@@ -185,7 +121,17 @@
 		...columnsWidths,
 		[name]: Math.max(getMinWidth(name), width),
 	});
->>>>>>> 16c700c6
+
+	const getColumnOffsetLeft = (name: string) => {
+		let offset = 0;
+		for (const colName of visibleSortedColumnsNames) {
+			if (colName === name) {
+				break;
+			}
+			offset += getWidth(colName) + columnGap;
+		}
+		return offset;
+	};
 
 	const stretchTable = (name: string) => {
 		const parentWidth = +getComputedStyle(ref.current).width.replace('px', '');
@@ -193,32 +139,6 @@
 		if (tableWidth >= parentWidth) return;
 
 		const gap = parentWidth - tableWidth;
-<<<<<<< HEAD
-		const gapFraction = gap / stretchableColumns.length;
-		stretchableColumns.forEach((c) => {
-			getColumnByName(c.name).width += gapFraction;
-		});
-		setColumns([ ...columns ]);
-	};
-
-	const getIndex = (name: string) => getVisibleColumns().findIndex((c) => c.name === name);
-
-	const moveColumn = (name: string, to: number) => {
-		const currentIndex = visibleSortedColumns.findIndex((n) => n === name);
-		delete visibleSortedColumns[currentIndex];
-		visibleSortedColumns.splice(to, 0, name);
-		setVisibleSortedColumns(compact(visibleSortedColumns));
-	};
-
-	const resetColumnsOrderAndVisibility = () => {
-		const inputColumnsNames = inputColumns.map(({ name }) => name);
-		setVisibleSortedColumns(inputColumnsNames.filter((name) => !hiddenColumns.includes(name)));
-	};
-
-	return (
-		<ResizableTableContext.Provider value={{
-			getVisibleColumns,
-=======
 		columnsWidths[name] = getColumnWidth(getColumnByName(name)) + gap;
 		setColumnsWidths({ ...columnsWidths });
 	};
@@ -226,10 +146,19 @@
 	const showColumn = (name: string) => setVisibleSortedColumnsNames([...visibleSortedColumnsNames, name]);
 	const hideColumn = (name: string) => setVisibleSortedColumnsNames(visibleSortedColumnsNames.filter((columnName) => columnName !== name));
 
+
+	const getIndex = (name: string) => visibleSortedColumnsNames.findIndex((colName) => colName === name);
+
+	const moveColumn = (name: string, to: number) => {
+		const currentIndex = visibleSortedColumnsNames.findIndex((n) => n === name);
+		delete visibleSortedColumnsNames[currentIndex];
+		visibleSortedColumnsNames.splice(to, 0, name);
+		setVisibleSortedColumnsNames(compact(visibleSortedColumnsNames));
+	};
+
 	return (
 		<ResizableTableContext.Provider value={{
 			getAllColumnsNames,
->>>>>>> 16c700c6
 			getWidth,
 			setWidth,
 			setResizerName,
@@ -238,16 +167,11 @@
 			resizerName,
 			setIsResizing,
 			isResizing,
-<<<<<<< HEAD
-			isHidden,
-			resetColumnsOrderAndVisibility,
-=======
 			hideColumn,
 			showColumn,
 			isVisible,
 			visibleSortedColumnsNames,
 			setVisibleSortedColumnsNames,
->>>>>>> 16c700c6
 			getRowWidth,
 			columnGap,
 			stretchTable,
