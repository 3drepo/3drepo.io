/**
 *  Copyright (C) 2025 3D Repo Ltd
 *
 *  This program is free software: you can redistribute it and/or modify
 *  it under the terms of the GNU Affero General Public License as
 *  published by the Free Software Foundation, either version 3 of the
 *  License, or (at your option) any later version.
 *
 *  This program is distributed in the hope that it will be useful,
 *  but WITHOUT ANY WARRANTY; without even the implied warranty of
 *  MERCHANTABILITY or FITNESS FOR A PARTICULAR PURPOSE.  See the
 *  GNU Affero General Public License for more details.
 *
 *  You should have received a copy of the GNU Affero General Public License
 *  along with this program.  If not, see <http://www.gnu.org/licenses/>.
 */

import { HTMLAttributes, useContext } from 'react';
import { ResizableTableContext } from '../resizableTableContext';
import { Item } from './resizableTableCell.styles';

export type ResizableTableCellProps = HTMLAttributes<HTMLDivElement> & {
	name: string;
<<<<<<< HEAD
};
export const ResizableTableCell = ({ name, ...props }: ResizableTableCellProps) => {
	const { movingColumn, isHidden, getIndex } = useContext(ResizableTableContext);
=======
	className?: string;
	onClick?: () => void;
};
export const ResizableTableCell = ({ name, children, ...props }: ResizableTableCellProps) => {
	const { isVisible } = useContext(ResizableTableContext);
>>>>>>> 16c700c6

	if (!isVisible(name)) return null;

<<<<<<< HEAD
	return (<Item $isMoving={movingColumn === name} $index={getIndex(name)} {...props} />);
=======
	return (<Item {...props}>{children}</Item>);
>>>>>>> 16c700c6
};<|MERGE_RESOLUTION|>--- conflicted
+++ resolved
@@ -21,23 +21,13 @@
 
 export type ResizableTableCellProps = HTMLAttributes<HTMLDivElement> & {
 	name: string;
-<<<<<<< HEAD
-};
-export const ResizableTableCell = ({ name, ...props }: ResizableTableCellProps) => {
-	const { movingColumn, isHidden, getIndex } = useContext(ResizableTableContext);
-=======
 	className?: string;
 	onClick?: () => void;
 };
-export const ResizableTableCell = ({ name, children, ...props }: ResizableTableCellProps) => {
-	const { isVisible } = useContext(ResizableTableContext);
->>>>>>> 16c700c6
+export const ResizableTableCell = ({ name, ...props }: ResizableTableCellProps) => {
+	const { movingColumn, isVisible, getIndex } = useContext(ResizableTableContext);
 
 	if (!isVisible(name)) return null;
 
-<<<<<<< HEAD
 	return (<Item $isMoving={movingColumn === name} $index={getIndex(name)} {...props} />);
-=======
-	return (<Item {...props}>{children}</Item>);
->>>>>>> 16c700c6
 };