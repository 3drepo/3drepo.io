/**
 *  Copyright (C) 2023 3D Repo Ltd
 *
 *  This program is free software: you can redistribute it and/or modify
 *  it under the terms of the GNU Affero General Public License as
 *  published by the Free Software Foundation, either version 3 of the
 *  License, or (at your option) any later version.
 *
 *  This program is distributed in the hope that it will be useful,
 *  but WITHOUT ANY WARRANTY; without even the implied warranty of
 *  MERCHANTABILITY or FITNESS FOR A PARTICULAR PURPOSE.  See the
 *  GNU Affero General Public License for more details.
 *
 *  You should have received a copy of the GNU Affero General Public License
 *  along with this program.  If not, see <http://www.gnu.org/licenses/>.
 */

import { NoResults, SearchInputContainer } from '@controls/searchSelect/searchSelect.styles';
import { ListSubheader } from '@mui/material';
import { FormattedMessage } from 'react-intl';
import { SelectProps } from '@controls/inputs/select/select.component';
import { useContext, useState } from 'react';
import { AssigneesSelectMenuItem } from './assigneesSelectMenuItem/assigneesSelectMenuItem.component';
import { HiddenSelect, HorizontalRule, SearchInput } from './assigneesSelectMenu.styles';
import { groupJobsAndUsers } from '../assignees.helpers';
import { SearchContext } from '@controls/search/searchContext';
import { AssigneesSelectMenuTriggerButton } from './assigneesSelectMenuTriggerButton/assigneesSelectMenuTriggerButton.component';

const NoResultsMessage = () => (
	<NoResults>
		<FormattedMessage
			id="form.searchSelect.menuContent.emptyList"
			defaultMessage="No results"
		/>
	</NoResults>
);

const preventPropagation = (e) => {
	if (e.key !== 'Escape') {
		e.stopPropagation();
	}
};
type AssigneesSelectMenuProps = SelectProps & {
	isInvalid: (val: string) => boolean;
	excludeJobs?: boolean;
};
export const AssigneesSelectMenu = ({
	value,
	onClick,
	multiple,
	isInvalid,
<<<<<<< HEAD
	disabled,
	onBlur,
=======
	excludeJobs,
>>>>>>> 0d3b78ec
	...props
}: AssigneesSelectMenuProps) => {
	const [open, setOpen] = useState(false);
	const { filteredItems } = useContext(SearchContext);
	const { users, jobs, notFound } = groupJobsAndUsers(filteredItems);

	const openSelect = (e) => {
		e.stopPropagation();
		setOpen(true);
	};

	const handleClose = (e) => {
		e.stopPropagation();
		setOpen(false);
		onBlur?.();
	};

	if (disabled) return null;

	return (
		<>
			<AssigneesSelectMenuTriggerButton onClick={openSelect} />
			{/* @ts-ignore */}
			<HiddenSelect
				value={value}
				onClick={onClick}
				multiple={multiple}
				onClose={handleClose}
				open={open}
				{...props}
			>
				<SearchInputContainer>
					<SearchInput onClick={preventPropagation} onKeyDown={preventPropagation} />
				</SearchInputContainer>
				{/* The following "invalid" components cannot be grouped together inside a fragment
					Because MuiSelect passes props to the MenuItem components and it can
					only do so if they are direct children */}
				{notFound.length > 0 && (
					<ListSubheader>
						<FormattedMessage id="assigneesSelectMenu.notFoundHeading" defaultMessage="Users and Jobs not found" />
					</ListSubheader>
				)}
				{notFound.map(({ notFoundName: ju }) => (
					<AssigneesSelectMenuItem
						key={ju}
						assignee={ju}
						value={ju}
						title={ju}
						multiple={multiple}
						selected
						error
					/>
				))}
				{notFound.length > 0 && (<HorizontalRule />)}

				<ListSubheader>
					<FormattedMessage id="assigneesSelectMenu.jobsHeading" defaultMessage="Jobs" />
				</ListSubheader>
<<<<<<< HEAD
				{jobs.length > 0 && jobs.map(({ _id }) => (
					<AssigneesSelectMenuItem
						key={_id}
						assignee={_id}
						value={_id}
						title={_id}
						multiple={multiple}
						error={isInvalid(_id)}
					/>
				))}
				{!jobs.length && (<NoResultsMessage />)}

				<HorizontalRule />
=======
			)}
			{notFound.map(({ notFoundName: ju }) => (
				<AssigneesSelectMenuItem
					key={ju}
					assignee={ju}
					value={ju}
					title={ju}
					multiple={multiple}
					selected
					error
				/>
			))}
			{notFound.length > 0 && (<HorizontalRule />)}
			{!excludeJobs && (
				<ListSubheader>
					<FormattedMessage id="assigneesSelectMenu.jobsHeading" defaultMessage="Jobs" />
				</ListSubheader>
			)}
			{!excludeJobs && jobs.length > 0 && jobs.map(({ _id }) => (
				<AssigneesSelectMenuItem
					key={_id}
					assignee={_id}
					value={_id}
					title={_id}
					multiple={multiple}
					error={isInvalid(_id)}
				/>
			))}
			{!excludeJobs && !jobs.length && (<NoResultsMessage />)}
			{!excludeJobs && (
				<HorizontalRule />
			)}
>>>>>>> 0d3b78ec

				<ListSubheader>
					<FormattedMessage id="assigneesSelectMenu.usersHeading" defaultMessage="Users" />
				</ListSubheader>
				{users.length > 0 && users.map((user) => (
					<AssigneesSelectMenuItem
						key={user.user}
						value={user.user}
						assignee={user.user}
						title={`${user.firstName} ${user.lastName}`}
						subtitle={user.job}
						multiple={multiple}
						error={isInvalid(user.user)}
					/>
				))}
				{!users.length && (<NoResultsMessage />)}
			</HiddenSelect>
		</>
	);
};<|MERGE_RESOLUTION|>--- conflicted
+++ resolved
@@ -49,12 +49,9 @@
 	onClick,
 	multiple,
 	isInvalid,
-<<<<<<< HEAD
 	disabled,
 	onBlur,
-=======
 	excludeJobs,
->>>>>>> 0d3b78ec
 	...props
 }: AssigneesSelectMenuProps) => {
 	const [open, setOpen] = useState(false);
@@ -109,12 +106,12 @@
 					/>
 				))}
 				{notFound.length > 0 && (<HorizontalRule />)}
-
-				<ListSubheader>
-					<FormattedMessage id="assigneesSelectMenu.jobsHeading" defaultMessage="Jobs" />
-				</ListSubheader>
-<<<<<<< HEAD
-				{jobs.length > 0 && jobs.map(({ _id }) => (
+				{!excludeJobs && (
+					<ListSubheader>
+						<FormattedMessage id="assigneesSelectMenu.jobsHeading" defaultMessage="Jobs" />
+					</ListSubheader>
+				)}
+				{!excludeJobs && jobs.length > 0 && jobs.map(({ _id }) => (
 					<AssigneesSelectMenuItem
 						key={_id}
 						assignee={_id}
@@ -124,44 +121,8 @@
 						error={isInvalid(_id)}
 					/>
 				))}
-				{!jobs.length && (<NoResultsMessage />)}
-
-				<HorizontalRule />
-=======
-			)}
-			{notFound.map(({ notFoundName: ju }) => (
-				<AssigneesSelectMenuItem
-					key={ju}
-					assignee={ju}
-					value={ju}
-					title={ju}
-					multiple={multiple}
-					selected
-					error
-				/>
-			))}
-			{notFound.length > 0 && (<HorizontalRule />)}
-			{!excludeJobs && (
-				<ListSubheader>
-					<FormattedMessage id="assigneesSelectMenu.jobsHeading" defaultMessage="Jobs" />
-				</ListSubheader>
-			)}
-			{!excludeJobs && jobs.length > 0 && jobs.map(({ _id }) => (
-				<AssigneesSelectMenuItem
-					key={_id}
-					assignee={_id}
-					value={_id}
-					title={_id}
-					multiple={multiple}
-					error={isInvalid(_id)}
-				/>
-			))}
-			{!excludeJobs && !jobs.length && (<NoResultsMessage />)}
-			{!excludeJobs && (
-				<HorizontalRule />
-			)}
->>>>>>> 0d3b78ec
-
+				{!excludeJobs && !jobs.length && (<NoResultsMessage />)}
+				{!excludeJobs && (<HorizontalRule />)}
 				<ListSubheader>
 					<FormattedMessage id="assigneesSelectMenu.usersHeading" defaultMessage="Users" />
 				</ListSubheader>
