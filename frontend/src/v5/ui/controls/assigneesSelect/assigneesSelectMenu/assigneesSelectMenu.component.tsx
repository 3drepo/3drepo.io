/**
 *  Copyright (C) 2023 3D Repo Ltd
 *
 *  This program is free software: you can redistribute it and/or modify
 *  it under the terms of the GNU Affero General Public License as
 *  published by the Free Software Foundation, either version 3 of the
 *  License, or (at your option) any later version.
 *
 *  This program is distributed in the hope that it will be useful,
 *  but WITHOUT ANY WARRANTY; without even the implied warranty of
 *  MERCHANTABILITY or FITNESS FOR A PARTICULAR PURPOSE.  See the
 *  GNU Affero General Public License for more details.
 *
 *  You should have received a copy of the GNU Affero General Public License
 *  along with this program.  If not, see <http://www.gnu.org/licenses/>.
 */

import { NoResults, SearchInputContainer } from '@controls/searchSelect/searchSelect.styles';
import { ListSubheader } from '@mui/material';
import { FormattedMessage } from 'react-intl';
import { SelectProps } from '@controls/inputs/select/select.component';
import { useContext, useState } from 'react';
import { AssigneesSelectMenuItem } from './assigneesSelectMenuItem/assigneesSelectMenuItem.component';
import { HiddenSelect, HorizontalRule, SearchInput } from './assigneesSelectMenu.styles';
import { groupJobsAndUsers } from '../assignees.helpers';
import { SearchContext } from '@controls/search/searchContext';
<<<<<<< HEAD
import { getFullnameFromUser } from '@/v5/store/users/users.helpers';
=======
import { AssigneesSelectMenuTriggerButton } from './assigneesSelectMenuTriggerButton/assigneesSelectMenuTriggerButton.component';
>>>>>>> df8cab01

const NoResultsMessage = () => (
	<NoResults>
		<FormattedMessage
			id="form.searchSelect.menuContent.emptyList"
			defaultMessage="No results"
		/>
	</NoResults>
);

const preventPropagation = (e) => {
	if (e.key !== 'Escape') {
		e.stopPropagation();
	}
};
type AssigneesSelectMenuProps = SelectProps & {
	isInvalid: (val: string) => boolean;
	excludeJobs?: boolean;
};
export const AssigneesSelectMenu = ({
	value,
	onClick,
	multiple,
	isInvalid,
	disabled,
	onBlur,
	excludeJobs,
	...props
}: AssigneesSelectMenuProps) => {
	const [open, setOpen] = useState(false);
	const { filteredItems } = useContext(SearchContext);
	const { users, jobs, notFound } = groupJobsAndUsers(filteredItems);

	const openSelect = (e) => {
		e.stopPropagation();
		setOpen(true);
	};

	const handleClose = (e) => {
		e.stopPropagation();
		setOpen(false);
		onBlur?.();
	};

	if (disabled) return null;

	return (
		<>
			<AssigneesSelectMenuTriggerButton onClick={openSelect} />
			{/* @ts-ignore */}
			<HiddenSelect
				value={value}
				onClick={onClick}
				multiple={multiple}
				onClose={handleClose}
				open={open}
				{...props}
			>
				<SearchInputContainer>
					<SearchInput onClick={preventPropagation} onKeyDown={preventPropagation} />
				</SearchInputContainer>
				{/* The following "invalid" components cannot be grouped together inside a fragment
					Because MuiSelect passes props to the MenuItem components and it can
					only do so if they are direct children */}
				{notFound.length > 0 && (
					<ListSubheader>
						<FormattedMessage id="assigneesSelectMenu.notFoundHeading" defaultMessage="Users and Jobs not found" />
					</ListSubheader>
				)}
				{notFound.map(({ notFoundName: ju }) => (
					<AssigneesSelectMenuItem
						key={ju}
						assignee={ju}
						value={ju}
						title={ju}
						multiple={multiple}
						selected
						error
					/>
				))}
				{notFound.length > 0 && (<HorizontalRule />)}
				{!excludeJobs && (
					<ListSubheader>
						<FormattedMessage id="assigneesSelectMenu.jobsHeading" defaultMessage="Jobs" />
					</ListSubheader>
				)}
				{!excludeJobs && jobs.length > 0 && jobs.map(({ _id }) => (
					<AssigneesSelectMenuItem
						key={_id}
						assignee={_id}
						value={_id}
						title={_id}
						multiple={multiple}
						error={isInvalid(_id)}
					/>
				))}
				{!excludeJobs && !jobs.length && (<NoResultsMessage />)}
				{!excludeJobs && (<HorizontalRule />)}
				<ListSubheader>
					<FormattedMessage id="assigneesSelectMenu.usersHeading" defaultMessage="Users" />
				</ListSubheader>
<<<<<<< HEAD
			)}
			{!excludeJobs && jobs.length > 0 && jobs.map(({ _id }) => (
				<AssigneesSelectMenuItem
					key={_id}
					assignee={_id}
					value={_id}
					title={_id}
					multiple={multiple}
					error={isInvalid(_id)}
				/>
			))}
			{!excludeJobs && !jobs.length && (<NoResultsMessage />)}
			{!excludeJobs && (
				<HorizontalRule />
			)}

			<ListSubheader>
				<FormattedMessage id="assigneesSelectMenu.usersHeading" defaultMessage="Users" />
			</ListSubheader>
			{users.length > 0 && users.map((user) => (
				<AssigneesSelectMenuItem
					key={user.user}
					value={user.user}
					assignee={user.user}
					title={getFullnameFromUser(user)}
					subtitle={user.job}
					multiple={multiple}
					error={isInvalid(user.user)}
				/>
			))}
			{!users.length && (<NoResultsMessage />)}
		</HiddenSelect>
=======
				{users.length > 0 && users.map((user) => (
					<AssigneesSelectMenuItem
						key={user.user}
						value={user.user}
						assignee={user.user}
						title={`${user.firstName} ${user.lastName}`}
						subtitle={user.job}
						multiple={multiple}
						error={isInvalid(user.user)}
					/>
				))}
				{!users.length && (<NoResultsMessage />)}
			</HiddenSelect>
		</>
>>>>>>> df8cab01
	);
};<|MERGE_RESOLUTION|>--- conflicted
+++ resolved
@@ -24,11 +24,8 @@
 import { HiddenSelect, HorizontalRule, SearchInput } from './assigneesSelectMenu.styles';
 import { groupJobsAndUsers } from '../assignees.helpers';
 import { SearchContext } from '@controls/search/searchContext';
-<<<<<<< HEAD
 import { getFullnameFromUser } from '@/v5/store/users/users.helpers';
-=======
 import { AssigneesSelectMenuTriggerButton } from './assigneesSelectMenuTriggerButton/assigneesSelectMenuTriggerButton.component';
->>>>>>> df8cab01
 
 const NoResultsMessage = () => (
 	<NoResults>
@@ -130,46 +127,12 @@
 				<ListSubheader>
 					<FormattedMessage id="assigneesSelectMenu.usersHeading" defaultMessage="Users" />
 				</ListSubheader>
-<<<<<<< HEAD
-			)}
-			{!excludeJobs && jobs.length > 0 && jobs.map(({ _id }) => (
-				<AssigneesSelectMenuItem
-					key={_id}
-					assignee={_id}
-					value={_id}
-					title={_id}
-					multiple={multiple}
-					error={isInvalid(_id)}
-				/>
-			))}
-			{!excludeJobs && !jobs.length && (<NoResultsMessage />)}
-			{!excludeJobs && (
-				<HorizontalRule />
-			)}
-
-			<ListSubheader>
-				<FormattedMessage id="assigneesSelectMenu.usersHeading" defaultMessage="Users" />
-			</ListSubheader>
-			{users.length > 0 && users.map((user) => (
-				<AssigneesSelectMenuItem
-					key={user.user}
-					value={user.user}
-					assignee={user.user}
-					title={getFullnameFromUser(user)}
-					subtitle={user.job}
-					multiple={multiple}
-					error={isInvalid(user.user)}
-				/>
-			))}
-			{!users.length && (<NoResultsMessage />)}
-		</HiddenSelect>
-=======
 				{users.length > 0 && users.map((user) => (
 					<AssigneesSelectMenuItem
 						key={user.user}
 						value={user.user}
 						assignee={user.user}
-						title={`${user.firstName} ${user.lastName}`}
+						title={getFullnameFromUser(user)}
 						subtitle={user.job}
 						multiple={multiple}
 						error={isInvalid(user.user)}
@@ -178,6 +141,5 @@
 				{!users.length && (<NoResultsMessage />)}
 			</HiddenSelect>
 		</>
->>>>>>> df8cab01
 	);
 };