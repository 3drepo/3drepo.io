/**
 *  Copyright (C) 2023 3D Repo Ltd
 *
 *  This program is free software: you can redistribute it and/or modify
 *  it under the terms of the GNU Affero General Public License as
 *  published by the Free Software Foundation, either version 3 of the
 *  License, or (at your option) any later version.
 *
 *  This program is distributed in the hope that it will be useful,
 *  but WITHOUT ANY WARRANTY; without even the implied warranty of
 *  MERCHANTABILITY or FITNESS FOR A PARTICULAR PURPOSE.  See the
 *  GNU Affero General Public License for more details.
 *
 *  You should have received a copy of the GNU Affero General Public License
 *  along with this program.  If not, see <http://www.gnu.org/licenses/>.
 */

import { UsersHooksSelectors } from '@/v5/services/selectorsHooks';
import { useContext } from 'react';
import { SelectProps } from '@controls/inputs/select/select.component';
import { SearchContextComponent } from '@controls/search/searchContext';
import { FormInputProps } from '@controls/inputs/inputController.component';
import { AssigneesListContainer } from './assigneesSelect.styles';
import { AssigneesSelectMenu } from './assigneesSelectMenu/assigneesSelectMenu.component';
import { TicketContext } from '../../routes/viewer/tickets/ticket.context';
import { Spinner } from '@controls/spinnerLoader/spinnerLoader.styles';
import { AssigneesValuesDisplay } from './assigneeValuesDisplay/assigneeValuesDisplay.component';
import { getInvalidValues, getModelJobsAndUsers, getValidValues } from './assignees.helpers';

export type AssigneesSelectProps = Pick<FormInputProps, 'value'> & SelectProps & {
	maxItems?: number;
	canClear?: boolean;
	onBlur?: () => void;
	excludeViewers?: boolean;
<<<<<<< HEAD
	emptyListMessage?: string;
=======
	excludeJobs?: boolean;
>>>>>>> 0d3b78ec
};

export const AssigneesSelect = ({
	value: valueRaw,
	maxItems,
	multiple,
	className,
	excludeViewers = false,
	helperText,
	onChange,
	onBlur,
	canClear = false,
	disabled,
	emptyListMessage,
	...props
}: AssigneesSelectProps) => {
	const { containerOrFederation } = useContext(TicketContext);
	const { jobs, users } = getModelJobsAndUsers(containerOrFederation);

	const emptyValue = multiple ? [] : '';
	const value = valueRaw || emptyValue;
	const valueAsArray = multiple ? value : [value].filter(Boolean);
	const validValues = getValidValues([...jobs, ...users], excludeViewers);
	const invalidValues = getInvalidValues(valueAsArray, validValues);

	const teamspaceJobsAndUsers = UsersHooksSelectors.selectJobsAndUsersByIds();
	const valueToJobOrUser = (val: string) => teamspaceJobsAndUsers[val];
	const allJobsAndUsersToDisplay = [
		...validValues.map(valueToJobOrUser),
		...invalidValues.map((v) => valueToJobOrUser(v) || ({ notFoundName: v })),
	];

	const handleChange = (e) => {
		if (!multiple) return onChange(e);
		const validVals = e.target.value.filter((v) => !invalidValues.includes(v));
		onChange({ target: { value: validVals } });
	};

	const handleClear = () => {
		onChange({ target: { value: emptyValue } });
		onBlur?.();
	};

	if (!users.length || !jobs.length) return (
		<AssigneesListContainer className={className}>
			<Spinner />
		</AssigneesListContainer>
	);
	return (
		<SearchContextComponent fieldsToFilter={['_id', 'firstName', 'lastName', 'job', 'notFoundName']} items={allJobsAndUsersToDisplay}>
			<AssigneesListContainer className={className}>
				<AssigneesValuesDisplay
					value={valueAsArray}
					maxItems={maxItems}
					onClear={canClear && !disabled && valueAsArray?.length ? handleClear : undefined}
					emptyListMessage={emptyListMessage}
				/>
				<AssigneesSelectMenu
					value={value}
<<<<<<< HEAD
=======
					onClose={handleClose}
					onOpen={handleOpen}
>>>>>>> 0d3b78ec
					multiple={multiple}
					isInvalid={(v) => invalidValues.includes(v)}
					onChange={handleChange}
					onBlur={onBlur}
					disabled={disabled}
					{...props}
				/>
			</AssigneesListContainer>
		</SearchContextComponent>
	);
};<|MERGE_RESOLUTION|>--- conflicted
+++ resolved
@@ -32,11 +32,8 @@
 	canClear?: boolean;
 	onBlur?: () => void;
 	excludeViewers?: boolean;
-<<<<<<< HEAD
 	emptyListMessage?: string;
-=======
 	excludeJobs?: boolean;
->>>>>>> 0d3b78ec
 };
 
 export const AssigneesSelect = ({
@@ -88,19 +85,8 @@
 	return (
 		<SearchContextComponent fieldsToFilter={['_id', 'firstName', 'lastName', 'job', 'notFoundName']} items={allJobsAndUsersToDisplay}>
 			<AssigneesListContainer className={className}>
-				<AssigneesValuesDisplay
-					value={valueAsArray}
-					maxItems={maxItems}
-					onClear={canClear && !disabled && valueAsArray?.length ? handleClear : undefined}
-					emptyListMessage={emptyListMessage}
-				/>
 				<AssigneesSelectMenu
 					value={value}
-<<<<<<< HEAD
-=======
-					onClose={handleClose}
-					onOpen={handleOpen}
->>>>>>> 0d3b78ec
 					multiple={multiple}
 					isInvalid={(v) => invalidValues.includes(v)}
 					onChange={handleChange}
@@ -108,6 +94,12 @@
 					disabled={disabled}
 					{...props}
 				/>
+				<AssigneesValuesDisplay
+					value={valueAsArray}
+					maxItems={maxItems}
+					onClear={canClear && !disabled && valueAsArray?.length ? handleClear : undefined}
+					emptyListMessage={emptyListMessage}
+				/>
 			</AssigneesListContainer>
 		</SearchContextComponent>
 	);
