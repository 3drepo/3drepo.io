--- conflicted
+++ resolved
@@ -46,7 +46,6 @@
 	background-color: ${({ variant }) => getBackgroundColor(variant)};
 	overflow-x: hidden;
 `;
-<<<<<<< HEAD
 
 const TrackVertical = styled.div`
 	z-index: 10;
@@ -59,9 +58,6 @@
 	bottom: 0;
 `;
 
-export const ScrollbarWrapper = styled(Scrollbars).attrs(
-	({ variant, $hidehorizontal }: { variant: ScrollbarVariant, $hidehorizontal: boolean }) => ({
-=======
 export type ScrollAreaProps = ScrollbarProps & {
 	variant?: ScrollbarVariant;
 	as?: React.ElementType;
@@ -69,7 +65,6 @@
 };
 export const ScrollArea = styled(Scrollbars).attrs(
 	({ variant = 'base', hideHorizontal = true }: ScrollAreaProps) => ({
->>>>>>> a2903415
 		autoHideTimeout: 1000,
 		autoHideDuration: 300,
 		renderThumbVertical: ({ style }) => <ThumbVertical style={style} variant={variant} />,
