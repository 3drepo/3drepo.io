--- conflicted
+++ resolved
@@ -15,7 +15,6 @@
  *  along with this program.  If not, see <http://www.gnu.org/licenses/>.
  */
 
-<<<<<<< HEAD
 import styled from 'styled-components';
 import { Button } from '@mui/material';
 
@@ -34,27 +33,6 @@
 	svg {
 		height: 17px;
 		width: auto;
-=======
-import styled, { css } from 'styled-components';
-import { Fab } from '@mui/material';
-
-const SIZE_MAP = {
-	small: 22,
-	medium: 32,
-	large: 38,
-};
-
-const getButtonSize = (size) => {
-	const buttonSize = SIZE_MAP[size];
-
-	if (buttonSize) {
-		return css`
-			height: ${SIZE_MAP[size]}px;
-			min-height: ${SIZE_MAP[size]}px;
-			width: ${SIZE_MAP[size]}px;
-			flex-shrink: 0;
-		`;
->>>>>>> a77ec120
 	}
 `;
 
@@ -72,22 +50,16 @@
 	&:hover, &.Mui-focusVisible { 
 		background-color: ${({ theme }) => theme.palette.secondary.light};
 	}
-<<<<<<< HEAD
-=======
 `;
-const viewerFabStyles = css<{ disabled?: boolean }>`
+
+export const ViewerButton = styled(BaseCircleButton)`
 	background-color: ${({ theme }) => theme.palette.tertiary.lightest};
 	color: ${({ theme }) => theme.palette.secondary.main};
 	margin: 0;
+	height: 32px;
+	width: 32px;
+	min-width: 32px;
 	&:hover {
 		background-color: ${({ theme }) => theme.palette.tertiary.lighter};
 	}
-`;
-
-export const StyledFab = styled(Fab)<{ size?: any, $variant?: any }>`
-	${({ size }) => getButtonSize(size)};
-	${({ $variant }) => $variant === 'main' && mainFabStyles}
-	${({ $variant }) => $variant === 'contrast' && contrastFabStyles}
-	${({ $variant }) => $variant === 'viewer' && viewerFabStyles}
->>>>>>> a77ec120
 `;