--- conflicted
+++ resolved
@@ -23,11 +23,7 @@
 	disabled: boolean,
 	error: boolean,
 	helperText: string,
-<<<<<<< HEAD
-	inputRef: any,
 	className: string,
-=======
->>>>>>> 4d4f878a
 }>;
 
 export type InputControllerProps<T> = T & FormInputProps & {
