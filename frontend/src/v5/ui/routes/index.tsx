--- conflicted
+++ resolved
@@ -14,17 +14,12 @@
  *  You should have received a copy of the GNU Affero General Public License
  *  along with this program.  If not, see <http://www.gnu.org/licenses/>.
  */
-<<<<<<< HEAD
 
 import React from 'react';
 import { isNull } from 'lodash';
-import { MuiThemeProvider } from '@material-ui/core';
-=======
-import { theme } from '@/v5/ui/themes/theme';
+import { useHistory } from 'react-router-dom';
 import { MuiThemeProvider, StylesProvider } from '@material-ui/core';
->>>>>>> f24d3449
 import { ThemeProvider } from 'styled-components';
-import { useHistory } from 'react-router-dom';
 
 import { theme } from '@/v5/ui/themes/theme';
 import { CurrentUserHooksSelectors } from '@/v5/services/selectorsHooks/currentUserSelectors.hooks';
@@ -34,7 +29,6 @@
 import { TeamspacesActionsDispatchers } from '@/v5/services/actionsDispatchers/teamspacesActions.dispatchers';
 import { Dashboard } from './dashboard';
 
-<<<<<<< HEAD
 export const Root = () => {
 	const history = useHistory();
 	const userName: string = CurrentUserHooksSelectors.selectUsername();
@@ -61,19 +55,10 @@
 	return (
 		<ThemeProvider theme={theme}>
 			<MuiThemeProvider theme={theme}>
-				<Dashboard />
+				<StylesProvider injectFirst>
+					<Dashboard />
+				</StylesProvider>
 			</MuiThemeProvider>
 		</ThemeProvider>
 	);
-};
-=======
-export const Root = () => (
-	<ThemeProvider theme={theme}>
-		<MuiThemeProvider theme={theme}>
-			<StylesProvider injectFirst>
-				<Dashboard />
-			</StylesProvider>
-		</MuiThemeProvider>
-	</ThemeProvider>
-);
->>>>>>> f24d3449
+};