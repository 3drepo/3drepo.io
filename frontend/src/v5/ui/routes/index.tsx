--- conflicted
+++ resolved
@@ -17,14 +17,9 @@
 
 import { useEffect } from 'react';
 import { isNull } from 'lodash';
-<<<<<<< HEAD
 import { useHistory, Switch, Route } from 'react-router-dom';
-import { MuiThemeProvider, StylesProvider } from '@material-ui/core';
-=======
-import { useHistory } from 'react-router-dom';
 import { ThemeProvider as MuiThemeProvider } from '@mui/material';
 import { StylesProvider } from '@mui/styles';
->>>>>>> 67c76b02
 import { ThemeProvider } from 'styled-components';
 
 import { theme } from '@/v5/ui/themes/theme';
