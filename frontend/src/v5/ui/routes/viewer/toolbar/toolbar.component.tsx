/**
 *  Copyright (C) 2023 3D Repo Ltd
 *
 *  This program is free software: you can redistribute it and/or modify
 *  it under the terms of the GNU Affero General Public License as
 *  published by the Free Software Foundation, either version 3 of the
 *  License, or (at your option) any later version.
 *
 *  This program is distributed in the hope that it will be useful,
 *  but WITHOUT ANY WARRANTY; without even the implied warranty of
 *  MERCHANTABILITY or FITNESS FOR A PARTICULAR PURPOSE.  See the
 *  GNU Affero General Public License for more details.
 *
 *  You should have received a copy of the GNU Affero General Public License
 *  along with this program.  If not, see <http://www.gnu.org/licenses/>.
 */
<<<<<<< HEAD

=======
import HomeIcon from '@assets/icons/viewer/home.svg';
import CoordinatesIcon from '@assets/icons/viewer/coordinates.svg';
// import FocusIcon from '@assets/icons/viewer/focus.svg';
import InfoIcon from '@assets/icons/viewer/info.svg';
import { formatMessage } from '@/v5/services/intl';
import { BimActionsDispatchers, MeasurementsActionsDispatchers, ViewerGuiActionsDispatchers } from '@/v5/services/actionsDispatchers';
import { BimHooksSelectors, ModelHooksSelectors, ViewerGuiHooksSelectors } from '@/v5/services/selectorsHooks';
import { VIEWER_PANELS } from '@/v4/constants/viewerGui';
>>>>>>> eb404c38
import { MainToolbar, ToolbarContainer } from './toolbar.styles';
import { NavigationButtons } from './buttons/buttonOptionsContainer/navigationButtons.component';
import { ProjectionButtons } from './buttons/buttonOptionsContainer/projectionButtons.component';
import { ClipButtons } from './buttons/buttonOptionsContainer/clipButtons.component';
import { SectionToolbar } from './selectionToolbar/selectionToolbar.component';
import { HomeButton, FocusButton, CoordinatesButton, BimButton } from './buttons/toolbarButtons.component';

<<<<<<< HEAD
export const Toolbar = () => (
	<ToolbarContainer>
		<MainToolbar>
			<HomeButton />
			<ProjectionButtons />
			<NavigationButtons />
			<FocusButton />
			<ClipButtons />
			<CoordinatesButton />
			<BimButton />
		</MainToolbar>
		<SectionToolbar />
	</ToolbarContainer>
);
=======
export const Toolbar = () => {
	const hasMetaData = ModelHooksSelectors.selectMetaKeysExist();
	const showBIMPanel = BimHooksSelectors.selectIsActive();
	const showCoords = ViewerGuiHooksSelectors.selectIsCoordViewActive();

	const setBIMPanelVisibililty = (visible) => {
		BimActionsDispatchers.setIsActive(visible);
		ViewerGuiActionsDispatchers.setPanelVisibility(VIEWER_PANELS.BIM, visible);
		ViewerGuiActionsDispatchers.setPanelVisibility(VIEWER_PANELS.ACTIVITIES, false);

		if (visible) {
			MeasurementsActionsDispatchers.setMeasureMode('');
		}
	};

	return (
		<ToolbarContainer>
			<MainToolbar>
				<ToolbarButton
					Icon={HomeIcon}
					onClick={ViewerGuiActionsDispatchers.goToHomeView}
					title={formatMessage({ id: 'viewer.toolbar.icon.home', defaultMessage: 'Home' })}
				/>
				<ProjectionButtons />
				<NavigationButtons />
				{/* <ToolbarButton // Commented out in case we need to easily reinstate it
					Icon={FocusIcon}
					onClick={() => ViewerGuiActionsDispatchers.setIsFocusMode(true)}
					title={formatMessage({ id: 'viewer.toolbar.icon.focus', defaultMessage: 'Focus' })}
				/> */}
				<ClipButtons />
				<ToolbarButton
					Icon={CoordinatesIcon}
					selected={showCoords}
					onClick={() => ViewerGuiActionsDispatchers.setCoordView(!showCoords)}
					title={formatMessage({ id: 'viewer.toolbar.icon.coordinates', defaultMessage: 'Show Coordinates' })}
				/>
				<ToolbarButton
					Icon={InfoIcon}
					hidden={!hasMetaData}
					selected={showBIMPanel}
					onClick={() => setBIMPanelVisibililty(!showBIMPanel)}
					title={formatMessage({ id: 'viewer.toolbar.icon.attributeData', defaultMessage: 'Attribute Data' })}
				/>
			</MainToolbar>
			<SectionToolbar />
		</ToolbarContainer>
	);
};
>>>>>>> eb404c38
<|MERGE_RESOLUTION|>--- conflicted
+++ resolved
@@ -14,18 +14,6 @@
  *  You should have received a copy of the GNU Affero General Public License
  *  along with this program.  If not, see <http://www.gnu.org/licenses/>.
  */
-<<<<<<< HEAD
-
-=======
-import HomeIcon from '@assets/icons/viewer/home.svg';
-import CoordinatesIcon from '@assets/icons/viewer/coordinates.svg';
-// import FocusIcon from '@assets/icons/viewer/focus.svg';
-import InfoIcon from '@assets/icons/viewer/info.svg';
-import { formatMessage } from '@/v5/services/intl';
-import { BimActionsDispatchers, MeasurementsActionsDispatchers, ViewerGuiActionsDispatchers } from '@/v5/services/actionsDispatchers';
-import { BimHooksSelectors, ModelHooksSelectors, ViewerGuiHooksSelectors } from '@/v5/services/selectorsHooks';
-import { VIEWER_PANELS } from '@/v4/constants/viewerGui';
->>>>>>> eb404c38
 import { MainToolbar, ToolbarContainer } from './toolbar.styles';
 import { NavigationButtons } from './buttons/buttonOptionsContainer/navigationButtons.component';
 import { ProjectionButtons } from './buttons/buttonOptionsContainer/projectionButtons.component';
@@ -33,69 +21,17 @@
 import { SectionToolbar } from './selectionToolbar/selectionToolbar.component';
 import { HomeButton, FocusButton, CoordinatesButton, BimButton } from './buttons/toolbarButtons.component';
 
-<<<<<<< HEAD
 export const Toolbar = () => (
 	<ToolbarContainer>
 		<MainToolbar>
 			<HomeButton />
 			<ProjectionButtons />
 			<NavigationButtons />
-			<FocusButton />
+			{/* <FocusButton /> // Commented out in case we need to easily reinstate it */}
 			<ClipButtons />
 			<CoordinatesButton />
 			<BimButton />
 		</MainToolbar>
 		<SectionToolbar />
 	</ToolbarContainer>
-);
-=======
-export const Toolbar = () => {
-	const hasMetaData = ModelHooksSelectors.selectMetaKeysExist();
-	const showBIMPanel = BimHooksSelectors.selectIsActive();
-	const showCoords = ViewerGuiHooksSelectors.selectIsCoordViewActive();
-
-	const setBIMPanelVisibililty = (visible) => {
-		BimActionsDispatchers.setIsActive(visible);
-		ViewerGuiActionsDispatchers.setPanelVisibility(VIEWER_PANELS.BIM, visible);
-		ViewerGuiActionsDispatchers.setPanelVisibility(VIEWER_PANELS.ACTIVITIES, false);
-
-		if (visible) {
-			MeasurementsActionsDispatchers.setMeasureMode('');
-		}
-	};
-
-	return (
-		<ToolbarContainer>
-			<MainToolbar>
-				<ToolbarButton
-					Icon={HomeIcon}
-					onClick={ViewerGuiActionsDispatchers.goToHomeView}
-					title={formatMessage({ id: 'viewer.toolbar.icon.home', defaultMessage: 'Home' })}
-				/>
-				<ProjectionButtons />
-				<NavigationButtons />
-				{/* <ToolbarButton // Commented out in case we need to easily reinstate it
-					Icon={FocusIcon}
-					onClick={() => ViewerGuiActionsDispatchers.setIsFocusMode(true)}
-					title={formatMessage({ id: 'viewer.toolbar.icon.focus', defaultMessage: 'Focus' })}
-				/> */}
-				<ClipButtons />
-				<ToolbarButton
-					Icon={CoordinatesIcon}
-					selected={showCoords}
-					onClick={() => ViewerGuiActionsDispatchers.setCoordView(!showCoords)}
-					title={formatMessage({ id: 'viewer.toolbar.icon.coordinates', defaultMessage: 'Show Coordinates' })}
-				/>
-				<ToolbarButton
-					Icon={InfoIcon}
-					hidden={!hasMetaData}
-					selected={showBIMPanel}
-					onClick={() => setBIMPanelVisibililty(!showBIMPanel)}
-					title={formatMessage({ id: 'viewer.toolbar.icon.attributeData', defaultMessage: 'Attribute Data' })}
-				/>
-			</MainToolbar>
-			<SectionToolbar />
-		</ToolbarContainer>
-	);
-};
->>>>>>> eb404c38
+);