/**
 *  Copyright (C) 2022 3D Repo Ltd
 *
 *  This program is free software: you can redistribute it and/or modify
 *  it under the terms of the GNU Affero General Public License as
 *  published by the Free Software Foundation, either version 3 of the
 *  License, or (at your option) any later version.
 *
 *  This program is distributed in the hope that it will be useful,
 *  but WITHOUT ANY WARRANTY; without even the implied warranty of
 *  MERCHANTABILITY or FITNESS FOR A PARTICULAR PURPOSE.  See the
 *  GNU Affero General Public License for more details.
 *
 *  You should have received a copy of the GNU Affero General Public License
 *  along with this program.  If not, see <http://www.gnu.org/licenses/>.
 */

import { createTheme } from '@mui/material/styles';
import { COLOR, theme as oldTheme } from '@/v5/ui/themes/theme';
import { StyledItemText, StyledListItem, CopyText } from '@/v4/routes/components/filterPanel/components/filtersMenu/filtersMenu.styles';
import { Item } from '@/v4/routes/components/customTable/components/cellSelect/cellSelect.styles';
import { Wrapper } from '@/v4/routes/components/filterPanel/components/childMenu/childMenu.styles';
import _ from 'lodash';
import ThinChevronIcon from '@assets/icons/outlined/thin_chevron-outlined.svg';
import { createElement } from 'react';

export const theme = createTheme(
	_.merge(
		_.cloneDeep(oldTheme),
		{
			components: {
				MuiOutlinedInput: {
					styleOverrides: {
						root: {
							'& input': {
								padding: '0px 8px',
								height: 34,
								lineHeight: 34,
							},
						},
						notchedOutline: {
							height: '100%',
						},
					},
				},
				MuiInput: {
					styleOverrides: {
						formControl: {
							'& svg': {
								top: 13,
							},
						},
					},
				},
				MuiInputLabel: {
					styleOverrides: {
						root: {
							fontSize: 10,
							textTransform: 'lowercase',
							':first-letter': {
								textTransform: 'uppercase',
							},
							'&.Mui-focused:not(.Mui-error)': {
								color: COLOR.BASE_MAIN,
							},
						},
					},
				},
				MuiInputBase: {
					styleOverrides: {
						root: {
							'&.Mui-focused': {
								'.MuiSelect-select': {
									border: `1px solid ${COLOR.PRIMARY_MAIN}`,
									boxShadow: `0 0 2px ${COLOR.PRIMARY_MAIN}`,
									boxSizing: 'border-box',
								},
								'&.Mui-error .MuiSelect-select': {
									boxShadow: `0 0 2px ${COLOR.ERROR_MAIN}`,
								},
								fieldset: {
									borderWidth: '1px !important',
								},
							},
<<<<<<< HEAD
=======
							'& input:not(.MuiAutocomplete-input)': {
								padding: '0px 12px !important',
							},
>>>>>>> 13c1490f
						},
						formControl: {
							'&&& .MuiInputBase-input::placeholder': {
								opacity: '1 !important',
								color: COLOR.BASE_LIGHTER,
							},
						},
					},
				},
				MuiAutocomplete: {
					styleOverrides: {
						root: {
							'.MuiOutlinedInput-root .MuiAutocomplete-input': {
								padding: 0,
							},
						},
						endAdornment: {
							marginRight: 5,

							'& > button:last-child svg': {
								width: 10,
								pointerEvents: 'none',
								color: COLOR.BASE_MAIN,
							},
						},
						inputRoot: {
							height: 26,
						},
					},
				},
				MuiFormControl: {
					styleOverrides: {
						root: {
							margin: 0,
						},
					},
				},
				MuiTextField: {
					styleOverrides: {
						root: {
							margin: 0,
							label: {
								fontSize: 10,
							},
							'& .MuiInputBase-root input': {
								height: 26,
							},
						},
					},
				},
				MuiSelect: {
					styleOverrides: {
						select: {
							border: 'none',
							lineHeight: '26px',
							height: 26,
							padding: '0 10px',
							marginTop: 0,
							color: COLOR.SECONDARY_MAIN,

							'& ~ svg': {
								right: 10,
							},
						},
					},
				},
				MuiMenuItem: {
					styleOverrides: {
						root: {
							'&&': {
								fontSize: '12px',
							},
						},
					},
				},
				MuiPaper: {
					styleOverrides: {
						root: {
							'.react-autosuggest__suggestions-list': {
								margin: 0,
								'.react-autosuggest__suggestion': {
									height: '34px',
								},
							},
							'&.react-autosuggest__suggestions-container': {
								boxShadow: 'none',
							},
						},
					},
				},
				MuiPopover: {
					defaultProps: {
						container: () => document.getElementById('v4DialogsOverrides'),
					},
					styleOverrides: {
						paper: {
							borderRadius: 8,
							'>ul': {
								borderRadius: 'inherit',
							},
						},
					},
				},
				MuiAvatar: {
					styleOverrides: {
						root: {
							border: 'none',
							alignSelf: 'flex-start',
						},
					},
				},
				MuiTabs: {
					styleOverrides: {
						root: {
							minHeight: 'unset',
							background: COLOR.PRIMARY_MAIN_CONTRAST,
							paddingLeft: 0,
							paddingRight: 0,
							'.MuiTabs-indicator': {
								backgroundColor: COLOR.PRIMARY_MAIN,
							},
							'.MuiTabs-flexContainer': {
								padding: '0 14px',
								width: 'fit-content',
							},
						},
					},
				},
				MuiTab: {
					styleOverrides: {
						root: {
							minWidth: 'unset',
							minHeight: 'unset',
							textTransform: 'unset',
							margin: 0,
							marginRight: 15,
							padding: '15px 0',
							fontWeight: 500,
							color: COLOR.SECONDARY_MAIN,
						},
					},
				},
				MuiChip: {
					styleOverrides: {
						root: {
							backgroundColor: COLOR.TERTIARY_LIGHTEST,
							color: COLOR.SECONDARY_MAIN,
							borderRadius: 5,
							fontWeight: 600,
							margin: '3px 4px 3px 0',
						},
						deleteIcon: {
							color: 'inherit',
							height: 15,
							width: 15,
						},
					},
				},
				MuiList: {
					styleOverrides: {
						root: {
							boxShadow: `0px 9px 28px 8px rgb(0 0 0 / 5%),
										0px 6px 16px 0px rgb(0 0 0 / 8%),
										0px 3px 6px -4px rgb(0 0 0 / 12%) !important`,
							'.MuiList-root': {
								paddingTop: 0,
								paddingBottom: 0,
								boxShadow: 'none !important',
								minWidth: 180,
								'.MuiTextField-root': {
									width: 122,
								},
								'.MuiInputBase-root.MuiInputBase-adornedEnd': {
									paddingRight: 0,
								},
								'fieldset.MuiOutlinedInput-notchedOutline': {
									borderWidth: 0,
									'&:hover:not(.Mui-error)': {
										borderTop: 0,
										borderLeft: 0,
										borderRight: 0,
										borderRadius: 0,
									},
								},
								'input[type="tel"].MuiOutlinedInput-input': {
									padding: '0 5px 0 9px',
									height: 28,
								},
								'.MuiButtonBase-root.MuiIconButton-edgeEnd': {
									padding: 0,
								},
								[`& ${Wrapper}`]: {
									overflow: 'hidden',
									left: '100%',
									borderRadius: 10,
								},
							},
							// filter panel menu
							[`& ${StyledListItem}${StyledListItem}`]: {
								minWidth: 121,
								padding: '2px 10px',
								// items
								[`& ${StyledItemText}`]: {
									color: COLOR.SECONDARY_MAIN,
								},
								[`& ${CopyText}`]: {
									fontWeight: 500,
								},
							},
							'& .MuiButtonBase-root': {
								margin: 0,
								'&:hover': {
									backgroundColor: '#f0f5ff', // TODO: fix after new palette is released
								},
							},
							// dropdown menu items
							[`& ${Item}${Item}`]: {
								height: 40,
								color: COLOR.SECONDARY_MAIN,
								fontSize: '0.75rem',
							},
							// multiSelect
							'&[aria-labelledby="multiselect-label"]': {
								'.MuiMenuItem-root': {
									padding: 0,
									minHeight: 34,
								},
							},
						},
					},
				},
				MuiListItemButton: {
					styleOverrides: {
						root: {
							'>*': {
								color: `${COLOR.BASE_MAIN} !important`,
							},
						},
					},
				},
				MuiTooltip: {
					defaultProps: {
						disableInteractive: true,
					},
				},
				MuiDialog: {
					defaultProps: {
						container: () => document.getElementById('v4DialogsOverrides'),
					},
					styleOverrides: {
						paper: {
							maxWidth: 'unset !important',
							minWidth: 'unset !important',
						},
						root: {
							'.MuiPaper-root .MuiDialogActions-root .MuiButton-root': {
								backgroundColor: COLOR.PRIMARY_MAIN,
								color: COLOR.PRIMARY_MAIN_CONTRAST,
								textDecoration: 'none',
								':hover': {
									backgroundColor: COLOR.PRIMARY_DARK,
								},
								':first-child': {
									':hover': {
										backgroundColor: COLOR.SECONDARY_MAIN,
										color: COLOR.PRIMARY_MAIN_CONTRAST,
									},
									backgroundColor: 'transparent',
									color: COLOR.SECONDARY_MAIN,
									border: `1px solid ${COLOR.SECONDARY_MAIN}`,
								},
							},
						},
					},
				},
				MuiDialogContent: {
					styleOverrides: {
						root: {
							'.PrivatePickersToolbar-dateTitleContainer button': {
								margin: 0,
							},
						},
					},
				},
				MuiAccordionSummary: {
					defaultProps: {
						// this messes up with existing accordion (WHY is that an accordion!???)
						// in the viewer (issues/risks card)
						expandIcon: createElement(ThinChevronIcon),
					},
				},
			},
		},
	),
);<|MERGE_RESOLUTION|>--- conflicted
+++ resolved
@@ -82,12 +82,9 @@
 									borderWidth: '1px !important',
 								},
 							},
-<<<<<<< HEAD
-=======
 							'& input:not(.MuiAutocomplete-input)': {
 								padding: '0px 12px !important',
 							},
->>>>>>> 13c1490f
 						},
 						formControl: {
 							'&&& .MuiInputBase-input::placeholder': {
