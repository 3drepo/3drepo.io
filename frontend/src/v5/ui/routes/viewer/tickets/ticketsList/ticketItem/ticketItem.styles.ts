--- conflicted
+++ resolved
@@ -20,6 +20,7 @@
 import { TextOverflow } from '@controls/textOverflow';
 import { Chip } from '@controls/chip/chip.component';
 import { DueDate as DueDateBase } from '@controls/dueDate/dueDate.component';
+import { CardListItem } from '@components/viewer/cards/card.styles';
 
 export const FlexRow = styled.div`
 	display: flex;
@@ -42,13 +43,6 @@
 	font-weight: 600;
 `;
 
-<<<<<<< HEAD
-export const ChipList = styled.div`
-	display: inline-flex;
-	gap: 7px;
-	margin: 8px 0 0;
-	width: 100%;
-=======
 export const Description = styled(TextOverflow).attrs({
 	lines: 2,
 })`
@@ -57,7 +51,7 @@
 	line-height: 11px;
 `;
 
-export const TicketItemContainer = styled(FlexColumn)<{ $selected?: boolean }>`
+export const TicketItemContainer = styled(CardListItem)<{ $selected?: boolean }>`
 	cursor: pointer;
 	box-sizing: border-box;
 	padding: 12px;
@@ -74,7 +68,6 @@
 export const DueDate = styled(DueDateBase)`
 	height: 12px;
 	width: 110px;
->>>>>>> d32e9ba7
 	>* {
 		height: inherit;
 		align-content: center;
@@ -83,7 +76,7 @@
 
 export const BottomRow = styled(FlexRow)`
 	align-items: center;
-	margin-top: auto;
+	margin-top: 6px;
 	height: 10px;
 	margin-bottom: 5px;
 `;
