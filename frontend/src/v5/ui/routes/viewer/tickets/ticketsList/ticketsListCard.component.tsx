/**
 *  Copyright (C) 2022 3D Repo Ltd
 *
 *  This program is free software: you can redistribute it and/or modify
 *  it under the terms of the GNU Affero General Public License as
 *  published by the Free Software Foundation, either version 3 of the
 *  License, or (at your option) any later version.
 *
 *  This program is distributed in the hope that it will be useful,
 *  but WITHOUT ANY WARRANTY; without even the implied warranty of
 *  MERCHANTABILITY or FITNESS FOR A PARTICULAR PURPOSE.  See the
 *  GNU Affero General Public License for more details.
 *
 *  You should have received a copy of the GNU Affero General Public License
 *  along with this program.  If not, see <http://www.gnu.org/licenses/>.
 */

import FunnelIcon from '@assets/icons/filters/funnel.svg';
import { TicketsCardHooksSelectors, TicketsHooksSelectors } from '@/v5/services/selectorsHooks';
import { CardContainer, CardContent } from '@components/viewer/cards/card.styles';
import { FormattedMessage } from 'react-intl';
import TicketsIcon from '@assets/icons/outlined/tickets-outlined.svg';
import { EmptyListMessage } from '@controls/dashedContainer/emptyListMessage/emptyListMessage.styles';
import { TicketsList } from './ticketsList.component';
import { NewTicketMenu } from './newTicketMenu/newTicketMenu.component';
import { TicketsCardActionsDispatchers } from '@/v5/services/actionsDispatchers';
import { formatMessage } from '@/v5/services/intl';
import { CardHeader } from '@components/viewer/cards/cardHeader.component';
import { FilterSelection } from '@components/viewer/cards/cardFilters/filtersSelection/tickets/ticketFiltersSelection.component';
import { TicketsEllipsisMenu } from '@components/viewer/cards/tickets/ticketsEllipsisMenu/ticketsEllipsisMenu.component';
import { CardFilters } from '@components/viewer/cards/cardFilters/cardFilters.component';
import { Tooltip } from '@mui/material';
import { CardAction } from '@components/viewer/cards/cardAction/cardAction.styles';

export const TicketsListCard = () => {
	const readOnly = TicketsCardHooksSelectors.selectReadOnly();
	const tickets = TicketsCardHooksSelectors.selectCurrentTickets();
	const availableTemplateIds = TicketsHooksSelectors.selectFilterableTemplatesIds();
	const unusedFilters = TicketsCardHooksSelectors.selectAvailableTemplatesFilters(availableTemplateIds);
	
	return (
		<CardContainer>
			<CardHeader
				icon={<TicketsIcon />}
				title={formatMessage({ id: 'viewer.cards.tickets.title', defaultMessage: 'Tickets' })}
				actions={(
					<>
						{!readOnly && (<NewTicketMenu />)}
<<<<<<< HEAD
						<FilterSelection
							unusedFilters={unusedFilters}
							TriggerButton={(props) => (
								<Tooltip title={props.disabled ? '' : formatMessage({ id: 'viewer.card.tickets.addFilter', defaultMessage: 'Add Filter' })}>
									<CardAction {...props}>
										<FunnelIcon />
									</CardAction>
								</Tooltip>
							)}
						/>
						<FilterEllipsisMenu />
=======
						<FilterSelection />
						<TicketsEllipsisMenu />
>>>>>>> df8cab01
					</>
				)}
			/>
			<CardContent onClick={TicketsCardActionsDispatchers.resetState}>
				<CardFilters />
				{tickets.length ? (
					<TicketsList />
				) : (
					<EmptyListMessage>
						<FormattedMessage id="viewer.cards.tickets.noTickets" defaultMessage="No tickets have been created yet" />
					</EmptyListMessage>
				)}
			</CardContent>
		</CardContainer>
	);
};<|MERGE_RESOLUTION|>--- conflicted
+++ resolved
@@ -46,7 +46,6 @@
 				actions={(
 					<>
 						{!readOnly && (<NewTicketMenu />)}
-<<<<<<< HEAD
 						<FilterSelection
 							unusedFilters={unusedFilters}
 							TriggerButton={(props) => (
@@ -57,11 +56,7 @@
 								</Tooltip>
 							)}
 						/>
-						<FilterEllipsisMenu />
-=======
-						<FilterSelection />
 						<TicketsEllipsisMenu />
->>>>>>> df8cab01
 					</>
 				)}
 			/>
