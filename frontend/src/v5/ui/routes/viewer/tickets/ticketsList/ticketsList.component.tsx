--- conflicted
+++ resolved
@@ -16,12 +16,8 @@
  */
 import { ITicket } from '@/v5/store/tickets/tickets.types';
 import { useParams } from 'react-router-dom';
-<<<<<<< HEAD
 import { useEffect } from 'react';
-import { isEmpty, uniq } from 'lodash';
-=======
-import { useEffect, useState } from 'react';
->>>>>>> 0e7088cc
+import { uniq } from 'lodash';
 import { TicketsHooksSelectors, TicketsCardHooksSelectors } from '@/v5/services/selectorsHooks';
 import { TicketsActionsDispatchers, TicketsCardActionsDispatchers } from '@/v5/services/actionsDispatchers';
 import { FilterChip } from '@controls/chip/filterChip/filterChip.styles';
