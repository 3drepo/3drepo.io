/**
 *  Copyright (C) 2022 3D Repo Ltd
 *
 *  This program is free software: you can redistribute it and/or modify
 *  it under the terms of the GNU Affero General Public License as
 *  published by the Free Software Foundation, either version 3 of the
 *  License, or (at your option) any later version.
 *
 *  This program is distributed in the hope that it will be useful,
 *  but WITHOUT ANY WARRANTY; without even the implied warranty of
 *  MERCHANTABILITY or FITNESS FOR A PARTICULAR PURPOSE.  See the
 *  GNU Affero General Public License for more details.
 *
 *  You should have received a copy of the GNU Affero General Public License
 *  along with this program.  If not, see <http://www.gnu.org/licenses/>.
 */
import { ITicket } from '@/v5/store/tickets/tickets.types';
import { useParams } from 'react-router-dom';
import { useEffect } from 'react';
import { uniq, xor } from 'lodash';
import { TicketsHooksSelectors, TicketsCardHooksSelectors } from '@/v5/services/selectorsHooks';
import { TicketsCardActionsDispatchers } from '@/v5/services/actionsDispatchers';
import { FilterChip } from '@controls/chip/filterChip/filterChip.styles';
import { VIEWER_EVENTS } from '@/v4/constants/viewer';
import { formatMessage } from '@/v5/services/intl';
import { EmptyListMessage } from '@controls/dashedContainer/emptyListMessage/emptyListMessage.styles';
import { FormattedMessage } from 'react-intl';
import TickIcon from '@assets/icons/outlined/tick-outlined.svg';
import { Viewer as ViewerService } from '@/v4/services/viewer/viewer';
import { TicketItem } from './ticketItem/ticketItem.component';
import { Filters, CompletedFilterChip } from './ticketsList.styles';
import { ViewerParams } from '../../../routes.constants';
import { TicketSearchInput } from './ticketSearchInput/ticketSearchInput.component';
import { CardList } from '@components/viewer/cards/card.styles';

type TicketsListProps = {
	tickets: ITicket[];
};

export const TicketsList = ({ tickets }: TicketsListProps) => {
	const { containerOrFederation } = useParams<ViewerParams>();
	const templates = TicketsHooksSelectors.selectTemplates(containerOrFederation);
	const selectedTicket = TicketsCardHooksSelectors.selectSelectedTicket();
	const selectedTemplates = TicketsCardHooksSelectors.selectFilteringTemplates();
	const showingCompleted = TicketsCardHooksSelectors.selectFilteringCompleted();
	const availableTemplatesIds = uniq(tickets.map(({ type }) => type));
	const availableTemplates = templates.filter(({ _id }) => availableTemplatesIds.includes(_id));

	const filteredByQueriesAndCompleted = TicketsCardHooksSelectors.selectTicketsFilteredByQueriesAndCompleted();
	const filteredItems = TicketsCardHooksSelectors.selectTicketsWithAllFiltersApplied();

	const toggleTemplate = (templateId: string) => TicketsCardActionsDispatchers.setTemplateFilters(xor(selectedTemplates, [templateId]));

	useEffect(() => {
		TicketsCardActionsDispatchers.setSelectedTicketPin(selectedTicket?._id);

		const unselectTicket = () => TicketsCardActionsDispatchers.setSelectedTicket(null);
		ViewerService.on(VIEWER_EVENTS.BACKGROUND_SELECTED, unselectTicket);
		return () => ViewerService.off(VIEWER_EVENTS.BACKGROUND_SELECTED, unselectTicket);
	}, []);

	return (
		<>
			<TicketSearchInput />
			<Filters>
				<CompletedFilterChip
					key="completed"
					selected={showingCompleted}
					icon={<TickIcon />}
					onClick={() => TicketsCardActionsDispatchers.toggleCompleteFilter()}
					label={formatMessage({ id: 'ticketsList.filters.completed', defaultMessage: 'Completed' })}
				/>
				{availableTemplates.map(({ name, _id }) => {
					const count = filteredByQueriesAndCompleted.filter(({ type }) => type === _id).length;
					return (
						<FilterChip
							key={_id}
							selected={selectedTemplates.includes(_id)}
							onClick={() => toggleTemplate(_id)}
							label={`${name} (${count})`}
						/>
					);
				})}
			</Filters>
			{filteredItems.length ? (
<<<<<<< HEAD
				<CardList>
					{filteredItems.map((ticket) => (
						<TicketItem
							ticket={ticket}
							key={ticket._id}
							onClick={(e) => onTicketClick(ticket, e)}
							selected={ticketIsSelected(ticket)}
						/>
					))}
				</CardList>
=======
				<List>
					{filteredItems.map((ticket) => <TicketItem ticket={ticket} key={ticket._id} />)}
				</List>
>>>>>>> d32e9ba7
			) : (
				<EmptyListMessage>
					<FormattedMessage id="viewer.cards.tickets.noResults" defaultMessage="No tickets found. Please try another search." />
				</EmptyListMessage>
			)}
		</>
	);
};<|MERGE_RESOLUTION|>--- conflicted
+++ resolved
@@ -28,10 +28,10 @@
 import TickIcon from '@assets/icons/outlined/tick-outlined.svg';
 import { Viewer as ViewerService } from '@/v4/services/viewer/viewer';
 import { TicketItem } from './ticketItem/ticketItem.component';
-import { Filters, CompletedFilterChip } from './ticketsList.styles';
+import { Filters, CompletedFilterChip, List } from './ticketsList.styles';
 import { ViewerParams } from '../../../routes.constants';
 import { TicketSearchInput } from './ticketSearchInput/ticketSearchInput.component';
-import { CardList } from '@components/viewer/cards/card.styles';
+// import { CardList } from '@components/viewer/cards/card.styles';
 
 type TicketsListProps = {
 	tickets: ITicket[];
@@ -83,22 +83,9 @@
 				})}
 			</Filters>
 			{filteredItems.length ? (
-<<<<<<< HEAD
-				<CardList>
-					{filteredItems.map((ticket) => (
-						<TicketItem
-							ticket={ticket}
-							key={ticket._id}
-							onClick={(e) => onTicketClick(ticket, e)}
-							selected={ticketIsSelected(ticket)}
-						/>
-					))}
-				</CardList>
-=======
 				<List>
 					{filteredItems.map((ticket) => <TicketItem ticket={ticket} key={ticket._id} />)}
 				</List>
->>>>>>> d32e9ba7
 			) : (
 				<EmptyListMessage>
 					<FormattedMessage id="viewer.cards.tickets.noResults" defaultMessage="No tickets found. Please try another search." />
