--- conflicted
+++ resolved
@@ -23,10 +23,7 @@
 import { useEffect, useRef } from 'react';
 
 export const TicketsList = () => {
-<<<<<<< HEAD
 	const filteredTickets = TicketsCardHooksSelectors.selectCurrentModelFilteredTickets();
-=======
-	const filteredTickets = TicketsCardHooksSelectors.selectFilteredTickets();
 	const selectedTicketId = TicketsCardHooksSelectors.selectSelectedTicketId();
 	const selectedIndex = filteredTickets.findIndex((ticket) => ticket._id === selectedTicketId);
 	const shouldShowLoader = filteredTickets.length >= 10;
@@ -58,7 +55,6 @@
 			</EmptyListMessage>
 		);
 	}
->>>>>>> e23fb075
 
 	return (
 		<ListContainer >
