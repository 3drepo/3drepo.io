/**
 *  Copyright (C) 2022 3D Repo Ltd
 *
 *  This program is free software: you can redistribute it and/or modify
 *  it under the terms of the GNU Affero General Public License as
 *  published by the Free Software Foundation, either version 3 of the
 *  License, or (at your option) any later version.
 *
 *  This program is distributed in the hope that it will be useful,
 *  but WITHOUT ANY WARRANTY; without even the implied warranty of
 *  MERCHANTABILITY or FITNESS FOR A PARTICULAR PURPOSE.  See the
 *  GNU Affero General Public License for more details.
 *
 *  You should have received a copy of the GNU Affero General Public License
 *  along with this program.  If not, see <http://www.gnu.org/licenses/>.
 */
import { ITicket } from '@/v5/store/tickets/tickets.types';
import { useParams } from 'react-router-dom';
import { useEffect, useState } from 'react';
import { isEmpty } from 'lodash';
import { TicketsHooksSelectors, TicketsCardHooksSelectors } from '@/v5/services/selectorsHooks';
import { TicketsActionsDispatchers, TicketsCardActionsDispatchers } from '@/v5/services/actionsDispatchers';
import { FilterChip } from '@controls/chip/filterChip/filterChip.styles';
import { goToView } from '@/v5/helpers/viewpoint.helpers';
import { VIEWER_EVENTS } from '@/v4/constants/viewer';
import { getTicketIsCompleted } from '@/v5/store/tickets/tickets.helpers';
import { formatMessage } from '@/v5/services/intl';
import { EmptyListMessage } from '@controls/dashedContainer/emptyListMessage/emptyListMessage.styles';
import { FormattedMessage } from 'react-intl';
import TickIcon from '@assets/icons/outlined/tick-outlined.svg';
import { Viewer as ViewerService } from '@/v4/services/viewer/viewer';
import { SearchContextComponent, SearchContext, SearchContextType } from '@controls/search/searchContext';
import { TicketItem } from './ticketItem/ticketItem.component';
import { List, Filters, CompletedFilterChip, TicketSearchInput } from './ticketsList.styles';
import { ViewerParams } from '../../../routes.constants';
import { AdditionalProperties } from '../tickets.constants';

type TicketsListProps = {
	tickets: ITicket[];
};

export const TicketsList = ({ tickets }: TicketsListProps) => {
	const { teamspace, project, containerOrFederation } = useParams<ViewerParams>();
	const [availableTemplates, setAvailableTemplates] = useState([]);
	const [showingCompleted, setShowingCompleted] = useState(false);
	const [selectedTemplates, setSelectedTemplates] = useState<Set<string>>(new Set());
	const [ticketsFilteredByComplete, setTicketsFilteredByComplete] = useState<ITicket[]>([]);
	const templates = TicketsHooksSelectors.selectTemplates(containerOrFederation);
	const selectedTicket = TicketsCardHooksSelectors.selectSelectedTicket();

	const ticketIsSelected = (ticket: ITicket) => selectedTicket?._id === ticket._id;

	const toggleTemplate = (templateId: string) => {
		if (selectedTemplates.has(templateId)) {
			selectedTemplates.delete(templateId);
		} else {
			selectedTemplates.add(templateId);
		}
		setSelectedTemplates(new Set(selectedTemplates));
	};

<<<<<<< HEAD
	useEffect(() => {
		const filtered = tickets.filter((ticket) => {
			const matchesTemplateFilters = !selectedTemplates.size || selectedTemplates.has(ticket.type);
			return (matchesTemplateFilters && (getTicketIsCompleted(ticket) === showingCompleted));
		});
		setFilteredTickets(filtered);
	}, [tickets, selectedTemplates, showingCompleted]);
=======
	const matchesCompletedState = (ticket) => {
		const issuePropertyStatus = get(ticket, 'properties.Status');
		const treatmentStatus = get(ticket, 'modules.safetibase.Treatment Status');

		const isCompletedIssueProperty = [TicketStatuses.CLOSED, TicketStatuses.VOID].includes(issuePropertyStatus);
		const isCompletedTreatmentStatus = [TreatmentStatuses.AGREED_FULLY, TreatmentStatuses.VOID].includes(treatmentStatus);

		return (isCompletedIssueProperty || isCompletedTreatmentStatus) === showingCompleted;
	};

	const filterByTemplates = (items) => {
		if (!selectedTemplates.size) return items;
		return items.filter((ticket) => selectedTemplates.has(ticket.type));
	};
>>>>>>> fbf8c0db

	useEffect(() => {
		const itemsFilteredByComplete = tickets.filter((ticket) => matchesCompletedState(ticket));
		setTicketsFilteredByComplete(itemsFilteredByComplete);

		const reducedTemplates = templates.reduce((partial, { _id, ...other }) => {
			const itemsFilteredByTemplate = tickets.filter((ticket) => _id === ticket.type);
			if (!itemsFilteredByTemplate.length) return partial;
			const { length } = itemsFilteredByTemplate.filter((ticket) => matchesCompletedState(ticket));
			return [...partial, { _id, length, ...other }];
		}, []);
		setAvailableTemplates(reducedTemplates);
	}, [tickets, templates, showingCompleted]);

	const onTicketClick = (ticket: ITicket, event: React.MouseEvent<HTMLDivElement, MouseEvent>) => {
		event.stopPropagation();

		const wasSelected = ticketIsSelected(ticket);

		TicketsCardActionsDispatchers.setSelectedTicket(ticket._id);

		if (wasSelected) {
			TicketsCardActionsDispatchers.openTicket(ticket._id);
		}

		TicketsActionsDispatchers.fetchTicketGroups(teamspace, project, containerOrFederation, ticket._id);
	};

	useEffect(() => {
		const view = selectedTicket?.properties?.[AdditionalProperties.DEFAULT_VIEW];
		if (isEmpty(view)) return;
		goToView(view);
	}, [selectedTicket?.properties?.[AdditionalProperties.DEFAULT_VIEW]?.state]);

	useEffect(() => {
		const unselectTicket = () => TicketsCardActionsDispatchers.setSelectedTicket(null);
		ViewerService.on(VIEWER_EVENTS.BACKGROUND_SELECTED, unselectTicket);
		return () => ViewerService.off(VIEWER_EVENTS.BACKGROUND_SELECTED, unselectTicket);
	}, []);

	const filterItems = (items, query: string) => {
		const queries = query ? JSON.parse(query) : [];
		if (!queries.length) return items;
		return items.filter((ticket) => {
			const templateCode = availableTemplates.find((template) => template._id === ticket.type).code;
			const ticketCode = `${templateCode}:${ticket.number}`;
			return queries.some((q) => [ticketCode, ticket.title].some((str) => str.toLowerCase().includes(q.toLowerCase())));
		});
	};

	return (
		<SearchContextComponent filteringFunction={filterItems} items={ticketsFilteredByComplete}>
			<TicketSearchInput />
			<SearchContext.Consumer>
				{ ({ filteredItems }: SearchContextType<ITicket>) => (
					<>
						<Filters>
							<CompletedFilterChip
								key="completed"
								selected={showingCompleted}
								icon={<TickIcon />}
								onClick={() => setShowingCompleted((prev) => !prev)}
								label={formatMessage({ id: 'ticketsList.filters.completed', defaultMessage: 'Completed' })}
							/>
							{availableTemplates.map(({ name, _id }) => {
								const count = filteredItems.filter(({ type }) => type === _id).length;
								return (
									<FilterChip
										key={_id}
										selected={selectedTemplates.has(_id)}
										onClick={() => toggleTemplate(_id)}
										label={`${name} (${count})`}
									/>
								);
							})}
						</Filters>
						{ filterByTemplates(filteredItems).length ? (
							<List>
								{filterByTemplates(filteredItems).map((ticket) => (
									<TicketItem
										ticket={ticket}
										key={ticket._id}
										onClick={(e) => onTicketClick(ticket, e)}
										selected={ticketIsSelected(ticket)}
									/>
								))}
							</List>
						) : (
							<EmptyListMessage>
								<FormattedMessage id="viewer.cards.tickets.noResults" defaultMessage="No tickets found. Please try another search." />
							</EmptyListMessage>
						)}
					</>
				)}
			</SearchContext.Consumer>
		</SearchContextComponent>
	);
};<|MERGE_RESOLUTION|>--- conflicted
+++ resolved
@@ -59,39 +59,21 @@
 		setSelectedTemplates(new Set(selectedTemplates));
 	};
 
-<<<<<<< HEAD
-	useEffect(() => {
-		const filtered = tickets.filter((ticket) => {
-			const matchesTemplateFilters = !selectedTemplates.size || selectedTemplates.has(ticket.type);
-			return (matchesTemplateFilters && (getTicketIsCompleted(ticket) === showingCompleted));
-		});
-		setFilteredTickets(filtered);
-	}, [tickets, selectedTemplates, showingCompleted]);
-=======
-	const matchesCompletedState = (ticket) => {
-		const issuePropertyStatus = get(ticket, 'properties.Status');
-		const treatmentStatus = get(ticket, 'modules.safetibase.Treatment Status');
-
-		const isCompletedIssueProperty = [TicketStatuses.CLOSED, TicketStatuses.VOID].includes(issuePropertyStatus);
-		const isCompletedTreatmentStatus = [TreatmentStatuses.AGREED_FULLY, TreatmentStatuses.VOID].includes(treatmentStatus);
-
-		return (isCompletedIssueProperty || isCompletedTreatmentStatus) === showingCompleted;
-	};
-
 	const filterByTemplates = (items) => {
 		if (!selectedTemplates.size) return items;
 		return items.filter((ticket) => selectedTemplates.has(ticket.type));
 	};
->>>>>>> fbf8c0db
+
+	const filterTicketByCompletedStatus = (ticket) => getTicketIsCompleted(ticket) === showingCompleted;
 
 	useEffect(() => {
-		const itemsFilteredByComplete = tickets.filter((ticket) => matchesCompletedState(ticket));
+		const itemsFilteredByComplete = tickets.filter(filterTicketByCompletedStatus);
 		setTicketsFilteredByComplete(itemsFilteredByComplete);
 
 		const reducedTemplates = templates.reduce((partial, { _id, ...other }) => {
 			const itemsFilteredByTemplate = tickets.filter((ticket) => _id === ticket.type);
 			if (!itemsFilteredByTemplate.length) return partial;
-			const { length } = itemsFilteredByTemplate.filter((ticket) => matchesCompletedState(ticket));
+			const { length } = itemsFilteredByTemplate.filter(filterTicketByCompletedStatus);
 			return [...partial, { _id, length, ...other }];
 		}, []);
 		setAvailableTemplates(reducedTemplates);
@@ -137,7 +119,7 @@
 		<SearchContextComponent filteringFunction={filterItems} items={ticketsFilteredByComplete}>
 			<TicketSearchInput />
 			<SearchContext.Consumer>
-				{ ({ filteredItems }: SearchContextType<ITicket>) => (
+				{({ filteredItems }: SearchContextType<ITicket>) => (
 					<>
 						<Filters>
 							<CompletedFilterChip
@@ -159,7 +141,7 @@
 								);
 							})}
 						</Filters>
-						{ filterByTemplates(filteredItems).length ? (
+						{filterByTemplates(filteredItems).length ? (
 							<List>
 								{filterByTemplates(filteredItems).map((ticket) => (
 									<TicketItem
