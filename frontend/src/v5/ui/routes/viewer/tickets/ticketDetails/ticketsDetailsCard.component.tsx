/**
 *  Copyright (C) 2022 3D Repo Ltd
 *
 *  This program is free software: you can redistribute it and/or modify
 *  it under the terms of the GNU Affero General Public License as
 *  published by the Free Software Foundation, either version 3 of the
 *  License, or (at your option) any later version.
 *
 *  This program is distributed in the hope that it will be useful,
 *  but WITHOUT ANY WARRANTY; without even the implied warranty of
 *  MERCHANTABILITY or FITNESS FOR A PARTICULAR PURPOSE.  See the
 *  GNU Affero General Public License for more details.
 *
 *  You should have received a copy of the GNU Affero General Public License
 *  along with this program.  If not, see <http://www.gnu.org/licenses/>.
 */

import { ArrowBack, CardContainer, CardHeader, HeaderButtons } from '@components/viewer/cards/card.styles';
import { useEffect, useState } from 'react';
import { useParams } from 'react-router-dom';
import { TicketsHooksSelectors, TicketsCardHooksSelectors } from '@/v5/services/selectorsHooks';
import { TicketsCardActionsDispatchers, TicketsActionsDispatchers } from '@/v5/services/actionsDispatchers';
import { modelIsFederation, sanitizeViewVals, templateAlreadyFetched } from '@/v5/store/tickets/tickets.helpers';
import { getValidators } from '@/v5/store/tickets/tickets.validators';
import { FormProvider, useForm } from 'react-hook-form';
import { CircleButton } from '@controls/circleButton';
import { yupResolver } from '@hookform/resolvers/yup';
import { isEmpty } from 'lodash';
import { dirtyValues, filterErrors, nullifyEmptyStrings, removeEmptyObjects } from '@/v5/helpers/form.helper';
<<<<<<< HEAD
import { Viewer as ViewerService } from '@/v4/services/viewer/viewer';
import { hexToGLColor } from '@/v4/helpers/colors';
import { theme } from '@/v5/ui/themes/theme';
import { FormattedMessage } from 'react-intl';
=======
>>>>>>> c8d5c5bd
import { TicketsCardViews } from '../tickets.constants';
import { TicketForm } from '../ticketsForm/ticketForm.component';
import { ChevronLeft, ChevronRight } from './ticketDetails.styles';
import { TicketGroups } from '../ticketsForm/ticketGroups/ticketGroups.component';

export const TicketDetailsCard = () => {
	const [showGroups, setShowGroups] = useState(false);
	const { teamspace, project, containerOrFederation } = useParams();
	const isFederation = modelIsFederation(containerOrFederation);
	const ticket = TicketsCardHooksSelectors.selectSelectedTicket();
	const tickets = TicketsHooksSelectors.selectTickets(containerOrFederation);
	const template = TicketsHooksSelectors.selectTemplateById(containerOrFederation, ticket?.type);

	const goBack = () => {
		if (showGroups) {
			setShowGroups(false);
		} else {
			TicketsCardActionsDispatchers.setCardView(TicketsCardViews.List);
		}
	};

	const changeTicketIndex = (delta: number) => {
		const currentIndex = tickets.findIndex((tckt) => tckt._id === ticket._id);
		const updatedId = tickets.slice((currentIndex + delta) % tickets.length)[0]._id;
		TicketsCardActionsDispatchers.setSelectedTicket(updatedId);
		TicketsCardActionsDispatchers.setCardView(TicketsCardViews.Details);
	};

	const goPrev = () => changeTicketIndex(-1);
	const goNext = () => changeTicketIndex(1);

	const formData = useForm({
		resolver: yupResolver(getValidators(template)),
		mode: 'onChange',
		defaultValues: ticket,
	});

	useEffect(() => {
		formData.reset(ticket);
	}, [JSON.stringify(ticket)]);

	const onBlurHandler = () => {
		const values = dirtyValues(formData.getValues(), formData.formState.dirtyFields);
		let validVals = removeEmptyObjects(nullifyEmptyStrings(filterErrors(values, formData.formState.errors)));
		validVals = sanitizeViewVals(validVals, ticket, template);

		if (isEmpty(validVals)) return;

		// eslint-disable-next-line max-len
		TicketsActionsDispatchers.updateTicket(teamspace, project, containerOrFederation, ticket._id, validVals, isFederation);
	};

	useEffect(() => {
		TicketsActionsDispatchers.fetchTicket(
			teamspace,
			project,
			containerOrFederation,
			ticket._id,
			isFederation,
		);
		if (!templateAlreadyFetched(template)) {
			TicketsActionsDispatchers.fetchTemplate(
				teamspace,
				project,
				containerOrFederation,
				template._id,
				isFederation,
			);
		}
	}, [ticket._id]);

	if (!ticket) return (<></>);

	return (
		<CardContainer>
			<CardHeader>
				<ArrowBack onClick={goBack} />
				{template.code}:{ticket.number}
				{showGroups ? (
					<>:<FormattedMessage id="ticket.groups.header" defaultMessage="Groups" /></>
				) : (
					<HeaderButtons>
						<CircleButton variant="viewer" onClick={goPrev}><ChevronLeft /></CircleButton>
						<CircleButton variant="viewer" onClick={goNext}><ChevronRight /></CircleButton>
					</HeaderButtons>
				)}
			</CardHeader>
			<FormProvider {...formData}>
				{showGroups ? (
					<TicketGroups />
				) : (
					<TicketForm template={template} ticket={ticket} onPropertyBlur={onBlurHandler} onGroupsClick={() => setShowGroups(true)} />
				)}
			</FormProvider>
		</CardContainer>
	);
};<|MERGE_RESOLUTION|>--- conflicted
+++ resolved
@@ -27,13 +27,7 @@
 import { yupResolver } from '@hookform/resolvers/yup';
 import { isEmpty } from 'lodash';
 import { dirtyValues, filterErrors, nullifyEmptyStrings, removeEmptyObjects } from '@/v5/helpers/form.helper';
-<<<<<<< HEAD
-import { Viewer as ViewerService } from '@/v4/services/viewer/viewer';
-import { hexToGLColor } from '@/v4/helpers/colors';
-import { theme } from '@/v5/ui/themes/theme';
 import { FormattedMessage } from 'react-intl';
-=======
->>>>>>> c8d5c5bd
 import { TicketsCardViews } from '../tickets.constants';
 import { TicketForm } from '../ticketsForm/ticketForm.component';
 import { ChevronLeft, ChevronRight } from './ticketDetails.styles';
