/**
 *  Copyright (C) 2022 3D Repo Ltd
 *
 *  This program is free software: you can redistribute it and/or modify
 *  it under the terms of the GNU Affero General Public License as
 *  published by the Free Software Foundation, either version 3 of the
 *  License, or (at your option) any later version.
 *
 *  This program is distributed in the hope that it will be useful,
 *  but WITHOUT ANY WARRANTY; without even the implied warranty of
 *  MERCHANTABILITY or FITNESS FOR A PARTICULAR PURPOSE.  See the
 *  GNU Affero General Public License for more details.
 *
 *  You should have received a copy of the GNU Affero General Public License
 *  along with this program.  If not, see <http://www.gnu.org/licenses/>.
 */

import ChevronLeft from '@mui/icons-material/ArrowBackIosNew';
import ChevronRight from '@mui/icons-material/ArrowForwardIos';
import { ArrowBack, CardContainer, CardHeader, HeaderButtons } from '@components/viewer/cards/card.styles';
import { CardContext } from '@components/viewer/cards/cardContext.component';
import { useContext, useEffect } from 'react';
import { Button } from '@mui/material';
import { useParams } from 'react-router-dom';
import { TicketsHooksSelectors } from '@/v5/services/selectorsHooks/ticketsSelectors.hooks';
import { TicketsActionsDispatchers } from '@/v5/services/actionsDispatchers/ticketsActions.dispatchers';
import { getTicketDefaultValues, modelIsFederation } from '@/v5/store/tickets/tickets.helpers';
import { FormProvider, useForm } from 'react-hook-form';
import { omit } from 'lodash';
import { NewTicket } from '@/v5/store/tickets/tickets.types';
import { CircleButton } from '@controls/circleButton';
import { TicketsCardViews } from '../tickets.constants';
import { TicketForm } from '../ticketsForm/ticketsForm.component';
import { Form } from '../newTicket/newTicket.styles';

export const TicketDetailsCard = () => {
	const { props: { ticketId }, setCardView } = useContext(CardContext);
	const { teamspace, project, containerOrFederation } = useParams();
	const ticketForm = useForm();
	const isFederation = modelIsFederation(containerOrFederation);
	const ticket = TicketsHooksSelectors.selectTicketById(containerOrFederation, ticketId);
	const template = TicketsHooksSelectors.selectTemplateById(containerOrFederation, ticket?.type);
	const tickets = TicketsHooksSelectors.selectTickets(containerOrFederation);
	const formData = useForm();

	const goBack = () => {
		setCardView(TicketsCardViews.List);
	};
	const changeTicketIndex = (delta: number) => {
		const currentIndex = tickets.findIndex((tckt) => tckt._id === ticketId);
		const updatedId = tickets.slice((currentIndex + delta) % tickets.length)[0]._id;
		setCardView(TicketsCardViews.Details, { ticketId: updatedId });
	};
	const goPrev = () => changeTicketIndex(-1);
	const goNext = () => changeTicketIndex(1);

	const updateTicket = () => {
		// TicketsActionsDispatchers.updateTicket(
		// teamspace,
		// project,
		// containerOrFederation,
		// ticketId,
		// { title },
		// isFederation,
		// );
	};

	const cloneTicket = () => {
		const newTicket = omit(ticket, [
			'properties.Updated at',
			'properties.Created at',
			'properties.Owner',
			'_id',
			'number',
		]) as NewTicket;

		newTicket.title += '(clone)';

		TicketsActionsDispatchers.createTicket(
			teamspace,
			project,
			containerOrFederation,
			newTicket,
			isFederation,
			() => {},
		);
	};

	useEffect(() => {
		TicketsActionsDispatchers.fetchTicket(
			teamspace,
			project,
			containerOrFederation,
			ticketId,
			isFederation,
		);
	}, [ticketId]);

	useEffect(() => {
		formData.reset(getTicketDefaultValues(ticket));
	}, [ticket.modules, ticket.properties]);

	useEffect(() => {
		if (!ticket) {
			return;
		}

		TicketsActionsDispatchers.fetchTemplate(
			teamspace,
			project,
			containerOrFederation,
			ticket.type,
			isFederation,
		);
	}, [ticket?.type]);
	if (!ticket) return <></>;
	return (
		<CardContainer>
			<CardHeader>
				<ArrowBack onClick={goBack} />
				{template.code}:{ticket.number}
				<HeaderButtons>
					<CircleButton size="medium" variant="viewer" onClick={goPrev}><ChevronLeft /></CircleButton>
					<CircleButton size="medium" variant="viewer" onClick={goNext}><ChevronRight /></CircleButton>
				</HeaderButtons>
			</CardHeader>
<<<<<<< HEAD
			<FormProvider {...formData}>
				<Form>
					<TicketForm template={template} ticket={ticket} />
				</Form>
=======
			<FormProvider {...ticketForm}>
				<TicketForm template={template} ticket={ticket} />
>>>>>>> b678cd5e
			</FormProvider>
			<Button onClick={updateTicket}> Update Ticket! </Button>
			<Button onClick={cloneTicket}> Clone Ticket!</Button>
		</CardContainer>
	);
};<|MERGE_RESOLUTION|>--- conflicted
+++ resolved
@@ -36,7 +36,6 @@
 export const TicketDetailsCard = () => {
 	const { props: { ticketId }, setCardView } = useContext(CardContext);
 	const { teamspace, project, containerOrFederation } = useParams();
-	const ticketForm = useForm();
 	const isFederation = modelIsFederation(containerOrFederation);
 	const ticket = TicketsHooksSelectors.selectTicketById(containerOrFederation, ticketId);
 	const template = TicketsHooksSelectors.selectTemplateById(containerOrFederation, ticket?.type);
@@ -124,15 +123,10 @@
 					<CircleButton size="medium" variant="viewer" onClick={goNext}><ChevronRight /></CircleButton>
 				</HeaderButtons>
 			</CardHeader>
-<<<<<<< HEAD
 			<FormProvider {...formData}>
 				<Form>
 					<TicketForm template={template} ticket={ticket} />
 				</Form>
-=======
-			<FormProvider {...ticketForm}>
-				<TicketForm template={template} ticket={ticket} />
->>>>>>> b678cd5e
 			</FormProvider>
 			<Button onClick={updateTicket}> Update Ticket! </Button>
 			<Button onClick={cloneTicket}> Clone Ticket!</Button>
