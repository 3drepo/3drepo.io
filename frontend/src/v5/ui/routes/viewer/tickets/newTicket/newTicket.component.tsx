--- conflicted
+++ resolved
@@ -103,14 +103,10 @@
 				isFederation,
 			);
 		}
-<<<<<<< HEAD
-		TicketsCardActionsDispatchers.setUnsavedTicket(defaultTicket);
-=======
 
 		TicketsCardActionsDispatchers.setUnsavedTicket(defaultTicket);
 
 		return () => { updateUnsavedTicket(); };
->>>>>>> 3fba42de
 	}, []);
 
 	useEffect(() => {
@@ -165,11 +161,7 @@
 									// Im not sure this is still needed here, because we are already depending on react-hook-form to fill the form
 									ticket={defaultTicket}
 									focusOnTitle
-<<<<<<< HEAD
-									onPropertyBlur={() => TicketsCardActionsDispatchers.setUnsavedTicket(formData.getValues())}
-=======
 									onPropertyBlur={updateUnsavedTicket}
->>>>>>> 3fba42de
 								/>
 							)}
 						</>
