/**
 *  Copyright (C) 2023 3D Repo Ltd
 *
 *  This program is free software: you can redistribute it and/or modify
 *  it under the terms of the GNU Affero General Public License as
 *  published by the Free Software Foundation, either version 3 of the
 *  License, or (at your option) any later version.
 *
 *  This program is distributed in the hope that it will be useful,
 *  but WITHOUT ANY WARRANTY; without even the implied warranty of
 *  MERCHANTABILITY or FITNESS FOR A PARTICULAR PURPOSE.  See the
 *  GNU Affero General Public License for more details.
 *
 *  You should have received a copy of the GNU Affero General Public License
 *  along with this program.  If not, see <http://www.gnu.org/licenses/>.
 */

import { ITicketComment, TicketCommentReplyMetadata } from '@/v5/store/tickets/comments/ticketComments.types';
import { editedCommentMessage } from '@/v5/store/tickets/comments/ticketComments.helpers';
import { CommentMarkDown } from '../commentMarkDown/commentMarkDown.component';
<<<<<<< HEAD
import { CommentContainer, CommentAge, EditedCommentLabel, ViewpointIcon } from './basicComment.styles';
import { CommentNonMessageContent } from '../commentNonMessageContent/commentNonMessageContent.component';
import { goToView } from '@/v5/helpers/viewpoint.helpers';
import { Tooltip } from '@mui/material';
import { formatMessage } from '@/v5/services/intl';
import { TicketContext } from '../../../../ticket.context';
import { useContext } from 'react';
=======
import { CommentContainer, CommentAge, EditedCommentLabel, CommentAgeContent } from './basicComment.styles';
import { CommentNonMessageContent } from '../commentNonMessageContent/commentNonMessageContent.component';
import { getRelativeTime } from '@/v5/helpers/intl.helper';
import { useState, useEffect } from 'react';
import { Tooltip } from '@mui/material';
import { formatDate } from '@/v5/services/intl';
>>>>>>> 8f4e5c1d

export type BasicCommentProps = Partial<Omit<ITicketComment, 'history' | '_id'>> & {
	children?: any;
	className?: string;
<<<<<<< HEAD
	commentId?: string;
	commentAge: string;
=======
>>>>>>> 8f4e5c1d
	metadata?: TicketCommentReplyMetadata;
	isCurrentUserComment?: boolean;
	onDeleteImage?: (index) => void;
	onUploadImages?: () => void;
	onEditImage?: (img, index) => void;
};

export const BasicComment = ({
	message,
	createdAt,
	updatedAt,
	className,
	originalAuthor,
	view,
	...props
}: BasicCommentProps) => {
	const { isViewer } = useContext(TicketContext);
	const isEdited = updatedAt && (createdAt !== updatedAt);
	const [commentAge, setCommentAge] = useState('');
	const updateMessageAge = () => setCommentAge(getRelativeTime(updatedAt || createdAt));
	
	useEffect(() => {
		updateMessageAge();
		const intervalId = window.setInterval(updateMessageAge, 10000);
		return () => clearInterval(intervalId);
	}, [updatedAt]);

	return (
		<CommentContainer className={className}>
			<CommentNonMessageContent {...props} originalAuthor={originalAuthor} hasMessage={!!message} />
			{isEdited && !originalAuthor && <EditedCommentLabel>{editedCommentMessage}</EditedCommentLabel>}
			{message && (<CommentMarkDown>{message}</CommentMarkDown>)}
			<CommentAge>
<<<<<<< HEAD
				{commentAge}
				{!!view && (
					<Tooltip title={isViewer && formatMessage({ id: 'basicComment.viewpoint', defaultMessage: 'Go to viewpoint' })} placement="top" arrow>
						<span>
							<ViewpointIcon disabled={!isViewer} onClick={() => goToView(view)} />
						</span>
					</Tooltip>
				)}
=======
				<Tooltip title={formatDate(updatedAt || createdAt)}>
					<CommentAgeContent>{commentAge}</CommentAgeContent>
				</Tooltip>
>>>>>>> 8f4e5c1d
			</CommentAge>
		</CommentContainer>
	);
};<|MERGE_RESOLUTION|>--- conflicted
+++ resolved
@@ -18,31 +18,20 @@
 import { ITicketComment, TicketCommentReplyMetadata } from '@/v5/store/tickets/comments/ticketComments.types';
 import { editedCommentMessage } from '@/v5/store/tickets/comments/ticketComments.helpers';
 import { CommentMarkDown } from '../commentMarkDown/commentMarkDown.component';
-<<<<<<< HEAD
-import { CommentContainer, CommentAge, EditedCommentLabel, ViewpointIcon } from './basicComment.styles';
+import { CommentContainer, CommentAge, EditedCommentLabel, ViewpointIcon, CommentAgeContent } from './basicComment.styles';
 import { CommentNonMessageContent } from '../commentNonMessageContent/commentNonMessageContent.component';
 import { goToView } from '@/v5/helpers/viewpoint.helpers';
 import { Tooltip } from '@mui/material';
-import { formatMessage } from '@/v5/services/intl';
+import { formatMessage, formatDate } from '@/v5/services/intl';
 import { TicketContext } from '../../../../ticket.context';
-import { useContext } from 'react';
-=======
-import { CommentContainer, CommentAge, EditedCommentLabel, CommentAgeContent } from './basicComment.styles';
-import { CommentNonMessageContent } from '../commentNonMessageContent/commentNonMessageContent.component';
+import { useContext, useState, useEffect } from 'react';
 import { getRelativeTime } from '@/v5/helpers/intl.helper';
-import { useState, useEffect } from 'react';
-import { Tooltip } from '@mui/material';
-import { formatDate } from '@/v5/services/intl';
->>>>>>> 8f4e5c1d
 
 export type BasicCommentProps = Partial<Omit<ITicketComment, 'history' | '_id'>> & {
 	children?: any;
 	className?: string;
-<<<<<<< HEAD
 	commentId?: string;
 	commentAge: string;
-=======
->>>>>>> 8f4e5c1d
 	metadata?: TicketCommentReplyMetadata;
 	isCurrentUserComment?: boolean;
 	onDeleteImage?: (index) => void;
@@ -76,8 +65,9 @@
 			{isEdited && !originalAuthor && <EditedCommentLabel>{editedCommentMessage}</EditedCommentLabel>}
 			{message && (<CommentMarkDown>{message}</CommentMarkDown>)}
 			<CommentAge>
-<<<<<<< HEAD
-				{commentAge}
+				<Tooltip title={formatDate(updatedAt || createdAt)}>
+					<CommentAgeContent>{commentAge}</CommentAgeContent>
+				</Tooltip>
 				{!!view && (
 					<Tooltip title={isViewer && formatMessage({ id: 'basicComment.viewpoint', defaultMessage: 'Go to viewpoint' })} placement="top" arrow>
 						<span>
@@ -85,11 +75,6 @@
 						</span>
 					</Tooltip>
 				)}
-=======
-				<Tooltip title={formatDate(updatedAt || createdAt)}>
-					<CommentAgeContent>{commentAge}</CommentAgeContent>
-				</Tooltip>
->>>>>>> 8f4e5c1d
 			</CommentAge>
 		</CommentContainer>
 	);
