--- conflicted
+++ resolved
@@ -73,12 +73,8 @@
 			) : (
 				<>
 					<Comment
-<<<<<<< HEAD
 						commentId={_id}
-						author={authorDisplayName}
-=======
 						author={getAuthorDisplayName()}
->>>>>>> 1bc91602
 						isCurrentUserComment={false}
 						isFirstOfBlock={isFirstOfBlock}
 						originalAuthor={originalAuthor}
