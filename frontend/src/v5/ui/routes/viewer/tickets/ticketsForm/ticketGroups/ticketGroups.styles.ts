/**
 *  Copyright (C) 2023 3D Repo Ltd
 *
 *  This program is free software: you can redistribute it and/or modify
 *  it under the terms of the GNU Affero General Public License as
 *  published by the Free Software Foundation, either version 3 of the
 *  License, or (at your option) any later version.
 *
 *  This program is distributed in the hope that it will be useful,
 *  but WITHOUT ANY WARRANTY; without even the implied warranty of
 *  MERCHANTABILITY or FITNESS FOR A PARTICULAR PURPOSE.  See the
 *  GNU Affero General Public License for more details.
 *
 *  You should have received a copy of the GNU Affero General Public License
 *  along with this program.  If not, see <http://www.gnu.org/licenses/>.
 */

import styled from 'styled-components';
<<<<<<< HEAD
import { Button } from '@controls/button';
import { ActionMenu as ActionMenuBase } from '@controls/actionMenu';

export const Container = styled.div`
	overflow: overlay;
`;

export const NewGroupButton = styled(Button).attrs({
	variant: 'outlined',
	color: 'secondary',
})`
	align-self: flex-end;
	margin: 14px 0 3px;
`;

export const ActionMenu = styled(ActionMenuBase).attrs({
	PopoverProps: {
		anchorOrigin: {
			vertical: 'bottom',
			horizontal: 'right',
		},
		transformOrigin: {
			vertical: 'bottom',
			horizontal: 'left',
		},
	},
})`
	.MuiPaper-root {
		margin-left: 14px;
		box-shadow: ${({ theme }) => theme.palette.shadows.level_5};
	}
=======

export const Container = styled.div`
	overflow: overlay;
>>>>>>> 2b7d1714
`;<|MERGE_RESOLUTION|>--- conflicted
+++ resolved
@@ -16,41 +16,7 @@
  */
 
 import styled from 'styled-components';
-<<<<<<< HEAD
-import { Button } from '@controls/button';
-import { ActionMenu as ActionMenuBase } from '@controls/actionMenu';
 
 export const Container = styled.div`
 	overflow: overlay;
-`;
-
-export const NewGroupButton = styled(Button).attrs({
-	variant: 'outlined',
-	color: 'secondary',
-})`
-	align-self: flex-end;
-	margin: 14px 0 3px;
-`;
-
-export const ActionMenu = styled(ActionMenuBase).attrs({
-	PopoverProps: {
-		anchorOrigin: {
-			vertical: 'bottom',
-			horizontal: 'right',
-		},
-		transformOrigin: {
-			vertical: 'bottom',
-			horizontal: 'left',
-		},
-	},
-})`
-	.MuiPaper-root {
-		margin-left: 14px;
-		box-shadow: ${({ theme }) => theme.palette.shadows.level_5};
-	}
-=======
-
-export const Container = styled.div`
-	overflow: overlay;
->>>>>>> 2b7d1714
 `;