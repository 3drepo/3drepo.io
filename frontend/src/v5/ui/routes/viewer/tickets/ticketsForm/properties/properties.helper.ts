/**
 *  Copyright (C) 2022 3D Repo Ltd
 *
 *  This program is free software: you can redistribute it and/or modify
 *  it under the terms of the GNU Affero General Public License as
 *  published by the Free Software Foundation, either version 3 of the
 *  License, or (at your option) any later version.
 *
 *  This program is distributed in the hope that it will be useful,
 *  but WITHOUT ANY WARRANTY; without even the implied warranty of
 *  MERCHANTABILITY or FITNESS FOR A PARTICULAR PURPOSE.  See the
 *  GNU Affero General Public License for more details.
 *
 *  You should have received a copy of the GNU Affero General Public License
 *  along with this program.  If not, see <http://www.gnu.org/licenses/>.
 */
import { TextField } from '@controls/inputs/textField/textField.component';
import { TextAreaFixedSize } from '@controls/inputs/textArea/textAreaFixedSize.component';
import { DatePicker } from '@controls/inputs/datePicker/datePicker.component';
import { Toggle } from '@controls/inputs/toggle/toggle.component';
import { NumberField } from '@controls/inputs/numberField/numberField.component';
import { PinDetails } from '@components/viewer/cards/tickets/pinDetails/pinDetails.component';
import { ManyOfProperty } from './manyOfProperty.component';
import { OneOfProperty } from './oneOfProperty.component';
<<<<<<< HEAD
import { TicketImage } from './basicTicketImage/ticketImage/ticketImage.component';
=======
import { TextProperty } from './textProperty.component';
import { BooleanProperty } from './booleanProperty.component';
import { ViewProperty } from './viewProperty.component';
>>>>>>> 5ba484c1

export const TicketProperty = {
	text: TextField,
	longText: TextAreaFixedSize,
	date: DatePicker,
	oneOf: OneOfProperty,
	manyOf: ManyOfProperty,
<<<<<<< HEAD
	boolean: Toggle,
	coords: PinDetails,
	number: NumberField,
	image: TicketImage,
=======
	boolean: BooleanProperty,
	coords: CoordsProperty,
	number: NumberProperty,
	image: ImageProperty,
	view: ViewProperty,
>>>>>>> 5ba484c1
};<|MERGE_RESOLUTION|>--- conflicted
+++ resolved
@@ -22,13 +22,8 @@
 import { PinDetails } from '@components/viewer/cards/tickets/pinDetails/pinDetails.component';
 import { ManyOfProperty } from './manyOfProperty.component';
 import { OneOfProperty } from './oneOfProperty.component';
-<<<<<<< HEAD
 import { TicketImage } from './basicTicketImage/ticketImage/ticketImage.component';
-=======
-import { TextProperty } from './textProperty.component';
-import { BooleanProperty } from './booleanProperty.component';
 import { ViewProperty } from './viewProperty.component';
->>>>>>> 5ba484c1
 
 export const TicketProperty = {
 	text: TextField,
@@ -36,16 +31,9 @@
 	date: DatePicker,
 	oneOf: OneOfProperty,
 	manyOf: ManyOfProperty,
-<<<<<<< HEAD
 	boolean: Toggle,
 	coords: PinDetails,
 	number: NumberField,
 	image: TicketImage,
-=======
-	boolean: BooleanProperty,
-	coords: CoordsProperty,
-	number: NumberProperty,
-	image: ImageProperty,
 	view: ViewProperty,
->>>>>>> 5ba484c1
 };