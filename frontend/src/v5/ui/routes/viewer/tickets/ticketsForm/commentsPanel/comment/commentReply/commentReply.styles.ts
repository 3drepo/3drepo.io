--- conflicted
+++ resolved
@@ -19,59 +19,6 @@
 import { ExpandableImage as ExpandableImageBase } from '@controls/expandableImage/expandableImage.component';
 import CameraIconBase from '@assets/icons/outlined/camera-outlined.svg';
 import { CommentMarkDown as CommentMarkDownBase } from '../commentMarkDown/commentMarkDown.component';
-<<<<<<< HEAD
-import { CommentImagesContainer, CommentMessage } from '../basicComment/basicComment.styles';
-
-export const CommentReplyContainer = styled.div<{ variant?: 'primary' | 'secondary', shortMessage?: boolean }>`
-	border: solid 0 ${({ theme }) => theme.palette.primary.main};
-	border-left-width: 4px;
-	border-radius: 8px;
-	padding: 6px 6px 6px 9px;
-	margin-bottom: 5px;
-	overflow-x: hidden;
-	display: flex;
-	justify-content: space-between;
-	align-items: flex-start;
-	min-width: 199px;
-
-	${({ theme, variant }) => {
-		if (variant === 'primary') {
-			return css`
-				background-color: ${theme.palette.tertiary.lightest};
-				color: ${theme.palette.secondary.main};
-			`;
-		}
-		return css`
-			background-color: ${theme.palette.secondary.mid};
-			color: ${theme.palette.primary.contrast};
-		`;
-	}}
-	
-	${({ shortMessage }) => shortMessage && css`
-		${CommentMessage} {
-			overflow: hidden;
-			text-overflow: ellipsis;
-			white-space: nowrap;
-
-			@supports (-webkit-line-clamp: 3) {
-				overflow: hidden;
-				text-overflow: ellipsis;
-				white-space: initial;
-				/* stylelint-disable-next-line */
-				display: -webkit-box;
-				-webkit-line-clamp: 3;
-				/* stylelint-disable-next-line */
-				-webkit-box-orient: vertical;
-			}
-		}
-	`}
-
-	& ~ ${CommentImagesContainer} {
-		margin-top: 6px;
-	}
-`;
-=======
->>>>>>> c9f421a0
 
 export const CommentMarkDown = styled(CommentMarkDownBase)`
 	display: inline;
