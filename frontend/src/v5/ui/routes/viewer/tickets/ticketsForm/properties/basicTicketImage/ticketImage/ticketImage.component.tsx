/**
 *  Copyright (C) 2022 3D Repo Ltd
 *
 *  This program is free software: you can redistribute it and/or modify
 *  it under the terms of the GNU Affero General Public License as
 *  published by the Free Software Foundation, either version 3 of the
 *  License, or (at your option) any later version.
 *
 *  This program is distributed in the hope that it will be useful,
 *  but WITHOUT ANY WARRANTY; without even the implied warranty of
 *  MERCHANTABILITY or FITNESS FOR A PARTICULAR PURPOSE.  See the
 *  GNU Affero General Public License for more details.
 *
 *  You should have received a copy of the GNU Affero General Public License
 *  along with this program.  If not, see <http://www.gnu.org/licenses/>.
 */

import { useEffect } from 'react';
<<<<<<< HEAD
import { ActionMenuItem } from '@controls/actionMenu/actionMenuItem/actionMenuItem.component';
import { Viewer as ViewerService } from '@/v4/services/viewer/viewer';
import { addBase64Prefix, convertFileToImageSrc, getSupportedImageExtensions, stripBase64Prefix } from '@controls/fileUploader/imageFile.helper';
import { uploadFile } from '@controls/fileUploader/uploadFile';
import { FormInputProps } from '@controls/inputs/controlledInput.component';
import { useParams } from 'react-router-dom';
import { getTicketResourceUrl, isResourceId, modelIsFederation } from '@/v5/store/tickets/tickets.helpers';
import { TicketsCardHooksSelectors } from '@/v5/services/selectorsHooks';
import { ActionMenu, MenuItem, MenuItemDelete } from '../ticketImageAction/ticketImageAction.styles';
import { TicketImageAction } from '../ticketImageAction/ticketImageAction.component';
import { BasicTicketImage } from '../basicTicketImage.component';

const TriggerButton = ({ hasImage }) => {
	if (!hasImage) {
		return (
			<TicketImageAction>
				<AddImageIcon />
				<FormattedMessage id="viewer.card.ticketImage.action.addImage" defaultMessage="Add image" />
			</TicketImageAction>
		);
	}

	return (
		<TicketImageAction>
			<EditImageIcon />
			<FormattedMessage id="viewer.card.ticketImage.action.editImage" defaultMessage="Edit image" />
		</TicketImageAction>
	);
};

type TicketImageProps = Omit<FormInputProps, 'inputRef'>;

export const TicketImage = ({ value, onChange, onBlur, ...props }: TicketImageProps) => {
	const { teamspace, project, containerOrFederation } = useParams();
	const ticketId = TicketsCardHooksSelectors.selectSelectedTicketId();
	const isFederation = modelIsFederation(containerOrFederation);
	const hasImage = !!value;
=======
import { stripBase64Prefix } from '@controls/fileUploader/imageFile.helper';
import { getImgSrc } from '@/v5/store/tickets/tickets.helpers';
import { BasicTicketImage, BasicTicketImageProps } from '../basicTicketImage.component';
import { TicketImageActionMenu } from '../ticketImageActionMenu.component';

type TicketImageProps = Omit<BasicTicketImageProps, 'onEmptyImageClick' | 'imgSrc' | 'children'> & {
	onChange?: (imgSrc) => void,
	onBlur?: () => void;
	value?: string,
};
>>>>>>> 5ba484c1

export const TicketImage = ({ value, onChange, onBlur, ...props }: TicketImageProps) => {
	const onImageChange = (newValue) => onChange(newValue ? stripBase64Prefix(newValue) : null);
	const imgSrc = getImgSrc(value);

	useEffect(() => { setTimeout(() => { onBlur?.(); }, 200); }, [value]);

	return (
		<BasicTicketImage
<<<<<<< HEAD
			value={getImgSrc()}
			onChange={uploadImage}
=======
			value={imgSrc}
			onChange={onImageChange}
>>>>>>> 5ba484c1
			{...props}
		>
			<TicketImageActionMenu value={imgSrc} onChange={onImageChange} />
		</BasicTicketImage>
	);
};<|MERGE_RESOLUTION|>--- conflicted
+++ resolved
@@ -16,56 +16,13 @@
  */
 
 import { useEffect } from 'react';
-<<<<<<< HEAD
-import { ActionMenuItem } from '@controls/actionMenu/actionMenuItem/actionMenuItem.component';
-import { Viewer as ViewerService } from '@/v4/services/viewer/viewer';
-import { addBase64Prefix, convertFileToImageSrc, getSupportedImageExtensions, stripBase64Prefix } from '@controls/fileUploader/imageFile.helper';
-import { uploadFile } from '@controls/fileUploader/uploadFile';
+import { stripBase64Prefix } from '@controls/fileUploader/imageFile.helper';
 import { FormInputProps } from '@controls/inputs/controlledInput.component';
-import { useParams } from 'react-router-dom';
-import { getTicketResourceUrl, isResourceId, modelIsFederation } from '@/v5/store/tickets/tickets.helpers';
-import { TicketsCardHooksSelectors } from '@/v5/services/selectorsHooks';
-import { ActionMenu, MenuItem, MenuItemDelete } from '../ticketImageAction/ticketImageAction.styles';
-import { TicketImageAction } from '../ticketImageAction/ticketImageAction.component';
 import { BasicTicketImage } from '../basicTicketImage.component';
-
-const TriggerButton = ({ hasImage }) => {
-	if (!hasImage) {
-		return (
-			<TicketImageAction>
-				<AddImageIcon />
-				<FormattedMessage id="viewer.card.ticketImage.action.addImage" defaultMessage="Add image" />
-			</TicketImageAction>
-		);
-	}
-
-	return (
-		<TicketImageAction>
-			<EditImageIcon />
-			<FormattedMessage id="viewer.card.ticketImage.action.editImage" defaultMessage="Edit image" />
-		</TicketImageAction>
-	);
-};
+import { getImgSrc } from '@/v5/store/tickets/tickets.helpers';
+import { TicketImageActionMenu } from '../ticketImageActionMenu.component';
 
 type TicketImageProps = Omit<FormInputProps, 'inputRef'>;
-
-export const TicketImage = ({ value, onChange, onBlur, ...props }: TicketImageProps) => {
-	const { teamspace, project, containerOrFederation } = useParams();
-	const ticketId = TicketsCardHooksSelectors.selectSelectedTicketId();
-	const isFederation = modelIsFederation(containerOrFederation);
-	const hasImage = !!value;
-=======
-import { stripBase64Prefix } from '@controls/fileUploader/imageFile.helper';
-import { getImgSrc } from '@/v5/store/tickets/tickets.helpers';
-import { BasicTicketImage, BasicTicketImageProps } from '../basicTicketImage.component';
-import { TicketImageActionMenu } from '../ticketImageActionMenu.component';
-
-type TicketImageProps = Omit<BasicTicketImageProps, 'onEmptyImageClick' | 'imgSrc' | 'children'> & {
-	onChange?: (imgSrc) => void,
-	onBlur?: () => void;
-	value?: string,
-};
->>>>>>> 5ba484c1
 
 export const TicketImage = ({ value, onChange, onBlur, ...props }: TicketImageProps) => {
 	const onImageChange = (newValue) => onChange(newValue ? stripBase64Prefix(newValue) : null);
@@ -75,13 +32,8 @@
 
 	return (
 		<BasicTicketImage
-<<<<<<< HEAD
-			value={getImgSrc()}
-			onChange={uploadImage}
-=======
 			value={imgSrc}
 			onChange={onImageChange}
->>>>>>> 5ba484c1
 			{...props}
 		>
 			<TicketImageActionMenu value={imgSrc} onChange={onImageChange} />
