/**
 *  Copyright (C) 2022 3D Repo Ltd
 *
 *  This program is free software: you can redistribute it and/or modify
 *  it under the terms of the GNU Affero General Public License as
 *  published by the Free Software Foundation, either version 3 of the
 *  License, or (at your option) any later version.
 *
 *  This program is distributed in the hope that it will be useful,
 *  but WITHOUT ANY WARRANTY; without even the implied warranty of
 *  MERCHANTABILITY or FITNESS FOR A PARTICULAR PURPOSE.  See the
 *  GNU Affero General Public License for more details.
 *
 *  You should have received a copy of the GNU Affero General Public License
 *  along with this program.  If not, see <http://www.gnu.org/licenses/>.
 */

import { useContext, useEffect, useRef, useState } from 'react';
import CircledPlusIcon from '@assets/icons/outlined/add_circle-outlined.svg';
import PinIcon from '@assets/icons/filled/ticket_pin-filled.svg';
import DeleteIcon from '@assets/icons/outlined/delete-outlined.svg';
import MoveIcon from '@assets/icons/outlined/arrow_cross-outlined.svg';
import { FormattedMessage } from 'react-intl';
import { Viewer as ViewerService } from '@/v4/services/viewer/viewer';
import { FormHelperText, Tooltip } from '@mui/material';
import { hexToGLColor } from '@/v4/helpers/colors';
import { FormInputProps } from '@controls/inputs/inputController.component';
import { CoordsAction, CoordsActionLabel, CoordsActions, CoordsInputContainer, Label, FlexRow, SelectPinButton } from './coordsProperty.styles';
import { DEFAULT_PIN, getLinkedValuePath, getPinColorHex, NEW_TICKET_ID } from './coordsProperty.helpers';
import { TicketContext } from '../../../ticket.context';
import { formatMessage } from '@/v5/services/intl';
import { TicketsCardHooksSelectors, TicketsHooksSelectors } from '@/v5/services/selectorsHooks';
import { TicketsCardActionsDispatchers } from '@/v5/services/actionsDispatchers';
import { PaddedCrossIcon } from '@controls/chip/chip.styles';
import { ITicket } from '@/v5/store/tickets/tickets.types';
import { isEqual } from 'lodash';
import { useFormContext, useWatch } from 'react-hook-form';
<<<<<<< HEAD
=======
import { DrawingViewerService } from '@components/viewer/drawingViewer/drawingViewer.service';
>>>>>>> 3fba42de

export const CoordsProperty = ({ value, label, onChange, onBlur, required, error, helperText, disabled, name }: FormInputProps) => {
	const { isViewer, containerOrFederation } = useContext(TicketContext);
	const [editMode, setEditMode] = useState(false);
	const prevValue = useRef(undefined);
	const { getValues } = useFormContext();
	const ticket = getValues() as ITicket;
	const selectedTemplateId = TicketsCardHooksSelectors.selectSelectedTemplateId() ?? ticket?.type;
	const template = TicketsHooksSelectors.selectTemplateById(containerOrFederation, selectedTemplateId);
	const selectedPin = TicketsCardHooksSelectors.selectSelectedTicketPinId();

	const linkedPath = getLinkedValuePath(name, template);
	useWatch({ name:linkedPath });

	const isNewTicket = !ticket?._id;
	const ticketId = !isNewTicket ? ticket._id : NEW_TICKET_ID;
	const pinId = name === DEFAULT_PIN ? ticketId : `${ticketId}.${name}`;
	const isSelected = selectedPin === pinId;
	const hasPin = !!value;
	const colorHex = getPinColorHex(name, template, ticket);

	const cancelEdit = () => {
		if (!editMode) return;
		setEditMode(false);
		ViewerService.clearMeasureMode();
	};

	const onClickDelete = () => {
		onChange?.(null);
		cancelEdit();
		if (isSelected) TicketsCardActionsDispatchers.setSelectedTicketPin(null);
	};

	const onClickEdit = async () => {
		setEditMode(true);
		const pin = await Promise.race([
			ViewerService.getClickPoint(),
			DrawingViewerService.getClickPoint(),
		]);
		setEditMode(false);

		//  If the returned pin is undefined, edit mode has been cancelled
		if (pin !== undefined) {
			onChange?.(pin);
		}
	};

	const onClickSelectPin = () => {
		if (!hasPin) return;
		TicketsCardActionsDispatchers.setSelectedTicketPin(isSelected ? null : pinId);
	};

	const getSelectPinTooltip = () => {
		if (!hasPin) return '';
		return isSelected ? formatMessage({ id: 'tickets.coords.deselectPin', defaultMessage: 'Deselect pin' }) : formatMessage({ id: 'tickets.coords.selectPin', defaultMessage: 'Select pin' });
	};

	const refreshPin = () => {
		if (prevValue.current) {
			ViewerService.removePin(pinId);
		}

		if (hasPin) {
			ViewerService.showPin({
				id: pinId, position: value, colour: hexToGLColor(colorHex), type: 'ticket' });
		}

		if (isSelected) ViewerService.setSelectionPin({ id: pinId, isSelected });
	};

	// Update pin when colour changes
	useEffect(() => {
		if (!prevValue.current) return;
		refreshPin();
	}, [colorHex]);

	// Update pin when position changes
	useEffect(() => {
		if (!isEqual(value, prevValue.current)) refreshPin();

		prevValue.current = value;

		if (required && !value) return;
		onBlur?.();
	}, [value]);

	useEffect(() => () => {
		ViewerService.clearMeasureMode();
	}, [ticketId]);

	useEffect(() => {
		ViewerService.setSelectionPin({ id: pinId, isSelected });
	}, [isSelected]);

	return (
		<CoordsInputContainer required={required} selected={editMode} error={error} disabled={disabled}>
			<FlexRow>
				<span>
					<Label>
						{label}
					</Label>
					<CoordsActions>
						{editMode && !disabled && (
							<>
								<CoordsAction onClick={cancelEdit} selected>
									<MoveIcon />
									<CoordsActionLabel>
										{hasPin ? (
											<FormattedMessage id="tickets.coords.selectNewLocation" defaultMessage="Select new location" />
										) : (
											<FormattedMessage id="tickets.coords.selectLocation" defaultMessage="Select location" />
										)}
									</CoordsActionLabel>
								</CoordsAction>
								<CoordsAction onClick={cancelEdit}>
									<PaddedCrossIcon />
									<CoordsActionLabel>
										<FormattedMessage id="tickets.coords.cancel" defaultMessage="Cancel" />
									</ CoordsActionLabel>
								</CoordsAction>
							</>
						)}
						{!editMode && !disabled && (
							<>
								<CoordsAction onClick={onClickEdit} disabled={disabled}>
									{hasPin ? <MoveIcon /> : <CircledPlusIcon />}
								</CoordsAction>
								{hasPin && (
									<CoordsAction onClick={onClickDelete} disabled={disabled}>
										<DeleteIcon />
									</CoordsAction>
								)}
							</>
						)}

					</CoordsActions>
				</span>
				{isViewer && (
					<Tooltip title={getSelectPinTooltip()}>
						<SelectPinButton
							color={colorHex}
							isSelected={isSelected}
							onClick={onClickSelectPin}
							disabled={!hasPin}
						>
							<PinIcon />
						</SelectPinButton>
					</Tooltip>
				)}
			</FlexRow>
			<FormHelperText>{helperText}</FormHelperText>
		</CoordsInputContainer>
	);
};<|MERGE_RESOLUTION|>--- conflicted
+++ resolved
@@ -35,10 +35,7 @@
 import { ITicket } from '@/v5/store/tickets/tickets.types';
 import { isEqual } from 'lodash';
 import { useFormContext, useWatch } from 'react-hook-form';
-<<<<<<< HEAD
-=======
 import { DrawingViewerService } from '@components/viewer/drawingViewer/drawingViewer.service';
->>>>>>> 3fba42de
 
 export const CoordsProperty = ({ value, label, onChange, onBlur, required, error, helperText, disabled, name }: FormInputProps) => {
 	const { isViewer, containerOrFederation } = useContext(TicketContext);
