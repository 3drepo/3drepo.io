--- conflicted
+++ resolved
@@ -77,14 +77,7 @@
 		setIndexedOverrides(_.sortBy(addIndex(overrides || []), 'prefix'));
 	}, [overrides]);
 
-<<<<<<< HEAD
-	useEffect(() => {
-		if (!onSelectedGroupsChange) return;
-		onSelectedGroupsChange(Array.from(checkedIndexes));
-	}, [checkedIndexes, overrides.length]);
-=======
-	useEffect(() => { onSelectedGroupsChange(checkedIndexes); }, [checkedIndexes]);
->>>>>>> dd7b33a1
+	useEffect(() => { onSelectedGroupsChange(checkedIndexes); }, [checkedIndexes, overrides.length]);
 
 	return (
 		<TicketGroupsContext.Provider
