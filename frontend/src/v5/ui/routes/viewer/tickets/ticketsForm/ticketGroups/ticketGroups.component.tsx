/**
 *  Copyright (C) 2023 3D Repo Ltd
 *
 *  This program is free software: you can redistribute it and/or modify
 *  it under the terms of the GNU Affero General Public License as
 *  published by the Free Software Foundation, either version 3 of the
 *  License, or (at your option) any later version.
 *
 *  This program is distributed in the hope that it will be useful,
 *  but WITHOUT ANY WARRANTY; without even the implied warranty of
 *  MERCHANTABILITY or FITNESS FOR A PARTICULAR PURPOSE.  See the
 *  GNU Affero General Public License for more details.
 *
 *  You should have received a copy of the GNU Affero General Public License
 *  along with this program.  If not, see <http://www.gnu.org/licenses/>.
 */

import { formatMessage } from '@/v5/services/intl';
import { Group, GroupOverride, IGroupSettingsForm, Viewpoint, ViewpointState } from '@/v5/store/tickets/tickets.types';
import { useEffect, useState } from 'react';
import { useDispatch, useSelector, useStore } from 'react-redux';
import { ViewpointsActions } from '@/v4/modules/viewpoints';
import { TreeActions } from '@/v4/modules/tree';
import { viewpointV5ToV4, convertToV4GroupNodes } from '@/v5/helpers/viewpoint.helpers';
import { cloneDeep, uniqBy, xor } from 'lodash';
import { VIEWER_PANELS } from '@/v4/constants/viewerGui';
import { selectLeftPanels } from '@/v4/modules/viewerGui';
import { selectHiddenGeometryVisible } from '@/v4/modules/tree/tree.selectors';
import { Container, Popper } from './ticketGroups.styles';
import { GroupsAccordion } from './groupsAccordion/groupsAccordion.component';
import { TicketGroupsContextComponent } from './ticketGroupsContext.component';
import { GroupSettingsForm } from './groups/groupActionMenu/groupSettingsForm/groupSettingsForm.component';

const getPossiblePrefixes = (overrides: GroupOverride[] = []): string[][] => {
	const prefixes = overrides.map(({ prefix }) => (prefix)).filter(Boolean);
	const uniquePrefixes = uniqBy(prefixes, JSON.stringify);
	const allPrefixesWithDuplicates: string[][] = [];

	uniquePrefixes.forEach((prefix) => {
		const usedSegments: string[] = [];
		prefix.forEach((segment) => {
			allPrefixesWithDuplicates.push(usedSegments.concat(segment));
			usedSegments.push(segment);
		});
	});

	return uniqBy(allPrefixesWithDuplicates, JSON.stringify);
};

interface TicketGroupsProps {
	value?: Viewpoint;
	onChange?: (newvalue) => void;
	onBlur?: () => void;
}

enum OverrideType {
	COLORED = 'colored',
	HIDDEN = 'hidden',
}

const NO_OVERRIDE_SELECTED = { index: -1, type: OverrideType.COLORED };

export const TicketGroups = ({ value, onChange, onBlur }: TicketGroupsProps) => {
	const dispatch = useDispatch();
	const [editingOverride, setEditingOverride] = useState(NO_OVERRIDE_SELECTED);
	const [highlightedOverride, setHighlightedOverride] = useState(NO_OVERRIDE_SELECTED);
	const [selectedHiddenIndexes, setSelectedHiddenIndexes] = useState([]);
	const [selectedColorIndexes, setSelectedColorIndexes] = useState([]);

	const state: Partial<ViewpointState> = value.state || {};
	const leftPanels = useSelector(selectLeftPanels);
	const isSecondaryCard = leftPanels[0] !== VIEWER_PANELS.TICKETS;
	const store = useStore();
	const settingsFormGroups = state[editingOverride.type];

	const clearHighlightedIndex = () => setHighlightedOverride(NO_OVERRIDE_SELECTED);

	const onSetHighlightedIndex = (type) => (index) => setHighlightedOverride({ type, index });

	const onIsHighlightedIndex = (type) => (index) => {
		if (highlightedOverride.type !== type) return false;
		return highlightedOverride.index === index;
	};

	const onDeleteGroup = (type) => (index) => {
		const newVal = cloneDeep(value);
		newVal.state[type].splice(index, 1);
		onChange?.(newVal);
		if (highlightedOverride.index === index && highlightedOverride.type === type) {
			clearHighlightedIndex();
		}
	};

	const onSetEditGroup = (type) => (index) => setEditingOverride({ index, type });

	const onSelectedHiddenGroupChange = (indexes: number[]) => {
		setSelectedHiddenIndexes(indexes);
		const diffIndexes = xor(indexes, selectedHiddenIndexes);
		const hideNodes = indexes.length > selectedHiddenIndexes.length;
		const objects = diffIndexes.flatMap((i) => convertToV4GroupNodes((state.hidden[i].group as Group).objects));
		if (hideNodes) {
			dispatch(TreeActions.hideNodesBySharedIds(objects));
		} else {
			dispatch(TreeActions.showNodesBySharedIds(objects));
		}
	};

	const onCancel = () => setEditingOverride(NO_OVERRIDE_SELECTED);

	const onSubmit = (overrideValue) => {
		const newVal = cloneDeep(value || {});
		if (!newVal.state) {
			newVal.state = { showDefaultHidden: selectHiddenGeometryVisible(store.getState()) };
		}

<<<<<<< HEAD
		if (!newVal.state[editingOverride.type]) newVal.state[editingOverride.type] = [];
=======
		newVal.state[editingOverride.type] ||= [];
>>>>>>> 563755d2
		newVal.state[editingOverride.type][editingOverride.index] = overrideValue;
		onChange?.(newVal);
		onCancel();
		setHighlightedOverride(editingOverride);
		dispatch(ViewpointsActions.setActiveViewpoint(null, null, viewpointV5ToV4({ state: newVal.state })));
	};

	const onSelectedColoredGroupsChange = (indexes) => {
		const colored = indexes.map((i) => state.colored[i]);
		const view = { state: { colored } } as Viewpoint;
		dispatch(ViewpointsActions.setActiveViewpoint(null, null, viewpointV5ToV4(view)));
	};

	useEffect(() => { setTimeout(() => { onBlur?.(); }, 200); }, [value]);

	useEffect(() => {
		if (highlightedOverride.index === NO_OVERRIDE_SELECTED.index) {
			dispatch(TreeActions.clearCurrentlySelected());
		}
	}, [highlightedOverride]);

<<<<<<< HEAD
	useEffect(() => {
		const colored = selectedColorIndexes.map((i) => state.colored[i]);
		const hidden = selectedHiddenIndexes.map((i) => state.hidden[i]);
		const view = { state: { colored, hidden } } as Viewpoint;
		dispatch(ViewpointsActions.setActiveViewpoint(null, null, viewpointV5ToV4(view)));
	}, [selectedColorIndexes]);

=======
>>>>>>> 563755d2
	return (
		<Container onClick={clearHighlightedIndex}>
			<TicketGroupsContextComponent
				groupType="colored"
				onDeleteGroup={onDeleteGroup(OverrideType.COLORED)}
				onSelectedGroupsChange={setSelectedColorIndexes}
				overrides={state.colored || []}
				onEditGroup={onSetEditGroup(OverrideType.COLORED)}
				isHighlightedIndex={onIsHighlightedIndex(OverrideType.COLORED)}
				clearHighlightedIndex={clearHighlightedIndex}
				setHighlightedIndex={onSetHighlightedIndex(OverrideType.COLORED)}
			>
				<GroupsAccordion
					title={formatMessage({ id: 'ticketCard.groups.coloured', defaultMessage: 'Coloured Groups' })}
				/>
			</TicketGroupsContextComponent>
			<TicketGroupsContextComponent
				groupType="hidden"
				onDeleteGroup={onDeleteGroup(OverrideType.HIDDEN)}
				overrides={state.hidden || []}
				onEditGroup={onSetEditGroup(OverrideType.HIDDEN)}
				isHighlightedIndex={onIsHighlightedIndex(OverrideType.HIDDEN)}
				setHighlightedIndex={onSetHighlightedIndex(OverrideType.HIDDEN)}
				clearHighlightedIndex={clearHighlightedIndex}
				onSelectedGroupsChange={onSelectedHiddenGroupChange}
			>
				<GroupsAccordion
					title={formatMessage({ id: 'ticketCard.groups.hidden', defaultMessage: 'Hidden Groups' })}
				/>
			</TicketGroupsContextComponent>
			<Popper
				open={editingOverride.index !== NO_OVERRIDE_SELECTED.index}
				style={{ /* style is required to override the default positioning style Popper gets */
					left: 460,
					top: isSecondaryCard ? 'unset' : 80,
					bottom: isSecondaryCard ? 40 : 'unset',
				}}
				onClick={(e) => e.stopPropagation()}
			>
				<GroupSettingsForm
					value={settingsFormGroups?.[editingOverride.index] as IGroupSettingsForm}
					onSubmit={onSubmit}
					onCancel={onCancel}
					prefixes={getPossiblePrefixes(settingsFormGroups)}
					isColored={editingOverride.type === OverrideType.COLORED}
				/>
			</Popper>
		</Container>
	);
};<|MERGE_RESOLUTION|>--- conflicted
+++ resolved
@@ -113,22 +113,12 @@
 			newVal.state = { showDefaultHidden: selectHiddenGeometryVisible(store.getState()) };
 		}
 
-<<<<<<< HEAD
-		if (!newVal.state[editingOverride.type]) newVal.state[editingOverride.type] = [];
-=======
 		newVal.state[editingOverride.type] ||= [];
->>>>>>> 563755d2
 		newVal.state[editingOverride.type][editingOverride.index] = overrideValue;
 		onChange?.(newVal);
 		onCancel();
 		setHighlightedOverride(editingOverride);
 		dispatch(ViewpointsActions.setActiveViewpoint(null, null, viewpointV5ToV4({ state: newVal.state })));
-	};
-
-	const onSelectedColoredGroupsChange = (indexes) => {
-		const colored = indexes.map((i) => state.colored[i]);
-		const view = { state: { colored } } as Viewpoint;
-		dispatch(ViewpointsActions.setActiveViewpoint(null, null, viewpointV5ToV4(view)));
 	};
 
 	useEffect(() => { setTimeout(() => { onBlur?.(); }, 200); }, [value]);
@@ -139,7 +129,6 @@
 		}
 	}, [highlightedOverride]);
 
-<<<<<<< HEAD
 	useEffect(() => {
 		const colored = selectedColorIndexes.map((i) => state.colored[i]);
 		const hidden = selectedHiddenIndexes.map((i) => state.hidden[i]);
@@ -147,8 +136,6 @@
 		dispatch(ViewpointsActions.setActiveViewpoint(null, null, viewpointV5ToV4(view)));
 	}, [selectedColorIndexes]);
 
-=======
->>>>>>> 563755d2
 	return (
 		<Container onClick={clearHighlightedIndex}>
 			<TicketGroupsContextComponent
