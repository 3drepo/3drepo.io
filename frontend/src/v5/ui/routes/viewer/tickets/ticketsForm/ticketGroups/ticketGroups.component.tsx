--- conflicted
+++ resolved
@@ -17,14 +17,9 @@
 
 import { formatMessage } from '@/v5/services/intl';
 import { MOCK_DATA } from '@/v5/store/tickets/groups/ticketGroups.helpers';
-<<<<<<< HEAD
-import { Container, NewGroupButton, ActionMenu } from './ticketGroups.styles';
-=======
 import { Container } from './ticketGroups.styles';
->>>>>>> 2b7d1714
 import { GroupsAccordion } from './groupsAccordion/groupsAccordion.component';
 import { TicketGroupsContext } from './ticketGroupsContext';
-import { NewGroupForm } from './groups/newGroupForm/newGroupForm.component';
 
 export const TicketGroups = () => (
 	<Container>
@@ -32,47 +27,13 @@
 			<GroupsAccordion
 				title={formatMessage({ id: 'ticketCard.groups.coloured', defaultMessage: 'Coloured Groups' })}
 				groups={MOCK_DATA.colored}
-<<<<<<< HEAD
-			>
-				<ActionMenu
-					TriggerButton={(
-						<NewGroupButton startIcon={<AddCircleIcon />}>
-							<FormattedMessage
-								id="ticketCard.groups.addGroup"
-								defaultMessage="Add group"
-							/>
-						</NewGroupButton>
-					)}
-				>
-					<NewGroupForm />
-				</ActionMenu>
-			</GroupsAccordion>
-=======
 			/>
->>>>>>> 2b7d1714
 		</TicketGroupsContext.Provider>
 		<TicketGroupsContext.Provider value={{ groupType: 'hidden' }}>
 			<GroupsAccordion
 				title={formatMessage({ id: 'ticketCard.groups.hidden', defaultMessage: 'Hidden Groups' })}
 				groups={MOCK_DATA.hidden}
-<<<<<<< HEAD
-			>
-				<ActionMenu
-					TriggerButton={(
-						<NewGroupButton startIcon={<AddCircleIcon />}>
-							<FormattedMessage
-								id="ticketCard.groups.addGroup"
-								defaultMessage="Add group"
-							/>
-						</NewGroupButton>
-					)}
-				>
-					<NewGroupForm />
-				</ActionMenu>
-			</GroupsAccordion>
-=======
 			/>
->>>>>>> 2b7d1714
 		</TicketGroupsContext.Provider>
 	</Container>
 );