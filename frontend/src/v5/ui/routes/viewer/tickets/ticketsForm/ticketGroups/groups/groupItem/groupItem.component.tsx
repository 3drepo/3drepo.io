--- conflicted
+++ resolved
@@ -46,20 +46,16 @@
 type GroupProps = { override: GroupOverride, index: number };
 export const GroupItem = ({ override, index }: GroupProps) => {
 	const dispatch = useDispatch();
-<<<<<<< HEAD
 	const {
 		groupType,
 		isHighlightedIndex,
 		setHighlightedIndex,
 		clearHighlightedIndex,
-		toggleGroup,
 		getGroupIsChecked,
+		setGroupIsChecked,
 		deleteGroup,
 		editGroup,
 	} = useContext(TicketGroupsContext);
-=======
-	const { groupType, highlightedIndex, setHighlightedIndex, setGroupIsChecked, getGroupIsChecked, deleteGroup, editGroup } = useContext(TicketGroupsContext);
->>>>>>> 563755d2
 	const isAdmin = ProjectsHooksSelectors.selectIsProjectAdmin();
 	const { group, color, opacity } = override;
 	const checked = getGroupIsChecked(index);
@@ -85,57 +81,38 @@
 	const handleClick = (e) => {
 		preventPropagation(e);
 		setHighlightedIndex(index);
-<<<<<<< HEAD
-		if (groupType === 'hidden' && checked) {
-			toggleGroup(index);
+		if (groupType === 'hidden') {
+			setGroupIsChecked(index, false);
 		}
-=======
->>>>>>> 563755d2
 	};
 
 	const isolateGroup = (e) => {
 		preventPropagation(e);
-<<<<<<< HEAD
 		const objects = convertToV4GroupNodes((group as Group).objects);
 		dispatch(TreeActions.isolateNodesBySharedIds(objects));
-=======
-		dispatch(TreeActions.isolateSelectedNodes());
->>>>>>> 563755d2
 	};
 
 	const onEditGroup = () => editGroup(index);
 
 	const handleToggleClick = (e) => {
 		preventPropagation(e);
-<<<<<<< HEAD
-		toggleGroup(index);
+		setGroupIsChecked(index, !checked);
 		if (groupType === 'hidden' && !checked && isHighlightedIndex(index)) {
 			clearHighlightedIndex();
 		}
-=======
-		setGroupIsChecked(index, !checked);
->>>>>>> 563755d2
 	};
 
 	const alphaColor = (color || [255, 255, 255]).concat(opacity);
 	const alphaHexColor = rgbaToHex(alphaColor.join());
 
 	useEffect(() => {
-<<<<<<< HEAD
 		if (!isHighlightedIndex(index)) return;
 		const objects = convertToV4GroupNodes((group as Group).objects);
 		dispatch(TreeActions.clearCurrentlySelected());
 		dispatch(TreeActions.showNodesBySharedIds(objects));
-		dispatch(TreeActions.selectNodesBySharedIds(objects, (color || [255, 255, 255]).map((c) => c / 255)));
+		const selectionColor = groupType === 'hidden' ? [255, 255, 255] : color;
+		dispatch(TreeActions.selectNodesBySharedIds(objects, selectionColor?.map((c) => c / 255)));
 	}, [override, isHighlightedIndex]);
-=======
-		if (highlightedIndex !== index) return;
-		const objects = convertToV4GroupNodes((group as Group).objects);
-		dispatch(TreeActions.clearCurrentlySelected());
-		dispatch(TreeActions.showNodesBySharedIds(objects));
-		dispatch(TreeActions.selectNodesBySharedIds(objects, color?.map((c) => c / 255)));
-	}, [override, highlightedIndex]);
->>>>>>> 563755d2
 
 	if (isString(group)) return (<CircularProgress />);
 
