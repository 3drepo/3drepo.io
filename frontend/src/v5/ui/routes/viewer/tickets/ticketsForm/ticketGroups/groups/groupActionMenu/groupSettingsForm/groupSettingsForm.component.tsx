/**
 *  Copyright (C) 2023 3D Repo Ltd
 *
 *  This program is free software: you can redistribute it and/or modify
 *  it under the terms of the GNU Affero General Public License as
 *  published by the Free Software Foundation, either version 3 of the
 *  License, or (at your option) any later version.
 *
 *  This program is distributed in the hope that it will be useful,
 *  but WITHOUT ANY WARRANTY; without even the implied warranty of
 *  MERCHANTABILITY or FITNESS FOR A PARTICULAR PURPOSE.  See the
 *  GNU Affero General Public License for more details.
 *
 *  You should have received a copy of the GNU Affero General Public License
 *  along with this program.  If not, see <http://www.gnu.org/licenses/>.
 */

/* eslint-disable no-param-reassign */
import { formatMessage } from '@/v5/services/intl';
import { ProjectsHooksSelectors, TicketsCardHooksSelectors } from '@/v5/services/selectorsHooks';
import { FormTextField } from '@controls/inputs/formInputs.component';
import { useForm, FormProvider, useFieldArray } from 'react-hook-form';
import { FormattedMessage } from 'react-intl';
import { SubmitButton } from '@controls/submitButton';
import { Button } from '@controls/button';
import { useEffect, useState } from 'react';
import { GroupSettingsSchema } from '@/v5/validation/groupSchemes/groupSchemes';
import { yupResolver } from '@hookform/resolvers/yup';
import { cloneDeep, isEqual, sortBy } from 'lodash';
import { ActionMenuItem } from '@controls/actionMenu';
import { Group, IGroupSettingsForm } from '@/v5/store/tickets/tickets.types';
import { InputController } from '@controls/inputs/inputController.component';
import { EmptyCardMessage } from '@components/viewer/cards/card.styles';
import { ColorPicker } from '@controls/inputs/colorPicker/colorPicker.component';
import { useSelector } from 'react-redux';
import { selectSelectedNodes } from '@/v4/modules/tree/tree.selectors';
import { convertToV5GroupNodes } from '@/v5/helpers/viewpoint.helpers';
import { getRandomSuggestedColor } from '@controls/inputs/colorPicker/colorPicker.helpers';
import { hexToArray } from '@/v4/helpers/colors';
import { GroupsCollectionSelect } from '../../addOrEditGroup/groupSettingsForm.component.tsx/groupsCollectionSelect/groupsCollectionSelect.component';
import {
	Buttons,
	LabelAndColor,
	FormBox,
	Heading,
	Instruction,
	NewCollectionLink,
	Subheading,
	ToggleLabel,
	ToggleWrapper,
	Toggle,
	FormRow,
	Rules,
	AddFilterTitle,
	NewRuleActionMenu,
	TriggerButton,
	FormRulesBox,
	NewCollectionActionMenu,
} from './groupSettingsForm.styles';
import { GroupRulesForm } from '../../groupRulesForm/groupRulesForm.component';
import { ChipRule } from '../../groupRulesForm/chipRule/chipRule.component';
import { NewCollectionForm } from '../newCollectionForm/newCollectionForm.component';

type GroupSettingsFormProps = {
	value?: IGroupSettingsForm,
	onSubmit?: (value: IGroupSettingsForm) => void,
	onCancel?: () => void,
	prefixesCombinations: string[][];
};
<<<<<<< HEAD
export const GroupSettingsForm = ({ value, onSubmit, onCancel, prefixesCombinations }: GroupSettingsFormProps) => {
	const [isSmart, setIsSmart] = useState(!!value?.group?.rules?.length);
=======
export const GroupSettingsForm = ({ value, onSubmit, onCancel }: GroupSettingsFormProps) => {
	const [isSmart, setIsSmart] = useState(false);
	const [prefixesCombinations] = useState(getAllPrefixesCombinations([]));
>>>>>>> b1dcae7f
	const [newCollection, setNewCollection] = useState([]);
	const isAdmin = !TicketsCardHooksSelectors.selectReadOnly();

	const isNewGroup = !value?.group?._id;
	const selectedNodes = useSelector(selectSelectedNodes);

	const formData = useForm<IGroupSettingsForm>({
		mode: 'onChange',
		resolver: yupResolver(GroupSettingsSchema),
		context: { isSmart },
	});

	const { fields: rules, append, remove, update } = useFieldArray({
		control: formData.control,
		name: 'group.rules',
	});

	const {
		handleSubmit,
		formState: { errors, isValid, isDirty },
		setValue,
		getValues,
	} = formData;

	const getFormIsValid = () => {
		if (!isValid) return false;
		if (isSmart) return isDirty;
		if (!selectedNodes.length) return false;
		const objectsAreDifferent = !isEqual(
			sortBy(convertToV5GroupNodes(selectedNodes)),
			sortBy(value?.group?.objects || []),
		);
		return (isDirty || objectsAreDifferent);
	};

	const onClickSubmit = (newValues:IGroupSettingsForm) => {
		if (!isSmart) {
			delete newValues.group.rules;
			newValues.group.objects = convertToV5GroupNodes(selectedNodes);
		}

		onSubmit?.(newValues);
	};

	const handleNewCollectionChange = (collection: string[]) => {
		setNewCollection(collection);
		setValue('prefix', collection, { shouldDirty: true });
	};

	useEffect(() => {
		// When no value is passed then the group is a new group
		if (!value) {
			formData.reset({
				color: hexToArray(getRandomSuggestedColor()),
				opacity: 1,
				prefix: [],
				group: {},
			});
			setIsSmart(false);
			return;
		}

		const { objects, ...restGroup } = value.group as Group;
		const newValue = cloneDeep({ ...value, group: restGroup });
		formData.reset(newValue);
		setIsSmart(!!value?.group?.rules?.length);
	}, [value]);

	return (
		<form>
			<FormProvider {...formData}>
				<Heading>
					{isNewGroup ? (
						<FormattedMessage
							id="ticketsGroupSettings.heading.addGroup"
							defaultMessage="Add new group"
						/>
					) : (
						<FormattedMessage
							id="ticketsGroupSettings.heading.editGroup"
							defaultMessage="Edit group"
						/>
					)}
				</Heading>
				<Subheading>
					<FormattedMessage
						id="ticketsGroupSettings.subHeading.groupInformation"
						defaultMessage="Group information"
					/>
				</Subheading>
				<FormBox>
					<LabelAndColor>
						<FormTextField
							name="group.name"
							label={formatMessage({
								id: 'ticketsGroupSettings.form.title',
								defaultMessage: 'Title',
							})}
							required
							formError={errors?.group?.name}
							disabled={!isAdmin}
						/>
						<ColorPicker
							onChange={({ color, opacity }) => {
								setValue('color', color, { shouldDirty: true });
								setValue('opacity', opacity, { shouldDirty: true });
							}}
							value={({ color: getValues('color'), opacity: getValues('opacity') })}
							disabled={!isAdmin}
						/>
					</LabelAndColor>
					<FormRow>
						<FormTextField
							name="group.description"
							label={formatMessage({
								id: 'ticketsGroupSettings.form.description',
								defaultMessage: 'Description',
							})}
							formError={errors?.group?.description}
							disabled={!isAdmin}
						/>
					</FormRow>
					<FormRow>
						<InputController
							Input={GroupsCollectionSelect}
							name="prefix"
							label={isAdmin ? formatMessage({
								id: 'ticketsGroupSettings.form.collection',
								defaultMessage: 'Add group to collection',
							}) : formatMessage({
								id: 'ticketsGroupSettings.form.collection.disabled',
								defaultMessage: 'Parent collection',
							})}
							formError={errors?.prefix}
							disabled={!isAdmin}
							prefixesCombinations={prefixesCombinations.concat([newCollection]).sort()}
						/>
					</FormRow>
					{
						isAdmin && (
							<NewCollectionActionMenu
								TriggerButton={(
									<NewCollectionLink>
										{newCollection?.length ? (
											<FormattedMessage
												id="ticketsGroupSettings.link.editCollection"
												defaultMessage="Edit new collection"
											/>
										) : (
											<FormattedMessage
												id="ticketsGroupSettings.link.createCollection"
												defaultMessage="Create new collection"
											/>
										)}
									</NewCollectionLink>
								)}
							>
								<NewCollectionForm
									value={newCollection}
									onChange={handleNewCollectionChange}
									prefixesCombinations={prefixesCombinations}
								/>
							</NewCollectionActionMenu>
						)
					}
				</FormBox>
				<Subheading>
					<FormattedMessage
						id="ticketsGroupSettings.subHeading.groupType"
						defaultMessage="Group type"
					/>
				</Subheading>
				<FormBox>
					<ToggleWrapper>
						<ToggleLabel disabled={!isAdmin} onClick={() => setIsSmart(false)}>
							<FormattedMessage id="ticketsGroupSettings.form.type.manual" defaultMessage="Manual group" />
						</ToggleLabel>
						<Toggle
							value={isSmart}
							onClick={() => setIsSmart((prev) => !prev)}
							disabled={!isAdmin}
						/>
						<ToggleLabel disabled={!isAdmin} onClick={() => setIsSmart(true)}>
							<FormattedMessage id="ticketsGroupSettings.form.type.smart" defaultMessage="Smart group" />
						</ToggleLabel>
					</ToggleWrapper>
					{
						isAdmin && (
							<Instruction>
								<FormattedMessage
									id="ticketsGroupSettings.smartGroupInstruction"
									defaultMessage="Use filters below to create smart group"
								/>
							</Instruction>
						)
					}
				</FormBox>
				{
					isSmart && (
						<>
							<Subheading>
								<FormattedMessage
									id="ticketsGroupSettings.subHeading.filters"
									defaultMessage="Filters"
								/>
								{isAdmin && (
									<AddFilterTitle>
										<NewRuleActionMenu
											TriggerButton={(
												<TriggerButton>
													<FormattedMessage id="tickets.groups.newGroupForm.addFilter" defaultMessage="Add filter" />
												</TriggerButton>
											)}
										>
											<GroupRulesForm onSave={append} />
										</NewRuleActionMenu>
									</AddFilterTitle>
								)}
							</Subheading>
							<FormRulesBox>
								<Rules>
									{rules.map(({ id, ...ruleValue }, i) => (
										<ChipRule
											value={ruleValue}
											key={id}
											onDelete={() => remove(i)}
											onChange={(val) => update(i, val)}
											disabled={!isAdmin}
										/>
									))}
									{!rules.length && (
										<EmptyCardMessage>
											<FormattedMessage
												id="tickets.groups.newGroupForm.rules.empty"
												defaultMessage="No Filters"
											/>
										</EmptyCardMessage>
									)}
								</Rules>
							</FormRulesBox>
						</>
					)
				}
				<Buttons>
					<ActionMenuItem>
						<Button variant="text" color="secondary" size="medium" onClick={onCancel}>
							<FormattedMessage id="tickets.groups.settings.cancel" defaultMessage="Cancel" />
						</Button>
					</ActionMenuItem>
					{ isAdmin && (
						<ActionMenuItem>
							<SubmitButton
								size="medium"
								fullWidth={false}
								onClick={handleSubmit(onClickSubmit)}
								disabled={!getFormIsValid()}
							>
								{isNewGroup ? (
									<FormattedMessage id="tickets.groups.settings.createGroup" defaultMessage="Create group" />

								) : (
									<FormattedMessage id="tickets.groups.settings.updateGroup" defaultMessage="Update group" />
								)}
							</SubmitButton>
						</ActionMenuItem>
					)}
				</Buttons>
			</FormProvider>
		</form>
	);
};<|MERGE_RESOLUTION|>--- conflicted
+++ resolved
@@ -67,14 +67,8 @@
 	onCancel?: () => void,
 	prefixesCombinations: string[][];
 };
-<<<<<<< HEAD
 export const GroupSettingsForm = ({ value, onSubmit, onCancel, prefixesCombinations }: GroupSettingsFormProps) => {
-	const [isSmart, setIsSmart] = useState(!!value?.group?.rules?.length);
-=======
-export const GroupSettingsForm = ({ value, onSubmit, onCancel }: GroupSettingsFormProps) => {
 	const [isSmart, setIsSmart] = useState(false);
-	const [prefixesCombinations] = useState(getAllPrefixesCombinations([]));
->>>>>>> b1dcae7f
 	const [newCollection, setNewCollection] = useState([]);
 	const isAdmin = !TicketsCardHooksSelectors.selectReadOnly();
 
