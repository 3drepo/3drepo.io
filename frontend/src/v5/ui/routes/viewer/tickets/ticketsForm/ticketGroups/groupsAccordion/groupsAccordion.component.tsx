/**
 *  Copyright (C) 2023 3D Repo Ltd
 *
 *  This program is free software: you can redistribute it and/or modify
 *  it under the terms of the GNU Affero General Public License as
 *  published by the Free Software Foundation, either version 3 of the
 *  License, or (at your option) any later version.
 *
 *  This program is distributed in the hope that it will be useful,
 *  but WITHOUT ANY WARRANTY; without even the implied warranty of
 *  MERCHANTABILITY or FITNESS FOR A PARTICULAR PURPOSE.  See the
 *  GNU Affero General Public License for more details.
 *
 *  You should have received a copy of the GNU Affero General Public License
 *  along with this program.  If not, see <http://www.gnu.org/licenses/>.
 */

import { useState } from 'react';
import GroupsIcon from '@mui/icons-material/GroupWork';
import { IGroup } from '@/v5/store/tickets/groups/ticketGroups.types';
import { FormattedMessage } from 'react-intl';
import { EmptyListMessage } from '@controls/dashedContainer/emptyListMessage/emptyListMessage.styles';
import { Accordion, NumberContainer, TitleContainer, Checkbox } from './groupsAccordion.styles';
import { Groups } from '../groups/groups.component';
import { AddGroupButton } from '../groups/addOrEditGroup/addGroupButton/addGroupButton.component';

type GroupsAccordionProps = {
	title: any;
<<<<<<< HEAD
	groups: IGroupCollection[];
	colored?: boolean;
};
export const GroupsAccordion = ({ title, groups = [], colored }: GroupsAccordionProps) => {
=======
	groups: IGroup[];
	children: any;
};
export const GroupsAccordion = ({ title, groups = [], children }: GroupsAccordionProps) => {
>>>>>>> 3ec4a22e
	const [checked, setChecked] = useState(false);

	const groupsCount = groups.length;

	const toggleCheckbox = (e) => {
		e.stopPropagation();
		setChecked(!checked);
	};

	return (
		<Accordion
			Icon={GroupsIcon}
			title={(
				<TitleContainer>
					{title}
					<NumberContainer>{groupsCount}</NumberContainer>
					<Checkbox checked={checked} onClick={toggleCheckbox} />
				</TitleContainer>
			)}
			$groupsCount={groupsCount}
		>
			{groupsCount ? (
				<Groups groups={groups} />
			) : (
				<EmptyListMessage>
					<FormattedMessage
						id="ticketCard.groupsList.empty"
						defaultMessage="No Groups"
					/>
				</EmptyListMessage>
			)}
			<AddGroupButton colored={colored} />
		</Accordion>
	);
};<|MERGE_RESOLUTION|>--- conflicted
+++ resolved
@@ -26,17 +26,9 @@
 
 type GroupsAccordionProps = {
 	title: any;
-<<<<<<< HEAD
-	groups: IGroupCollection[];
-	colored?: boolean;
+	groups: IGroup[];
 };
-export const GroupsAccordion = ({ title, groups = [], colored }: GroupsAccordionProps) => {
-=======
-	groups: IGroup[];
-	children: any;
-};
-export const GroupsAccordion = ({ title, groups = [], children }: GroupsAccordionProps) => {
->>>>>>> 3ec4a22e
+export const GroupsAccordion = ({ title, groups = [] }: GroupsAccordionProps) => {
 	const [checked, setChecked] = useState(false);
 
 	const groupsCount = groups.length;
@@ -68,7 +60,7 @@
 					/>
 				</EmptyListMessage>
 			)}
-			<AddGroupButton colored={colored} />
+			<AddGroupButton />
 		</Accordion>
 	);
 };