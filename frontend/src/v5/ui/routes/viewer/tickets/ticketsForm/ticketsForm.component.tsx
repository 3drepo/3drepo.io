/**
 *  Copyright (C) 2022 3D Repo Ltd
 *
 *  This program is free software: you can redistribute it and/or modify
 *  it under the terms of the GNU Affero General Public License as
 *  published by the Free Software Foundation, either version 3 of the
 *  License, or (at your option) any later version.
 *
 *  This program is distributed in the hope that it will be useful,
 *  but WITHOUT ANY WARRANTY; without even the implied warranty of
 *  MERCHANTABILITY or FITNESS FOR A PARTICULAR PURPOSE.  See the
 *  GNU Affero General Public License for more details.
 *
 *  You should have received a copy of the GNU Affero General Public License
 *  along with this program.  If not, see <http://www.gnu.org/licenses/>.
 */
import { ITemplate, PropertyDefinition, TemplateModule, EditableTicket, NewTicket } from '@/v5/store/tickets/tickets.types';
import { get } from 'lodash';
import { useFormContext } from 'react-hook-form';
import { formatMessage } from '@/v5/services/intl';
import PropetiesIcon from '@assets/icons/outlined/properties-outlined.svg';
import { Accordion } from '@controls/accordion/accordion.component';
import { CardContent } from '@components/viewer/cards/cardContent.component';
import { UnsupportedProperty } from './properties/unsupportedProperty.component';
import { TicketProperty } from './properties/properties.helper';
import { TitleContainer, FormTitle, PanelsContainer } from './ticketsForm.styles';

interface PropertiesListProps {
	properties: PropertyDefinition[];
	propertiesValues: Record<string, any>;
	module: string;
}

const PropertiesList = ({ module, properties, propertiesValues = {} }: PropertiesListProps) => {
	const { formState } = useFormContext();
	return (
		<>
			{properties.map((property) => {
				const { name, type } = property;
				const inputName = `${module}.${name}`;
				const PropertyComponent = TicketProperty[type] || UnsupportedProperty;
				return (
					<PropertyComponent
						property={property}
						name={inputName}
						formError={get(formState.errors, inputName)}
						defaultValue={property.default ?? propertiesValues[name]}
						key={name}
					/>
				);
			})}
		</>
	);
};

const PropertiesPanel = (props: PropertiesListProps) => (
	<Accordion
		defaultExpanded
		Icon={PropetiesIcon}
		title={formatMessage({ id: 'customTicket.panel.properties', defaultMessage: 'Properties' })}
	>
		<PropertiesList {...props} />
	</Accordion>
);

interface ModulePanelProps {
	module: TemplateModule ;
	moduleValues: Record<string, any>;
}

const ModulePanel = ({ module, moduleValues }: ModulePanelProps) => (
	<Accordion title={module.name} Icon={PropetiesIcon}>
		<PropertiesList module={module.name} properties={module.properties || []} propertiesValues={moduleValues} />
	</Accordion>
);

export const TITLE_INPUT_NAME = 'title';

export const TicketForm = ({ template, ticket } : { template: ITemplate, ticket: EditableTicket | NewTicket }) => {
	const { formState } = useFormContext();
	const TITLE_PLACEHOLDER = formatMessage({
		id: 'customTicket.newTicket.titlePlaceholder',
		defaultMessage: 'Ticket name',
	});
	return (
		<>
			<TitleContainer>
				<FormTitle
<<<<<<< HEAD
					name={TITLE_INPUT_NAME}
					defaultValue={ticket[TITLE_INPUT_NAME]}
					formError={formState.errors[TITLE_INPUT_NAME]}
=======
					key={ticket.title}
					name="title"
					defaultValue={ticket.title}
>>>>>>> f6e0968f
					placeholder={TITLE_PLACEHOLDER}
				/>
			</TitleContainer>
			<CardContent>
				<PanelsContainer>
					<PropertiesPanel module="properties" properties={template?.properties || []} propertiesValues={ticket.properties} />
					{
						(template.modules || []).map((module) => (
							<ModulePanel
								key={module.name}
								module={module}
								moduleValues={ticket.modules[module.name]}
							/>
						))
					}
				</PanelsContainer>
			</CardContent>
		</>
	);
};<|MERGE_RESOLUTION|>--- conflicted
+++ resolved
@@ -86,15 +86,10 @@
 		<>
 			<TitleContainer>
 				<FormTitle
-<<<<<<< HEAD
 					name={TITLE_INPUT_NAME}
+					key={ticket.title}
 					defaultValue={ticket[TITLE_INPUT_NAME]}
 					formError={formState.errors[TITLE_INPUT_NAME]}
-=======
-					key={ticket.title}
-					name="title"
-					defaultValue={ticket.title}
->>>>>>> f6e0968f
 					placeholder={TITLE_PLACEHOLDER}
 				/>
 			</TitleContainer>
