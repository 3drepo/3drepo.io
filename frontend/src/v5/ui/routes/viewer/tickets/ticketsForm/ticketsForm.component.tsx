--- conflicted
+++ resolved
@@ -22,13 +22,8 @@
 import { Accordion } from '@controls/accordion/accordion.component';
 import { CardContent } from '@components/viewer/cards/cardContent.component';
 import { UnsupportedProperty } from './properties/unsupportedProperty.component';
-<<<<<<< HEAD
 import { TicketProperty } from './properties/properties.helper';
-import { FormTitle, PanelsContainer } from './ticketsForm.styles';
-=======
-import { BooleanProperty } from './properties/booleanProperty.component';
 import { TitleContainer, FormTitle, PanelsContainer } from './ticketsForm.styles';
->>>>>>> 8b837700
 
 interface PropertiesListProps {
 	properties: PropertyDefinition[];
@@ -79,27 +74,9 @@
 	</Accordion>
 );
 
-<<<<<<< HEAD
 export const TicketForm = ({ template, ticket } : { template: ITemplate, ticket: EditableTicket }) => {
 	const { formState } = useFormContext();
 	const TITLE_INPUT_NAME = 'title';
-	return (
-		<>
-			<FormTitle
-				name={TITLE_INPUT_NAME}
-				defaultValue={ticket[TITLE_INPUT_NAME]}
-				formError={formState.errors[TITLE_INPUT_NAME]}
-				placeholder={formatMessage({ id: 'customTicket.title.placeholder', defaultMessage: 'Title' })}
-			/>
-			<CardContent>
-				<PanelsContainer>
-					<PropertiesPanel module="properties" properties={template?.properties || []} propertiesValues={ticket.properties} />
-					{
-						(template.modules || []).map((module) => (
-							<ModulePanel
-								key={module.name}
-=======
-export const TicketForm = ({ template, ticket } : { template: ITemplate, ticket: ITicket }) => {
 	const TITLE_PLACEHOLDER = formatMessage({
 		id: 'customTicket.newTicket.titlePlaceholder',
 		defaultMessage: 'Ticket name',
@@ -108,18 +85,19 @@
 		<>
 			<TitleContainer>
 				<FormTitle
-					name="title"
-					defaultValue={ticket.title}
+					name={TITLE_INPUT_NAME}
+					defaultValue={ticket[TITLE_INPUT_NAME]}
+					formError={formState.errors[TITLE_INPUT_NAME]}
 					placeholder={TITLE_PLACEHOLDER}
 				/>
 			</TitleContainer>
 			<CardContent>
 				<PanelsContainer>
-					<PropertiesPanel properties={template?.properties || []} propertiesValues={ticket.properties} />
+					<PropertiesPanel module="properties" properties={template?.properties || []} propertiesValues={ticket.properties} />
 					{
 						(template.modules || []).map((module) => (
 							<ModulePanel
->>>>>>> 8b837700
+								key={module.name}
 								module={module}
 								moduleValues={ticket.modules[module.name]}
 							/>
