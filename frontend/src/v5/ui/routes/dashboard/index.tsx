--- conflicted
+++ resolved
@@ -14,21 +14,9 @@
  *  You should have received a copy of the GNU Affero General Public License
  *  along with this program.  If not, see <http://www.gnu.org/licenses/>.
  */
-<<<<<<< HEAD
-
-import { RouteExcept } from '@/v5/services/routing/routing';
-import { MuiThemeProvider } from '@material-ui/core';
-=======
->>>>>>> f24d3449
 import React from 'react';
 import { RouteExcept } from '@/v5/services/routing/routing';
 import { useRouteMatch, Route } from 'react-router-dom';
-<<<<<<< HEAD
-import { ThemeProvider } from 'styled-components';
-
-import { theme } from '@/v5/ui/themes/theme';
-=======
->>>>>>> f24d3449
 import { GlobalStyle } from '@/v5/ui/themes/global';
 import { i18n } from '@lingui/core';
 import { I18nProvider } from '@lingui/react';
