--- conflicted
+++ resolved
@@ -20,22 +20,15 @@
 import { GlobalStyle } from '@/v5/ui/themes/global';
 import { i18n } from '@lingui/core';
 import { I18nProvider } from '@lingui/react';
+import { en, es } from 'make-plural/plurals';
 import { messages as esMessages } from '@/locales/es/messages';
 import { messages as enMessages } from '@/locales/en/messages';
-<<<<<<< HEAD
-import { en, es } from 'make-plural/plurals';
-import { AppBar } from '@components/shared/appBar';
-import { ModalsDispatcher } from '@components/shared/modals';
-import { discardSlash } from '@/v5/services/routing/routing';
-=======
 import { discardSlash } from '@/v5/services/routing/routing';
 import { NotFound } from '@/v5/ui/routes/notFound';
 import { DashboardLayout } from '@components/dashboard/dashboardLayout';
->>>>>>> 76cd2205
 import { TeamspaceContent } from './teamspaces';
 import { ProjectContent } from './projects';
 import { ModalsDemo } from './modalsDemo';
-import { MAIN_HEADER_PORTAL_TARGET_ID } from './index.constants';
 
 i18n.load('en', enMessages);
 i18n.load('es', esMessages);
