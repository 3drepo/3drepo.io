--- conflicted
+++ resolved
@@ -41,14 +41,14 @@
 			<GlobalStyle />
 			<ViewerCanvas location={{ pathname }} />
 			<Switch>
-<<<<<<< HEAD
-				<Route exact path={`${path}/login`} component={Login} />
-				<Route exact path={`${path}/signup`} component={UserSignup} />
-				<Route exact path={`${path}/register-verify`} component={UserVerification} />
-				<Route path={`${path}/dashboard/:teamspace?/:project?`}>
-=======
 				<Route exact path={`${path}/login`}>
 					<Login />
+				</Route>
+				<Route exact path={`${path}/signup`}>
+					<UserSignup />
+				</Route>
+				<Route exact path={`${path}/register-verify`}>
+					<UserVerification />
 				</Route>
 				<Route exact path={`${path}/password-forgot`}>
 					<PasswordForgot />
@@ -60,7 +60,6 @@
 					<TeamspaceSelection />
 				</Route>
 				<Route path={`${path}/dashboard/:teamspace/:project?`}>
->>>>>>> bc514c17
 					<DashboardLayout>
 						<Route path={`${path}/dashboard/:teamspace/`}>
 							<TeamspaceContent />
