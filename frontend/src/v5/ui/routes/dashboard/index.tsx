/**
 *  Copyright (C) 2021 3D Repo Ltd
 *
 *  This program is free software: you can redistribute it and/or modify
 *  it under the terms of the GNU Affero General Public License as
 *  published by the Free Software Foundation, either version 3 of the
 *  License, or (at your option) any later version.
 *
 *  This program is distributed in the hope that it will be useful,
 *  but WITHOUT ANY WARRANTY; without even the implied warranty of
 *  MERCHANTABILITY or FITNESS FOR A PARTICULAR PURPOSE.  See the
 *  GNU Affero General Public License for more details.
 *
 *  You should have received a copy of the GNU Affero General Public License
 *  along with this program.  If not, see <http://www.gnu.org/licenses/>.
 */

import React from 'react';
import { useRouteMatch, useLocation, Route, Switch, Redirect } from 'react-router-dom';
import { GlobalStyle } from '@/v5/ui/themes/global';

import { i18n } from '@lingui/core';
import { I18nProvider } from '@lingui/react';
import { en, es } from 'make-plural/plurals';
import { messages as esMessages } from '@/locales/es/messages';
import { messages as enMessages } from '@/locales/en/messages';
import { ModalsDispatcher } from '@components/shared/modals';
import { discardSlash } from '@/v5/services/routing/routing';
import { AppBar } from '@components/shared/appBar';
import { MAIN_HEADER_PORTAL_TARGET_ID } from '@/v5/ui/routes/dashboard/index.constants';
import { TeamspaceContent } from './teamspaces';
import { ProjectContent } from './projects';
<<<<<<< HEAD
import { Content, MainHeaderPortalRoot } from './index.styles';
=======
import { Content } from './index.styles';
import { ModalsDemo } from './modalsDemo';
>>>>>>> ee306ac2

i18n.load('en', enMessages);
i18n.load('es', esMessages);
i18n.loadLocaleData({
	en: { plurals: en },
	es: { plurals: es },
});

i18n.activate('en');

export const Dashboard = () => {
	const { path } = useRouteMatch();
	const { pathname } = useLocation();

	return (
		<Route path={`${path}/:teamspace?/:project?`}>
			<I18nProvider i18n={i18n}>
				<GlobalStyle />
				<AppBar />
				<MainHeaderPortalRoot id={MAIN_HEADER_PORTAL_TARGET_ID} />
				<Content>
					<Route path={`${path}/:teamspace/`}>
						<TeamspaceContent />
					</Route>
					<Route exact path={`${path}/modals/`}>
						<ModalsDemo />
					</Route>
					<Switch>
						<Route exact path={`${path}/:teamspace/t/settings`}>
							<TeamspaceContent />
						</Route>

						<Route exact path={`${path}/:teamspace/:project`}>
							<Redirect to={`${discardSlash(pathname)}/t/federations`} />
						</Route>
						<Route exact path={`${path}/:teamspace/:project/t`}>
							<Redirect to={`${discardSlash(pathname)}/federations`} />
						</Route>

						<Route path={`${path}/:teamspace/:project`}>
							<ProjectContent />
						</Route>
					</Switch>
				</Content>
				<ModalsDispatcher />
			</I18nProvider>
		</Route>
	);
};<|MERGE_RESOLUTION|>--- conflicted
+++ resolved
@@ -18,7 +18,6 @@
 import React from 'react';
 import { useRouteMatch, useLocation, Route, Switch, Redirect } from 'react-router-dom';
 import { GlobalStyle } from '@/v5/ui/themes/global';
-
 import { i18n } from '@lingui/core';
 import { I18nProvider } from '@lingui/react';
 import { en, es } from 'make-plural/plurals';
@@ -30,12 +29,8 @@
 import { MAIN_HEADER_PORTAL_TARGET_ID } from '@/v5/ui/routes/dashboard/index.constants';
 import { TeamspaceContent } from './teamspaces';
 import { ProjectContent } from './projects';
-<<<<<<< HEAD
 import { Content, MainHeaderPortalRoot } from './index.styles';
-=======
-import { Content } from './index.styles';
 import { ModalsDemo } from './modalsDemo';
->>>>>>> ee306ac2
 
 i18n.load('en', enMessages);
 i18n.load('es', esMessages);
