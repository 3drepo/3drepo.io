--- conflicted
+++ resolved
@@ -181,12 +181,8 @@
 		if (presetFile) {
 			addFilesToList([presetFile], presetDrawing);
 		}
-<<<<<<< HEAD
 		DrawingsActionsDispatchers.fetchTypes(teamspace, project);
-=======
-		DrawingsActionsDispatchers.fetchCategories(teamspace, project);
 		DrawingRevisionsActionsDispatchers.fetchStatusCodes(teamspace, project);
->>>>>>> 61455c59
 	}, []);
 
 	return (
