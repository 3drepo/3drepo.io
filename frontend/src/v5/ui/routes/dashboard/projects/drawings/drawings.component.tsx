/**
 *  Copyright (C) 2024 3D Repo Ltd
 *
 *  This program is free software: you can redistribute it and/or modify
 *  it under the terms of the GNU Affero General Public License as
 *  published by the Free Software Foundation, either version 3 of the
 *  License, or (at your option) any later version.
 *
 *  This program is distributed in the hope that it will be useful,
 *  but WITHOUT ANY WARRANTY; without even the implied warranty of
 *  MERCHANTABILITY or FITNESS FOR A PARTICULAR PURPOSE.  See the
 *  GNU Affero General Public License for more details.
 *
 *  You should have received a copy of the GNU Affero General Public License
 *  along with this program.  If not, see <http://www.gnu.org/licenses/>.
 */

import { useEffect } from 'react';
import { useParams } from 'react-router-dom';
import { DashboardParams } from '@/v5/ui/routes/routes.constants';
<<<<<<< HEAD
import { DrawingsHooksSelectors } from '@/v5/services/selectorsHooks';
import AddCircleIcon from '@assets/icons/filled/add_circle-filled.svg';
import { Button } from '@controls/button';
=======
import { DrawingsHooksSelectors, ProjectsHooksSelectors } from '@/v5/services/selectorsHooks';
import { SearchContextComponent } from '@controls/search/searchContext';
>>>>>>> 10005e49
import { FormattedMessage } from 'react-intl';
import { DashboardListEmptyText, Divider } from '@components/dashboard/dashboardList/dashboardList.styles';
import { IsMainList } from '../containers/mainList.context';
import { Button } from '@controls/button';
import AddCircleIcon from '@assets/icons/filled/add_circle-filled.svg';
import { DrawingsList } from './drawingsList/drawingsList.component';
import { DRAWINGS_SEARCH_FIELDS } from '@/v5/store/drawings/drawings.helpers';
import { DialogsActionsDispatchers, DrawingsActionsDispatchers } from '@/v5/services/actionsDispatchers';
import { CreateDrawingDialog } from './drawingDialogs/createDrawingDialog.component';
<<<<<<< HEAD
import { EditDrawingDialog } from './drawingDialogs/editDrawingDialog.component';
import { UploadDrawingRevisionForm } from './uploadDrawingRevisionForm/uploadDrawingRevisionForm.component';
import { uploadToDrawing } from './uploadDrawingRevisionForm/uploadDrawingRevisionForm.helpers';
=======
import { DashboardSkeletonList } from '@components/dashboard/dashboardList/dashboardSkeletonList/dashboardSkeletonList.component';
import { SkeletonListItem } from '../containers/containersList/skeletonListItem/skeletonListItem.component';
>>>>>>> 10005e49

export const Drawings = () => {
	const { teamspace, project } = useParams<DashboardParams>();
	const isProjectAdmin = ProjectsHooksSelectors.selectIsProjectAdmin();

	const isListPending = DrawingsHooksSelectors.selectIsListPending();
	const drawings = DrawingsHooksSelectors.selectDrawings();
	const favouriteDrawings = DrawingsHooksSelectors.selectFavouriteDrawings();

<<<<<<< HEAD
	const isPending = DrawingsHooksSelectors.selectIsListPending();
	const drawings = DrawingsHooksSelectors.selectDrawings();
=======
	const onClickCreate = () => DialogsActionsDispatchers.open(CreateDrawingDialog);
>>>>>>> 10005e49

	useEffect(() => {
		if (!project) return;
		DrawingsActionsDispatchers.fetchDrawings(teamspace, project);
<<<<<<< HEAD
	}, [isPending]);

	const onClickCreate = () => DialogsActionsDispatchers.open(CreateDrawingDialog);
	const onClickEdit = (drawing) => DialogsActionsDispatchers.open(EditDrawingDialog, { drawing });
	const onClickUploadRevision = () => DialogsActionsDispatchers.open(UploadDrawingRevisionForm);

	return (<div>
		<h1>Drawings list</h1>
		<button type='button' onClick={onClickUploadRevision}>Open upload revision modal</button>
		{isPending ? 
			(<b>Loading...</b>) : 
			(
				<>
					<Button
						startIcon={<AddCircleIcon />}
						variant="outlined"
						color="secondary"
						onClick={onClickCreate}
					>
						<FormattedMessage id="drawings.newDrawing" defaultMessage="New drawing" />
					</Button>
					<ul>
						{drawings.map((drawing) => (<li>
							{drawing.name}
							<button onClick={() => onClickEdit(drawing)}>Edit</button>
							<button onClick={() => uploadToDrawing(drawing._id)}>Upload Revision</button>
						</li>))} 
					</ul>
				</>
=======
	}, [project]);

	if (isListPending) return (<DashboardSkeletonList itemComponent={<SkeletonListItem />} />);
>>>>>>> 10005e49

	return (
		<>
			<SearchContextComponent items={favouriteDrawings} fieldsToFilter={DRAWINGS_SEARCH_FIELDS}>
				<DrawingsList
					title={(
						<FormattedMessage
							id="drawings.favourites.collapseTitle"
							defaultMessage="Favourites"
						/>
					)}
					titleTooltips={{
						collapsed: <FormattedMessage id="drawings.favourites.collapse.tooltip.show" defaultMessage="Show favourites" />,
						visible: <FormattedMessage id="drawings.favourites.collapse.tooltip.hide" defaultMessage="Hide favourites" />,
					}}
					onClickCreate={onClickCreate}
					emptyMessage={(
						<DashboardListEmptyText>
							<FormattedMessage
								id="drawings.favourites.emptyMessage"
								defaultMessage="Click on the star to mark a drawing as favourite"
							/>
						</DashboardListEmptyText>
					)}
				/>
			</SearchContextComponent>
			<Divider />
			<IsMainList.Provider value>
				<SearchContextComponent items={drawings} fieldsToFilter={DRAWINGS_SEARCH_FIELDS}>
					<DrawingsList
						title={(
							<FormattedMessage
								id="drawings.all.collapseTitle"
								defaultMessage="All Drawings"
							/>
						)}
						titleTooltips={{
							collapsed: <FormattedMessage id="drawings.all.collapse.tooltip.show" defaultMessage="Show all" />,
							visible: <FormattedMessage id="drawings.all.collapse.tooltip.hide" defaultMessage="Hide all" />,
						}}
						onClickCreate={onClickCreate}
						emptyMessage={(
							<>
								<DashboardListEmptyText>
									<FormattedMessage id="drawings.all.emptyMessage" defaultMessage="You haven’t created any drawings." />
								</DashboardListEmptyText>
								{ isProjectAdmin && (
									<Button
										startIcon={<AddCircleIcon />}
										variant="contained"
										color="primary"
										onClick={onClickCreate}
									>
										<FormattedMessage id="drawings.all.newDrawing" defaultMessage="New Drawing" />
									</Button>
								)}
							</>
						)}
					/>
				</SearchContextComponent>
			</IsMainList.Provider>
		</>
	);
};<|MERGE_RESOLUTION|>--- conflicted
+++ resolved
@@ -18,14 +18,8 @@
 import { useEffect } from 'react';
 import { useParams } from 'react-router-dom';
 import { DashboardParams } from '@/v5/ui/routes/routes.constants';
-<<<<<<< HEAD
-import { DrawingsHooksSelectors } from '@/v5/services/selectorsHooks';
-import AddCircleIcon from '@assets/icons/filled/add_circle-filled.svg';
-import { Button } from '@controls/button';
-=======
 import { DrawingsHooksSelectors, ProjectsHooksSelectors } from '@/v5/services/selectorsHooks';
 import { SearchContextComponent } from '@controls/search/searchContext';
->>>>>>> 10005e49
 import { FormattedMessage } from 'react-intl';
 import { DashboardListEmptyText, Divider } from '@components/dashboard/dashboardList/dashboardList.styles';
 import { IsMainList } from '../containers/mainList.context';
@@ -35,68 +29,24 @@
 import { DRAWINGS_SEARCH_FIELDS } from '@/v5/store/drawings/drawings.helpers';
 import { DialogsActionsDispatchers, DrawingsActionsDispatchers } from '@/v5/services/actionsDispatchers';
 import { CreateDrawingDialog } from './drawingDialogs/createDrawingDialog.component';
-<<<<<<< HEAD
-import { EditDrawingDialog } from './drawingDialogs/editDrawingDialog.component';
-import { UploadDrawingRevisionForm } from './uploadDrawingRevisionForm/uploadDrawingRevisionForm.component';
-import { uploadToDrawing } from './uploadDrawingRevisionForm/uploadDrawingRevisionForm.helpers';
-=======
 import { DashboardSkeletonList } from '@components/dashboard/dashboardList/dashboardSkeletonList/dashboardSkeletonList.component';
 import { SkeletonListItem } from '../containers/containersList/skeletonListItem/skeletonListItem.component';
->>>>>>> 10005e49
 
 export const Drawings = () => {
 	const { teamspace, project } = useParams<DashboardParams>();
 	const isProjectAdmin = ProjectsHooksSelectors.selectIsProjectAdmin();
-
 	const isListPending = DrawingsHooksSelectors.selectIsListPending();
 	const drawings = DrawingsHooksSelectors.selectDrawings();
 	const favouriteDrawings = DrawingsHooksSelectors.selectFavouriteDrawings();
 
-<<<<<<< HEAD
-	const isPending = DrawingsHooksSelectors.selectIsListPending();
-	const drawings = DrawingsHooksSelectors.selectDrawings();
-=======
-	const onClickCreate = () => DialogsActionsDispatchers.open(CreateDrawingDialog);
->>>>>>> 10005e49
-
 	useEffect(() => {
 		if (!project) return;
 		DrawingsActionsDispatchers.fetchDrawings(teamspace, project);
-<<<<<<< HEAD
-	}, [isPending]);
+	}, [project]);
 
 	const onClickCreate = () => DialogsActionsDispatchers.open(CreateDrawingDialog);
-	const onClickEdit = (drawing) => DialogsActionsDispatchers.open(EditDrawingDialog, { drawing });
-	const onClickUploadRevision = () => DialogsActionsDispatchers.open(UploadDrawingRevisionForm);
-
-	return (<div>
-		<h1>Drawings list</h1>
-		<button type='button' onClick={onClickUploadRevision}>Open upload revision modal</button>
-		{isPending ? 
-			(<b>Loading...</b>) : 
-			(
-				<>
-					<Button
-						startIcon={<AddCircleIcon />}
-						variant="outlined"
-						color="secondary"
-						onClick={onClickCreate}
-					>
-						<FormattedMessage id="drawings.newDrawing" defaultMessage="New drawing" />
-					</Button>
-					<ul>
-						{drawings.map((drawing) => (<li>
-							{drawing.name}
-							<button onClick={() => onClickEdit(drawing)}>Edit</button>
-							<button onClick={() => uploadToDrawing(drawing._id)}>Upload Revision</button>
-						</li>))} 
-					</ul>
-				</>
-=======
-	}, [project]);
 
 	if (isListPending) return (<DashboardSkeletonList itemComponent={<SkeletonListItem />} />);
->>>>>>> 10005e49
 
 	return (
 		<>
