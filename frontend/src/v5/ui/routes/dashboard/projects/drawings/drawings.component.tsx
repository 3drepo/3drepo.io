/**
 *  Copyright (C) 2024 3D Repo Ltd
 *
 *  This program is free software: you can redistribute it and/or modify
 *  it under the terms of the GNU Affero General Public License as
 *  published by the Free Software Foundation, either version 3 of the
 *  License, or (at your option) any later version.
 *
 *  This program is distributed in the hope that it will be useful,
 *  but WITHOUT ANY WARRANTY; without even the implied warranty of
 *  MERCHANTABILITY or FITNESS FOR A PARTICULAR PURPOSE.  See the
 *  GNU Affero General Public License for more details.
 *
 *  You should have received a copy of the GNU Affero General Public License
 *  along with this program.  If not, see <http://www.gnu.org/licenses/>.
 */

<<<<<<< HEAD
import { DrawingsActionsDispatchers } from '@/v5/services/actionsDispatchers';
import { useEffect } from 'react';
import { useParams } from 'react-router-dom';
import { DashboardParams } from '@/v5/ui/routes/routes.constants';
import { DrawingsHooksSelectors, ProjectsHooksSelectors } from '@/v5/services/selectorsHooks';
import { SearchContextComponent } from '@controls/search/searchContext';
import { FormattedMessage } from 'react-intl';
import { DashboardListEmptyText, Divider } from '@components/dashboard/dashboardList/dashboardList.styles';
import { IsMainList } from '../containers/mainList.context';
import { Button } from '@controls/button';
import AddCircleIcon from '@assets/icons/filled/add_circle-filled.svg';
import { DrawingsList } from './drawingsList/drawingsList.component';
import { DRAWINGS_SEARCH_FIELDS } from '@/v5/store/drawings/drawings.helpers';
=======
import { DialogsActionsDispatchers, DrawingsActionsDispatchers } from '@/v5/services/actionsDispatchers';
import { useEffect } from 'react';
import { useParams } from 'react-router-dom';
import { DashboardParams } from '@/v5/ui/routes/routes.constants';
import { DrawingHooksSelectors } from '@/v5/services/selectorsHooks';
import AddCircleIcon from '@assets/icons/filled/add_circle-filled.svg';
import { Button } from '@controls/button';
import { FormattedMessage } from 'react-intl';
import { CreateDrawingDialog } from './drawingDialogs/createDrawingDialog.component';
import { EditDrawingDialog } from './drawingDialogs/editDrawingDialog.component';

>>>>>>> 70a93794


export const Drawings = () => {
	const { teamspace, project } = useParams<DashboardParams>();
	const isProjectAdmin = ProjectsHooksSelectors.selectIsProjectAdmin();

	const isPending = DrawingsHooksSelectors.selectIsListPending();
	const drawings = DrawingsHooksSelectors.selectDrawings();
	const favouriteDrawings = DrawingsHooksSelectors.selectFavouriteDrawings();

	const onClickCreate = () => { }; // TODO add func #4782

	useEffect(() => {
		if (!isPending) return;
		DrawingsActionsDispatchers.fetchDrawings(teamspace, project);
	}, [isPending]);

<<<<<<< HEAD
	return (
		<>
			<SearchContextComponent items={favouriteDrawings} fieldsToFilter={DRAWINGS_SEARCH_FIELDS}>
				<DrawingsList
					title={(
						<FormattedMessage
							id="drawings.favourites.collapseTitle"
							defaultMessage="Favourites"
						/>
					)}
					titleTooltips={{
						collapsed: <FormattedMessage id="drawings.favourites.collapse.tooltip.show" defaultMessage="Show favourites" />,
						visible: <FormattedMessage id="drawings.favourites.collapse.tooltip.hide" defaultMessage="Hide favourites" />,
					}}
					onClickCreate={onClickCreate}
					emptyMessage={(
						<DashboardListEmptyText>
							<FormattedMessage
								id="drawings.favourites.emptyMessage"
								defaultMessage="Click on the star to mark a drawing as favourite"
							/>
						</DashboardListEmptyText>
					)}
				/>
			</SearchContextComponent>
			<Divider />
			<IsMainList.Provider value>
				<SearchContextComponent items={drawings} fieldsToFilter={DRAWINGS_SEARCH_FIELDS}>
					<DrawingsList
						title={(
							<FormattedMessage
								id="drawings.all.collapseTitle"
								defaultMessage="All Drawings"
							/>
						)}
						titleTooltips={{
							collapsed: <FormattedMessage id="drawings.all.collapse.tooltip.show" defaultMessage="Show all" />,
							visible: <FormattedMessage id="drawings.all.collapse.tooltip.hide" defaultMessage="Hide all" />,
						}}
						onClickCreate={onClickCreate}
						emptyMessage={(
							<>
								<DashboardListEmptyText>
									<FormattedMessage id="drawings.all.emptyMessage" defaultMessage="You haven’t created any drawings." />
								</DashboardListEmptyText>
								{ isProjectAdmin && (
									<Button
										startIcon={<AddCircleIcon />}
										variant="contained"
										color="primary"
										onClick={onClickCreate}
									>
										<FormattedMessage id="drawings.all.newDrawing" defaultMessage="New Drawing" />
									</Button>
								)}
							</>
						)}
					/>
				</SearchContextComponent>
			</IsMainList.Provider>
		</>
	);
=======
	const onClickCreate = () => DialogsActionsDispatchers.open(CreateDrawingDialog);
	const onClickEdit = (drawing) => DialogsActionsDispatchers.open(EditDrawingDialog, { drawing });

	return (<div>
		<h1>Drawings list</h1>
		{isPending ? 
			(<b>Loading...</b>) : 
			(
				<>
					<Button
						startIcon={<AddCircleIcon />}
						variant="outlined"
						color="secondary"
						onClick={onClickCreate}
					>
						<FormattedMessage id="drawings.newDrawing" defaultMessage="New drawing" />
					</Button>
					<ul>
						{drawings.map((drawing) => (<li>{drawing.name} <button onClick={() => onClickEdit(drawing)}>Edit</button></li>))} 
					</ul>
				</>

			)
		}
	</div>);
>>>>>>> 70a93794
};<|MERGE_RESOLUTION|>--- conflicted
+++ resolved
@@ -15,8 +15,6 @@
  *  along with this program.  If not, see <http://www.gnu.org/licenses/>.
  */
 
-<<<<<<< HEAD
-import { DrawingsActionsDispatchers } from '@/v5/services/actionsDispatchers';
 import { useEffect } from 'react';
 import { useParams } from 'react-router-dom';
 import { DashboardParams } from '@/v5/ui/routes/routes.constants';
@@ -29,20 +27,8 @@
 import AddCircleIcon from '@assets/icons/filled/add_circle-filled.svg';
 import { DrawingsList } from './drawingsList/drawingsList.component';
 import { DRAWINGS_SEARCH_FIELDS } from '@/v5/store/drawings/drawings.helpers';
-=======
 import { DialogsActionsDispatchers, DrawingsActionsDispatchers } from '@/v5/services/actionsDispatchers';
-import { useEffect } from 'react';
-import { useParams } from 'react-router-dom';
-import { DashboardParams } from '@/v5/ui/routes/routes.constants';
-import { DrawingHooksSelectors } from '@/v5/services/selectorsHooks';
-import AddCircleIcon from '@assets/icons/filled/add_circle-filled.svg';
-import { Button } from '@controls/button';
-import { FormattedMessage } from 'react-intl';
 import { CreateDrawingDialog } from './drawingDialogs/createDrawingDialog.component';
-import { EditDrawingDialog } from './drawingDialogs/editDrawingDialog.component';
-
->>>>>>> 70a93794
-
 
 export const Drawings = () => {
 	const { teamspace, project } = useParams<DashboardParams>();
@@ -52,14 +38,13 @@
 	const drawings = DrawingsHooksSelectors.selectDrawings();
 	const favouriteDrawings = DrawingsHooksSelectors.selectFavouriteDrawings();
 
-	const onClickCreate = () => { }; // TODO add func #4782
+	const onClickCreate = () => DialogsActionsDispatchers.open(CreateDrawingDialog);
 
 	useEffect(() => {
 		if (!isPending) return;
 		DrawingsActionsDispatchers.fetchDrawings(teamspace, project);
 	}, [isPending]);
 
-<<<<<<< HEAD
 	return (
 		<>
 			<SearchContextComponent items={favouriteDrawings} fieldsToFilter={DRAWINGS_SEARCH_FIELDS}>
@@ -122,31 +107,4 @@
 			</IsMainList.Provider>
 		</>
 	);
-=======
-	const onClickCreate = () => DialogsActionsDispatchers.open(CreateDrawingDialog);
-	const onClickEdit = (drawing) => DialogsActionsDispatchers.open(EditDrawingDialog, { drawing });
-
-	return (<div>
-		<h1>Drawings list</h1>
-		{isPending ? 
-			(<b>Loading...</b>) : 
-			(
-				<>
-					<Button
-						startIcon={<AddCircleIcon />}
-						variant="outlined"
-						color="secondary"
-						onClick={onClickCreate}
-					>
-						<FormattedMessage id="drawings.newDrawing" defaultMessage="New drawing" />
-					</Button>
-					<ul>
-						{drawings.map((drawing) => (<li>{drawing.name} <button onClick={() => onClickEdit(drawing)}>Edit</button></li>))} 
-					</ul>
-				</>
-
-			)
-		}
-	</div>);
->>>>>>> 70a93794
 };