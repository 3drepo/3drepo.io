--- conflicted
+++ resolved
@@ -36,10 +36,7 @@
 import { IDrawing } from '@/v5/store/drawings/drawings.types';
 import { DrawingRevisionDetails } from '@components/shared/drawingRevisionDetails/drawingRevisionDetails.component';
 import { ProjectsHooksSelectors } from '@/v5/services/selectorsHooks';
-<<<<<<< HEAD
-=======
 import { DrawingsCalibrationMenu } from '@/v5/ui/routes/viewer/drawings/drawingCalibrationMenu/drawingCalibrationMenu.component';
->>>>>>> c460075a
 import { SelectModelForCalibration } from './selectModelForCalibration/selectModelForCalibration.component';
 
 interface IDrawingsListItem {
@@ -96,17 +93,9 @@
 				</DashboardListItemButton>
 				<DrawingsCalibrationMenu
 					calibration={drawing.calibration}
-<<<<<<< HEAD
-					onClick={() => DialogsActionsDispatchers.open(SelectModelForCalibration, { drawingId })}
-					disabled={!isProjectAdmin}
-					tooltipTitle={
-						isProjectAdmin && <FormattedMessage id="drawings.list.item.calibration.tooltip" defaultMessage="Calibrate" />
-					}
-=======
 					onCalibrateClick={() => DialogsActionsDispatchers.open(SelectModelForCalibration, { drawingId })}
 					disabled={!isProjectAdmin}
 					drawingId={drawingId}
->>>>>>> c460075a
 					{...DRAWING_LIST_COLUMN_WIDTHS.calibration}
 				/>
 				<DashboardListItemText selected={isSelected} {...DRAWING_LIST_COLUMN_WIDTHS.drawingNumber}>
