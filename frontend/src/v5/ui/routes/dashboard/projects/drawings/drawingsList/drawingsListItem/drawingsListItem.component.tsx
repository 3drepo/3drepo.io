--- conflicted
+++ resolved
@@ -35,11 +35,7 @@
 import { DashboardParams } from '@/v5/ui/routes/routes.constants';
 import { DrawingsActionsDispatchers } from '@/v5/services/actionsDispatchers';
 import { IDrawing } from '@/v5/store/drawings/drawings.types';
-<<<<<<< HEAD
-import { ProjectsHooksSelectors } from '@/v5/services/selectorsHooks';
-=======
-import { DrawingRevisionsHooksSelectors } from '@/v5/services/selectorsHooks';
->>>>>>> df31d7c2
+import { ProjectsHooksSelectors, DrawingRevisionsHooksSelectors } from '@/v5/services/selectorsHooks';
 
 interface IDrawingsListItem {
 	isSelected: boolean;
@@ -54,18 +50,8 @@
 }: IDrawingsListItem) => {
 	const { teamspace, project } = useParams<DashboardParams>();
 	const isMainList = useContext(IsMainList);
-<<<<<<< HEAD
 	const isProjectAdmin = ProjectsHooksSelectors.selectIsProjectAdmin();
-=======
 	const revisions = DrawingRevisionsHooksSelectors.selectRevisions(drawing._id);
->>>>>>> df31d7c2
-
-	useEffect(() => {
-		if (isMainList) {
-			// TODO - add realtime events
-		}
-		return null;
-	}, [drawing._id]);
 
 	const onChangeFavourite = ({ currentTarget: { checked } }) => {
 		if (checked) {
