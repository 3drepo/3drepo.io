/**
 *  Copyright (C) 2021 3D Repo Ltd
 *
 *  This program is free software: you can redistribute it and/or modify
 *  it under the terms of the GNU Affero General Public License as
 *  published by the Free Software Foundation, either version 3 of the
 *  License, or (at your option) any later version.
 *
 *  This program is distributed in the hope that it will be useful,
 *  but WITHOUT ANY WARRANTY; without even the implied warranty of
 *  MERCHANTABILITY or FITNESS FOR A PARTICULAR PURPOSE.  See the
 *  GNU Affero General Public License for more details.
 *
 *  You should have received a copy of the GNU Affero General Public License
 *  along with this program.  If not, see <http://www.gnu.org/licenses/>.
 */

import { FormattedMessage } from 'react-intl';

import { RevisionStatus } from '@/v5/ui/routes/dashboard/projects/containers/containersList/latestRevision/revisionStatus';
import { IRevisionStatus } from '@/v5/ui/routes/dashboard/projects/containers/containersList/latestRevision/revisionStatus/revisionStatus.component';
import { UploadStatuses } from '@/v5/store/containers/containers.types';
import { Container, Label } from './latestRevision.styles';

interface ILatestRevision extends IRevisionStatus {
	hasRevisions: boolean;
	className?: string;
}

<<<<<<< HEAD
export const LatestRevision = ({ hasRevisions, status, className, ...props }: ILatestRevision): JSX.Element => (
	<Container className={className}>
=======
export const LatestRevision = ({ hasRevisions, status, ...props }: ILatestRevision): JSX.Element => (
	<Container disabled={!hasRevisions}>
>>>>>>> 5517ceab
		{hasRevisions || status !== UploadStatuses.OK ? (
			<>
				<Label>
					<FormattedMessage
						id="containers.list.item.latestRevision.label"
						defaultMessage="Latest revision: "
					/>
				</Label>
				<RevisionStatus status={status} {...props} />
			</>
		) : (
			<Label>
				<FormattedMessage
					id="containers.list.item.latestRevision.emptyContainer"
					defaultMessage="Container empty"
				/>
			</Label>
		)}
	</Container>
);<|MERGE_RESOLUTION|>--- conflicted
+++ resolved
@@ -27,13 +27,8 @@
 	className?: string;
 }
 
-<<<<<<< HEAD
 export const LatestRevision = ({ hasRevisions, status, className, ...props }: ILatestRevision): JSX.Element => (
-	<Container className={className}>
-=======
-export const LatestRevision = ({ hasRevisions, status, ...props }: ILatestRevision): JSX.Element => (
-	<Container disabled={!hasRevisions}>
->>>>>>> 5517ceab
+	<Container disabled={!hasRevisions} className={className}>
 		{hasRevisions || status !== UploadStatuses.OK ? (
 			<>
 				<Label>
