--- conflicted
+++ resolved
@@ -16,106 +16,17 @@
  */
 
 import React from 'react';
-<<<<<<< HEAD
-import { UploadStatuses } from '@/v5/store/containers/containers.types';
-=======
->>>>>>> 32789b32
 import { Trans } from '@lingui/react';
 import { RevisionStatus } from '@/v5/ui/routes/dashboard/projects/containers/containersList/latestRevision/revisionStatus';
 import { IRevisionStatus } from '@/v5/ui/routes/dashboard/projects/containers/containersList/latestRevision/revisionStatus/revisionStatus.component';
 import { Label, Container } from './latestRevision.styles';
 
-<<<<<<< HEAD
-interface ILatestRevision {
-	name: string;
-	status: UploadStatuses;
-	error?: {
-		date: Date | null;
-		message: string;
-	}
-=======
 interface ILatestRevision extends IRevisionStatus {
 	hasRevisions: boolean;
->>>>>>> 32789b32
 }
 
 export const LatestRevision = ({ hasRevisions, ...props }: ILatestRevision): JSX.Element => (
 	<Container>
-<<<<<<< HEAD
-		<Label>
-			<Trans
-				id="containers.list.item.latestRevision.label"
-				message="Latest revision: "
-			/>
-		</Label>
-
-		{(() => {
-			if (status === UploadStatuses.QUEUED) {
-				return (
-					<QueuedStatus>
-						<Trans id="containers.list.item.latestRevision.status.queued" message="Queued" />
-					</QueuedStatus>
-				);
-			}
-
-			if (status === UploadStatuses.PROCESSING) {
-				return (
-					<ProcessingStatus>
-						<Trans id="containers.list.item.latestRevision.status.processing" message="Processing" />
-					</ProcessingStatus>
-				);
-			}
-
-			if (status === UploadStatuses.FAILED && error) {
-				return (
-					<>
-						<Name>
-							{name}
-						</Name>
-						<ErrorTooltip>
-							{error.date ? (
-								<Trans
-									id="containers.list.item.latestRevision.status.error.tooltipMessageWithDate"
-									message="The latest upload on <0>{date}</0> at <0>{time}</0> has failed due to <0>{message}</0>."
-									values={{
-										date: i18n.date(error.date),
-										time: i18n.date(error.date, {
-											hour: 'numeric',
-											minute: 'numeric',
-										}),
-										message: error.message,
-									}}
-									components={[
-										<b />,
-									]}
-								/>
-							) : (
-								<Trans
-									id="containers.list.item.latestRevision.status.error.tooltipMessageWithoutDate"
-									message="The latest upload has failed due to <0>{message}</0>."
-									values={{
-										message: error.message,
-									}}
-									components={[
-										<b />,
-									]}
-								/>
-							)}
-
-						</ErrorTooltip>
-					</>
-				);
-			}
-
-			return (
-				<TextOverflow>
-					<Name>
-						{name}
-					</Name>
-				</TextOverflow>
-			);
-		})()}
-=======
 		{!hasRevisions ? (
 			<Label>
 				<Trans
@@ -134,6 +45,5 @@
 				<RevisionStatus {...props} />
 			</>
 		)}
->>>>>>> 32789b32
 	</Container>
 );