--- conflicted
+++ resolved
@@ -16,23 +16,9 @@
  */
 
 import styled from 'styled-components';
-import { Display } from '@/v5/ui/themes/media';
 
 export const Container = styled.div``;
 
-<<<<<<< HEAD
-export const Content = styled.div`
-	max-width: 1289px;
-	margin: 18px auto 100px;
-	padding: 0 30px;
-	
-	@media (max-width: ${Display.Desktop}px) {
-		margin-top: 30px;
-	}
-`;
-
-=======
->>>>>>> 52cde860
 export const HeaderButtonsGroup = styled.div`
 	margin-left: auto;
 	min-width: 278px;
