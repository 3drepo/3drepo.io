/**
 *  Copyright (C) 2021 3D Repo Ltd
 *
 *  This program is free software: you can redistribute it and/or modify
 *  it under the terms of the GNU Affero General Public License as
 *  published by the Free Software Foundation, either version 3 of the
 *  License, or (at your option) any later version.
 *
 *  This program is distributed in the hope that it will be useful,
 *  but WITHOUT ANY WARRANTY; without even the implied warranty of
 *  MERCHANTABILITY or FITNESS FOR A PARTICULAR PURPOSE.  See the
 *  GNU Affero General Public License for more details.
 *
 *  You should have received a copy of the GNU Affero General Public License
 *  along with this program.  If not, see <http://www.gnu.org/licenses/>.
 */

import React, { ReactNode, useMemo, useState } from 'react';
import { useParams } from 'react-router';
import { isEmpty } from 'lodash';
import { FormattedMessage } from 'react-intl';
import {
	DashboardList,
	DashboardListCollapse,
	DashboardListEmptyContainer,
	DashboardListEmptySearchResults,
	DashboardListHeader,
	DashboardListHeaderLabel,
} from '@components/dashboard/dashboardList';
import AddCircleIcon from '@assets/icons/add_circle.svg';
import ArrowUpCircleIcon from '@assets/icons/arrow_up_circle.svg';
import { HeaderButtonsGroup } from '@/v5/ui/routes/dashboard/projects/containers/containers.styles';
import { IContainer } from '@/v5/store/containers/containers.types';
import { SearchInput } from '@controls/searchInput';
import { SearchInputConfig, useSearchInput } from '@controls/searchInput/searchInput.hooks';
import { Button } from '@controls/button';
import { DashboardListButton } from '@components/dashboard/dashboardList/dasboardList.styles';
import { ContainersHooksSelectors } from '@/v5/services/selectorsHooks/containersSelectors.hooks';
import { ContainersActionsDispatchers } from '@/v5/services/actionsDispatchers/containersActions.dispatchers';
import { DEFAULT_SORT_CONFIG, useOrderedList } from '@components/dashboard/dashboardList/useOrderedList';
import { ContainerListItem } from '@/v5/ui/routes/dashboard/projects/containers/containersList/containerListItem';
<<<<<<< HEAD
import { SkeletonListItem } from '@/v5/ui/routes/dashboard/projects/containers/containersList/skeletonListItem';
import { Display } from '@/v5/ui/themes/media';
import { useOrderedList } from './containersList.hooks';
import { Container, CollapseSideElementGroup } from './containersList.styles';
import { DEFAULT_SORT_CONFIG } from './containersList.constants';
=======
import { Container } from './containersList.styles';
>>>>>>> 52cde860

type IContainersList = {
	emptyMessage: ReactNode;
	containers: IContainer[];
	title: ReactNode;
	titleTooltips: {
		collapsed: ReactNode;
		visible: ReactNode;
	},
	search: SearchInputConfig;
	hasContainers: boolean;
	showBottomButton?: boolean;
};

export const ContainersList = ({
	containers,
	emptyMessage,
	title,
	titleTooltips,
	search,
	hasContainers,
	showBottomButton = false,
}: IContainersList): JSX.Element => {
	const { teamspace, project } = useParams() as { teamspace: string, project: string };
	const [selectedId, setSelectedId] = useState<string | null>(null);
	const { sortedList, setSortConfig } = useOrderedList(containers, DEFAULT_SORT_CONFIG);
	const { searchInput, setSearchInput, filterQuery } = useSearchInput(search);
	const isListPending = ContainersHooksSelectors.selectIsListPending();
	const areStatsPending = ContainersHooksSelectors.selectAreStatsPending();

	const toggleSelectedId = (id: string) => {
		setSelectedId((state) => (state === id ? null : id));
	};

	const setFavourite = (id: string, value: boolean) => {
		if (value) {
			ContainersActionsDispatchers.addFavourite(teamspace, project, id);
		} else {
			ContainersActionsDispatchers.removeFavourite(teamspace, project, id);
		}
	};

	return (
		<Container>
			<DashboardListCollapse
				title={<>{title} {!isListPending && `(${containers.length})`}</>}
				tooltipTitles={titleTooltips}
				isLoading={areStatsPending}
				sideElement={(
					<CollapseSideElementGroup>
						<Trans
							id="containers.search.placeholder"
							message="Search containers..."
							render={({ translation }) => (
								<SearchInput
									onClear={() => setSearchInput('')}
									onChange={(event) => setSearchInput(event.currentTarget.value)}
									value={searchInput}
									placeholder={translation as string}
								/>
							)}
						/>
						<HeaderButtonsGroup>
							<Button
								startIcon={<AddCircleIcon />}
								variant="outlined"
								color="secondary"
							>
								<Trans id="containers.mainHeader.newContainer" message="New container" />
							</Button>
							<Button
								startIcon={<ArrowUpCircleIcon />}
								variant="contained"
								color="primary"
							>
								<Trans id="containers.mainHeader.uploadFiles" message="Upload files" />
							</Button>
						</HeaderButtonsGroup>
					</CollapseSideElementGroup>
				)}
			>
				<DashboardListHeader onSortingChange={setSortConfig} defaultSortConfig={DEFAULT_SORT_CONFIG}>
<<<<<<< HEAD
					<DashboardListHeaderLabel name="name" tabletWidth={238}>
						<Trans id="containers.list.header.container" message="Container" />
					</DashboardListHeaderLabel>
					<DashboardListHeaderLabel name="revisionsCount" width={186} hideWhenSmallerThan={Display.Desktop}>
						<Trans id="containers.list.header.revisions" message="Revisions" />
=======
					<DashboardListHeaderLabel name="name">
						<FormattedMessage id="containers.list.header.container" defaultMessage="Container" />
					</DashboardListHeaderLabel>
					<DashboardListHeaderLabel name="revisionsCount" width={186}>
						<FormattedMessage id="containers.list.header.revisions" defaultMessage="Revisions" />
>>>>>>> 52cde860
					</DashboardListHeaderLabel>
					<DashboardListHeaderLabel name="code">
						<FormattedMessage id="containers.list.header.containerCode" defaultMessage="Container code" />
					</DashboardListHeaderLabel>
<<<<<<< HEAD
					<DashboardListHeaderLabel name="type" width={188} tabletWidth={125} hideWhenSmallerThan={Display.Tablet}>
						<Trans id="containers.list.header.category" message="Category" />
=======
					<DashboardListHeaderLabel name="type" width={188}>
						<FormattedMessage id="containers.list.header.category" defaultMessage="Category" />
>>>>>>> 52cde860
					</DashboardListHeaderLabel>
					<DashboardListHeaderLabel name="lastUpdated" width={180}>
						<FormattedMessage id="containers.list.header.lastUpdated" defaultMessage="Last updated" />
					</DashboardListHeaderLabel>
				</DashboardListHeader>
<<<<<<< HEAD
				{useMemo(() => (
					<DashboardList>
						{!isEmpty(sortedList) ? (
							sortedList.map((container, index) => (
								container.hasStatsPending ? (
									<SkeletonListItem key={container._id} delay={index / 10} />
								) : (
									<ContainerListItem
										key={container._id}
										isSelected={container._id === selectedId}
										container={container}
										filterQuery={filterQuery}
										onFavouriteChange={setFavourite}
										onToggleSelected={toggleSelectedId}
									/>
								)))
						) : (
							<DashboardListEmptyContainer>
								{filterQuery && hasContainers ? (
									<DashboardListEmptySearchResults searchPhrase={filterQuery} />
								) : emptyMessage}
							</DashboardListEmptyContainer>
						)}
					</DashboardList>
				), [sortedList, filterQuery, selectedId])}
				{showBottomButton && !isListPending && hasContainers && (
					<DashboardListButton
						startIcon={<AddCircleIcon />}
						onClick={() => {
							// eslint-disable-next-line no-console
							console.log('->  handle add container');
						}}
					>
						<Trans id="containers.addContainerButton" message="Add new Container" />
					</DashboardListButton>
				)}
=======
				<DashboardList>
					{!isEmpty(sortedList) ? (
						sortedList.map((container, index) => (
							<ContainerListItem
								index={index}
								key={container._id}
								isSelected={container._id === selectedId}
								container={container}
								filterQuery={filterQuery}
								onFavouriteChange={setFavourite}
								onToggleSelected={toggleSelectedId}
							/>
						))
					) : (
						<DashboardListEmptyContainer>
							{emptyMessage}
						</DashboardListEmptyContainer>
					)}
				</DashboardList>
>>>>>>> 52cde860
			</DashboardListCollapse>
		</Container>
	);
};<|MERGE_RESOLUTION|>--- conflicted
+++ resolved
@@ -34,20 +34,14 @@
 import { SearchInput } from '@controls/searchInput';
 import { SearchInputConfig, useSearchInput } from '@controls/searchInput/searchInput.hooks';
 import { Button } from '@controls/button';
-import { DashboardListButton } from '@components/dashboard/dashboardList/dasboardList.styles';
 import { ContainersHooksSelectors } from '@/v5/services/selectorsHooks/containersSelectors.hooks';
 import { ContainersActionsDispatchers } from '@/v5/services/actionsDispatchers/containersActions.dispatchers';
 import { DEFAULT_SORT_CONFIG, useOrderedList } from '@components/dashboard/dashboardList/useOrderedList';
 import { ContainerListItem } from '@/v5/ui/routes/dashboard/projects/containers/containersList/containerListItem';
-<<<<<<< HEAD
-import { SkeletonListItem } from '@/v5/ui/routes/dashboard/projects/containers/containersList/skeletonListItem';
 import { Display } from '@/v5/ui/themes/media';
-import { useOrderedList } from './containersList.hooks';
+import { formatMessage } from '@/v5/services/intl';
+import { DashboardListButton } from '@components/dashboard/dashboardList/dashboardList.styles';
 import { Container, CollapseSideElementGroup } from './containersList.styles';
-import { DEFAULT_SORT_CONFIG } from './containersList.constants';
-=======
-import { Container } from './containersList.styles';
->>>>>>> 52cde860
 
 type IContainersList = {
 	emptyMessage: ReactNode;
@@ -98,17 +92,11 @@
 				isLoading={areStatsPending}
 				sideElement={(
 					<CollapseSideElementGroup>
-						<Trans
-							id="containers.search.placeholder"
-							message="Search containers..."
-							render={({ translation }) => (
-								<SearchInput
-									onClear={() => setSearchInput('')}
-									onChange={(event) => setSearchInput(event.currentTarget.value)}
-									value={searchInput}
-									placeholder={translation as string}
-								/>
-							)}
+						<SearchInput
+							onClear={() => setSearchInput('')}
+							onChange={(event) => setSearchInput(event.currentTarget.value)}
+							value={searchInput}
+							placeholder={formatMessage({ id: 'containers.search.placeholder', defaultMessage: 'Search containers...' })}
 						/>
 						<HeaderButtonsGroup>
 							<Button
@@ -116,58 +104,43 @@
 								variant="outlined"
 								color="secondary"
 							>
-								<Trans id="containers.mainHeader.newContainer" message="New container" />
+								<FormattedMessage id="containers.mainHeader.newContainer" defaultMessage="New container" />
 							</Button>
 							<Button
 								startIcon={<ArrowUpCircleIcon />}
 								variant="contained"
 								color="primary"
 							>
-								<Trans id="containers.mainHeader.uploadFiles" message="Upload files" />
+								<FormattedMessage id="containers.mainHeader.uploadFiles" defaultMessage="Upload files" />
 							</Button>
 						</HeaderButtonsGroup>
 					</CollapseSideElementGroup>
 				)}
 			>
 				<DashboardListHeader onSortingChange={setSortConfig} defaultSortConfig={DEFAULT_SORT_CONFIG}>
-<<<<<<< HEAD
 					<DashboardListHeaderLabel name="name" tabletWidth={238}>
-						<Trans id="containers.list.header.container" message="Container" />
+						<FormattedMessage id="containers.list.header.container" defaultMessage="Container" />
 					</DashboardListHeaderLabel>
 					<DashboardListHeaderLabel name="revisionsCount" width={186} hideWhenSmallerThan={Display.Desktop}>
-						<Trans id="containers.list.header.revisions" message="Revisions" />
-=======
-					<DashboardListHeaderLabel name="name">
-						<FormattedMessage id="containers.list.header.container" defaultMessage="Container" />
-					</DashboardListHeaderLabel>
-					<DashboardListHeaderLabel name="revisionsCount" width={186}>
 						<FormattedMessage id="containers.list.header.revisions" defaultMessage="Revisions" />
->>>>>>> 52cde860
 					</DashboardListHeaderLabel>
 					<DashboardListHeaderLabel name="code">
 						<FormattedMessage id="containers.list.header.containerCode" defaultMessage="Container code" />
 					</DashboardListHeaderLabel>
-<<<<<<< HEAD
 					<DashboardListHeaderLabel name="type" width={188} tabletWidth={125} hideWhenSmallerThan={Display.Tablet}>
-						<Trans id="containers.list.header.category" message="Category" />
-=======
-					<DashboardListHeaderLabel name="type" width={188}>
 						<FormattedMessage id="containers.list.header.category" defaultMessage="Category" />
->>>>>>> 52cde860
 					</DashboardListHeaderLabel>
 					<DashboardListHeaderLabel name="lastUpdated" width={180}>
 						<FormattedMessage id="containers.list.header.lastUpdated" defaultMessage="Last updated" />
 					</DashboardListHeaderLabel>
 				</DashboardListHeader>
-<<<<<<< HEAD
-				{useMemo(() => (
-					<DashboardList>
-						{!isEmpty(sortedList) ? (
-							sortedList.map((container, index) => (
-								container.hasStatsPending ? (
-									<SkeletonListItem key={container._id} delay={index / 10} />
-								) : (
+				{
+					useMemo(() => (
+						<DashboardList>
+							{!isEmpty(sortedList) ? (
+								sortedList.map((container, index) => (
 									<ContainerListItem
+										index={index}
 										key={container._id}
 										isSelected={container._id === selectedId}
 										container={container}
@@ -175,16 +148,18 @@
 										onFavouriteChange={setFavourite}
 										onToggleSelected={toggleSelectedId}
 									/>
-								)))
-						) : (
-							<DashboardListEmptyContainer>
-								{filterQuery && hasContainers ? (
-									<DashboardListEmptySearchResults searchPhrase={filterQuery} />
-								) : emptyMessage}
-							</DashboardListEmptyContainer>
-						)}
-					</DashboardList>
-				), [sortedList, filterQuery, selectedId])}
+								))
+							) : (
+								<DashboardListEmptyContainer>
+									{filterQuery && hasContainers ? (
+										<DashboardListEmptySearchResults searchPhrase={filterQuery} />
+									) : emptyMessage}
+								</DashboardListEmptyContainer>
+							)}
+						</DashboardList>
+					),
+					[sortedList, filterQuery, selectedId])
+				}
 				{showBottomButton && !isListPending && hasContainers && (
 					<DashboardListButton
 						startIcon={<AddCircleIcon />}
@@ -193,30 +168,10 @@
 							console.log('->  handle add container');
 						}}
 					>
-						<Trans id="containers.addContainerButton" message="Add new Container" />
+						<FormattedMessage id="containers.addContainerButton" defaultMessage="Add new Container" />
 					</DashboardListButton>
 				)}
-=======
-				<DashboardList>
-					{!isEmpty(sortedList) ? (
-						sortedList.map((container, index) => (
-							<ContainerListItem
-								index={index}
-								key={container._id}
-								isSelected={container._id === selectedId}
-								container={container}
-								filterQuery={filterQuery}
-								onFavouriteChange={setFavourite}
-								onToggleSelected={toggleSelectedId}
-							/>
-						))
-					) : (
-						<DashboardListEmptyContainer>
-							{emptyMessage}
-						</DashboardListEmptyContainer>
-					)}
-				</DashboardList>
->>>>>>> 52cde860
+
 			</DashboardListCollapse>
 		</Container>
 	);
