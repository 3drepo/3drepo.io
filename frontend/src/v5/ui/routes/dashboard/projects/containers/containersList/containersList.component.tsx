--- conflicted
+++ resolved
@@ -28,12 +28,6 @@
 } from '@components/dashboard/dashboardList';
 import { IContainer } from '@/v5/store/containers/containers.types';
 import { ContainersHooksSelectors } from '@/v5/services/selectorsHooks/containersSelectors.hooks';
-<<<<<<< HEAD
-=======
-import { Highlight } from '@controls/highlight';
-import { LatestRevision } from '@/v5/ui/routes/dashboard/projects/containers/containersList/latestRevision';
-import { RevisionDetails } from '@components/shared/revisionDetails';
->>>>>>> 8b51ff61
 import { ContainersActionsDispatchers } from '@/v5/services/actionsDispatchers/containersActions.dispatchers';
 import { ContainerListItem } from '@/v5/ui/routes/dashboard/projects/containers/containersList/containerListItem';
 import { SkeletonListItem } from '@/v5/ui/routes/dashboard/projects/containers/containersList/skeletonListItem';
@@ -102,7 +96,6 @@
 				</DashboardListHeader>
 				<DashboardList>
 					{!isEmpty(sortedList) ? (
-<<<<<<< HEAD
 						sortedList.map((container, index) => (
 							container.hasStatsPending ? (
 								<SkeletonListItem key={container._id} delay={index / 10} />
@@ -116,93 +109,6 @@
 									onToggleSelected={toggleSelectedId}
 								/>
 							)))
-=======
-						sortedList.map((container) => (
-							<DashboardListItem
-								selected={container._id === selectedId}
-								key={container._id}
-							>
-								<DashboardListItemRow
-									selected={container._id === selectedId}
-									onClick={() => toggleSelectedId(container._id)}
-								>
-									<DashboardListItemTitle
-										subtitle={(
-											<LatestRevision
-												name={container.latestRevision}
-												status={container.status}
-												error={{
-													date: new Date(),
-													message: 'Mock error message',
-												}}
-											/>
-										)}
-										selected={container._id === selectedId}
-										tooltipTitle={
-											<Trans id="containers.list.item.title.tooltip" message="Launch latest revision" />
-										}
-									>
-										<Highlight search={filterQuery}>
-											{container.name}
-										</Highlight>
-									</DashboardListItemTitle>
-									<DashboardListItemButton
-										onClick={() => toggleSelectedId(container._id)}
-										width={186}
-										tooltipTitle={
-											<Trans id="containers.list.item.revisions.tooltip" message="View revisions" />
-										}
-									>
-										<Trans
-											id="containers.list.item.revisions"
-											message="{count} revisions"
-											values={{ count: container.revisionsCount }}
-										/>
-									</DashboardListItemButton>
-									<DashboardListItemText selected={container._id === selectedId}>
-										<Highlight search={filterQuery}>
-											{container.code}
-										</Highlight>
-									</DashboardListItemText>
-									<DashboardListItemText width={188} selected={container._id === selectedId}>
-										<Highlight search={filterQuery}>
-											{container.type}
-										</Highlight>
-									</DashboardListItemText>
-									<DashboardListItemText width={97} selected={container._id === selectedId}>
-										{container.lastUpdated ? i18n.date(container.lastUpdated) : ''}
-									</DashboardListItemText>
-									<DashboardListItemIcon>
-										<Tooltip
-											title={
-												<Trans id="containers.list.item.favourite.tooltip" message="Add to favourites" />
-											}
-										>
-											<FavouriteCheckbox
-												selected={container._id === selectedId}
-												checked={container.isFavourite}
-												onClick={(event) => {
-													event.stopPropagation();
-												}}
-												onChange={(event) => {
-													setFavourite(container._id, !!event.currentTarget.checked);
-												}}
-											/>
-										</Tooltip>
-									</DashboardListItemIcon>
-									<DashboardListItemIcon selected={container._id === selectedId}>
-										<EllipsisButtonWithMenu list={getContainerMenuItems(container._id)} />
-									</DashboardListItemIcon>
-								</DashboardListItemRow>
-								{container._id === selectedId && (
-									<RevisionDetails
-										containerId={container._id}
-										revisionsCount={container.revisionsCount || 1}
-									/>
-								)}
-							</DashboardListItem>
-						))
->>>>>>> 8b51ff61
 					) : (
 						<DashboardListEmptyContainer>
 							{emptyMessage}
