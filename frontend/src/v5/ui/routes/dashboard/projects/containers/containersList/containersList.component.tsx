/**
 *  Copyright (C) 2021 3D Repo Ltd
 *
 *  This program is free software: you can redistribute it and/or modify
 *  it under the terms of the GNU Affero General Public License as
 *  published by the Free Software Foundation, either version 3 of the
 *  License, or (at your option) any later version.
 *
 *  This program is distributed in the hope that it will be useful,
 *  but WITHOUT ANY WARRANTY; without even the implied warranty of
 *  MERCHANTABILITY or FITNESS FOR A PARTICULAR PURPOSE.  See the
 *  GNU Affero General Public License for more details.
 *
 *  You should have received a copy of the GNU Affero General Public License
 *  along with this program.  If not, see <http://www.gnu.org/licenses/>.
 */

import React, { ReactNode, useMemo, useState } from 'react';
import { useParams } from 'react-router';
import { isEmpty } from 'lodash';
import { Trans } from '@lingui/react';
import { i18n } from '@lingui/core';
import { Tooltip } from '@material-ui/core';
import {
	DashboardList,
	DashboardListCollapse,
	DashboardListEmptyContainer,
	DashboardListHeader,
	DashboardListHeaderLabel,
	DashboardListItem,
} from '@components/dashboard/dashboardList';
import {
	DashboardListItemButton,
	DashboardListItemIcon,
	DashboardListItemRow,
	DashboardListItemText,
	DashboardListItemTitle,
} from '@components/dashboard/dashboardList/dashboardListItem/components';
import { FavouriteCheckbox } from '@controls/favouriteCheckbox';
import { EllipsisButtonWithMenu } from '@controls/ellipsisButtonWithMenu';
import { IContainer } from '@/v5/store/containers/containers.types';
import { getContainerMenuItems } from '@/v5/ui/routes/dashboard/projects/containers/containersList/containersList.helpers';
import { ContainersHooksSelectors } from '@/v5/services/selectorsHooks/containersSelectors.hooks';
import { Highlight } from '@controls/highlight';
import { LatestRevision } from '@/v5/ui/routes/dashboard/projects/containers/containersList/latestRevision';
import { ContainersActionsDispatchers } from '@/v5/services/actionsDispatchers/containersActions.dispatchers';
import { SkeletonListItem } from '@/v5/ui/routes/dashboard/projects/containers/containersList/skeletonListItem';
import { useOrderedList } from './containersList.hooks';
import { Container } from './containersList.styles';
import { DEFAULT_SORT_CONFIG } from './containersList.constants';

type IContainersList = {
	emptyMessage: ReactNode;
	containers: IContainer[];
	title: ReactNode;
	titleTooltips: {
		collapsed: ReactNode;
		visible: ReactNode;
	},
};

export const ContainersList = ({
	containers,
	emptyMessage,
	title,
	titleTooltips,
}: IContainersList): JSX.Element => {
	const { teamspace, project } = useParams() as { teamspace: string, project: string };

	const [selectedId, setSelectedId] = useState<string | null>(null);
	const { sortedList, setSortConfig } = useOrderedList(containers, DEFAULT_SORT_CONFIG);
	const filterQuery = ContainersHooksSelectors.selectFilterQuery();
	const areStatsPending = ContainersHooksSelectors.selectAreStatsPending();
	const isListPending = ContainersHooksSelectors.selectIsListPending();

	const toggleSelectedId = (id: IContainer['_id']) => {
		setSelectedId((state) => (state === id ? null : id));
	};

	const setFavourite = (id: string, value: boolean) => {
		if (value) {
			ContainersActionsDispatchers.addFavourite(teamspace, project, id);
		} else {
			ContainersActionsDispatchers.removeFavourite(teamspace, project, id);
		}
	};

	return useMemo(() => (
		<Container>
			<DashboardListCollapse
				title={<>{title} {!isListPending && `(${containers.length})`}</>}
				tooltipTitles={titleTooltips}
				isLoading={isListPending}
			>
				<DashboardListHeader onSortingChange={setSortConfig} defaultSortConfig={DEFAULT_SORT_CONFIG}>
					<DashboardListHeaderLabel name="name">
						<Trans id="containers.list.header.container" message="Container" />
					</DashboardListHeaderLabel>
					<DashboardListHeaderLabel name="revisionsCount" width={186}>
						<Trans id="containers.list.header.revisions" message="Revisions" />
					</DashboardListHeaderLabel>
					<DashboardListHeaderLabel name="code">
						<Trans id="containers.list.header.containerCode" message="Container code" />
					</DashboardListHeaderLabel>
					<DashboardListHeaderLabel name="type" width={188}>
						<Trans id="containers.list.header.category" message="Category" />
					</DashboardListHeaderLabel>
					<DashboardListHeaderLabel name="lastUpdated" width={180}>
						<Trans id="containers.list.header.lastUpdated" message="Last updated" />
					</DashboardListHeaderLabel>
				</DashboardListHeader>
				<DashboardList>
					{!isEmpty(sortedList) ? (
						sortedList.map((container, index) => (
							areStatsPending
								? <SkeletonListItem delay={index / 10} key={container._id} />
								: (
									<DashboardListItem
										selected={container._id === selectedId}
										key={container._id}
									>
										<DashboardListItemRow
											selected={container._id === selectedId}
											onClick={() => toggleSelectedId(container._id)}
										>
											<DashboardListItemTitle
												subtitle={(
													<LatestRevision
														name={container.latestRevision}
														status={container.status}
														error={{
															date: new Date(),
															message: 'Mock error message',
														}}
													/>
												)}
												selected={container._id === selectedId}
												tooltipTitle={
													<Trans id="containers.list.item.title.tooltip" message="Launch latest revision" />
												}
											>
												<Highlight search={filterQuery}>
													{container.name}
												</Highlight>
											</DashboardListItemTitle>
											<DashboardListItemButton
												onClick={() => {
												// eslint-disable-next-line no-console
													console.log('handle revisions button');
												}}
<<<<<<< HEAD
												width={186}
												tooltipTitle={
													<Trans id="containers.list.item.revisions.tooltip" message="View revisions" />
												}
											>
												<Trans
													id="containers.list.item.revisions"
													message="{count} revisions"
													values={{ count: container.revisionsCount }}
												/>
											</DashboardListItemButton>
											<DashboardListItemText selected={container._id === selectedId}>
												<Highlight search={filterQuery}>
													{container.code}
												</Highlight>
											</DashboardListItemText>
											<DashboardListItemText width={188} selected={container._id === selectedId}>
												<Highlight search={filterQuery}>
													{container.type}
												</Highlight>
											</DashboardListItemText>
											<DashboardListItemText width={97} selected={container._id === selectedId}>
												{container.lastUpdated ? i18n.date(container.lastUpdated) : ''}
											</DashboardListItemText>
											<DashboardListItemIcon>
												<Tooltip
													title={
														<Trans id="containers.list.item.favourite.tooltip" message="Add to favourites" />
													}
												>
													<FavouriteCheckbox
														checked={container.isFavourite}
														onClick={(event) => {
															event.stopPropagation();
														}}
														onChange={(event) => {
															toggleFavourite(
																container._id,
																!!event.currentTarget.checked,
															);
														}}
													/>
												</Tooltip>
											</DashboardListItemIcon>
											<DashboardListItemIcon selected={container._id === selectedId}>
												<EllipsisButtonWithMenu list={getContainerMenuItems(container._id)} />
											</DashboardListItemIcon>
										</DashboardListItemRow>
										{container._id === selectedId && (
											<div style={{ backgroundColor: '#2E405F', width: '100%', height: '100px' }} />
										)}
									</DashboardListItem>
								)
=======
												onChange={(event) => {
													setFavourite(container._id, !!event.currentTarget.checked);
												}}
											/>
										</Tooltip>
									</DashboardListItemIcon>
									<DashboardListItemIcon selected={container._id === selectedId}>
										<EllipsisButtonWithMenu list={getContainerMenuItems(container._id)} />
									</DashboardListItemIcon>
								</DashboardListItemRow>
								{container._id === selectedId && (
									<div style={{ backgroundColor: '#2E405F', width: '100%', height: '100px' }} />
								)}
							</DashboardListItem>
>>>>>>> f145730d
						))
					) : (
						<DashboardListEmptyContainer>
							{emptyMessage}
						</DashboardListEmptyContainer>
					)}
				</DashboardList>
			</DashboardListCollapse>
		</Container>
	), [sortedList, selectedId, areStatsPending, isListPending]);
};<|MERGE_RESOLUTION|>--- conflicted
+++ resolved
@@ -148,7 +148,6 @@
 												// eslint-disable-next-line no-console
 													console.log('handle revisions button');
 												}}
-<<<<<<< HEAD
 												width={186}
 												tooltipTitle={
 													<Trans id="containers.list.item.revisions.tooltip" message="View revisions" />
@@ -185,7 +184,7 @@
 															event.stopPropagation();
 														}}
 														onChange={(event) => {
-															toggleFavourite(
+															setFavourite(
 																container._id,
 																!!event.currentTarget.checked,
 															);
@@ -202,22 +201,6 @@
 										)}
 									</DashboardListItem>
 								)
-=======
-												onChange={(event) => {
-													setFavourite(container._id, !!event.currentTarget.checked);
-												}}
-											/>
-										</Tooltip>
-									</DashboardListItemIcon>
-									<DashboardListItemIcon selected={container._id === selectedId}>
-										<EllipsisButtonWithMenu list={getContainerMenuItems(container._id)} />
-									</DashboardListItemIcon>
-								</DashboardListItemRow>
-								{container._id === selectedId && (
-									<div style={{ backgroundColor: '#2E405F', width: '100%', height: '100px' }} />
-								)}
-							</DashboardListItem>
->>>>>>> f145730d
 						))
 					) : (
 						<DashboardListEmptyContainer>
