--- conflicted
+++ resolved
@@ -17,19 +17,6 @@
 
 export const extensionIsSpm = (extension: string) => extension === 'spm';
 
-<<<<<<< HEAD
 export const reduceFileData = (files) => files.map(({ file: { name, size }, ...rest }) => ({ file: { name, size }, ...rest }));
-=======
-export const extensionIsRevit = (extension: string) => ['rvt', 'rfa'].includes(extension);
 
-export const uploadToContainer = async (presetContainerId: string) => {
-	const onUpload = (presetFile) => {
-		DialogsActionsDispatchers.open(UploadFileForm, {
-			presetFile,
-			presetContainerId,
-		});
-	};
-	const file = await uploadFile(getSupportedFileExtensions());
-	onUpload(file);
-};
->>>>>>> 29278d74
+export const extensionIsRevit = (extension: string) => ['rvt', 'rfa'].includes(extension);