/**
 *  Copyright (C) 2021 3D Repo Ltd
 *
 *  This program is free software: you can redistribute it and/or modify
 *  it under the terms of the GNU Affero General Public License as
 *  published by the Free Software Foundation, either version 3 of the
 *  License, or (at your option) any later version.
 *
 *  This program is distributed in the hope that it will be useful,
 *  but WITHOUT ANY WARRANTY; without even the implied warranty of
 *  MERCHANTABILITY or FITNESS FOR A PARTICULAR PURPOSE.  See the
 *  GNU Affero General Public License for more details.
 *
 *  You should have received a copy of the GNU Affero General Public License
 *  along with this program.  If not, see <http://www.gnu.org/licenses/>.
 */
import { useEffect } from 'react';
import { formatMessage } from '@/v5/services/intl';
import { yupResolver } from '@hookform/resolvers/yup';
import { FormModal } from '@controls/modal/formModal/formDialog.component';
import { useForm, SubmitHandler } from 'react-hook-form';
import { useParams } from 'react-router';
import { ContainersActionsDispatchers } from '@/v5/services/actionsDispatchers/containersActions.dispatchers';
import { CONTAINER_TYPES, CONTAINER_UNITS } from '@/v5/store/containers/containers.types';
import { CreateContainerSchema } from '@/v5/validation/containers';
import { FormTextField } from '@controls/formTextField/formTextField.component';
import { FormSelect } from '@controls/formSelect/formSelect.component';
import { MenuItem } from '@mui/material';
import { DashboardParams } from '@/v5/ui/routes/routes.constants';
import { FlexContainer } from './createContainerForm.styles';

interface IFormInput {
	name: string;
	unit: string;
	desc: string;
	code: string;
	type: string;
}

export const CreateContainerForm = ({ open, close }): JSX.Element => {
	const { control, handleSubmit, formState, reset, formState: { errors } } = useForm<IFormInput>({
		mode: 'onChange',
		resolver: yupResolver(CreateContainerSchema),
	});
	const { teamspace, project } = useParams<DashboardParams>();
	const onSubmit: SubmitHandler<IFormInput> = (body) => {
		ContainersActionsDispatchers.createContainer(teamspace, project, body);
		close();
	};

	useEffect(() => {
		if (formState.isSubmitSuccessful) reset();
	}, [formState, reset]);

	return (
		<FormModal
			title={formatMessage({ id: 'containers.creation.title', defaultMessage: 'Create new Container' })}
			open={open}
			onClickClose={close}
			onSubmit={handleSubmit(onSubmit)}
			confirmLabel={formatMessage({ id: 'containers.creation.ok', defaultMessage: 'Create Container' })}
			isValid={formState.isValid}
			maxWidth="sm"
		>
			<FormTextField
				control={control}
				name="name"
				label={formatMessage({ id: 'containers.creation.form.name', defaultMessage: 'Name' })}
				formError={errors.name}
				required
			/>
			<FlexContainer>
				<FormSelect
					required
					control={control}
					name="unit"
					label={formatMessage({ id: 'containers.creation.form.units', defaultMessage: 'Units' })}
					defaultValue="mm"
				>
					{
						CONTAINER_UNITS.map((unit) => (
							<MenuItem key={unit.value} value={unit.value}>
								{unit.name}
							</MenuItem>
						))
					}
				</FormSelect>
				<FormSelect
					required
					control={control}
					label={formatMessage({ id: 'containers.creation.form.category', defaultMessage: 'Category' })}
					defaultValue="Uncategorised"
					name="type"
				>
<<<<<<< HEAD
					<MenuItem value="Uncategorised">
						<FormattedMessage id="containers.creation.form.type.uncategorised" defaultMessage="Uncategorised" />
					</MenuItem>
					<MenuItem value="Architectural">
						<FormattedMessage id="containers.creation.form.type.architectural" defaultMessage="Architectural" />
					</MenuItem>
					<MenuItem value="Existing">
						<FormattedMessage id="containers.creation.form.type.existing" defaultMessage="Existing" />
					</MenuItem>
					<MenuItem value="GIS">
						<FormattedMessage id="containers.creation.form.type.gis" defaultMessage="GIS" />
					</MenuItem>
					<MenuItem value="Infrastructure">
						<FormattedMessage id="containers.creation.form.type.infrastructure" defaultMessage="Infrastructure" />
					</MenuItem>
					<MenuItem value="Interior">
						<FormattedMessage id="containers.creation.form.type.interior" defaultMessage="Interior" />
					</MenuItem>
					<MenuItem value="Landscape">
						<FormattedMessage id="containers.creation.form.type.landscape" defaultMessage="Landscape" />
					</MenuItem>
					<MenuItem value="MEP">
						<FormattedMessage id="containers.creation.form.type.mep" defaultMessage="MEP" />
					</MenuItem>
					<MenuItem value="Mechanical">
						<FormattedMessage id="containers.creation.form.type.mechanical" defaultMessage="Mechanical" />
					</MenuItem>
					<MenuItem value="Structural">
						<FormattedMessage id="containers.creation.form.type.structural" defaultMessage="Structural" />
					</MenuItem>
					<MenuItem value="Survey">
						<FormattedMessage id="containers.creation.form.type.survey" defaultMessage="Survey" />
					</MenuItem>
					<MenuItem value="Other">
						<FormattedMessage id="containers.creation.form.type.other" defaultMessage="Other" />
					</MenuItem>
=======
					{
						CONTAINER_TYPES.map((unit) => (
							<MenuItem key={unit.value} value={unit.value}>
								{unit.value}
							</MenuItem>
						))
					}
>>>>>>> fd12fe55
				</FormSelect>
			</FlexContainer>
			<FormTextField
				control={control}
				name="desc"
				label={formatMessage({ id: 'containers.creation.form.description', defaultMessage: 'Description' })}
				formError={errors.desc}
				required
			/>
			<FormTextField
				control={control}
				name="code"
				label={formatMessage({ id: 'containers.creation.form.code', defaultMessage: 'Code' })}
				formError={errors.code}
				required
			/>
		</FormModal>
	);
};<|MERGE_RESOLUTION|>--- conflicted
+++ resolved
@@ -92,44 +92,6 @@
 					defaultValue="Uncategorised"
 					name="type"
 				>
-<<<<<<< HEAD
-					<MenuItem value="Uncategorised">
-						<FormattedMessage id="containers.creation.form.type.uncategorised" defaultMessage="Uncategorised" />
-					</MenuItem>
-					<MenuItem value="Architectural">
-						<FormattedMessage id="containers.creation.form.type.architectural" defaultMessage="Architectural" />
-					</MenuItem>
-					<MenuItem value="Existing">
-						<FormattedMessage id="containers.creation.form.type.existing" defaultMessage="Existing" />
-					</MenuItem>
-					<MenuItem value="GIS">
-						<FormattedMessage id="containers.creation.form.type.gis" defaultMessage="GIS" />
-					</MenuItem>
-					<MenuItem value="Infrastructure">
-						<FormattedMessage id="containers.creation.form.type.infrastructure" defaultMessage="Infrastructure" />
-					</MenuItem>
-					<MenuItem value="Interior">
-						<FormattedMessage id="containers.creation.form.type.interior" defaultMessage="Interior" />
-					</MenuItem>
-					<MenuItem value="Landscape">
-						<FormattedMessage id="containers.creation.form.type.landscape" defaultMessage="Landscape" />
-					</MenuItem>
-					<MenuItem value="MEP">
-						<FormattedMessage id="containers.creation.form.type.mep" defaultMessage="MEP" />
-					</MenuItem>
-					<MenuItem value="Mechanical">
-						<FormattedMessage id="containers.creation.form.type.mechanical" defaultMessage="Mechanical" />
-					</MenuItem>
-					<MenuItem value="Structural">
-						<FormattedMessage id="containers.creation.form.type.structural" defaultMessage="Structural" />
-					</MenuItem>
-					<MenuItem value="Survey">
-						<FormattedMessage id="containers.creation.form.type.survey" defaultMessage="Survey" />
-					</MenuItem>
-					<MenuItem value="Other">
-						<FormattedMessage id="containers.creation.form.type.other" defaultMessage="Other" />
-					</MenuItem>
-=======
 					{
 						CONTAINER_TYPES.map((unit) => (
 							<MenuItem key={unit.value} value={unit.value}>
@@ -137,7 +99,6 @@
 							</MenuItem>
 						))
 					}
->>>>>>> fd12fe55
 				</FormSelect>
 			</FlexContainer>
 			<FormTextField
