--- conflicted
+++ resolved
@@ -17,19 +17,12 @@
 
 import { filesizeTooLarge } from '@/v5/store/containers/containers.helpers';
 import { ErrorTooltip } from '@controls/errorTooltip';
-<<<<<<< HEAD
-=======
 import { useFormContext } from 'react-hook-form';
->>>>>>> f447688f
 import { FormTextField } from './uploadListItemRevisionTag.styles';
 
 type IUploadListItemRevision = {
 	isSelected?: boolean;
 	errorMessage?: string;
-<<<<<<< HEAD
-	control: any;
-=======
->>>>>>> f447688f
 	defaultValue?: string;
 	disabled?: boolean;
 	revisionPrefix: string;
