/**
 *  Copyright (C) 2021 3D Repo Ltd
 *
 *  This program is free software: you can redistribute it and/or modify
 *  it under the terms of the GNU Affero General Public License as
 *  published by the Free Software Foundation, either version 3 of the
 *  License, or (at your option) any later version.
 *
 *  This program is distributed in the hope that it will be useful,
 *  but WITHOUT ANY WARRANTY; without even the implied warranty of
 *  MERCHANTABILITY or FITNESS FOR A PARTICULAR PURPOSE.  See the
 *  GNU Affero General Public License for more details.
 *
 *  You should have received a copy of the GNU Affero General Public License
 *  along with this program.  If not, see <http://www.gnu.org/licenses/>.
 */

import { useEffect, useMemo, useState } from 'react';
import { FormProvider, useFieldArray, useForm } from 'react-hook-form';

import * as Yup from 'yup';
import { yupResolver } from '@hookform/resolvers/yup';
import { formatMessage } from '@/v5/services/intl';
import { RevisionsActionsDispatchers, FederationsActionsDispatchers } from '@/v5/services/actionsDispatchers';
import { Sidebar } from '@controls/sideBar/sidebar.component';
import { isNull, isNumber } from 'lodash';
import { Button } from '@controls/button';
import { IContainer, UploadFieldArray } from '@/v5/store/containers/containers.types';
import { filesizeTooLarge } from '@/v5/store/containers/containers.helpers';
import { UploadsSchema } from '@/v5/validation/containerAndFederationSchemes/containerSchemes';
import { DashboardListHeaderLabel } from '@components/dashboard/dashboardList';
import { FormattedMessage } from 'react-intl';
import { Typography } from '@controls/typography';
import { FileInputField } from '@controls/fileInputField/fileInputField.component';
import { useOrderedList } from '@components/dashboard/dashboardList/useOrderedList';
import { SortingDirection } from '@components/dashboard/dashboardList/dashboardList.types';
import {
	TeamspacesHooksSelectors,
	ProjectsHooksSelectors,
	RevisionsHooksSelectors,
	ContainersHooksSelectors,
} from '@/v5/services/selectorsHooks';
import { getSupportedFileExtensions } from '@controls/fileUploader/uploadFile';
import { UploadList } from './uploadList/uploadList.component';
import { SidebarForm } from './sidebarForm/sidebarForm.component';
import { UploadsContainer, DropZone, Modal, UploadsListHeader, Padding, UploadsListScroll, HelpText } from './uploadFileForm.styles';

const DEFAULT_SORT_CONFIG = {
	column: ['file'],
	direction: [SortingDirection.ASCENDING],
};

type UploadModalLabelTypes = {
	isUploading: boolean;
	fileCount: number;
};

const uploadModalLabels = ({ isUploading, fileCount }: UploadModalLabelTypes) => (isUploading
	? {
		title: formatMessage({
			id: 'uploads.modal.title.uploading',
			defaultMessage: '{fileCount, plural, one {Uploading file} other {Uploading files}}',
		}, { fileCount }),
		subtitle: formatMessage({
			id: 'uploads.modal.subtitle.uploading',
			defaultMessage: '{fileCount, plural, one {Do not close this window until the upload is complete} other {Do not close this window until uploads are complete}}',
		}, { fileCount }),
		confirmLabel: formatMessage({ id: 'uploads.modal.buttonText.uploading', defaultMessage: 'Finished' }),
	}
	: {
		title: formatMessage({
			id: 'uploads.modal.title.preparing',
			defaultMessage: '{fileCount, plural, =0 {Add files for upload} one {Prepare file for upload} other {Prepare files for upload}}',
		}, { fileCount }),
		subtitle: formatMessage({
			id: 'uploads.modal.title.preparing',
			defaultMessage: '{fileCount, plural, =0 {Drag and drop or browse your computer} other {Select a file to add Container/Revision details}}',
		}, { fileCount }),
		confirmLabel: formatMessage({
			id: 'uploads.modal.buttonText.preparing',
			defaultMessage: '{fileCount, plural, one {Upload file} other {Upload files}}',
		}, { fileCount }),
	});

type IUploadFileForm = {
	presetContainerId?: string;
	presetFile?: File;
	open: boolean;
	onClickClose: () => void;
};
export const UploadFileForm = ({
	presetContainerId,
	presetFile,
	open,
	onClickClose,
}: IUploadFileForm): JSX.Element => {
	const teamspace = TeamspacesHooksSelectors.selectCurrentTeamspace();
	const project = ProjectsHooksSelectors.selectCurrentProject();
	const revisionsByContainer = RevisionsHooksSelectors.selectRevisionsByContainer();
	const allUploadsComplete = RevisionsHooksSelectors.selectUploadIsComplete();
	const presetContainer = ContainersHooksSelectors.selectContainerById(presetContainerId);

	const [selectedIndex, setSelectedIndex] = useState<number>(null);
	const [isUploading, setIsUploading] = useState<boolean>(false);
	const [alreadyExistingTags, setAlreadyExistingTags] = useState({});
	const [fileError, setFileError] = useState(false);

	const formData = useForm<UploadFieldArray>({
		mode: 'onChange',
		resolver: yupResolver(UploadsSchema),
		context: { alreadyExistingTags, alreadyExistingNames: [] },
	});
	const {
		control,
		handleSubmit,
		formState: { isValid },
		trigger,
		getValues,
		setValue,
	} = formData;
	const { fields, append, remove } = useFieldArray({
		control,
		name: 'uploads',
		keyName: 'uploadId',
	});
	const { sortedList, setSortConfig }: any = useOrderedList(fields || [], DEFAULT_SORT_CONFIG);

	const revTagMaxValue = useMemo(() => {
		const schemaDescription = Yup.reach(UploadsSchema, 'uploads.revisionTag').describe();
		const revTagMax = schemaDescription.tests.find((t) => t.name === 'max');
		return revTagMax.params.max;
	}, []);

	const parseFilename = (filename: string): string => {
		const baseName = filename.split('.').slice(0)[0];
		const noSpecialChars = baseName.replace(/[^a-zA-Z0-9_\- ]/g, '');
		const noSpaces = noSpecialChars.replace(/ /g, '_');
		const noExceedingMax = noSpaces.substring(0, revTagMaxValue);
		return noExceedingMax;
	};

	const extensionIsSpm = (extension: string) => extension === 'spm';
<<<<<<< HEAD
=======
	
>>>>>>> 5d917887
	const extensionIsRevit = (extension: string) => ['rvt', 'rfa'].includes(extension);

	const addFilesToList = (files: File[], container?: IContainer): void => {
		const filesToAppend = [];
		for (const file of files) {
			const extension = file.name.split('.').slice(-1)[0].toLocaleLowerCase();
			filesToAppend.push({
				file,
				progress: 0,
				extension,
				revisionTag: parseFilename(file.name),
				containerName: container?.name || '',
				containerId: container?._id || '',
				containerUnit: container?.unit || 'mm',
				containerType: container?.type || 'Uncategorised',
				containerCode: container?.code || '',
				containerDesc: container?.desc || '',
				revisionDesc: '',
				lod: '0',
				importAnimations: extensionIsSpm(extension),
				timezone: Intl.DateTimeFormat().resolvedOptions().timeZone || 'Europe/London',
			});
		}
		append(filesToAppend);
	};

	const getSortedListSelectedIndex = () => {
		if (!fields.length || !isNumber(selectedIndex)) return null;

		const { uploadId } = fields[selectedIndex];
		const newIndex = sortedList.findIndex((r) => r.uploadId === uploadId);
		return newIndex;
	};

	const containersNamesInModal = getValues('uploads')?.map(({ containerName }) => containerName);
	const sidebarOpen = !isNull(selectedIndex) && !isUploading;
	const indexMap = new Map(fields.map(({ uploadId }, index) => [uploadId, index]));
	const getOriginalIndex = (sortedIndex) => indexMap.get(sortedList[sortedIndex].uploadId) as number;
	const origIndex = sidebarOpen ? getOriginalIndex(selectedIndex) : 0;

	const onClickDelete = (index: number) => {
		const { uploadId } = sortedList[index];
		const sortedIndex = fields.findIndex((r) => r.uploadId === uploadId);
		if (sortedIndex < selectedIndex) setSelectedIndex(selectedIndex - 1);
		if (sortedIndex === selectedIndex) setSelectedIndex(null);
		remove(sortedIndex);
	};

	const onSubmit = async ({ uploads }: UploadFieldArray) => {
		if (isUploading) {
			setIsUploading(false);
			onClickClose();
		} else {
			setIsUploading(true);
			setSelectedIndex(null);
			uploads.forEach((revision, index) => {
				const { uploadId } = fields[index];
				RevisionsActionsDispatchers.createRevision(teamspace, project, uploadId, revision);
			});
		}
	};

	useEffect(() => {
		setFileError(fields.some(({ file }) => filesizeTooLarge(file)));
	}, [fields.length]);

	useEffect(() => {
		const tags = {};
		getValues('uploads').forEach(({ containerId }, index) => {
			tags[`uploads[${index}].revisionTag`] = revisionsByContainer?.[containerId] || [];
		});
		setAlreadyExistingTags(tags);
	}, [JSON.stringify(revisionsByContainer), JSON.stringify(containersNamesInModal)]);

	useEffect(() => {
		trigger();
	}, [alreadyExistingTags]);

	useEffect(() => {
		if (presetFile) addFilesToList([presetFile], presetContainer);
		FederationsActionsDispatchers.fetchFederations(teamspace, project);
	}, []);

	return (
		<FormProvider {...formData}>
			<Modal
				open={open}
				onSubmit={handleSubmit(onSubmit)}
				onClickClose={onClickClose}
				onKeyPress={(e) => e.key === 'Enter' && e.preventDefault()}
				maxWidth="xl"
				isValid={(isValid && !fileError && !isUploading) || (isUploading && allUploadsComplete)}
				contrastColorHeader
				{...uploadModalLabels({ isUploading, fileCount: fields.length })}
			>
				<UploadsContainer>
					<UploadsListScroll>
						<Padding>
							{!!fields.length && (
								<>
									<UploadsListHeader
										onSortingChange={setSortConfig}
										defaultSortConfig={DEFAULT_SORT_CONFIG}
									>
										<DashboardListHeaderLabel key="file" name="file.name" minWidth={122}>
											<FormattedMessage id="uploads.list.header.filename" defaultMessage="Filename" />
										</DashboardListHeaderLabel>
										<DashboardListHeaderLabel key="destination" width={352}>
											<FormattedMessage id="uploads.list.header.destination" defaultMessage="Destination" />
										</DashboardListHeaderLabel>
										<DashboardListHeaderLabel key="revisionName" width={isUploading ? 359 : 399}>
											<FormattedMessage id="uploads.list.header.revisionName" defaultMessage="Revision Name" />
										</DashboardListHeaderLabel>
										<DashboardListHeaderLabel key="progress" width={297} hidden={!isUploading}>
											<FormattedMessage id="uploads.list.header.progress" defaultMessage="Upload Progress" />
										</DashboardListHeaderLabel>
									</UploadsListHeader>
									<UploadList
										values={sortedList}
										selectedIndex={getSortedListSelectedIndex()}
										isUploading={isUploading}
										onClickEdit={setSelectedIndex}
										onClickDelete={onClickDelete}
										getOriginalIndex={getOriginalIndex}
									/>
								</>
							)}
							<DropZone
								hidden={isUploading}
								onDrop={addFilesToList}
								accept={getSupportedFileExtensions()}
							>
								<Typography variant="h3" color="secondary">
									<FormattedMessage id="dragAndDrop.drop" defaultMessage="Drop files here" />
								</Typography>
								<Typography variant="h5" color="secondary">
									<FormattedMessage id="dragAndDrop.or" defaultMessage="or" />
								</Typography>
								<FileInputField
									accept={getSupportedFileExtensions()}
									onChange={(files) => addFilesToList(files)}
								>
									<Button component="span" variant="contained" color="primary">
										<FormattedMessage
											id="uploads.fileInput.browse"
											defaultMessage="Browse"
										/>
									</Button>
								</FileInputField>
								<HelpText>
									<FormattedMessage
										id="uploads.dropzone.message"
										defaultMessage="Supported file formats: IFC, RVT, DGN, FBX, OBJ and <MoreLink>more</MoreLink>"
										values={{
											MoreLink: (child: string) => (
												<a
													href="https://help.3drepo.io/en/articles/4798885-supported-file-formats"
													target="_blank"
													rel="noreferrer"
												>
													{child}
												</a>
											),
										}}
									/>
								</HelpText>
							</DropZone>
						</Padding>
					</UploadsListScroll>
					<Sidebar open={sidebarOpen} onClose={() => setSelectedIndex(null)}>
						{
							sidebarOpen
								? (
									<SidebarForm
										value={getValues(`uploads.${origIndex}`)}
										key={sortedList[getSortedListSelectedIndex()].uploadId}
										isSpm={extensionIsSpm(sortedList[getSortedListSelectedIndex()].extension)}
										isRevit={extensionIsRevit(sortedList[getSortedListSelectedIndex()].extension)} // fix to match isSpm method with #4258
										onChange={(field: string, val: string | boolean) => {
											// @ts-ignore
											setValue(`uploads.${origIndex}.${field}`, val);
											// @ts-ignore
											trigger(`uploads.${origIndex}.${field}`);
										}}
									/>
								) : (<></>)
						}
					</Sidebar>
				</UploadsContainer>
			</Modal>
		</FormProvider>
	);
};<|MERGE_RESOLUTION|>--- conflicted
+++ resolved
@@ -140,10 +140,7 @@
 	};
 
 	const extensionIsSpm = (extension: string) => extension === 'spm';
-<<<<<<< HEAD
-=======
 	
->>>>>>> 5d917887
 	const extensionIsRevit = (extension: string) => ['rvt', 'rfa'].includes(extension);
 
 	const addFilesToList = (files: File[], container?: IContainer): void => {
