--- conflicted
+++ resolved
@@ -36,21 +36,10 @@
 } from '@/v5/services/selectorsHooks';
 import { getSupportedFileExtensions } from '@controls/fileUploader/uploadFile';
 import { UploadList } from './uploadList/uploadList.component';
-<<<<<<< HEAD
 import { UploadsContainer, DropZone, Modal, Padding, UploadsListScroll, HelpText } from './uploadFileForm.styles';
 import { extensionIsSpm, reduceFileData } from './uploadFileForm.helpers';
 import { UploadFileFormContextComponent } from './uploadFileFormContext';
 import { Sidebar } from './sideBar/sidebar.component';
-=======
-import { SidebarForm } from './sidebarForm/sidebarForm.component';
-import { UploadsContainer, DropZone, Modal, UploadsListHeader, Padding, UploadsListScroll, HelpText } from './uploadFileForm.styles';
-import { extensionIsRevit } from './uploadFileForm.helpers';
-
-const DEFAULT_SORT_CONFIG = {
-	column: ['file'],
-	direction: [SortingDirection.ASCENDING],
-};
->>>>>>> 29278d74
 
 type UploadModalLabelTypes = {
 	isUploading: boolean;
@@ -269,7 +258,6 @@
 												),
 											}}
 										/>
-<<<<<<< HEAD
 									</HelpText>
 								</DropZone>
 							</Padding>
@@ -277,50 +265,6 @@
 						{!isUploading && <Sidebar />}
 					</UploadsContainer>
 				</UploadFileFormContextComponent>
-=======
-									</Button>
-								</FileInputField>
-								<HelpText>
-									<FormattedMessage
-										id="uploads.dropzone.message"
-										defaultMessage="Supported file formats: IFC, RVT, DGN, FBX, OBJ and <MoreLink>more</MoreLink>"
-										values={{
-											MoreLink: (child: string) => (
-												<a
-													href="https://help.3drepo.io/en/articles/4798885-supported-file-formats"
-													target="_blank"
-													rel="noreferrer"
-												>
-													{child}
-												</a>
-											),
-										}}
-									/>
-								</HelpText>
-							</DropZone>
-						</Padding>
-					</UploadsListScroll>
-					<Sidebar open={sidebarOpen} onClose={() => setSelectedIndex(null)}>
-						{
-							sidebarOpen
-								? (
-									<SidebarForm
-										value={getValues(`uploads.${origIndex}`)}
-										key={sortedList[getSortedListSelectedIndex()].uploadId}
-										isSpm={extensionIsSpm(sortedList[getSortedListSelectedIndex()].extension)}
-										isRevit={extensionIsRevit(sortedList[getSortedListSelectedIndex()].extension)} // fix to match isSpm method with #4258
-										onChange={(field: string, val: string | boolean) => {
-											// @ts-ignore
-											setValue(`uploads.${origIndex}.${field}`, val);
-											// @ts-ignore
-											trigger(`uploads.${origIndex}.${field}`);
-										}}
-									/>
-								) : (<></>)
-						}
-					</Sidebar>
-				</UploadsContainer>
->>>>>>> 29278d74
 			</Modal>
 		</FormProvider>
 	);
