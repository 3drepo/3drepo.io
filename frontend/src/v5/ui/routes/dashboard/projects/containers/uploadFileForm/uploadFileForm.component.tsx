/**
 *  Copyright (C) 2021 3D Repo Ltd
 *
 *  This program is free software: you can redistribute it and/or modify
 *  it under the terms of the GNU Affero General Public License as
 *  published by the Free Software Foundation, either version 3 of the
 *  License, or (at your option) any later version.
 *
 *  This program is distributed in the hope that it will be useful,
 *  but WITHOUT ANY WARRANTY; without even the implied warranty of
 *  MERCHANTABILITY or FITNESS FOR A PARTICULAR PURPOSE.  See the
 *  GNU Affero General Public License for more details.
 *
 *  You should have received a copy of the GNU Affero General Public License
 *  along with this program.  If not, see <http://www.gnu.org/licenses/>.
 */

import React, { useMemo, useState } from 'react';
import { FormProvider, useFieldArray, useForm } from 'react-hook-form';

import * as Yup from 'yup';
import { yupResolver } from '@hookform/resolvers/yup';
import { FormModal } from '@controls/modal/formModal/formDialog.component';
import { formatMessage } from '@/v5/services/intl';
import { Sidebar } from '@controls/sideBar';
import { UploadFieldArray } from '@/v5/store/containers/containers.types';
import { UploadsSchema } from '@/v5/validation/containers';
import { DashboardListHeaderLabel } from '@components/dashboard/dashboardList';
import { FormattedMessage } from 'react-intl';
import { useOrderedList } from '@components/dashboard/dashboardList/useOrderedList';
import { SortingDirection } from '@components/dashboard/dashboardList/dashboardList.types';
import { UploadList } from './uploadList';
import { SidebarForm } from './sidebarForm';
import { Container, Content, DropZone, UploadsListHeader } from './uploadFileForm.styles';

type IUploadFileForm = {
	openState: boolean;
	onClickClose: () => void;
};

export const UploadFileForm = ({ openState, onClickClose }: IUploadFileForm): JSX.Element => {
	const [selectedIndex, setSelectedIndex] = useState<number>(null);
	const methods = useForm<UploadFieldArray>({
		mode: 'onChange',
		resolver: yupResolver(UploadsSchema),
	});
	const { control, handleSubmit, formState, trigger, getValues, setValue, watch } = methods;
	const { fields, append, remove } = useFieldArray({
		control,
		name: 'uploads',
		keyName: 'uploadId',
	});

	const DEFAULT_SORT_CONFIG = {
		column: 'file',
		direction: SortingDirection.ASCENDING,
	};
	const { sortedList, setSortConfig } = useOrderedList(fields || [], DEFAULT_SORT_CONFIG);

	const revTagMaxValue = useMemo(() => {
		const schemaDescription = Yup.reach(UploadsSchema, 'uploads.revisionTag').describe();
		const revTagMax = schemaDescription.tests.find((t) => t.name === 'max');
		return revTagMax.params.max;
	}, []);

	const parseFilename = (filename: string): string => {
		const baseName = filename.split('.').slice(0)[0];
		const noSpecialChars = baseName.replace(/[^a-zA-Z0-9_\- ]/g, '');
		const noSpaces = noSpecialChars.replace(/ /g, '_');
		const noExceedingMax = noSpaces.substring(0, revTagMaxValue);
		return noExceedingMax;
	};

	const processFiles = (files: File[]): void => {
		const filesToAppend = [];
		for (const file of files) {
			filesToAppend.push({
				file,
				extension: file.name.split('.').slice(-1)[0],
				revisionTag: parseFilename(file.name),
				containerName: '',
				containerId: '',
				containerUnit: 'mm',
				containerType: 'Uncategorised',
				containerCode: '',
				containerDesc: '',
				revisionDesc: '',
				importAnimations: false,
				timezone: Intl.DateTimeFormat().resolvedOptions().timeZone || 'Europe/London',
			});
		}
		append(filesToAppend);
	};

	const indexMap = new Map(fields.map(({ uploadId }, index) => [uploadId, index]));
	const getOriginalIndex = (sortedIndex) => indexMap.get(sortedList[sortedIndex].uploadId);

	const onClickEdit = (id: number) => {
		setSelectedIndex(id);
	};

	const onClickDelete = (id: number) => {
		if (id < selectedIndex) setSelectedIndex(selectedIndex - 1);
		if (id === selectedIndex) setSelectedIndex(null);
		remove(id);
	};

	const onSubmit = () => {
		onClickClose();
	};

	return (
		<FormProvider {...methods}>
			<FormModal
				open={openState}
				onSubmit={handleSubmit(onSubmit)}
				onClickClose={onClickClose}
				confirmLabel="Upload files"
				title="Add files for upload"
				subtitle="Drag and drop or browse your computer"
				onKeyPress={(e) => e.key === 'Enter' && e.preventDefault()}
				isValid={formState.isValid}
			>
				<Container>
					<Content>
						<div hidden={!fields.length}>
							<UploadsListHeader onSortingChange={setSortConfig} defaultSortConfig={DEFAULT_SORT_CONFIG}>
								<DashboardListHeaderLabel key="file" name="file.name">
									<FormattedMessage id="uploads.list.header.filename" defaultMessage="Filename" />
								</DashboardListHeaderLabel>
								<DashboardListHeaderLabel key="destination" width={285}>
									<FormattedMessage id="uploads.list.header.destination" defaultMessage="Destination" />
								</DashboardListHeaderLabel>
								<DashboardListHeaderLabel key="revisionName" width={297}>
									<FormattedMessage id="uploads.list.header.revisionName" defaultMessage="Revision Name" />
								</DashboardListHeaderLabel>
							</UploadsListHeader>
						</div>
						<UploadList
							values={sortedList}
							selectedIndex={selectedIndex}
							onClickEdit={(id) => onClickEdit(id)}
							onClickDelete={(id) => onClickDelete(id)}
						/>
						<DropZone
							message={formatMessage(
								{ id: 'containers.upload.message', defaultMessage: 'Supported file formats: IFC, RVT, DGN, FBX, OBJ and <MoreLink>more</MoreLink>' },
								{ MoreLink: (child: string) => <a href="https://help.3drepo.io/en/articles/4798885-supported-file-formats" target="_blank" rel="noreferrer">{child}</a> },
							)}
							processFiles={(files) => { processFiles(files); }}
						/>
					</Content>
					<Sidebar
						key={watch(`uploads.${selectedIndex}.containerId`)}
						open={Number.isInteger(selectedIndex)}
						onClick={() => setSelectedIndex(null)}
						noButton={!(Number.isInteger(selectedIndex))}
					>
						{
							Number.isInteger(selectedIndex)
								? (
									<>
										<SidebarForm
<<<<<<< HEAD
											value={getValues(`uploads.${selectedIndex}`)}
											key={fields[selectedIndex].uploadId}
											isNewContainer={
												!getValues(`uploads.${selectedIndex}.containerId`)
												&& !!getValues(`uploads.${selectedIndex}.containerName`)
											}
											isSpm={fields[selectedIndex].extension === 'spm'}
=======
											value={
												getValues(`uploads.${getOriginalIndex(selectedIndex)}`)
											}
											key={sortedList[selectedIndex].uploadId}
											isNewContainer={!sortedList[selectedIndex].containerId}
											isSpm={sortedList[selectedIndex].extension === 'spm'}
>>>>>>> 6b24f5fb
											onChange={(field: string, val: string | boolean) => {
												// @ts-ignore
												setValue(`uploads.${getOriginalIndex(selectedIndex)}.${field}`, val);
												// @ts-ignore
												trigger(`uploads.${getOriginalIndex(selectedIndex)}.${field}`);
											}}
										/>
									</>
								)
								: <></>
						}
					</Sidebar>
				</Container>
			</FormModal>
		</FormProvider>
	);
};<|MERGE_RESOLUTION|>--- conflicted
+++ resolved
@@ -161,22 +161,15 @@
 								? (
 									<>
 										<SidebarForm
-<<<<<<< HEAD
-											value={getValues(`uploads.${selectedIndex}`)}
-											key={fields[selectedIndex].uploadId}
-											isNewContainer={
-												!getValues(`uploads.${selectedIndex}.containerId`)
-												&& !!getValues(`uploads.${selectedIndex}.containerName`)
-											}
-											isSpm={fields[selectedIndex].extension === 'spm'}
-=======
 											value={
 												getValues(`uploads.${getOriginalIndex(selectedIndex)}`)
 											}
 											key={sortedList[selectedIndex].uploadId}
-											isNewContainer={!sortedList[selectedIndex].containerId}
+											isNewContainer={
+												!getValues(`uploads.${getOriginalIndex(selectedIndex)}.containerId`)
+												&& !!getValues(`uploads.${getOriginalIndex(selectedIndex)}.containerName`)
+											}
 											isSpm={sortedList[selectedIndex].extension === 'spm'}
->>>>>>> 6b24f5fb
 											onChange={(field: string, val: string | boolean) => {
 												// @ts-ignore
 												setValue(`uploads.${getOriginalIndex(selectedIndex)}.${field}`, val);
