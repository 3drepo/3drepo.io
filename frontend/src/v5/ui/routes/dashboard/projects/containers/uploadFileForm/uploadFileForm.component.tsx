/**
 *  Copyright (C) 2021 3D Repo Ltd
 *
 *  This program is free software: you can redistribute it and/or modify
 *  it under the terms of the GNU Affero General Public License as
 *  published by the Free Software Foundation, either version 3 of the
 *  License, or (at your option) any later version.
 *
 *  This program is distributed in the hope that it will be useful,
 *  but WITHOUT ANY WARRANTY; without even the implied warranty of
 *  MERCHANTABILITY or FITNESS FOR A PARTICULAR PURPOSE.  See the
 *  GNU Affero General Public License for more details.
 *
 *  You should have received a copy of the GNU Affero General Public License
 *  along with this program.  If not, see <http://www.gnu.org/licenses/>.
 */

import React, { useEffect, useMemo, useState } from 'react';
import { FormProvider, useFieldArray, useForm } from 'react-hook-form';
import { useParams } from 'react-router';

import * as Yup from 'yup';
import { yupResolver } from '@hookform/resolvers/yup';
import { formatMessage } from '@/v5/services/intl';
import { RevisionsActionsDispatchers } from '@/v5/services/actionsDispatchers/revisionsActions.dispatchers';
import { Sidebar } from '@controls/sideBar';
import { UploadFieldArray } from '@/v5/store/containers/containers.types';
import { UploadsSchema } from '@/v5/validation/containers';
import { DashboardListHeaderLabel } from '@components/dashboard/dashboardList';
import { FormattedMessage } from 'react-intl';
import { useOrderedList } from '@components/dashboard/dashboardList/useOrderedList';
import { SortingDirection } from '@components/dashboard/dashboardList/dashboardList.types';
import { RevisionsHooksSelectors } from '@/v5/services/selectorsHooks/revisionsSelectors.hooks';
import { UploadList } from './uploadList';
import { SidebarForm } from './sidebarForm';
import { Container, Content, DropZone, Modal, UploadsListHeader } from './uploadFileForm.styles';

type IUploadFileForm = {
	openState: boolean;
	onClickClose: () => void;
};

export const UploadFileForm = ({ openState, onClickClose }: IUploadFileForm): JSX.Element => {
	const { teamspace, project } = useParams() as { teamspace: string, project: string };

	const [selectedIndex, setSelectedIndex] = useState<number>(null);
	const [isUploading, setIsUploading] = useState<boolean>(false);
	const methods = useForm<UploadFieldArray>({
		mode: 'onChange',
		resolver: yupResolver(UploadsSchema),
	});
	const { control, handleSubmit, formState, trigger, getValues, setValue, watch, reset } = methods;
	const { fields, append, remove } = useFieldArray({
		control,
		name: 'uploads',
		keyName: 'uploadId',
	});

	useEffect(() => {
		if (!isUploading) reset();
	}, [isUploading]);

	const DEFAULT_SORT_CONFIG = {
		column: 'file',
		direction: SortingDirection.ASCENDING,
	};
	const { sortedList, setSortConfig } = useOrderedList(fields || [], DEFAULT_SORT_CONFIG);

	const revTagMaxValue = useMemo(() => {
		const schemaDescription = Yup.reach(UploadsSchema, 'uploads.revisionTag').describe();
		const revTagMax = schemaDescription.tests.find((t) => t.name === 'max');
		return revTagMax.params.max;
	}, []);

	const parseFilename = (filename: string): string => {
		const baseName = filename.split('.').slice(0)[0];
		const noSpecialChars = baseName.replace(/[^a-zA-Z0-9_\- ]/g, '');
		const noSpaces = noSpecialChars.replace(/ /g, '_');
		const noExceedingMax = noSpaces.substring(0, revTagMaxValue);
		return noExceedingMax;
	};

	const processFiles = (files: File[]): void => {
		const filesToAppend = [];
		for (const file of files) {
			filesToAppend.push({
				file,
				progress: 0,
				extension: file.name.split('.').slice(-1)[0],
				revisionTag: parseFilename(file.name),
				containerName: '',
				containerId: '',
				containerUnit: 'mm',
				containerType: 'Uncategorised',
				containerCode: '',
				containerDesc: '',
				revisionDesc: '',
				importAnimations: false,
				timezone: Intl.DateTimeFormat().resolvedOptions().timeZone || 'Europe/London',
			});
		}
		append(filesToAppend);
	};

	const indexMap = new Map(fields.map(({ uploadId }, index) => [uploadId, index]));
	const getOriginalIndex = (sortedIndex) => indexMap.get(sortedList[sortedIndex].uploadId);
	const origIndex = Number.isInteger(selectedIndex) && getOriginalIndex(selectedIndex);

	const onClickEdit = (id: number) => {
		setSelectedIndex(id);
	};

	const onClickDelete = (id: number) => {
		if (id < selectedIndex) setSelectedIndex(selectedIndex - 1);
		if (id === selectedIndex) setSelectedIndex(null);
		remove(getOriginalIndex(id));
	};

	const onSubmit = async (data: UploadFieldArray) => {
		if (isUploading) {
			setIsUploading(false);
			onClickClose();
		} else {
			setIsUploading(true);
			setSelectedIndex(null);
			data.uploads.forEach((revision, i) => {
				RevisionsActionsDispatchers.createRevision(teamspace, project, revision.containerId, (value) => setValue(`uploads.${i}.progress`, value), revision);
			});
		}
	};

	const allUploadsComplete = RevisionsHooksSelectors.selectUploadIsComplete();

	return (
		<FormProvider {...methods}>
			<Modal
				open={openState}
				onSubmit={handleSubmit(onSubmit)}
				onClickClose={onClickClose}
				confirmLabel={
					isUploading
						? formatMessage({ id: 'uploads.modal.buttonText.uploading', defaultMessage: 'Finished' })
						: formatMessage({ id: 'uploads.modal.buttonText.preparing', defaultMessage: 'Upload files' })
				}
				title={
					isUploading
						? formatMessage({ id: 'uploads.modal.title.uploading', defaultMessage: 'Uploading files' })
						: formatMessage({ id: 'uploads.modal.title.preparing', defaultMessage: 'Prepare files for upload' })
				}
				subtitle={
					isUploading
						? formatMessage({ id: 'uploads.modal.subtitle.uploading', defaultMessage: 'Do not close this window until uploads are complete' })
						: formatMessage({ id: 'uploads.modal.subtitle.preparing', defaultMessage: 'Select a file to add Container/Revision details' })
				}
				onKeyPress={(e) => e.key === 'Enter' && e.preventDefault()}
				maxWidth="xl"
				isValid={(formState.isValid && !isUploading) || (isUploading && allUploadsComplete)}
			>
				<Container>
					<Content>
						<div hidden={!fields.length}>
							<UploadsListHeader onSortingChange={setSortConfig} defaultSortConfig={DEFAULT_SORT_CONFIG}>
								<DashboardListHeaderLabel key="file" name="file.name">
									<FormattedMessage id="uploads.list.header.filename" defaultMessage="Filename" />
								</DashboardListHeaderLabel>
								<DashboardListHeaderLabel key="destination" width={282}>
									<FormattedMessage id="uploads.list.header.destination" defaultMessage="Destination" />
								</DashboardListHeaderLabel>
								<DashboardListHeaderLabel key="revisionName" width={isUploading ? 282 : 302}>
									<FormattedMessage id="uploads.list.header.revisionName" defaultMessage="Revision Name" />
								</DashboardListHeaderLabel>
								<DashboardListHeaderLabel key="progress" width={337} hidden={!isUploading}>
									<FormattedMessage id="uploads.list.header.progress" defaultMessage="Upload Progress" />
								</DashboardListHeaderLabel>
							</UploadsListHeader>
						</div>
						<UploadList
							values={sortedList}
							selectedIndex={selectedIndex}
							isUploading={isUploading}
							onClickEdit={(id) => onClickEdit(id)}
							onClickDelete={(id) => onClickDelete(id)}
							getOriginalIndex={getOriginalIndex}
						/>
						<DropZone
							message={formatMessage(
								{ id: 'containers.upload.message', defaultMessage: 'Supported file formats: IFC, RVT, DGN, FBX, OBJ and <MoreLink>more</MoreLink>' },
								{ MoreLink: (child: string) => <a href="https://help.3drepo.io/en/articles/4798885-supported-file-formats" target="_blank" rel="noreferrer">{child}</a> },
							)}
							processFiles={(files) => { processFiles(files); }}
							hidden={isUploading}
						/>
					</Content>
					<Sidebar
<<<<<<< HEAD
						key={watch(`uploads.${selectedIndex}.containerId`)}
						open={Number.isInteger(selectedIndex) && !isUploading}
=======
						open={Number.isInteger(selectedIndex)}
>>>>>>> 45a85d39
						onClick={() => setSelectedIndex(null)}
						noButton={!(Number.isInteger(selectedIndex))}
					>
						{
							Number.isInteger(selectedIndex)
								? (
									<span key={watch(`uploads.${origIndex}.containerName`)}>
										<SidebarForm
											value={
												getValues(`uploads.${origIndex}`)
											}
											key={sortedList[selectedIndex].uploadId}
											isNewContainer={
												!getValues(`uploads.${origIndex}.containerId`)
												&& !!getValues(`uploads.${origIndex}.containerName`)
											}
											isSpm={sortedList[selectedIndex].extension === 'spm'}
											onChange={(field: string, val: string | boolean) => {
												// @ts-ignore
												setValue(`uploads.${origIndex}.${field}`, val);
												// @ts-ignore
												trigger(`uploads.${origIndex}.${field}`);
											}}
										/>
									</span>
								)
								: <></>
						}
					</Sidebar>
				</Container>
			</Modal>
		</FormProvider>
	);
};<|MERGE_RESOLUTION|>--- conflicted
+++ resolved
@@ -192,12 +192,8 @@
 						/>
 					</Content>
 					<Sidebar
-<<<<<<< HEAD
 						key={watch(`uploads.${selectedIndex}.containerId`)}
 						open={Number.isInteger(selectedIndex) && !isUploading}
-=======
-						open={Number.isInteger(selectedIndex)}
->>>>>>> 45a85d39
 						onClick={() => setSelectedIndex(null)}
 						noButton={!(Number.isInteger(selectedIndex))}
 					>
