--- conflicted
+++ resolved
@@ -30,12 +30,7 @@
 import { SortingDirection } from '@components/dashboard/dashboardList/dashboardList.types';
 import { UploadList } from './uploadList';
 import { SidebarForm } from './sidebarForm';
-<<<<<<< HEAD
 import { Container, Content, DropZone, UploadsListHeader } from './uploadFileForm.styles';
-import { Title } from './sidebarForm/sidebarForm.styles';
-=======
-import { Container, Content, DropZone } from './uploadFileForm.styles';
->>>>>>> e9d55ebd
 
 type IUploadFileForm = {
 	openState: boolean;
@@ -55,17 +50,13 @@
 		keyName: 'uploadId',
 	});
 
-<<<<<<< HEAD
 	const DEFAULT_SORT_CONFIG = {
-		column: 'file.name',
+		column: 'file',
 		direction: SortingDirection.DESCENDING,
 	};
 	const { sortedList, setSortConfig } = useOrderedList(fields, DEFAULT_SORT_CONFIG);
 
-	const processFiles = (files) => {
-=======
 	const processFiles = (files: File[]) => {
->>>>>>> e9d55ebd
 		const filesToAppend = [];
 		for (const file of files) {
 			filesToAppend.push({
