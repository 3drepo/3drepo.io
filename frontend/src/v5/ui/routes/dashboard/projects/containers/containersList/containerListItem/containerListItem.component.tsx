--- conflicted
+++ resolved
@@ -72,19 +72,13 @@
 	const { teamspace, project } = useParams<DashboardParams>();
 	const isMainList = useContext(IsMainList);
 
-<<<<<<< HEAD
 	useEffect(() => {
 		if (isMainList) {
 			enableRealtimeContainerUpdateSettings(teamspace, project, container._id);
 			enableRealtimeContainerRevisionUpdate(teamspace, project, container._id);
 			enableRealtimeNewRevisionUpdate(teamspace, project, container._id);
+			enableRealtimeContainerRemoved(teamspace, project, container._id);
 		}
-=======
-	const { teamspace, project } = useParams<DashboardParams>();
-	useEffect(() => {
-		enableRealtimeContainerUpdateSettings(teamspace, project, container._id);
-		enableRealtimeContainerRemoved(teamspace, project, container._id);
->>>>>>> 52baf9ea
 	}, [container._id]);
 
 	const [containerSettingsOpen, setContainerSettingsOpen] = useState(false);
