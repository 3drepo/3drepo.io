/**
 *  Copyright (C) 2021 3D Repo Ltd
 *
 *  This program is free software: you can redistribute it and/or modify
 *  it under the terms of the GNU Affero General Public License as
 *  published by the Free Software Foundation, either version 3 of the
 *  License, or (at your option) any later version.
 *
 *  This program is distributed in the hope that it will be useful,
 *  but WITHOUT ANY WARRANTY; without even the implied warranty of
 *  MERCHANTABILITY or FITNESS FOR A PARTICULAR PURPOSE.  See the
 *  GNU Affero General Public License for more details.
 *
 *  You should have received a copy of the GNU Affero General Public License
 *  along with this program.  If not, see <http://www.gnu.org/licenses/>.
 */

import React from 'react';
<<<<<<< HEAD
import { Trans } from '@lingui/react';
import Divider from '@material-ui/core/Divider';

import AddCircleIcon from '@assets/icons/add_circle.svg';
import { DashboardListEmptyText } from '@components/dashboard/dashboardList/dasboardList.styles';
import { ContainersHooksSelectors } from '@/v5/services/selectorsHooks/containersSelectors.hooks';
=======
import { FormattedMessage } from 'react-intl';

import { DashboardListEmptyText, Divider } from '@components/dashboard/dashboardList/dashboardList.styles';
import { MainHeader } from '@controls/mainHeader';
import { SearchInput } from '@controls/searchInput';
import AddCircleIcon from '@assets/icons/add_circle.svg';
import ArrowUpCircleIcon from '@assets/icons/arrow_up_circle.svg';
import { ContainersHooksSelectors } from '@/v5/services/selectorsHooks/containersSelectors.hooks';
import { useSearchInput } from '@controls/searchInput/searchInput.hooks';
>>>>>>> 52cde860
import { ContainersActionsDispatchers } from '@/v5/services/actionsDispatchers/containersActions.dispatchers';
import { DashboardSkeletonList } from '@components/dashboard/dashboardList/dashboardSkeletonList';
import { Button } from '@controls/button';
<<<<<<< HEAD
import { ContainersList } from './containersList';
import { EmptySearchResults } from './containersList/emptySearchResults';
import { SkeletonListItem } from './containersList/skeletonListItem';
import { useContainersData } from './containers.hooks';
import { Container, Content } from './containers.styles';
=======
import { Content } from '@/v5/ui/routes/dashboard/projects/projects.styles';
import { DashboardListEmptySearchResults } from '@components/dashboard/dashboardList';
import { formatMessage } from '@/v5/services/intl';
import {
	Container,
	HeaderButtonsGroup,
} from './containers.styles';
import { ContainersList } from './containersList';
import { useContainersData } from './containers.hooks';
>>>>>>> 52cde860

export const Containers = (): JSX.Element => {
	const {
		filteredContainers,
		favouriteContainers,
		hasContainers,
		isListPending,
	} = useContainersData();
<<<<<<< HEAD
	const favouritesFilterQuery = ContainersHooksSelectors.selectFavouritesFilterQuery();
	const allFilterQuery = ContainersHooksSelectors.selectAllFilterQuery();
	const { setFavouritesFilterQuery, setAllFilterQuery } = ContainersActionsDispatchers;

	return (
		<Container>
=======

	const { searchInput, setSearchInput, filterQuery } = useSearchInput({
		query: ContainersHooksSelectors.selectFilterQuery(),
		dispatcher: ContainersActionsDispatchers.setFilterQuery,
	});

	return (
		<Container>
			<MainHeader>
				<SearchInput
					onClear={() => setSearchInput('')}
					onChange={(event) => setSearchInput(event.currentTarget.value)}
					value={searchInput}
					placeholder={formatMessage({ id: 'containers.search.placeholder',
						defaultMessage: 'Search containers...' })}
					disabled={isListPending}
				/>
				<HeaderButtonsGroup>
					<Button
						startIcon={<AddCircleIcon />}
						variant="outlined"
						color="secondary"
						disabled={isListPending}
					>
						<FormattedMessage id="containers.mainHeader.newContainer" defaultMessage="New Container" />
					</Button>
					<Button
						startIcon={<ArrowUpCircleIcon />}
						variant="contained"
						color="primary"
						disabled={isListPending}
					>
						<FormattedMessage id="containers.mainHeader.uploadFile" defaultMessage="Upload file" />
					</Button>
				</HeaderButtonsGroup>
			</MainHeader>
>>>>>>> 52cde860
			<Content>
				{isListPending ? (
					<DashboardSkeletonList itemComponent={<SkeletonListItem />} />
				) : (
					<>
						<ContainersList
							hasContainers={hasContainers.favourites}
							search={{
								query: favouritesFilterQuery,
								dispatcher: setFavouritesFilterQuery,
							}}
							containers={favouriteContainers}
							title={(
								<FormattedMessage
									id="containers.favourites.collapseTitle"
									defaultMessage="Favourites"
								/>
							)}
							titleTooltips={{
								collapsed: <FormattedMessage id="containers.favourites.collapse.tooltip.show" defaultMessage="Show favourites" />,
								visible: <FormattedMessage id="containers.favourites.collapse.tooltip.hide" defaultMessage="Hide favourites" />,
							}}
							emptyMessage={
<<<<<<< HEAD
								favouritesFilterQuery && hasContainers.favourites ? (
									<EmptySearchResults searchPhrase={favouritesFilterQuery} />
=======
								filterQuery && hasContainers.favourites ? (
									<DashboardListEmptySearchResults searchPhrase={filterQuery} />
>>>>>>> 52cde860
								) : (
									<DashboardListEmptyText>
										<FormattedMessage
											id="containers.favourites.emptyMessage"
											defaultMessage="You haven’t added any Favourites. Click the star on a container to add your first favourite Container."
										/>
									</DashboardListEmptyText>
								)
							}
						/>
						<Divider />
						<ContainersList
							hasContainers={hasContainers.all}
							search={{
								query: allFilterQuery,
								dispatcher: setAllFilterQuery,
							}}
							containers={filteredContainers}
							title={(
								<FormattedMessage
									id="containers.all.collapseTitle"
<<<<<<< HEAD
									message="All Containers"
=======
									defaultMessage="All containers"
>>>>>>> 52cde860
								/>
							)}
							titleTooltips={{
								collapsed: <FormattedMessage id="containers.all.collapse.tooltip.show" defaultMessage="Show all" />,
								visible: <FormattedMessage id="containers.all.collapse.tooltip.hide" defaultMessage="Hide all" />,
							}}
							showBottomButton
							emptyMessage={
<<<<<<< HEAD
								allFilterQuery && hasContainers.all ? (
									<EmptySearchResults searchPhrase={allFilterQuery} />
=======
								filterQuery && hasContainers.all ? (
									<DashboardListEmptySearchResults searchPhrase={filterQuery} />
>>>>>>> 52cde860
								) : (
									<>
										<DashboardListEmptyText>
											<FormattedMessage id="containers.all.emptyMessage" defaultMessage="You haven’t created any Containers." />
										</DashboardListEmptyText>
										<Button
											startIcon={<AddCircleIcon />}
											variant="contained"
											color="primary"
										>
											<FormattedMessage id="containers.all.newContainer" defaultMessage="New Container" />
										</Button>
									</>
								)
							}
						/>
					</>
				)}
			</Content>
		</Container>
	);
};<|MERGE_RESOLUTION|>--- conflicted
+++ resolved
@@ -16,44 +16,22 @@
  */
 
 import React from 'react';
-<<<<<<< HEAD
-import { Trans } from '@lingui/react';
-import Divider from '@material-ui/core/Divider';
 
 import AddCircleIcon from '@assets/icons/add_circle.svg';
-import { DashboardListEmptyText } from '@components/dashboard/dashboardList/dasboardList.styles';
 import { ContainersHooksSelectors } from '@/v5/services/selectorsHooks/containersSelectors.hooks';
-=======
 import { FormattedMessage } from 'react-intl';
 
 import { DashboardListEmptyText, Divider } from '@components/dashboard/dashboardList/dashboardList.styles';
-import { MainHeader } from '@controls/mainHeader';
-import { SearchInput } from '@controls/searchInput';
-import AddCircleIcon from '@assets/icons/add_circle.svg';
-import ArrowUpCircleIcon from '@assets/icons/arrow_up_circle.svg';
-import { ContainersHooksSelectors } from '@/v5/services/selectorsHooks/containersSelectors.hooks';
-import { useSearchInput } from '@controls/searchInput/searchInput.hooks';
->>>>>>> 52cde860
 import { ContainersActionsDispatchers } from '@/v5/services/actionsDispatchers/containersActions.dispatchers';
 import { DashboardSkeletonList } from '@components/dashboard/dashboardList/dashboardSkeletonList';
 import { Button } from '@controls/button';
-<<<<<<< HEAD
+import { Content } from '@/v5/ui/routes/dashboard/projects/projects.styles';
+import { DashboardListEmptySearchResults } from '@components/dashboard/dashboardList';
 import { ContainersList } from './containersList';
-import { EmptySearchResults } from './containersList/emptySearchResults';
 import { SkeletonListItem } from './containersList/skeletonListItem';
 import { useContainersData } from './containers.hooks';
-import { Container, Content } from './containers.styles';
-=======
-import { Content } from '@/v5/ui/routes/dashboard/projects/projects.styles';
-import { DashboardListEmptySearchResults } from '@components/dashboard/dashboardList';
-import { formatMessage } from '@/v5/services/intl';
-import {
-	Container,
-	HeaderButtonsGroup,
+import { Container,
 } from './containers.styles';
-import { ContainersList } from './containersList';
-import { useContainersData } from './containers.hooks';
->>>>>>> 52cde860
 
 export const Containers = (): JSX.Element => {
 	const {
@@ -62,51 +40,12 @@
 		hasContainers,
 		isListPending,
 	} = useContainersData();
-<<<<<<< HEAD
 	const favouritesFilterQuery = ContainersHooksSelectors.selectFavouritesFilterQuery();
 	const allFilterQuery = ContainersHooksSelectors.selectAllFilterQuery();
 	const { setFavouritesFilterQuery, setAllFilterQuery } = ContainersActionsDispatchers;
 
 	return (
 		<Container>
-=======
-
-	const { searchInput, setSearchInput, filterQuery } = useSearchInput({
-		query: ContainersHooksSelectors.selectFilterQuery(),
-		dispatcher: ContainersActionsDispatchers.setFilterQuery,
-	});
-
-	return (
-		<Container>
-			<MainHeader>
-				<SearchInput
-					onClear={() => setSearchInput('')}
-					onChange={(event) => setSearchInput(event.currentTarget.value)}
-					value={searchInput}
-					placeholder={formatMessage({ id: 'containers.search.placeholder',
-						defaultMessage: 'Search containers...' })}
-					disabled={isListPending}
-				/>
-				<HeaderButtonsGroup>
-					<Button
-						startIcon={<AddCircleIcon />}
-						variant="outlined"
-						color="secondary"
-						disabled={isListPending}
-					>
-						<FormattedMessage id="containers.mainHeader.newContainer" defaultMessage="New Container" />
-					</Button>
-					<Button
-						startIcon={<ArrowUpCircleIcon />}
-						variant="contained"
-						color="primary"
-						disabled={isListPending}
-					>
-						<FormattedMessage id="containers.mainHeader.uploadFile" defaultMessage="Upload file" />
-					</Button>
-				</HeaderButtonsGroup>
-			</MainHeader>
->>>>>>> 52cde860
 			<Content>
 				{isListPending ? (
 					<DashboardSkeletonList itemComponent={<SkeletonListItem />} />
@@ -130,13 +69,8 @@
 								visible: <FormattedMessage id="containers.favourites.collapse.tooltip.hide" defaultMessage="Hide favourites" />,
 							}}
 							emptyMessage={
-<<<<<<< HEAD
 								favouritesFilterQuery && hasContainers.favourites ? (
-									<EmptySearchResults searchPhrase={favouritesFilterQuery} />
-=======
-								filterQuery && hasContainers.favourites ? (
-									<DashboardListEmptySearchResults searchPhrase={filterQuery} />
->>>>>>> 52cde860
+									<DashboardListEmptySearchResults searchPhrase={favouritesFilterQuery} />
 								) : (
 									<DashboardListEmptyText>
 										<FormattedMessage
@@ -158,11 +92,7 @@
 							title={(
 								<FormattedMessage
 									id="containers.all.collapseTitle"
-<<<<<<< HEAD
-									message="All Containers"
-=======
 									defaultMessage="All containers"
->>>>>>> 52cde860
 								/>
 							)}
 							titleTooltips={{
@@ -171,13 +101,8 @@
 							}}
 							showBottomButton
 							emptyMessage={
-<<<<<<< HEAD
 								allFilterQuery && hasContainers.all ? (
-									<EmptySearchResults searchPhrase={allFilterQuery} />
-=======
-								filterQuery && hasContainers.all ? (
-									<DashboardListEmptySearchResults searchPhrase={filterQuery} />
->>>>>>> 52cde860
+									<DashboardListEmptySearchResults searchPhrase={allFilterQuery} />
 								) : (
 									<>
 										<DashboardListEmptyText>
