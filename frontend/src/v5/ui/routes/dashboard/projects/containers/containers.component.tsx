/**
 *  Copyright (C) 2021 3D Repo Ltd
 *
 *  This program is free software: you can redistribute it and/or modify
 *  it under the terms of the GNU Affero General Public License as
 *  published by the Free Software Foundation, either version 3 of the
 *  License, or (at your option) any later version.
 *
 *  This program is distributed in the hope that it will be useful,
 *  but WITHOUT ANY WARRANTY; without even the implied warranty of
 *  MERCHANTABILITY or FITNESS FOR A PARTICULAR PURPOSE.  See the
 *  GNU Affero General Public License for more details.
 *
 *  You should have received a copy of the GNU Affero General Public License
 *  along with this program.  If not, see <http://www.gnu.org/licenses/>.
 */

import React, { useState } from 'react';

import AddCircleIcon from '@assets/icons/add_circle.svg';
import { ContainersHooksSelectors } from '@/v5/services/selectorsHooks/containersSelectors.hooks';
import { FormattedMessage } from 'react-intl';

import { DashboardListEmptyText, Divider } from '@components/dashboard/dashboardList/dashboardList.styles';
import { ContainersActionsDispatchers } from '@/v5/services/actionsDispatchers/containersActions.dispatchers';
import { DashboardSkeletonList } from '@components/dashboard/dashboardList/dashboardSkeletonList';
import { Button } from '@controls/button';
<<<<<<< HEAD
import { FormattedMessage } from 'react-intl';
import { formatMessage } from '@/v5/services/intl';
import { UploadFileForm } from '@/v5/ui/routes/dashboard/projects/containers/uploadFileForm';
import {
	Container,
	Content,
	HeaderButtonsGroup,
} from './containers.styles';
=======
import { Content } from '@/v5/ui/routes/dashboard/projects/projects.styles';
import { DashboardListEmptySearchResults } from '@components/dashboard/dashboardList';
>>>>>>> 64e7bf54
import { ContainersList } from './containersList';
import { SkeletonListItem } from './containersList/skeletonListItem';
import { useContainersData } from './containers.hooks';
import { Container,
} from './containers.styles';

export const Containers = (): JSX.Element => {
	const [openState, setOpen] = useState(false);
	const {
		filteredContainers,
		favouriteContainers,
		hasContainers,
		isListPending,
	} = useContainersData();
<<<<<<< HEAD
	const { searchInput, setSearchInput, filterQuery } = useContainersSearch();
=======
	const favouritesFilterQuery = ContainersHooksSelectors.selectFavouritesFilterQuery();
	const allFilterQuery = ContainersHooksSelectors.selectAllFilterQuery();
	const { setFavouritesFilterQuery, setAllFilterQuery } = ContainersActionsDispatchers;
>>>>>>> 64e7bf54

	const showNewContainerModal = () => setOpen(true);

	const onClickClose = () => setOpen(false);

	return (
		<Container>
<<<<<<< HEAD
			<MainHeader>
				<SearchInput
					onClear={() => setSearchInput('')}
					onChange={(event) => setSearchInput(event.currentTarget.value)}
					value={searchInput}
					placeholder={formatMessage({ id: 'containers.search.placeholder',
						defaultMessage: 'Search containers...' })}
					disabled={isListPending}
				/>
				<HeaderButtonsGroup>
					<Button
						startIcon={<AddCircleIcon />}
						variant="outlined"
						color="secondary"
						disabled={isListPending}
					>
						<FormattedMessage id="containers.mainHeader.newContainer" defaultMessage="New Container" />
					</Button>
					<Button
						startIcon={<ArrowUpCircleIcon />}
						variant="contained"
						color="primary"
						disabled={isListPending}
						onClick={showNewContainerModal}
					>
						<FormattedMessage id="containers.mainHeader.uploadFile" defaultMessage="Upload file" />
					</Button>
				</HeaderButtonsGroup>
			</MainHeader>
=======
>>>>>>> 64e7bf54
			<Content>
				{isListPending ? (
					<DashboardSkeletonList itemComponent={<SkeletonListItem />} />
				) : (
					<>
						<ContainersList
							hasContainers={hasContainers.favourites}
							search={{
								query: favouritesFilterQuery,
								dispatcher: setFavouritesFilterQuery,
							}}
							containers={favouriteContainers}
							title={(
								<FormattedMessage
									id="containers.favourites.collapseTitle"
									defaultMessage="Favourites"
								/>
							)}
							titleTooltips={{
								collapsed: <FormattedMessage id="containers.favourites.collapse.tooltip.show" defaultMessage="Show favourites" />,
								visible: <FormattedMessage id="containers.favourites.collapse.tooltip.hide" defaultMessage="Hide favourites" />,
							}}
							emptyMessage={
								favouritesFilterQuery && hasContainers.favourites ? (
									<DashboardListEmptySearchResults searchPhrase={favouritesFilterQuery} />
								) : (
									<DashboardListEmptyText>
										<FormattedMessage
											id="containers.favourites.emptyMessage"
											defaultMessage="You haven’t added any Favourites. Click the star on a container to add your first favourite Container."
										/>
									</DashboardListEmptyText>
								)
							}
						/>
						<Divider />
						<ContainersList
							hasContainers={hasContainers.all}
							search={{
								query: allFilterQuery,
								dispatcher: setAllFilterQuery,
							}}
							containers={filteredContainers}
							title={(
								<FormattedMessage
									id="containers.all.collapseTitle"
									defaultMessage="All containers"
								/>
							)}
							titleTooltips={{
								collapsed: <FormattedMessage id="containers.all.collapse.tooltip.show" defaultMessage="Show all" />,
								visible: <FormattedMessage id="containers.all.collapse.tooltip.hide" defaultMessage="Hide all" />,
							}}
							showBottomButton
							emptyMessage={
								allFilterQuery && hasContainers.all ? (
									<DashboardListEmptySearchResults searchPhrase={allFilterQuery} />
								) : (
									<>
										<DashboardListEmptyText>
											<FormattedMessage id="containers.all.emptyMessage" defaultMessage="You haven’t created any Containers." />
										</DashboardListEmptyText>
										<Button
											startIcon={<AddCircleIcon />}
											variant="contained"
											color="primary"
										>
											<FormattedMessage id="containers.all.newContainer" defaultMessage="New Container" />
										</Button>
									</>
								)
							}
						/>
					</>
				)}
			</Content>
			<UploadFileForm openState={openState} onClickClose={onClickClose} />
		</Container>
	);
};<|MERGE_RESOLUTION|>--- conflicted
+++ resolved
@@ -25,79 +25,31 @@
 import { ContainersActionsDispatchers } from '@/v5/services/actionsDispatchers/containersActions.dispatchers';
 import { DashboardSkeletonList } from '@components/dashboard/dashboardList/dashboardSkeletonList';
 import { Button } from '@controls/button';
-<<<<<<< HEAD
-import { FormattedMessage } from 'react-intl';
-import { formatMessage } from '@/v5/services/intl';
-import { UploadFileForm } from '@/v5/ui/routes/dashboard/projects/containers/uploadFileForm';
-import {
-	Container,
-	Content,
-	HeaderButtonsGroup,
-} from './containers.styles';
-=======
 import { Content } from '@/v5/ui/routes/dashboard/projects/projects.styles';
 import { DashboardListEmptySearchResults } from '@components/dashboard/dashboardList';
->>>>>>> 64e7bf54
 import { ContainersList } from './containersList';
 import { SkeletonListItem } from './containersList/skeletonListItem';
 import { useContainersData } from './containers.hooks';
 import { Container,
 } from './containers.styles';
+import { UploadFileForm } from './uploadFileForm/uploadFileForm.component';
 
 export const Containers = (): JSX.Element => {
-	const [openState, setOpen] = useState(false);
+	const [uploadModalOpen, setUploadModalOpen] = useState(false);
 	const {
 		filteredContainers,
 		favouriteContainers,
 		hasContainers,
 		isListPending,
 	} = useContainersData();
-<<<<<<< HEAD
-	const { searchInput, setSearchInput, filterQuery } = useContainersSearch();
-=======
 	const favouritesFilterQuery = ContainersHooksSelectors.selectFavouritesFilterQuery();
 	const allFilterQuery = ContainersHooksSelectors.selectAllFilterQuery();
 	const { setFavouritesFilterQuery, setAllFilterQuery } = ContainersActionsDispatchers;
->>>>>>> 64e7bf54
 
-	const showNewContainerModal = () => setOpen(true);
-
-	const onClickClose = () => setOpen(false);
+	const onClickClose = () => setUploadModalOpen(false);
 
 	return (
 		<Container>
-<<<<<<< HEAD
-			<MainHeader>
-				<SearchInput
-					onClear={() => setSearchInput('')}
-					onChange={(event) => setSearchInput(event.currentTarget.value)}
-					value={searchInput}
-					placeholder={formatMessage({ id: 'containers.search.placeholder',
-						defaultMessage: 'Search containers...' })}
-					disabled={isListPending}
-				/>
-				<HeaderButtonsGroup>
-					<Button
-						startIcon={<AddCircleIcon />}
-						variant="outlined"
-						color="secondary"
-						disabled={isListPending}
-					>
-						<FormattedMessage id="containers.mainHeader.newContainer" defaultMessage="New Container" />
-					</Button>
-					<Button
-						startIcon={<ArrowUpCircleIcon />}
-						variant="contained"
-						color="primary"
-						disabled={isListPending}
-						onClick={showNewContainerModal}
-					>
-						<FormattedMessage id="containers.mainHeader.uploadFile" defaultMessage="Upload file" />
-					</Button>
-				</HeaderButtonsGroup>
-			</MainHeader>
-=======
->>>>>>> 64e7bf54
 			<Content>
 				{isListPending ? (
 					<DashboardSkeletonList itemComponent={<SkeletonListItem />} />
@@ -109,6 +61,7 @@
 								query: favouritesFilterQuery,
 								dispatcher: setFavouritesFilterQuery,
 							}}
+							onClickUpload={() => setUploadModalOpen(true)}
 							containers={favouriteContainers}
 							title={(
 								<FormattedMessage
@@ -140,6 +93,7 @@
 								query: allFilterQuery,
 								dispatcher: setAllFilterQuery,
 							}}
+							onClickUpload={() => setUploadModalOpen(true)}
 							containers={filteredContainers}
 							title={(
 								<FormattedMessage
@@ -174,7 +128,7 @@
 					</>
 				)}
 			</Content>
-			<UploadFileForm openState={openState} onClickClose={onClickClose} />
+			<UploadFileForm openState={uploadModalOpen} onClickClose={onClickClose} />
 		</Container>
 	);
 };