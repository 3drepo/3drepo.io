/**
 *  Copyright (C) 2021 3D Repo Ltd
 *
 *  This program is free software: you can redistribute it and/or modify
 *  it under the terms of the GNU Affero General Public License as
 *  published by the Free Software Foundation, either version 3 of the
 *  License, or (at your option) any later version.
 *
 *  This program is distributed in the hope that it will be useful,
 *  but WITHOUT ANY WARRANTY; without even the implied warranty of
 *  MERCHANTABILITY or FITNESS FOR A PARTICULAR PURPOSE.  See the
 *  GNU Affero General Public License for more details.
 *
 *  You should have received a copy of the GNU Affero General Public License
 *  along with this program.  If not, see <http://www.gnu.org/licenses/>.
 */

<<<<<<< HEAD
import React, { useState } from 'react';
import { FormattedMessage } from 'react-intl';
=======
import React from 'react';
>>>>>>> ad53980a

import AddCircleIcon from '@assets/icons/add_circle.svg';
import { ContainersHooksSelectors } from '@/v5/services/selectorsHooks/containersSelectors.hooks';
import { FormattedMessage } from 'react-intl';

import { DashboardListEmptyText, Divider } from '@components/dashboard/dashboardList/dashboardList.styles';
import { ContainersActionsDispatchers } from '@/v5/services/actionsDispatchers/containersActions.dispatchers';
import { DashboardSkeletonList } from '@components/dashboard/dashboardList/dashboardSkeletonList';
import { Button } from '@controls/button';
import { Content } from '@/v5/ui/routes/dashboard/projects/projects.styles';
import { DashboardListEmptySearchResults } from '@components/dashboard/dashboardList';
<<<<<<< HEAD
import { CreateContainerForm } from '@/v5/ui/routes/dashboard/projects/containers/createContainerForm/createContainerForm.component';
import { formatMessage } from '@/v5/services/intl';
import {
	Container,
	HeaderButtonsGroup,
} from './containers.styles';
=======
>>>>>>> ad53980a
import { ContainersList } from './containersList';
import { SkeletonListItem } from './containersList/skeletonListItem';
import { useContainersData } from './containers.hooks';
import { Container,
} from './containers.styles';

export const Containers = (): JSX.Element => {
	const {
		filteredContainers,
		favouriteContainers,
		hasContainers,
		isListPending,
	} = useContainersData();
	const favouritesFilterQuery = ContainersHooksSelectors.selectFavouritesFilterQuery();
	const allFilterQuery = ContainersHooksSelectors.selectAllFilterQuery();
	const { setFavouritesFilterQuery, setAllFilterQuery } = ContainersActionsDispatchers;

	const [newContainerFormOpen, setCreateContainerFormOpen] = useState(false);

	return (
		<Container>
<<<<<<< HEAD
			<MainHeader>
				<SearchInput
					onClear={() => setSearchInput('')}
					onChange={(event) => setSearchInput(event.currentTarget.value)}
					value={searchInput}
					placeholder={formatMessage({ id: 'containers.search.placeholder',
						defaultMessage: 'Search containers...' })}
					disabled={isListPending}
				/>
				<HeaderButtonsGroup>
					<Button
						startIcon={<AddCircleIcon />}
						variant="outlined"
						color="secondary"
						disabled={isListPending}
						onClick={() => setCreateContainerFormOpen(true)}
					>
						<FormattedMessage id="containers.mainHeader.newContainer" defaultMessage="New Container" />
					</Button>
					<Button
						startIcon={<ArrowUpCircleIcon />}
						variant="contained"
						color="primary"
						disabled={isListPending}
					>
						<FormattedMessage id="containers.mainHeader.uploadFile" defaultMessage="Upload file" />
					</Button>
				</HeaderButtonsGroup>
			</MainHeader>
=======
>>>>>>> ad53980a
			<Content>
				{isListPending ? (
					<DashboardSkeletonList itemComponent={<SkeletonListItem />} />
				) : (
					<>
						<ContainersList
							hasContainers={hasContainers.favourites}
							search={{
								query: favouritesFilterQuery,
								dispatcher: setFavouritesFilterQuery,
							}}
							containers={favouriteContainers}
							title={(
								<FormattedMessage
									id="containers.favourites.collapseTitle"
									defaultMessage="Favourites"
								/>
							)}
							titleTooltips={{
								collapsed: <FormattedMessage id="containers.favourites.collapse.tooltip.show" defaultMessage="Show favourites" />,
								visible: <FormattedMessage id="containers.favourites.collapse.tooltip.hide" defaultMessage="Hide favourites" />,
							}}
							emptyMessage={
								favouritesFilterQuery && hasContainers.favourites ? (
									<DashboardListEmptySearchResults searchPhrase={favouritesFilterQuery} />
								) : (
									<DashboardListEmptyText>
										<FormattedMessage
											id="containers.favourites.emptyMessage"
											defaultMessage="You haven’t added any Favourites. Click the star on a container to add your first favourite Container."
										/>
									</DashboardListEmptyText>
								)
							}
						/>
						<Divider />
						<ContainersList
							hasContainers={hasContainers.all}
							search={{
								query: allFilterQuery,
								dispatcher: setAllFilterQuery,
							}}
							containers={filteredContainers}
							title={(
								<FormattedMessage
									id="containers.all.collapseTitle"
									defaultMessage="All containers"
								/>
							)}
							titleTooltips={{
								collapsed: <FormattedMessage id="containers.all.collapse.tooltip.show" defaultMessage="Show all" />,
								visible: <FormattedMessage id="containers.all.collapse.tooltip.hide" defaultMessage="Hide all" />,
							}}
							showBottomButton
							emptyMessage={
								allFilterQuery && hasContainers.all ? (
									<DashboardListEmptySearchResults searchPhrase={allFilterQuery} />
								) : (
									<>
										<DashboardListEmptyText>
											<FormattedMessage id="containers.all.emptyMessage" defaultMessage="You haven’t created any Containers." />
										</DashboardListEmptyText>
										<Button
											startIcon={<AddCircleIcon />}
											variant="contained"
											color="primary"
											onClick={() => setCreateContainerFormOpen(true)}
										>
											<FormattedMessage id="containers.all.newContainer" defaultMessage="New Container" />
										</Button>
									</>
								)
							}
						/>
					</>
				)}
				<CreateContainerForm
					open={newContainerFormOpen}
					close={() => setCreateContainerFormOpen(false)}
				/>
			</Content>
		</Container>
	);
};<|MERGE_RESOLUTION|>--- conflicted
+++ resolved
@@ -15,37 +15,22 @@
  *  along with this program.  If not, see <http://www.gnu.org/licenses/>.
  */
 
-<<<<<<< HEAD
 import React, { useState } from 'react';
-import { FormattedMessage } from 'react-intl';
-=======
-import React from 'react';
->>>>>>> ad53980a
 
 import AddCircleIcon from '@assets/icons/add_circle.svg';
 import { ContainersHooksSelectors } from '@/v5/services/selectorsHooks/containersSelectors.hooks';
-import { FormattedMessage } from 'react-intl';
-
 import { DashboardListEmptyText, Divider } from '@components/dashboard/dashboardList/dashboardList.styles';
 import { ContainersActionsDispatchers } from '@/v5/services/actionsDispatchers/containersActions.dispatchers';
 import { DashboardSkeletonList } from '@components/dashboard/dashboardList/dashboardSkeletonList';
 import { Button } from '@controls/button';
 import { Content } from '@/v5/ui/routes/dashboard/projects/projects.styles';
 import { DashboardListEmptySearchResults } from '@components/dashboard/dashboardList';
-<<<<<<< HEAD
 import { CreateContainerForm } from '@/v5/ui/routes/dashboard/projects/containers/createContainerForm/createContainerForm.component';
-import { formatMessage } from '@/v5/services/intl';
-import {
-	Container,
-	HeaderButtonsGroup,
-} from './containers.styles';
-=======
->>>>>>> ad53980a
+import { FormattedMessage } from 'react-intl';
 import { ContainersList } from './containersList';
 import { SkeletonListItem } from './containersList/skeletonListItem';
 import { useContainersData } from './containers.hooks';
-import { Container,
-} from './containers.styles';
+import { Container } from './containers.styles';
 
 export const Containers = (): JSX.Element => {
 	const {
@@ -62,38 +47,6 @@
 
 	return (
 		<Container>
-<<<<<<< HEAD
-			<MainHeader>
-				<SearchInput
-					onClear={() => setSearchInput('')}
-					onChange={(event) => setSearchInput(event.currentTarget.value)}
-					value={searchInput}
-					placeholder={formatMessage({ id: 'containers.search.placeholder',
-						defaultMessage: 'Search containers...' })}
-					disabled={isListPending}
-				/>
-				<HeaderButtonsGroup>
-					<Button
-						startIcon={<AddCircleIcon />}
-						variant="outlined"
-						color="secondary"
-						disabled={isListPending}
-						onClick={() => setCreateContainerFormOpen(true)}
-					>
-						<FormattedMessage id="containers.mainHeader.newContainer" defaultMessage="New Container" />
-					</Button>
-					<Button
-						startIcon={<ArrowUpCircleIcon />}
-						variant="contained"
-						color="primary"
-						disabled={isListPending}
-					>
-						<FormattedMessage id="containers.mainHeader.uploadFile" defaultMessage="Upload file" />
-					</Button>
-				</HeaderButtonsGroup>
-			</MainHeader>
-=======
->>>>>>> ad53980a
 			<Content>
 				{isListPending ? (
 					<DashboardSkeletonList itemComponent={<SkeletonListItem />} />
