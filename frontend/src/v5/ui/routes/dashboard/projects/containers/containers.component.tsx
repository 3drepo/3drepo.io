/**
 *  Copyright (C) 2021 3D Repo Ltd
 *
 *  This program is free software: you can redistribute it and/or modify
 *  it under the terms of the GNU Affero General Public License as
 *  published by the Free Software Foundation, either version 3 of the
 *  License, or (at your option) any later version.
 *
 *  This program is distributed in the hope that it will be useful,
 *  but WITHOUT ANY WARRANTY; without even the implied warranty of
 *  MERCHANTABILITY or FITNESS FOR A PARTICULAR PURPOSE.  See the
 *  GNU Affero General Public License for more details.
 *
 *  You should have received a copy of the GNU Affero General Public License
 *  along with this program.  If not, see <http://www.gnu.org/licenses/>.
 */

import { createContext, useEffect } from 'react';
import { useParams } from 'react-router-dom';

import AddCircleIcon from '@assets/icons/filled/add_circle-filled.svg';
import { DashboardListEmptyText, Divider } from '@components/dashboard/dashboardList/dashboardList.styles';
import { DashboardSkeletonList } from '@components/dashboard/dashboardList/dashboardSkeletonList';
import { Button } from '@controls/button';
import { CreateContainerForm } from '@/v5/ui/routes/dashboard/projects/containers/createContainerForm/createContainerForm.component';
import { FormattedMessage } from 'react-intl';
import { enableRealtimeNewContainer } from '@/v5/services/realtime/container.events';
import { SearchContextComponent } from '@controls/search/searchContext';
import { CONTAINERS_SEARCH_FIELDS } from '@/v5/store/containers/containers.helpers';
<<<<<<< HEAD
import { ProjectsHooksSelectors } from '@/v5/services/selectorsHooks';
=======
import { DialogsActionsDispatchers } from '@/v5/services/actionsDispatchers';
>>>>>>> 7eedb9ff
import { ContainersList } from './containersList';
import { SkeletonListItem } from './containersList/skeletonListItem';
import { useContainersData } from './containers.hooks';
import { DashboardParams } from '../../../routes.constants';

export const IsMainList = createContext(false);

export const Containers = (): JSX.Element => {
	const { teamspace, project } = useParams<DashboardParams>();
	const isProjectAdmin = ProjectsHooksSelectors.selectIsProjectAdmin();
	const {
		containers,
		favouriteContainers,
		isListPending,
	} = useContainersData();

	const onClickCreate = () => DialogsActionsDispatchers.open(CreateContainerForm);

	useEffect(() => enableRealtimeNewContainer(teamspace, project), [project]);

	if (isListPending) {
		return (<DashboardSkeletonList itemComponent={<SkeletonListItem />} />);
	}

	return (
		<>
			<SearchContextComponent items={favouriteContainers} fieldsToFilter={CONTAINERS_SEARCH_FIELDS}>
				<ContainersList
					title={(
						<FormattedMessage
							id="containers.favourites.collapseTitle"
							defaultMessage="Favourites"
						/>
					)}
					titleTooltips={{
						collapsed: <FormattedMessage id="containers.favourites.collapse.tooltip.show" defaultMessage="Show favourites" />,
						visible: <FormattedMessage id="containers.favourites.collapse.tooltip.hide" defaultMessage="Hide favourites" />,
					}}
					onClickCreate={onClickCreate}
					emptyMessage={(
						<DashboardListEmptyText>
							<FormattedMessage
								id="containers.favourites.emptyMessage"
								defaultMessage="You haven’t added any Favourites. Click the star on a container to add your first favourite Container."
							/>
						</DashboardListEmptyText>
					)}
				/>
			</SearchContextComponent>
			<Divider />
			<IsMainList.Provider value>
				<SearchContextComponent items={containers} fieldsToFilter={CONTAINERS_SEARCH_FIELDS}>
					<ContainersList
						title={(
							<FormattedMessage
								id="containers.all.collapseTitle"
								defaultMessage="All containers"
							/>
						)}
						titleTooltips={{
							collapsed: <FormattedMessage id="containers.all.collapse.tooltip.show" defaultMessage="Show all" />,
							visible: <FormattedMessage id="containers.all.collapse.tooltip.hide" defaultMessage="Hide all" />,
						}}
						showBottomButton
						onClickCreate={onClickCreate}
						emptyMessage={(
							<>
								<DashboardListEmptyText>
									<FormattedMessage id="containers.all.emptyMessage" defaultMessage="You haven’t created any Containers." />
								</DashboardListEmptyText>
<<<<<<< HEAD
								{ isProjectAdmin && (
									<Button
										startIcon={<AddCircleIcon />}
										variant="contained"
										color="primary"
										onClick={() => setCreateContainerOpen(true)}
									>
										<FormattedMessage id="containers.all.newContainer" defaultMessage="New Container" />
									</Button>
								)}
=======
								<Button
									startIcon={<AddCircleIcon />}
									variant="contained"
									color="primary"
									onClick={onClickCreate}
								>
									<FormattedMessage id="containers.all.newContainer" defaultMessage="New Container" />
								</Button>
>>>>>>> 7eedb9ff
							</>
						)}
					/>
				</SearchContextComponent>
			</IsMainList.Provider>
		</>
	);
};<|MERGE_RESOLUTION|>--- conflicted
+++ resolved
@@ -27,11 +27,8 @@
 import { enableRealtimeNewContainer } from '@/v5/services/realtime/container.events';
 import { SearchContextComponent } from '@controls/search/searchContext';
 import { CONTAINERS_SEARCH_FIELDS } from '@/v5/store/containers/containers.helpers';
-<<<<<<< HEAD
 import { ProjectsHooksSelectors } from '@/v5/services/selectorsHooks';
-=======
 import { DialogsActionsDispatchers } from '@/v5/services/actionsDispatchers';
->>>>>>> 7eedb9ff
 import { ContainersList } from './containersList';
 import { SkeletonListItem } from './containersList/skeletonListItem';
 import { useContainersData } from './containers.hooks';
@@ -102,27 +99,16 @@
 								<DashboardListEmptyText>
 									<FormattedMessage id="containers.all.emptyMessage" defaultMessage="You haven’t created any Containers." />
 								</DashboardListEmptyText>
-<<<<<<< HEAD
 								{ isProjectAdmin && (
 									<Button
 										startIcon={<AddCircleIcon />}
 										variant="contained"
 										color="primary"
-										onClick={() => setCreateContainerOpen(true)}
+										onClick={onClickCreate}
 									>
 										<FormattedMessage id="containers.all.newContainer" defaultMessage="New Container" />
 									</Button>
 								)}
-=======
-								<Button
-									startIcon={<AddCircleIcon />}
-									variant="contained"
-									color="primary"
-									onClick={onClickCreate}
-								>
-									<FormattedMessage id="containers.all.newContainer" defaultMessage="New Container" />
-								</Button>
->>>>>>> 7eedb9ff
 							</>
 						)}
 					/>
