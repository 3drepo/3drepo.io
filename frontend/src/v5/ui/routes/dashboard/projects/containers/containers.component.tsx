/**
 *  Copyright (C) 2021 3D Repo Ltd
 *
 *  This program is free software: you can redistribute it and/or modify
 *  it under the terms of the GNU Affero General Public License as
 *  published by the Free Software Foundation, either version 3 of the
 *  License, or (at your option) any later version.
 *
 *  This program is distributed in the hope that it will be useful,
 *  but WITHOUT ANY WARRANTY; without even the implied warranty of
 *  MERCHANTABILITY or FITNESS FOR A PARTICULAR PURPOSE.  See the
 *  GNU Affero General Public License for more details.
 *
 *  You should have received a copy of the GNU Affero General Public License
 *  along with this program.  If not, see <http://www.gnu.org/licenses/>.
 */

import React, { useState } from 'react';

import AddCircleIcon from '@assets/icons/add_circle.svg';
import { DashboardListEmptyText, Divider } from '@components/dashboard/dashboardList/dashboardList.styles';
import { DashboardSkeletonList } from '@components/dashboard/dashboardList/dashboardSkeletonList';
import { Button } from '@controls/button';
import { Content } from '@/v5/ui/routes/dashboard/projects/projects.styles';
import { DashboardListEmptySearchResults } from '@components/dashboard/dashboardList';
import { CreateContainerForm } from '@/v5/ui/routes/dashboard/projects/containers/createContainerForm/createContainerForm.component';
import { FormattedMessage } from 'react-intl';
import { filterContainers } from '@/v5/store/containers/containers.helpers';
import { ContainersList } from './containersList';
import { SkeletonListItem } from './containersList/skeletonListItem';
import { useContainersData } from './containers.hooks';
<<<<<<< HEAD
import { Container,
} from './containers.styles';
import { UploadFileForm } from './uploadFileForm/uploadFileForm.component';
=======
import { Container } from './containers.styles';
>>>>>>> 64e6a654

export const Containers = (): JSX.Element => {
	const [uploadModalOpen, setUploadModalOpen] = useState(false);
	const {
		containers,
		favouriteContainers,
		hasContainers,
		isListPending,
	} = useContainersData();

	const [favouritesFilterQuery, setFavouritesFilterQuery] = useState<string>('');
	const [allFilterQuery, setAllFilterQuery] = useState<string>('');

	const [createContainerOpen, setCreateContainerOpen] = useState(false);

	const onClickClose = () => setUploadModalOpen(false);

	return (
		<Container>
			<Content>
				{isListPending ? (
					<DashboardSkeletonList itemComponent={<SkeletonListItem />} />
				) : (
					<>
						<ContainersList
							hasContainers={hasContainers.favourites}
<<<<<<< HEAD
							search={{
								query: favouritesFilterQuery,
								dispatcher: setFavouritesFilterQuery,
							}}
							onClickUpload={() => setUploadModalOpen(true)}
							containers={favouriteContainers}
=======
							filterQuery={favouritesFilterQuery}
							onFilterQueryChange={setFavouritesFilterQuery}
							containers={filterContainers(favouriteContainers, favouritesFilterQuery)}
>>>>>>> 64e6a654
							title={(
								<FormattedMessage
									id="containers.favourites.collapseTitle"
									defaultMessage="Favourites"
								/>
							)}
							titleTooltips={{
								collapsed: <FormattedMessage id="containers.favourites.collapse.tooltip.show" defaultMessage="Show favourites" />,
								visible: <FormattedMessage id="containers.favourites.collapse.tooltip.hide" defaultMessage="Hide favourites" />,
							}}
							onClickCreate={() => setCreateContainerOpen(true)}
							emptyMessage={
								favouritesFilterQuery && hasContainers.favourites ? (
									<DashboardListEmptySearchResults searchPhrase={favouritesFilterQuery} />
								) : (
									<DashboardListEmptyText>
										<FormattedMessage
											id="containers.favourites.emptyMessage"
											defaultMessage="You haven’t added any Favourites. Click the star on a container to add your first favourite Container."
										/>
									</DashboardListEmptyText>
								)
							}
						/>
						<Divider />
						<ContainersList
							filterQuery={allFilterQuery}
							onFilterQueryChange={setAllFilterQuery}
							hasContainers={hasContainers.all}
<<<<<<< HEAD
							search={{
								query: allFilterQuery,
								dispatcher: setAllFilterQuery,
							}}
							onClickUpload={() => setUploadModalOpen(true)}
							containers={filteredContainers}
=======
							containers={filterContainers(containers, allFilterQuery)}
>>>>>>> 64e6a654
							title={(
								<FormattedMessage
									id="containers.all.collapseTitle"
									defaultMessage="All containers"
								/>
							)}
							titleTooltips={{
								collapsed: <FormattedMessage id="containers.all.collapse.tooltip.show" defaultMessage="Show all" />,
								visible: <FormattedMessage id="containers.all.collapse.tooltip.hide" defaultMessage="Hide all" />,
							}}
							showBottomButton
							onClickCreate={() => setCreateContainerOpen(true)}
							emptyMessage={
								allFilterQuery && hasContainers.all ? (
									<DashboardListEmptySearchResults searchPhrase={allFilterQuery} />
								) : (
									<>
										<DashboardListEmptyText>
											<FormattedMessage id="containers.all.emptyMessage" defaultMessage="You haven’t created any Containers." />
										</DashboardListEmptyText>
										<Button
											startIcon={<AddCircleIcon />}
											variant="contained"
											color="primary"
											onClick={() => setCreateContainerOpen(true)}
										>
											<FormattedMessage id="containers.all.newContainer" defaultMessage="New Container" />
										</Button>
									</>
								)
							}
						/>
					</>
				)}
				<CreateContainerForm
					open={createContainerOpen}
					close={() => setCreateContainerOpen(false)}
				/>
			</Content>
			<UploadFileForm openState={uploadModalOpen} onClickClose={onClickClose} />
		</Container>
	);
};<|MERGE_RESOLUTION|>--- conflicted
+++ resolved
@@ -29,13 +29,8 @@
 import { ContainersList } from './containersList';
 import { SkeletonListItem } from './containersList/skeletonListItem';
 import { useContainersData } from './containers.hooks';
-<<<<<<< HEAD
-import { Container,
-} from './containers.styles';
 import { UploadFileForm } from './uploadFileForm/uploadFileForm.component';
-=======
 import { Container } from './containers.styles';
->>>>>>> 64e6a654
 
 export const Containers = (): JSX.Element => {
 	const [uploadModalOpen, setUploadModalOpen] = useState(false);
@@ -62,18 +57,10 @@
 					<>
 						<ContainersList
 							hasContainers={hasContainers.favourites}
-<<<<<<< HEAD
-							search={{
-								query: favouritesFilterQuery,
-								dispatcher: setFavouritesFilterQuery,
-							}}
-							onClickUpload={() => setUploadModalOpen(true)}
-							containers={favouriteContainers}
-=======
 							filterQuery={favouritesFilterQuery}
 							onFilterQueryChange={setFavouritesFilterQuery}
 							containers={filterContainers(favouriteContainers, favouritesFilterQuery)}
->>>>>>> 64e6a654
+							onClickUpload={() => setUploadModalOpen(true)}
 							title={(
 								<FormattedMessage
 									id="containers.favourites.collapseTitle"
@@ -103,16 +90,8 @@
 							filterQuery={allFilterQuery}
 							onFilterQueryChange={setAllFilterQuery}
 							hasContainers={hasContainers.all}
-<<<<<<< HEAD
-							search={{
-								query: allFilterQuery,
-								dispatcher: setAllFilterQuery,
-							}}
+							containers={filterContainers(containers, allFilterQuery)}
 							onClickUpload={() => setUploadModalOpen(true)}
-							containers={filteredContainers}
-=======
-							containers={filterContainers(containers, allFilterQuery)}
->>>>>>> 64e6a654
 							title={(
 								<FormattedMessage
 									id="containers.all.collapseTitle"
