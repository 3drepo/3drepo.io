--- conflicted
+++ resolved
@@ -15,17 +15,10 @@
  *  along with this program.  If not, see <http://www.gnu.org/licenses/>.
  */
 
-<<<<<<< HEAD
 import React from 'react';
-=======
-import React, { useEffect, useState } from 'react';
-import { debounce } from 'lodash';
-import { useParams } from 'react-router';
->>>>>>> 8b51ff61
-import { DashboardListEmptyText } from '@components/dashboard/dashboardList/dasboardList.styles';
 import { Trans } from '@lingui/react';
 
-import { Button } from '@controls/button';
+import { DashboardListEmptyText } from '@components/dashboard/dashboardList/dasboardList.styles';
 import { MainHeader } from '@controls/mainHeader';
 import { SearchInput } from '@controls/searchInput';
 import AddCircleIcon from '@assets/icons/add_circle.svg';
@@ -43,7 +36,6 @@
 import { useContainersData, useContainersSearch } from './containers.hooks';
 
 export const Containers = (): JSX.Element => {
-<<<<<<< HEAD
 	const {
 		filteredContainers,
 		favouriteContainers,
@@ -52,34 +44,6 @@
 	} = useContainersData();
 
 	const { searchInput, setSearchInput, filterQuery } = useContainersSearch();
-=======
-	const filteredContainers = ContainersHooksSelectors.selectFilteredContainers();
-	const favouriteContainers = ContainersHooksSelectors.selectFilteredFavouriteContainers();
-	const filterQuery = ContainersHooksSelectors.selectFilterQuery();
-	const hasContainers = ContainersHooksSelectors.selectHasContainers();
-	const isPending = ContainersHooksSelectors.selectIsPending();
-	const [searchInput, setSearchInput] = useState(filterQuery);
-	const { teamspace, project } = useParams();
-
-	useEffect(() => {
-		ContainersActionsDispatchers.fetchContainers(teamspace, project);
-		ContainersActionsDispatchers.setCurrentProject(project);
-	}, []);
-
-	const debounceSearchUpdate = debounce(
-		(value: string) => ContainersActionsDispatchers.setFilterQuery(value),
-		300,
-		{ trailing: true },
-	);
-
-	useEffect(() => {
-		debounceSearchUpdate(searchInput);
-	}, [searchInput]);
->>>>>>> 8b51ff61
-
-	if (isPending) {
-		return <div>Loading...</div>;
-	}
 
 	return (
 		<Container>
@@ -102,10 +66,7 @@
 						startIcon={<AddCircleIcon />}
 						variant="outlined"
 						color="secondary"
-<<<<<<< HEAD
 						disabled={isListPending}
-=======
->>>>>>> 8b51ff61
 					>
 						<Trans id="containers.mainHeader.newContainer" message="New Container" />
 					</Button>
@@ -113,10 +74,7 @@
 						startIcon={<ArrowUpCircleIcon />}
 						variant="contained"
 						color="primary"
-<<<<<<< HEAD
 						disabled={isListPending}
-=======
->>>>>>> 8b51ff61
 					>
 						<Trans id="containers.mainHeader.uploadFile" message="Upload file" />
 					</Button>
@@ -183,35 +141,8 @@
 								)
 							}
 						/>
-<<<<<<< HEAD
 					</>
 				)}
-=======
-					)}
-					titleTooltips={{
-						collapsed: <Trans id="containers.all.collapse.tooltip.show" message="Show all" />,
-						visible: <Trans id="containers.all.collapse.tooltip.hide" message="Hide all" />,
-					}}
-					emptyMessage={
-						filterQuery && hasContainers.all ? (
-							<EmptySearchResults searchPhrase={filterQuery} />
-						) : (
-							<>
-								<DashboardListEmptyText>
-									<Trans id="containers.all.emptyMessage" message="You haven’t created any Containers." />
-								</DashboardListEmptyText>
-								<Button
-									startIcon={<AddCircleIcon />}
-									variant="contained"
-									color="primary"
-								>
-									<Trans id="containers.all.newContainer" message="New Container" />
-								</Button>
-							</>
-						)
-					}
-				/>
->>>>>>> 8b51ff61
 			</Content>
 		</Container>
 	);
