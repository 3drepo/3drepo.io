/**
 *  Copyright (C) 2022 3D Repo Ltd
 *
 *  This program is free software: you can redistribute it and/or modify
 *  it under the terms of the GNU Affero General Public License as
 *  published by the Free Software Foundation, either version 3 of the
 *  License, or (at your option) any later version.
 *
 *  This program is distributed in the hope that it will be useful,
 *  but WITHOUT ANY WARRANTY; without even the implied warranty of
 *  MERCHANTABILITY or FITNESS FOR A PARTICULAR PURPOSE.  See the
 *  GNU Affero General Public License for more details.
 *
 *  You should have received a copy of the GNU Affero General Public License
 *  along with this program.  If not, see <http://www.gnu.org/licenses/>.
 */
import { useParams } from 'react-router';
import { IContainer } from '@/v5/store/containers/containers.types';
import { formatMessage } from '@/v5/services/intl';
import { ContainersActionsDispatchers } from '@/v5/services/actionsDispatchers/containersActions.dispatchers';
import { EllipsisMenu } from '@controls/ellipsisMenu/ellipsisMenu.component';
import { EllipsisMenuItem } from '@controls/ellipsisMenu/ellipsisMenuItem/ellipsisMenutItem.component';
import { canUploadToBackend } from '@/v5/store/containers/containers.helpers';
import { viewerRoute } from '@/v5/services/routing/routing';
import { DashboardParams } from '@/v5/ui/routes/routes.constants';
import { DialogsActionsDispatchers } from '@/v5/services/actionsDispatchers/dialogsActions.dispatchers';

type ContainerEllipsisMenuProps = {
	selected: boolean,
	container: IContainer,
	onSelectOrToggleItem: (id: string) => void,
	openShareModal: () => void,
	openContainerSettings: () => void,
};

export const ContainerEllipsisMenu = ({
	selected,
	container,
	onSelectOrToggleItem,
	openShareModal,
	openContainerSettings,
}: ContainerEllipsisMenuProps) => {
	const { teamspace, project } = useParams<DashboardParams>();

	return (
		<EllipsisMenu>
			<EllipsisMenuItem
				title={formatMessage({
					id: 'containers.ellipsisMenu.loadContainer',
					defaultMessage: 'Load Container in 3D Viewer',
				})}
				to={viewerRoute(teamspace, project, container)}
				disabled={!container.revisionsCount}
			/>
			<EllipsisMenuItem
				title={formatMessage({
					id: 'containers.ellipsisMenu.uploadNewRevision',
					defaultMessage: 'Upload new Revision',
				})}
				disabled={!canUploadToBackend(container.status)}
			/>
			<EllipsisMenuItem
				title={formatMessage({
					id: 'containers.ellipsisMenu.viewIssues',
					defaultMessage: 'View Issues',
				})}
			/>
			<EllipsisMenuItem
				title={formatMessage({
					id: 'containers.ellipsisMenu.viewRisks',
					defaultMessage: 'View Risks',
				})}
			/>
			<EllipsisMenuItem
				title={formatMessage(selected
					? { id: 'containers.ellipsisMenu.hideRevisions', defaultMessage: 'Hide Revisions' }
					: { id: 'containers.ellipsisMenu.viewRevisions', defaultMessage: 'View Revisions' })}
				onClick={() => onSelectOrToggleItem(container._id)}
			/>
			<EllipsisMenuItem
				title={formatMessage({
					id: 'containers.ellipsisMenu.editPermissions',
					defaultMessage: 'Edit Permissions',
				})}
				to={{
					pathname: './user_permissions',
					search: `?modelId=${container._id}`,
				}}
			/>
			<EllipsisMenuItem
				title={formatMessage({
					id: 'containers.ellipsisMenu.shareContainer',
					defaultMessage: 'Share Container',
				})}
				onClick={openShareModal}
			/>
			<EllipsisMenuItem
				title={formatMessage({
					id: 'containers.ellipsisMenu.settings',
					defaultMessage: 'Settings',
				})}
				onClick={openContainerSettings}
			/>
			<EllipsisMenuItem
				title={formatMessage({
					id: 'containers.ellipsisMenu.delete',
					defaultMessage: 'Delete',
				})}
<<<<<<< HEAD
				onClick={() => dispatch(DialogsActions.open('delete', {
					name: container.name,
					onClickConfirm: (
						onSuccess,
						onError,
					) => ContainersActionsDispatchers.deleteContainer(
=======
				onClick={() => DialogsActionsDispatchers.open('delete', {
					title: formatMessage(
						{ id: 'deleteModal.container.title', defaultMessage: 'Delete {name}?' },
						{ name: container.name },
					),
					onClickConfirm: () => ContainersActionsDispatchers.deleteContainer(
>>>>>>> 7d188215
						teamspace,
						project,
						container._id,
						onSuccess,
						onError,
					),
					message: formatMessage({
						id: 'deleteModal.container.message',
						defaultMessage: 'By deleting this Container your data will be lost permanently and will not be recoverable.',
					}),
				})}
			/>
		</EllipsisMenu>
	);
};<|MERGE_RESOLUTION|>--- conflicted
+++ resolved
@@ -106,21 +106,12 @@
 					id: 'containers.ellipsisMenu.delete',
 					defaultMessage: 'Delete',
 				})}
-<<<<<<< HEAD
-				onClick={() => dispatch(DialogsActions.open('delete', {
+				onClick={() => DialogsActionsDispatchers.open('delete', {
 					name: container.name,
 					onClickConfirm: (
 						onSuccess,
 						onError,
 					) => ContainersActionsDispatchers.deleteContainer(
-=======
-				onClick={() => DialogsActionsDispatchers.open('delete', {
-					title: formatMessage(
-						{ id: 'deleteModal.container.title', defaultMessage: 'Delete {name}?' },
-						{ name: container.name },
-					),
-					onClickConfirm: () => ContainersActionsDispatchers.deleteContainer(
->>>>>>> 7d188215
 						teamspace,
 						project,
 						container._id,
