/**
 *  Copyright (C) 2022 3D Repo Ltd
 *
 *  This program is free software: you can redistribute it and/or modify
 *  it under the terms of the GNU Affero General Public License as
 *  published by the Free Software Foundation, either version 3 of the
 *  License, or (at your option) any later version.
 *
 *  This program is distributed in the hope that it will be useful,
 *  but WITHOUT ANY WARRANTY; without even the implied warranty of
 *  MERCHANTABILITY or FITNESS FOR A PARTICULAR PURPOSE.  See the
 *  GNU Affero General Public License for more details.
 *
 *  You should have received a copy of the GNU Affero General Public License
 *  along with this program.  If not, see <http://www.gnu.org/licenses/>.
 */
import { useParams } from 'react-router';
import { IContainer } from '@/v5/store/containers/containers.types';
import { formatMessage } from '@/v5/services/intl';
import { ContainersActionsDispatchers, DialogsActionsDispatchers } from '@/v5/services/actionsDispatchers';
import { EllipsisMenu } from '@controls/ellipsisMenu/ellipsisMenu.component';
import { EllipsisMenuItem } from '@controls/ellipsisMenu/ellipsisMenuItem/ellipsisMenutItem.component';
import { canUploadToBackend } from '@/v5/store/containers/containers.helpers';
import { prefixBaseDomain, viewerRoute } from '@/v5/services/routing/routing';
import { DashboardParams } from '@/v5/ui/routes/routes.constants';
import { ContainersHooksSelectors, ProjectsHooksSelectors } from '@/v5/services/selectorsHooks';
import { uploadToContainer } from '../../../uploadFileForm/uploadFileForm.helpers';
import { ContainerSettingsModal } from '../../../containerSettingsModal/containerSettingsModal.component';

type ContainerEllipsisMenuProps = {
	selected: boolean,
	container: IContainer,
	onSelectOrToggleItem: (id: string) => void,
};

export const ContainerEllipsisMenu = ({
	selected,
	container,
	onSelectOrToggleItem,
}: ContainerEllipsisMenuProps) => {
	const { teamspace, project } = useParams<DashboardParams>();
<<<<<<< HEAD
	const isProjectAdmin = ProjectsHooksSelectors.selectIsProjectAdmin();
	const hasCollaboratorAccess = ContainersHooksSelectors.selectHasCollaboratorAccess(container._id);
=======

	const onClickShare = () => {
		const link = prefixBaseDomain(viewerRoute(teamspace, project, container));
		const subject = formatMessage({ id: 'shareModal.container.subject', defaultMessage: 'container' });
		const title = formatMessage({ id: 'shareModal.container.title', defaultMessage: 'Share Container' });

		DialogsActionsDispatchers.open('share', {
			name: container.name,
			subject,
			title,
			link,
		});
	};

	// eslint-disable-next-line max-len
	const onClickSettings = () => DialogsActionsDispatchers.open(ContainerSettingsModal, { containerId: container._id });

	const onClickDelete = () => DialogsActionsDispatchers.open('delete', {
		name: container.name,
		onClickConfirm: () => new Promise<void>(
			(accept, reject) => {
				ContainersActionsDispatchers.deleteContainer(
					teamspace,
					project,
					container._id,
					accept,
					reject,
				);
			},
		),
		message: formatMessage({
			id: 'deleteModal.container.message',
			defaultMessage: 'By deleting this Container your data will be lost permanently and will not be recoverable.',
		}),
	});

>>>>>>> 7eedb9ff
	return (
		<EllipsisMenu selected={selected}>
			<EllipsisMenuItem
				title={formatMessage({
					id: 'containers.ellipsisMenu.loadContainer',
					defaultMessage: 'Load Container in 3D Viewer',
				})}
				to={viewerRoute(teamspace, project, container)}
				disabled={!container.revisionsCount}
			/>
			<EllipsisMenuItem
				title={formatMessage({
					id: 'containers.ellipsisMenu.uploadNewRevision',
					defaultMessage: 'Upload new Revision',
				})}
				onClick={() => uploadToContainer(container._id)}
				disabled={!canUploadToBackend(container.status)}
				hidden={!hasCollaboratorAccess}
			/>
			<EllipsisMenuItem
				title={formatMessage({
					id: 'containers.ellipsisMenu.viewIssues',
					defaultMessage: 'View Issues',
				})}
			/>
			<EllipsisMenuItem
				title={formatMessage({
					id: 'containers.ellipsisMenu.viewRisks',
					defaultMessage: 'View Risks',
				})}
			/>
			<EllipsisMenuItem
				title={formatMessage(selected
					? { id: 'containers.ellipsisMenu.hideRevisions', defaultMessage: 'Hide Revisions' }
					: { id: 'containers.ellipsisMenu.viewRevisions', defaultMessage: 'View Revisions' })}
				onClick={() => onSelectOrToggleItem(container._id)}
			/>
			<EllipsisMenuItem
				title={formatMessage({
					id: 'containers.ellipsisMenu.editPermissions',
					defaultMessage: 'Edit Permissions',
				})}
				to={{
					pathname: './user_permissions',
					search: `?modelId=${container._id}`,
				}}
				hidden={!isProjectAdmin}
			/>
			<EllipsisMenuItem
				title={formatMessage({
					id: 'containers.ellipsisMenu.shareContainer',
					defaultMessage: 'Share Container',
				})}
				onClick={onClickShare}
			/>
			<EllipsisMenuItem
				title={formatMessage({
					id: 'containers.ellipsisMenu.settings',
					defaultMessage: 'Settings',
				})}
				onClick={onClickSettings}
			/>
			<EllipsisMenuItem
				title={formatMessage({
					id: 'containers.ellipsisMenu.delete',
					defaultMessage: 'Delete',
				})}
<<<<<<< HEAD
				onClick={() => DialogsActionsDispatchers.open('delete', {
					name: container.name,
					onClickConfirm: () => new Promise<void>(
						(accept, reject) => {
							ContainersActionsDispatchers.deleteContainer(
								teamspace,
								project,
								container._id,
								accept,
								reject,
							);
						},
					),
					message: formatMessage({
						id: 'deleteModal.container.message',
						defaultMessage: 'By deleting this Container your data will be lost permanently and will not be recoverable.',
					}),
				})}
				hidden={!isProjectAdmin}
=======
				onClick={onClickDelete}
>>>>>>> 7eedb9ff
			/>
		</EllipsisMenu>
	);
};<|MERGE_RESOLUTION|>--- conflicted
+++ resolved
@@ -39,10 +39,8 @@
 	onSelectOrToggleItem,
 }: ContainerEllipsisMenuProps) => {
 	const { teamspace, project } = useParams<DashboardParams>();
-<<<<<<< HEAD
 	const isProjectAdmin = ProjectsHooksSelectors.selectIsProjectAdmin();
 	const hasCollaboratorAccess = ContainersHooksSelectors.selectHasCollaboratorAccess(container._id);
-=======
 
 	const onClickShare = () => {
 		const link = prefixBaseDomain(viewerRoute(teamspace, project, container));
@@ -79,7 +77,6 @@
 		}),
 	});
 
->>>>>>> 7eedb9ff
 	return (
 		<EllipsisMenu selected={selected}>
 			<EllipsisMenuItem
@@ -147,29 +144,8 @@
 					id: 'containers.ellipsisMenu.delete',
 					defaultMessage: 'Delete',
 				})}
-<<<<<<< HEAD
-				onClick={() => DialogsActionsDispatchers.open('delete', {
-					name: container.name,
-					onClickConfirm: () => new Promise<void>(
-						(accept, reject) => {
-							ContainersActionsDispatchers.deleteContainer(
-								teamspace,
-								project,
-								container._id,
-								accept,
-								reject,
-							);
-						},
-					),
-					message: formatMessage({
-						id: 'deleteModal.container.message',
-						defaultMessage: 'By deleting this Container your data will be lost permanently and will not be recoverable.',
-					}),
-				})}
+				onClick={onClickDelete}
 				hidden={!isProjectAdmin}
-=======
-				onClick={onClickDelete}
->>>>>>> 7eedb9ff
 			/>
 		</EllipsisMenu>
 	);
