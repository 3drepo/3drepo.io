/**
 *  Copyright (C) 2021 3D Repo Ltd
 *
 *  This program is free software: you can redistribute it and/or modify
 *  it under the terms of the GNU Affero General Public License as
 *  published by the Free Software Foundation, either version 3 of the
 *  License, or (at your option) any later version.
 *
 *  This program is distributed in the hope that it will be useful,
 *  but WITHOUT ANY WARRANTY; without even the implied warranty of
 *  MERCHANTABILITY or FITNESS FOR A PARTICULAR PURPOSE.  See the
 *  GNU Affero General Public License for more details.
 *
 *  You should have received a copy of the GNU Affero General Public License
 *  along with this program.  If not, see <http://www.gnu.org/licenses/>.
 */

import styled from 'styled-components';
import { DragAndDrop } from '@controls/dragAndDrop';
import { DashboardListHeader } from '@components/dashboard/dashboardList/dashboardListHeader';

export const Container = styled.div`
	display: flex;
	flex-direction: row;
	height: 550px;
	width:100%;
	overflow-x: hidden;
`;

export const DropZone = styled(DragAndDrop)`
	max-height: 190px;
`;

export const Content = styled.span`
	width: 100%;
	overflow-y: auto;
	overflow-x: hidden;
<<<<<<< HEAD
	padding: 15px;
=======
	padding: 30px;
`;

export const UploadsListHeader = styled(DashboardListHeader)`
	padding: 0 20px 13px;
	margin-top: 0;
>>>>>>> 6b24f5fb
`;<|MERGE_RESOLUTION|>--- conflicted
+++ resolved
@@ -35,14 +35,10 @@
 	width: 100%;
 	overflow-y: auto;
 	overflow-x: hidden;
-<<<<<<< HEAD
-	padding: 15px;
-=======
 	padding: 30px;
 `;
 
 export const UploadsListHeader = styled(DashboardListHeader)`
 	padding: 0 20px 13px;
 	margin-top: 0;
->>>>>>> 6b24f5fb
 `;