--- conflicted
+++ resolved
@@ -56,20 +56,13 @@
 	const updateValue = (name) => onChange(name, getValues(name));
 
 	return (
-<<<<<<< HEAD
 		<UploadListItemRow
-			key={item.id}
+			key={item.uploadId}
 			onClick={onClickRow}
-			onChange={() => onChange(getValues())}
+			onChange={(e) => updateValue(e.target.name)}
 			selected={isSelected}
 		>
 			<UploadListItemFileIcon extension={item.extension} />
-=======
-		<UploadListItemRow key={item.uploadId} onClick={() => { }} onChange={(e) => updateValue(e.target.name)}>
-			<span>
-				<UploadListItemFileIcon extension={item.extension} />
-			</span>
->>>>>>> e9d55ebd
 			<UploadListItemTitle
 				name={item.file.name}
 				filesize={filesize(item.file.size)}
