/**
 *  Copyright (C) 2021 3D Repo Ltd
 *
 *  This program is free software: you can redistribute it and/or modify
 *  it under the terms of the GNU Affero General Public License as
 *  published by the Free Software Foundation, either version 3 of the
 *  License, or (at your option) any later version.
 *
 *  This program is distributed in the hope that it will be useful,
 *  but WITHOUT ANY WARRANTY; without even the implied warranty of
 *  MERCHANTABILITY or FITNESS FOR A PARTICULAR PURPOSE.  See the
 *  GNU Affero General Public License for more details.
 *
 *  You should have received a copy of the GNU Affero General Public License
 *  along with this program.  If not, see <http://www.gnu.org/licenses/>.
 */

import React from 'react';
import DeleteIcon from '@assets/icons/delete.svg';
import EditIcon from '@assets/icons/edit.svg';
import { Controller, useForm } from 'react-hook-form';
import { yupResolver } from '@hookform/resolvers/yup';
<<<<<<< HEAD
import { DestinationOption, UploadItemFields } from '@/v5/store/containers/containers.types';
=======
import filesize from 'filesize';
import { UploadItemFields } from '@/v5/store/containers/containers.types';
>>>>>>> 6b24f5fb
import { ListItemSchema } from '@/v5/validation/containers';
import { UploadListItemFileIcon } from './components/uploadListItemFileIcon/uploadListItemFileIcon.component';
import { UploadListItemRow } from './components/uploadListItemRow/uploadListItemRow.component';
import { UploadListItemTitle } from './components/uploadListItemTitle/uploadListItemTitle.component';
<<<<<<< HEAD
import { Button, DeleteButton, Input } from './uploadListItem.styles';
=======
import { Button } from './uploadListItem.styles';
import { UploadListItemRevisionTag } from './components/uploadListItemRevisionTag';
>>>>>>> 6b24f5fb
import { UploadListItemDestination } from './components/uploadListItemDestination';

type IUploadListItem = {
	item: UploadItemFields;
	isSelected: boolean;
	onClickEdit: () => void;
	onClickDelete: () => void;
	onChange: (name, val) => void;
};

export const UploadListItem = ({
	item,
	onClickEdit,
	onClickDelete,
	isSelected,
	onChange,
}: IUploadListItem): JSX.Element => {
<<<<<<< HEAD
	const filesize = '400MB';
	const { control, getValues, setValue, formState: { errors }, trigger } = useForm({
=======
	const { control, getValues, formState: { errors } } = useForm({
>>>>>>> 6b24f5fb
		defaultValues: item,
		mode: 'onChange',
		resolver: yupResolver(ListItemSchema),
	});

	onChange('containerName', getValues('containerName'));
	onChange('revisionTag', getValues('revisionTag'));

	return (
		<UploadListItemRow
			key={item.uploadId}
			selected={isSelected}
		>
			<UploadListItemFileIcon extension={item.extension} />
			<UploadListItemTitle
				name={item.file.name}
				filesize={filesize(item.file.size)}
				selectedrow={isSelected}
			/>
			<Controller
				control={control}
				name="containerName"
				render={({
					field: { ref, ...extras },
				}) => (
					<UploadListItemDestination
<<<<<<< HEAD
						errorMessage={errors.containerName?.message || ''}
=======
						isSelected={isSelected}
						errorMessage={errors.containerName?.message}
>>>>>>> 6b24f5fb
						{...extras}
						onChange={(vals: DestinationOption) => {
							Object.keys(vals).forEach((key: keyof DestinationOption) => {
								if (key === 'latestRevision') return;
								setValue(key, vals[key]);
								updateValue(key);
							});
							trigger('containerName');
						}}
					/>
				)}
			/>
			<Controller
				control={control}
				name="revisionTag"
				render={({
					field: { ref, ...extras },
				}) => (
					<UploadListItemRevisionTag
						isSelected={isSelected}
						errorMessage={errors.revisionTag?.message}
						{...extras}
					/>
				)}
			/>
			<Button $selectedrow={isSelected} onClick={onClickEdit}>
				<EditIcon />
			</Button>
			<Button $selectedrow={isSelected} onClick={onClickDelete}>
				<DeleteIcon />
			</Button>
		</UploadListItemRow>
	);
};<|MERGE_RESOLUTION|>--- conflicted
+++ resolved
@@ -20,22 +20,14 @@
 import EditIcon from '@assets/icons/edit.svg';
 import { Controller, useForm } from 'react-hook-form';
 import { yupResolver } from '@hookform/resolvers/yup';
-<<<<<<< HEAD
 import { DestinationOption, UploadItemFields } from '@/v5/store/containers/containers.types';
-=======
 import filesize from 'filesize';
-import { UploadItemFields } from '@/v5/store/containers/containers.types';
->>>>>>> 6b24f5fb
 import { ListItemSchema } from '@/v5/validation/containers';
 import { UploadListItemFileIcon } from './components/uploadListItemFileIcon/uploadListItemFileIcon.component';
 import { UploadListItemRow } from './components/uploadListItemRow/uploadListItemRow.component';
 import { UploadListItemTitle } from './components/uploadListItemTitle/uploadListItemTitle.component';
-<<<<<<< HEAD
-import { Button, DeleteButton, Input } from './uploadListItem.styles';
-=======
 import { Button } from './uploadListItem.styles';
 import { UploadListItemRevisionTag } from './components/uploadListItemRevisionTag';
->>>>>>> 6b24f5fb
 import { UploadListItemDestination } from './components/uploadListItemDestination';
 
 type IUploadListItem = {
@@ -53,19 +45,14 @@
 	isSelected,
 	onChange,
 }: IUploadListItem): JSX.Element => {
-<<<<<<< HEAD
-	const filesize = '400MB';
-	const { control, getValues, setValue, formState: { errors }, trigger } = useForm({
-=======
-	const { control, getValues, formState: { errors } } = useForm({
->>>>>>> 6b24f5fb
+	const { control, formState: { errors }, setValue, trigger, watch } = useForm({
 		defaultValues: item,
 		mode: 'onChange',
 		resolver: yupResolver(ListItemSchema),
 	});
 
-	onChange('containerName', getValues('containerName'));
-	onChange('revisionTag', getValues('revisionTag'));
+	const updateValue = (name) => onChange(name, watch(name));
+	updateValue('revisionTag');
 
 	return (
 		<UploadListItemRow
@@ -85,12 +72,8 @@
 					field: { ref, ...extras },
 				}) => (
 					<UploadListItemDestination
-<<<<<<< HEAD
-						errorMessage={errors.containerName?.message || ''}
-=======
-						isSelected={isSelected}
+						// isSelected={isSelected}
 						errorMessage={errors.containerName?.message}
->>>>>>> 6b24f5fb
 						{...extras}
 						onChange={(vals: DestinationOption) => {
 							Object.keys(vals).forEach((key: keyof DestinationOption) => {
