--- conflicted
+++ resolved
@@ -16,19 +16,11 @@
  */
 
 import React from 'react';
-<<<<<<< HEAD
-import { Trans } from '@lingui/react';
-=======
-import { ContainerStatuses } from '@/v5/store/containers/containers.types';
->>>>>>> e61ac076
+import { FormattedMessage } from 'react-intl';
+import { UploadStatuses } from '@/v5/store/containers/containers.types';
 import { ErrorTooltip } from '@controls/errorTooltip';
 import { TextOverflow } from '@controls/textOverflow';
-<<<<<<< HEAD
-import { UploadStatuses } from '@/v5/store/containers/containers.types';
-=======
-import { FormattedMessage } from 'react-intl';
 import { formatDate } from '@/v5/services/intl';
->>>>>>> e61ac076
 import { Name, ProcessingStatus, QueuedStatus } from './revisionStatus.styles';
 
 export interface IRevisionStatus {
