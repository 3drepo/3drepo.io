--- conflicted
+++ resolved
@@ -15,11 +15,6 @@
  *  along with this program.  If not, see <http://www.gnu.org/licenses/>.
  */
 import styled from 'styled-components';
-<<<<<<< HEAD
-import { Tab as MuiTab, Tabs as MuiTabs } from '@mui/material';
-import { ProjectsPermissions } from '@/v4/routes/projects/projectsPermissions';
-=======
->>>>>>> 1c1c176f
 import { ModelsPermissions } from '@/v4/routes/modelsPermissions';
 import { ModelsContainer } from '@/v4/routes/modelsPermissions/modelsPermissions.styles';
 import { Container as TextOverlay } from '@/v4/routes/components/textOverlay/textOverlay.styles';
