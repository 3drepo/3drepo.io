--- conflicted
+++ resolved
@@ -16,12 +16,8 @@
  */
 
 import { Matrix3, Vector2 } from 'three';
-<<<<<<< HEAD
-import { Coord2D, Vector2D, Vector3D } from './calibration.types';
+import { Coord2D, Coord3D, Vector2D, Vector3D } from './calibration.types';
 import { isNumber } from 'lodash';
-=======
-import { Coord2D, Coord3D, Vector2D, Vector3D } from './calibration.types';
->>>>>>> 3fba42de
 
 export const UNITS_CONVERSION_FACTORS_TO_METRES = {
 	'm': 1,
@@ -36,18 +32,11 @@
 	return UNITS_CONVERSION_FACTORS_TO_METRES[drawingUnits] / UNITS_CONVERSION_FACTORS_TO_METRES[modelUnits];
 };
 
-<<<<<<< HEAD
 export const convertUnits = (coords: number[], conversionFactor: number) => coords?.map((coord) => isNumber(coord) ? coord * conversionFactor : null) || null;
 export const convertVectorUnits = (vector, conversionFactor: number) => vector.map((coord) => convertUnits(coord, conversionFactor));
 
-const removeZ = (vector) => [vector[0], vector[2]] as Coord2D;
-=======
-export const convertCoordUnits = (coords: number[], conversionFactor: number) => coords?.map((coord) => coord * conversionFactor) || null;
-export const convertVectorUnits = (vector, conversionFactor: number) => vector.map((coord) => convertCoordUnits(coord, conversionFactor));
-
 export const removeZ = ([x,, y]: Coord3D): Coord2D => [x, y];
 export const addZ = ([x, y]: Coord2D, z: number): Coord3D => [x, z, y];
->>>>>>> 3fba42de
 
 export const getTransformationMatrix = (vector2D: Vector2D, vector3D: Vector3D) => {
 	const drawVecStart = new Vector2(...vector2D[0]);
