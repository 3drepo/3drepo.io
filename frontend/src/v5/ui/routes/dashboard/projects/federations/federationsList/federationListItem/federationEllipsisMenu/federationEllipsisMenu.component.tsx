/**
 *  Copyright (C) 2022 3D Repo Ltd
 *
 *  This program is free software: you can redistribute it and/or modify
 *  it under the terms of the GNU Affero General Public License as
 *  published by the Free Software Foundation, either version 3 of the
 *  License, or (at your option) any later version.
 *
 *  This program is distributed in the hope that it will be useful,
 *  but WITHOUT ANY WARRANTY; without even the implied warranty of
 *  MERCHANTABILITY or FITNESS FOR A PARTICULAR PURPOSE.  See the
 *  GNU Affero General Public License for more details.
 *
 *  You should have received a copy of the GNU Affero General Public License
 *  along with this program.  If not, see <http://www.gnu.org/licenses/>.
 */
import { useParams } from 'react-router';
import { formatMessage } from '@/v5/services/intl';
import { EllipsisMenu } from '@controls/ellipsisMenu/ellipsisMenu.component';
import { EllipsisMenuItem } from '@controls/ellipsisMenu/ellipsisMenuItem/ellipsisMenutItem.component';
import { IFederation } from '@/v5/store/federations/federations.types';
import { FederationsActionsDispatchers } from '@/v5/services/actionsDispatchers/federationsActions.dispatchers';
import { viewerRoute } from '@/v5/services/routing/routing';
import { DashboardParams } from '@/v5/ui/routes/routes.constants';
import { DialogsActionsDispatchers } from '@/v5/services/actionsDispatchers/dialogsActions.dispatchers';

type FederationEllipsisMenuProps = {
	federation: IFederation,
	openFederationSettings: () => void,
	openShareModal: () => void,
	openEditFederationModal: () => void,
};

export const FederationEllipsisMenu = ({
	federation,
	openFederationSettings,
	openShareModal,
	openEditFederationModal,
}: FederationEllipsisMenuProps) => {
	const { teamspace, project } = useParams<DashboardParams>();

	return (
		<EllipsisMenu>
			<EllipsisMenuItem
				title={formatMessage({
					id: 'federations.ellipsisMenu.loadFederation',
					defaultMessage: 'Load Federation in 3D Viewer',
				})}
				to={viewerRoute(teamspace, project, federation)}
			/>

			<EllipsisMenuItem
				title={formatMessage({
					id: 'federations.ellipsisMenu.edit',
					defaultMessage: 'Edit Federation',
				})}
				onClick={openEditFederationModal}
			/>

			<EllipsisMenuItem
				title={formatMessage({
					id: 'federations.ellipsisMenu.viewIssues',
					defaultMessage: 'View Issues',
				})}
			/>

			<EllipsisMenuItem
				title={formatMessage({
					id: 'federations.ellipsisMenu.viewRisks',
					defaultMessage: 'View Risks',
				})}
			/>

			<EllipsisMenuItem
				title={formatMessage({
					id: 'federations.ellipsisMenu.editPermissions',
					defaultMessage: 'Edit Permissions',
				})}
				to={{
					pathname: './user_permissions',
					search: `?modelId=${federation._id}`,
				}}
			/>

			<EllipsisMenuItem
				title={formatMessage({
					id: 'federations.ellipsisMenu.shareFederation',
					defaultMessage: 'Share Federation',
				})}
				onClick={openShareModal}
			/>

			<EllipsisMenuItem
				title={formatMessage({
					id: 'federations.ellipsisMenu.settings',
					defaultMessage: 'Settings',
				})}
				onClick={openFederationSettings}
			/>

			<EllipsisMenuItem
				title={formatMessage({
					id: 'federations.ellipsisMenu.delete',
					defaultMessage: 'Delete',
				})}
				onClick={() => {
<<<<<<< HEAD
					dispatch(DialogsActions.open('delete', {
						name: federation.name,
						onClickConfirm: (
							onSuccess,
							onError,
						) => FederationsActionsDispatchers.deleteFederation(
=======
					DialogsActionsDispatchers.open('delete', {
						title: formatMessage(
							{ id: 'deleteFederation.federation.title', defaultMessage: 'Delete {name}?' },
							{ name: federation.name },
						),
						onClickConfirm: () => FederationsActionsDispatchers.deleteFederation(
>>>>>>> 7d188215
							teamspace,
							project,
							federation._id,
							onSuccess,
							onError,
						),
						message: formatMessage({
							id: 'deleteFederation.federation.message',
							defaultMessage: 'By deleting this Federation your data will be lost permanently and will not be recoverable.',
						}),
					});
				}}
			/>
		</EllipsisMenu>
	);
};<|MERGE_RESOLUTION|>--- conflicted
+++ resolved
@@ -104,21 +104,12 @@
 					defaultMessage: 'Delete',
 				})}
 				onClick={() => {
-<<<<<<< HEAD
-					dispatch(DialogsActions.open('delete', {
+					DialogsActionsDispatchers.open('delete', {
 						name: federation.name,
 						onClickConfirm: (
 							onSuccess,
 							onError,
 						) => FederationsActionsDispatchers.deleteFederation(
-=======
-					DialogsActionsDispatchers.open('delete', {
-						title: formatMessage(
-							{ id: 'deleteFederation.federation.title', defaultMessage: 'Delete {name}?' },
-							{ name: federation.name },
-						),
-						onClickConfirm: () => FederationsActionsDispatchers.deleteFederation(
->>>>>>> 7d188215
 							teamspace,
 							project,
 							federation._id,
