--- conflicted
+++ resolved
@@ -41,13 +41,6 @@
 import { combineSubscriptions } from '@/v5/services/realtime/realtime.service';
 import { FederationEllipsisMenu } from './federationEllipsisMenu/federationEllipsisMenu.component';
 
-<<<<<<< HEAD
-=======
-const MODALS = {
-	federationSettings: 'federationSettings',
-	none: 'none',
-};
->>>>>>> 94a3c0a2
 interface IFederationListItem {
 	federation: IFederation;
 }
@@ -78,16 +71,9 @@
 		}
 	};
 
-<<<<<<< HEAD
 	// eslint-disable-next-line max-len
 	const onClickSettings = () => DialogsActionsDispatchers.open(FederationSettingsForm, { federationId: federation._id });
-=======
-	const onClickEdit = () => {
-		DialogsActionsDispatchers.open(EditFederationModal, {
-			federation,
-		});
-	};
->>>>>>> 94a3c0a2
+	const onClickEdit = () => DialogsActionsDispatchers.open(EditFederationModal, { federation });
 
 	useEffect(() => combineSubscriptions(
 		enableRealtimeFederationUpdateSettings(teamspace, project, federation._id),
@@ -171,24 +157,11 @@
 						<FederationEllipsisMenu
 							federation={federation}
 							openShareModal={onClickShare}
-<<<<<<< HEAD
-							openEditFederationModal={() => setOpenModal(MODALS.editFederation)}
+							openEditFederationModal={onClickEdit}
 							openFederationSettings={onClickSettings}
 						/>
 					</DashboardListItemIcon>
 				</DashboardListItemRow>
-=======
-							openEditFederationModal={onClickEdit}
-							openFederationSettings={() => setOpenModal(MODALS.federationSettings)}
-						/>
-					</DashboardListItemIcon>
-				</DashboardListItemRow>
-				<FederationSettingsForm
-					open={openModal === MODALS.federationSettings}
-					federation={federation}
-					onClose={closeModal}
-				/>
->>>>>>> 94a3c0a2
 			</DashboardListItem>
 		</>
 	);
