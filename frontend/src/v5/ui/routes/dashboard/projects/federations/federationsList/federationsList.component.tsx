/**
 *  Copyright (C) 2021 3D Repo Ltd
 *
 *  This program is free software: you can redistribute it and/or modify
 *  it under the terms of the GNU Affero General Public License as
 *  published by the Free Software Foundation, either version 3 of the
 *  License, or (at your option) any later version.
 *
 *  This program is distributed in the hope that it will be useful,
 *  but WITHOUT ANY WARRANTY; without even the implied warranty of
 *  MERCHANTABILITY or FITNESS FOR A PARTICULAR PURPOSE.  See the
 *  GNU Affero General Public License for more details.
 *
 *  You should have received a copy of the GNU Affero General Public License
 *  along with this program.  If not, see <http://www.gnu.org/licenses/>.
 */

import { ReactNode } from 'react';
import { useParams } from 'react-router';
import { isEmpty } from 'lodash';
import { FormattedMessage } from 'react-intl';

import {
	DashboardList,
	DashboardListCollapse,
	DashboardListEmptyContainer,
	DashboardListEmptySearchResults,
	DashboardListHeader,
	DashboardListHeaderLabel,
} from '@components/dashboard/dashboardList';
import { IFederation } from '@/v5/store/federations/federations.types';
import { SearchInput } from '@controls/searchInput';
import { FederationsActionsDispatchers } from '@/v5/services/actionsDispatchers/federationsActions.dispatchers';
import AddCircleIcon from '@assets/icons/add_circle.svg';
import { FederationListItem } from '@/v5/ui/routes/dashboard/projects/federations/federationsList/federationListItem';
import { FederationsHooksSelectors } from '@/v5/services/selectorsHooks/federationsSelectors.hooks';
import { DEFAULT_SORT_CONFIG, useOrderedList } from '@components/dashboard/dashboardList/useOrderedList';
import { Button } from '@controls/button';
import { DashboardListButton } from '@components/dashboard/dashboardList/dashboardList.styles';
import { formatMessage } from '@/v5/services/intl';
import { Display } from '@/v5/ui/themes/media';
import { DashboardParams } from '@/v5/ui/routes/routes.constants';
import { CollapseSideElementGroup, Container } from './federationsList.styles';

type IFederationsList = {
	emptyMessage: ReactNode;
	federations: IFederation[];
	title: ReactNode;
	titleTooltips: {
		collapsed: ReactNode;
		visible: ReactNode;
	},
	hasFederations: boolean;
	showBottomButton?: boolean;
	onClickCreate: () => void;
	onFilterQueryChange? : (query: string) => void;
	filterQuery?: string;
};

export const FederationsList = ({
	emptyMessage,
	federations,
	title,
	titleTooltips,
	filterQuery,
	onFilterQueryChange,
	onClickCreate,
	showBottomButton = false,
	hasFederations,
}: IFederationsList): JSX.Element => {
	const { teamspace, project } = useParams<DashboardParams>();

	const { sortedList, setSortConfig } = useOrderedList(federations, DEFAULT_SORT_CONFIG);

	const isListPending = FederationsHooksSelectors.selectIsListPending();
	const areStatsPending = FederationsHooksSelectors.selectAreStatsPending();

	const setFavourite = (id: string, value: boolean) => {
		if (value) {
			FederationsActionsDispatchers.addFavourite(teamspace, project, id);
		} else {
			FederationsActionsDispatchers.removeFavourite(teamspace, project, id);
		}
	};

	return (
		<Container>
			<DashboardListCollapse
				title={<>{title} {!isListPending && `(${federations.length})`}</>}
				tooltipTitles={titleTooltips}
				isLoading={areStatsPending}
				sideElement={(
					<CollapseSideElementGroup>
						<SearchInput
							onClear={() => onFilterQueryChange('')}
							onChange={(event) => onFilterQueryChange(event.currentTarget.value)}
							value={filterQuery}
							placeholder={formatMessage({ id: 'federations.search.placeholder',
								defaultMessage: 'Search...' })}
							disabled={isListPending}
						/>
						<Button
							startIcon={<AddCircleIcon />}
							variant="contained"
							color="primary"
							onClick={onClickCreate}
						>
							<FormattedMessage id="federations.newFederation" defaultMessage="New Federation" />
						</Button>
					</CollapseSideElementGroup>
				)}
			>
				<DashboardListHeader onSortingChange={setSortConfig} defaultSortConfig={DEFAULT_SORT_CONFIG}>
					<DashboardListHeaderLabel name="name" minWidth={90}>
						<FormattedMessage id="federations.list.header.federation" defaultMessage="Federation" />
					</DashboardListHeaderLabel>
					<DashboardListHeaderLabel name="issues" width={165} hideWhenSmallerThan={1080}>
						<FormattedMessage id="federations.list.header.issues" defaultMessage="Open issues" />
					</DashboardListHeaderLabel>
					<DashboardListHeaderLabel name="risks" width={165} hideWhenSmallerThan={890}>
						<FormattedMessage id="federations.list.header.risks" defaultMessage="Open risks" />
					</DashboardListHeaderLabel>
					<DashboardListHeaderLabel name="containers" width={165} hideWhenSmallerThan={Display.Tablet}>
						<FormattedMessage id="federations.list.header.containers" defaultMessage="Containers" />
					</DashboardListHeaderLabel>
					<DashboardListHeaderLabel name="code" width={188} minWidth={43}>
						<FormattedMessage id="federations.list.header.code" defaultMessage="Code" />
					</DashboardListHeaderLabel>
					<DashboardListHeaderLabel name="lastUpdated" width={180} minWidth={150}>
						<FormattedMessage id="federations.list.header.lastUpdated" defaultMessage="Last updated" />
					</DashboardListHeaderLabel>
				</DashboardListHeader>
				<DashboardList>
					{!isEmpty(sortedList) ? (
						sortedList.map((federation, index) => (
							<FederationListItem
								index={index}
								key={federation._id}
								federation={federation}
								filterQuery={filterQuery}
								onFavouriteChange={setFavourite}
							/>
						))
					) : (
						<DashboardListEmptyContainer>
							{filterQuery && hasFederations ? (
								<DashboardListEmptySearchResults searchPhrase={filterQuery} />
							) : emptyMessage}
						</DashboardListEmptyContainer>
					)}
				</DashboardList>
				{showBottomButton && !isListPending && hasFederations && (
<<<<<<< HEAD
					<DashboardListButton
						startIcon={<AddCircleIcon />}
						onClick={() => {
							// eslint-disable-next-line no-console
							console.log('->  handle add federation');
						}}
					>
						<FormattedMessage id="federations.addFederationButton" defaultMessage="Add new Federation" />
					</DashboardListButton>
=======
					<DashedButtonContainer>
						<DashboardListButton
							startIcon={<AddCircleIcon />}
							onClick={onClickCreate}
						>
							<FormattedMessage id="federations.addFederationButton" defaultMessage="Add new Federation" />
						</DashboardListButton>
					</DashedButtonContainer>
>>>>>>> 5517ceab
				)}
			</DashboardListCollapse>
		</Container>
	);
};<|MERGE_RESOLUTION|>--- conflicted
+++ resolved
@@ -150,26 +150,12 @@
 					)}
 				</DashboardList>
 				{showBottomButton && !isListPending && hasFederations && (
-<<<<<<< HEAD
 					<DashboardListButton
 						startIcon={<AddCircleIcon />}
-						onClick={() => {
-							// eslint-disable-next-line no-console
-							console.log('->  handle add federation');
-						}}
+						onClick={onClickCreate}
 					>
 						<FormattedMessage id="federations.addFederationButton" defaultMessage="Add new Federation" />
 					</DashboardListButton>
-=======
-					<DashedButtonContainer>
-						<DashboardListButton
-							startIcon={<AddCircleIcon />}
-							onClick={onClickCreate}
-						>
-							<FormattedMessage id="federations.addFederationButton" defaultMessage="Add new Federation" />
-						</DashboardListButton>
-					</DashedButtonContainer>
->>>>>>> 5517ceab
 				)}
 			</DashboardListCollapse>
 		</Container>
