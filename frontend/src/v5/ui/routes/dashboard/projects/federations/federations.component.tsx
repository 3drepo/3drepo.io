/**
 *  Copyright (C) 2021 3D Repo Ltd
 *
 *  This program is free software: you can redistribute it and/or modify
 *  it under the terms of the GNU Affero General Public License as
 *  published by the Free Software Foundation, either version 3 of the
 *  License, or (at your option) any later version.
 *
 *  This program is distributed in the hope that it will be useful,
 *  but WITHOUT ANY WARRANTY; without even the implied warranty of
 *  MERCHANTABILITY or FITNESS FOR A PARTICULAR PURPOSE.  See the
 *  GNU Affero General Public License for more details.
 *
 *  You should have received a copy of the GNU Affero General Public License
 *  along with this program.  If not, see <http://www.gnu.org/licenses/>.
 */

import { useEffect } from 'react';
import { FormattedMessage } from 'react-intl';
import { useParams } from 'react-router-dom';

import AddCircleIcon from '@assets/icons/filled/add_circle-filled.svg';
import {
	DashboardListEmptyText,
	Divider,
} from '@components/dashboard/dashboardList/dashboardList.styles';
import { DashboardSkeletonList } from '@components/dashboard/dashboardList/dashboardSkeletonList';
import { Button } from '@controls/button';
import { enableRealtimeNewFederation } from '@/v5/services/realtime/federation.events';
import { SearchContextComponent } from '@controls/search/searchContext';
import { FEDERATION_SEARCH_FIELDS } from '@/v5/store/federations/federations.helpers';
<<<<<<< HEAD
import { ProjectsHooksSelectors } from '@/v5/services/selectorsHooks';
=======
import { DialogsActionsDispatchers } from '@/v5/services/actionsDispatchers';
>>>>>>> 7eedb9ff
import { FederationsList } from './federationsList';
import { SkeletonListItem } from './federationsList/skeletonListItem';
import { CreateFederationForm } from './createFederationForm';
import { useFederationsData } from './federations.hooks';
import { DashboardParams } from '../../../routes.constants';

export const Federations = (): JSX.Element => {
	const {
		federations,
		favouriteFederations,
		isListPending,
	} = useFederationsData();

	const { teamspace, project } = useParams<DashboardParams>();
<<<<<<< HEAD
	const [createFedOpen, setCreateFedOpen] = useState(false);
	const isProjectAdmin = ProjectsHooksSelectors.selectIsProjectAdmin();
=======

	const onClickCreate = () => DialogsActionsDispatchers.open(CreateFederationForm);
>>>>>>> 7eedb9ff

	useEffect(() => enableRealtimeNewFederation(teamspace, project), [project]);

	if (isListPending) {
		return (<DashboardSkeletonList itemComponent={<SkeletonListItem />} />);
	}

	return (
		<>
			<SearchContextComponent items={favouriteFederations} fieldsToFilter={FEDERATION_SEARCH_FIELDS}>
				<FederationsList
					onClickCreate={onClickCreate}
					title={(
						<FormattedMessage
							id="federations.favourites.collapseTitle"
							defaultMessage="Favourites"
						/>
					)}
					titleTooltips={{
						collapsed: <FormattedMessage id="federations.favourites.collapse.tooltip.show" defaultMessage="Show favourites" />,
						visible: <FormattedMessage id="federations.favourites.collapse.tooltip.hide" defaultMessage="Hide favourites" />,
					}}
					emptyMessage={(
						<DashboardListEmptyText>
							<FormattedMessage
								id="federations.favourites.emptyMessage"
								defaultMessage="You haven’t added any Favourites. Click the star on a Federation to add your first favourite Federation."
							/>
						</DashboardListEmptyText>
					)}
				/>
			</SearchContextComponent>
			<Divider />
			<SearchContextComponent items={federations} fieldsToFilter={FEDERATION_SEARCH_FIELDS}>
				<FederationsList
					onClickCreate={onClickCreate}
					title={(
						<FormattedMessage
							id="federations.all.collapseTitle"
							defaultMessage="All Federations"
						/>
					)}
					titleTooltips={{
						collapsed: <FormattedMessage id="federations.all.collapse.tooltip.show" defaultMessage="Show federations" />,
						visible: <FormattedMessage id="federations.all.collapse.tooltip.hide" defaultMessage="Hide federations" />,
					}}
					showBottomButton
					emptyMessage={(
						<>
							<DashboardListEmptyText>
								<FormattedMessage id="federations.all.emptyMessage" defaultMessage="You haven’t created any Federations." />
							</DashboardListEmptyText>
<<<<<<< HEAD
							{isProjectAdmin && (
								<Button
									startIcon={<AddCircleIcon />}
									variant="contained"
									color="primary"
									onClick={() => setCreateFedOpen(true)}
								>
									<FormattedMessage id="federations.all.newFederation" defaultMessage="New Federation" />
								</Button>
							)}
=======
							<Button
								startIcon={<AddCircleIcon />}
								variant="contained"
								color="primary"
								onClick={onClickCreate}
							>
								<FormattedMessage id="federations.all.newFederation" defaultMessage="New Federation" />
							</Button>
>>>>>>> 7eedb9ff
						</>
					)}
				/>
			</SearchContextComponent>
		</>
	);
};<|MERGE_RESOLUTION|>--- conflicted
+++ resolved
@@ -29,11 +29,8 @@
 import { enableRealtimeNewFederation } from '@/v5/services/realtime/federation.events';
 import { SearchContextComponent } from '@controls/search/searchContext';
 import { FEDERATION_SEARCH_FIELDS } from '@/v5/store/federations/federations.helpers';
-<<<<<<< HEAD
 import { ProjectsHooksSelectors } from '@/v5/services/selectorsHooks';
-=======
 import { DialogsActionsDispatchers } from '@/v5/services/actionsDispatchers';
->>>>>>> 7eedb9ff
 import { FederationsList } from './federationsList';
 import { SkeletonListItem } from './federationsList/skeletonListItem';
 import { CreateFederationForm } from './createFederationForm';
@@ -48,13 +45,9 @@
 	} = useFederationsData();
 
 	const { teamspace, project } = useParams<DashboardParams>();
-<<<<<<< HEAD
-	const [createFedOpen, setCreateFedOpen] = useState(false);
 	const isProjectAdmin = ProjectsHooksSelectors.selectIsProjectAdmin();
-=======
 
 	const onClickCreate = () => DialogsActionsDispatchers.open(CreateFederationForm);
->>>>>>> 7eedb9ff
 
 	useEffect(() => enableRealtimeNewFederation(teamspace, project), [project]);
 
@@ -107,27 +100,16 @@
 							<DashboardListEmptyText>
 								<FormattedMessage id="federations.all.emptyMessage" defaultMessage="You haven’t created any Federations." />
 							</DashboardListEmptyText>
-<<<<<<< HEAD
 							{isProjectAdmin && (
 								<Button
 									startIcon={<AddCircleIcon />}
 									variant="contained"
 									color="primary"
-									onClick={() => setCreateFedOpen(true)}
+									onClick={onClickCreate}
 								>
 									<FormattedMessage id="federations.all.newFederation" defaultMessage="New Federation" />
 								</Button>
 							)}
-=======
-							<Button
-								startIcon={<AddCircleIcon />}
-								variant="contained"
-								color="primary"
-								onClick={onClickCreate}
-							>
-								<FormattedMessage id="federations.all.newFederation" defaultMessage="New Federation" />
-							</Button>
->>>>>>> 7eedb9ff
 						</>
 					)}
 				/>
