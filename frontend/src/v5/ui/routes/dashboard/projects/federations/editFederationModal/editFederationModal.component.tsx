/**
 *  Copyright (C) 2022 3D Repo Ltd
 *
 *  This program is free software: you can redistribute it and/or modify
 *  it under the terms of the GNU Affero General Public License as
 *  published by the Free Software Foundation, either version 3 of the
 *  License, or (at your option) any later version.
 *
 *  This program is distributed in the hope that it will be useful,
 *  but WITHOUT ANY WARRANTY; without even the implied warranty of
 *  MERCHANTABILITY or FITNESS FOR A PARTICULAR PURPOSE.  See the
 *  GNU Affero General Public License for more details.
 *
 *  You should have received a copy of the GNU Affero General Public License
 *  along with this program.  If not, see <http://www.gnu.org/licenses/>.
 */

import { SyntheticEvent, useState } from 'react';
import { IContainer } from '@/v5/store/containers/containers.types';
import { formatMessage } from '@/v5/services/intl';
import { IFederation } from '@/v5/store/federations/federations.types';

import { FederationsActionsDispatchers } from '@/v5/services/actionsDispatchers';
import { IFormModal } from '@controls/modal/formModal/formDialog.component';
import { ProjectsHooksSelectors, TeamspacesHooksSelectors } from '@/v5/services/selectorsHooks';
import { isEqual } from 'lodash';
import { EditFederation } from './editFederation';
import { FormModal } from './editFederationModal.styles';

type EditFederationModalProps = IFormModal & {
	federation: IFederation;
	onClickClose?: () => void;
};

export const EditFederationModal = ({
	federation,
	onClickClose,
	...otherProps
}: EditFederationModalProps): JSX.Element => {
	const teamspace = TeamspacesHooksSelectors.selectCurrentTeamspace();
	const project = ProjectsHooksSelectors.selectCurrentProject();
	const [includedContainers, setIncludedContainers] = useState<IContainer[]>([]);

	const saveChanges = (event: SyntheticEvent) => {
		FederationsActionsDispatchers.updateFederationContainers(
			teamspace,
			project,
			federation._id,
			includedContainers.map((container) => container._id),
		);
		event.preventDefault();
		onClickClose();
	};
	const formIsDirty = () => !isEqual(
		includedContainers.map((c) => c._id),
		federation.containers,
	);
	return (
		<FormModal
<<<<<<< HEAD
=======
			open
>>>>>>> 94a3c0a2
			title={
				formatMessage({
					id: 'modal.editFederation.title',
					defaultMessage: 'Edit {federationName}',
				}, { federationName: federation.name })
			}
			confirmLabel={formatMessage({ id: 'modal.editFederation.confirm', defaultMessage: 'Save Changes' })}
			onClickClose={onClickClose}
			onSubmit={saveChanges}
			isValid={includedContainers.length && formIsDirty()}
			maxWidth="lg"
			hideHorizontalScroll={false}
			{...otherProps}
		>
			<EditFederation
				federation={federation}
				onContainersChange={setIncludedContainers}
			/>
		</FormModal>
	);
};<|MERGE_RESOLUTION|>--- conflicted
+++ resolved
@@ -57,10 +57,6 @@
 	);
 	return (
 		<FormModal
-<<<<<<< HEAD
-=======
-			open
->>>>>>> 94a3c0a2
 			title={
 				formatMessage({
 					id: 'modal.editFederation.title',
