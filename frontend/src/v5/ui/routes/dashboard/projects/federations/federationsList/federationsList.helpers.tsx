--- conflicted
+++ resolved
@@ -22,51 +22,7 @@
 import { useDispatch } from 'react-redux';
 import { useParams } from 'react-router';
 
-<<<<<<< HEAD
-export const getFederationMenuItems = (id: IFederation['_id'], openFederationSettings: () => void) => [
-	{
-		key: 1,
-		title: formatMessage({ id: 'federations.ellipsisMenu.loadFederation', defaultMessage: 'Load Federation in 3D Viewer' }),
-		to: `/${id}`,
-	},
-	{
-		key: 2,
-		title: formatMessage({ id: 'federations.ellipsisMenu.edit', defaultMessage: 'Edit Federation' }),
-		onClick: () => { },
-	},
-	{
-		key: 3,
-		title: formatMessage({ id: 'federations.ellipsisMenu.viewIssues', defaultMessage: 'View Issues' }),
-		onClick: () => { },
-	},
-	{
-		key: 4,
-		title: formatMessage({ id: 'federations.ellipsisMenu.viewRisks', defaultMessage: 'View Risks' }),
-		onClick: () => { },
-	},
-	{
-		key: 5,
-		title: formatMessage({ id: 'federations.ellipsisMenu.editPermissions', defaultMessage: 'Edit Permissions' }),
-		onClick: () => { },
-	},
-	{
-		key: 6,
-		title: formatMessage({ id: 'federations.ellipsisMenu.shareContainer', defaultMessage: 'Share Container' }),
-		onClick: () => { },
-	},
-	{
-		key: 7,
-		title: formatMessage({ id: 'federations.ellipsisMenu.settings', defaultMessage: 'Settings' }),
-		onClick: openFederationSettings,
-	},
-	{
-		key: 8,
-		title: formatMessage({ id: 'federations.ellipsisMenu.delete', defaultMessage: 'Delete' }),
-		onClick: () => { },
-	},
-];
-=======
-export const getFederationMenuItems = (federation: IFederation) => {
+export const getFederationMenuItems = (federation: IFederation, openFederationSettings: () => void) => {
 	const { teamspace, project } = useParams() as { teamspace: string, project: string };
 	const dispatch = useDispatch();
 
@@ -104,8 +60,7 @@
 		{
 			key: 7,
 			title: formatMessage({ id: 'federations.ellipsisMenu.settings', defaultMessage: 'Settings' }),
-			onClick: () => {
-			},
+			onClick: openFederationSettings,
 		},
 		{
 			key: 8,
@@ -129,5 +84,4 @@
 			},
 		},
 	];
-};
->>>>>>> e51ef521
+};