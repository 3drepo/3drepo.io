--- conflicted
+++ resolved
@@ -32,6 +32,7 @@
 
 type CollapsibleTicketsGroupProps = {
 	groupName: string;
+	groupNameDisplay: string;
 	tickets: ITicket[];
 	setTicketValue: SetTicketValue;
 	selectedTicketId?: string;
@@ -39,15 +40,14 @@
 	propertyName: string;
 };
 
-const CollapsibleTicketsGroup = ({ groupName, tickets, setTicketValue, selectedTicketId, onNewTicket, propertyName }: CollapsibleTicketsGroupProps) => {
+const CollapsibleTicketsGroup = ({ groupName, groupNameDisplay, tickets, setTicketValue, selectedTicketId, onNewTicket, propertyName }: CollapsibleTicketsGroupProps) => {
 	const ticketsIds = tickets.map(({ _id }) => _id);
-
 	const isLoading = !TicketsHooksSelectors.selectPropertyFetchedForTickets(ticketsIds, propertyName);
 
 	return (<DashboardListCollapse
 		title={(
 			<>
-				<Title>{groupName}</Title>
+				<Title>{groupNameDisplay}</Title>
 				<CircledNumber disabled={!tickets.length || isLoading}>
 					{isLoading ? <Spinner /> : tickets.length}
 				</CircledNumber>
@@ -89,49 +89,25 @@
 		);
 	}
 
-<<<<<<< HEAD
-	const groups = groupTickets(groupBy, filteredItems, getPropertyType(groupBy));
+	const groups = groupTickets(groupBy, filteredItems, getPropertyType(groupBy), isJobAndUsersType(groupBy));
 	const propertyName = stripModuleOrPropertyPrefix(groupBy || '');
-=======
-	const propertyName = stripModuleOrPropertyPrefix(groupBy || '');
-	const ticketsToDisplay = groupBy
-		? filteredItems.filter(({ _id: ticketId }) => !selectFetchingPropertiesByTicketId(getState(), ticketId).has(propertyName))
-		: filteredItems;
-
-	const isLoading = groupBy && (ticketsToDisplay.length !== filteredItems.length);
-
-	const groups = groupTickets(groupBy, filteredItems, getPropertyType(groupBy), isJobAndUsersType(groupBy));
 
 	const getGroupDisplayName = (groupName: string) => {
 		if (groupName === UNSET || !isJobAndUsersType(groupBy)) return groupName;
 		const jobsAndUsernamesArray = groupName.split(',').map((user) => user.trim());
 		return jobsAndUsernamesArray.map(getjobOrUserDisplayName).join(', ');
 	};
->>>>>>> 69e32a58
-
 	return (
 		<Container>
 			{groups.map(([groupName, tickets]) => (
-<<<<<<< HEAD
 				<CollapsibleTicketsGroup
+					groupNameDisplay={getGroupDisplayName(groupName)}
 					groupName={groupName}
 					tickets={tickets}
 					setTicketValue={setTicketValue}
 					onNewTicket={onGroupNewTicket}
 					selectedTicketId={selectedTicketId}
 					propertyName={propertyName}
-=======
-				<DashboardListCollapse
-					title={(
-						<>
-							<Title>{getGroupDisplayName(groupName)}</Title>
-							<CircledNumber disabled={!tickets.length || isLoading}>
-								{isLoading ? <Spinner /> : tickets.length}
-							</CircledNumber>
-						</>
-					)}
-					defaultExpanded={!!tickets.length}
->>>>>>> 69e32a58
 					key={groupBy + groupName + template + tickets}
 				/>
 			))}
