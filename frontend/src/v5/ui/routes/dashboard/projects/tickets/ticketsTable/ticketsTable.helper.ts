--- conflicted
+++ resolved
@@ -18,35 +18,7 @@
 import { BaseProperties, IssueProperties, SafetibaseProperties, SequencingProperties } from '@/v5/ui/routes/viewer/tickets/tickets.constants';
 import { formatMessage } from '@/v5/services/intl';
 import _ from 'lodash';
-<<<<<<< HEAD
-import { PriorityLevels, RiskLevels, TreatmentStatuses } from '@controls/chip/chip.types';
-import { IStatusConfig, ITicket } from '@/v5/store/tickets/tickets.types';
-import { selectStatusConfigByTemplateId } from '@/v5/store/tickets/tickets.selectors';
-import { getState } from '@/v5/helpers/redux.helpers';
-import { selectCurrentProjectTemplateById } from '@/v5/store/projects/projects.selectors';
-import { selectCurrentTeamspaceUsersByIds } from '@/v5/store/users/users.selectors';
-import { getFullnameFromUser, JOB_OR_USER_NOT_FOUND_NAME, USER_NOT_FOUND_NAME } from '@/v5/store/users/users.helpers';
-import { selectJobById } from '@/v4/modules/jobs';
-
-export const NONE_OPTION = 'None';
-
-export const UNSET = formatMessage({ id: 'tickets.selectOption.property.unset', defaultMessage: 'Unset' });
-const NO_DUE_DATE = formatMessage({ id: 'groupBy.dueDate.unset', defaultMessage: 'No due date' });
-const OVERDUE = formatMessage({ id: 'groupBy.dueDate.overdue', defaultMessage: 'Overdue' });
-
-const getOptionsForGroupsWithDueDate = () => [
-	OVERDUE,
-	formatMessage({ id: 'groupBy.dueDate.inOneWeek', defaultMessage: 'in 1 week' }),
-	formatMessage({ id: 'groupBy.dueDate.inTwoWeeks', defaultMessage: 'in 2 weeks' }),
-	formatMessage({ id: 'groupBy.dueDate.inThreeWeeks', defaultMessage: 'in 3 weeks' }),
-	formatMessage({ id: 'groupBy.dueDate.inFourWeeks', defaultMessage: 'in 4 weeks' }),
-	formatMessage({ id: 'groupBy.dueDate.inFiveWeeks', defaultMessage: 'in 5 weeks' }),
-	formatMessage({ id: 'groupBy.dueDate.inSixPlusWeeks', defaultMessage: 'in 6+ weeks' }),
-];
-=======
 import { RiskLevels, TreatmentStatuses } from '@controls/chip/chip.types';
-import { ITicket } from '@/v5/store/tickets/tickets.types';
->>>>>>> a93b0269
 
 export type SetTicketValue =  (modelId: string, ticketId?: string, groupValue?: string) => void;
 
@@ -57,128 +29,6 @@
 	[SafetibaseProperties.TREATMENT_STATUS]: TreatmentStatuses,
 };
 
-<<<<<<< HEAD
-const GROUP_NAMES_BY_TYPE = {
-	[IssueProperties.PRIORITY]: PriorityLevels,
-	...SAFETIBASE_PROPERTIES_GROUPS,
-};
-
-const groupByDate = (tickets: ITicket[]) => {
-	const groups = {};
-	// eslint-disable-next-line prefer-const
-	let [ticketsWithUnsetDueDate, remainingTickets] = _.partition(tickets, ({ properties }) => !properties[IssueProperties.DUE_DATE]);
-	groups[NO_DUE_DATE] = ticketsWithUnsetDueDate;
-
-	const dueDateOptions = getOptionsForGroupsWithDueDate();
-	const endOfCurrentWeek = new Date();
-
-	const ticketDueDateIsPassed = (ticket: ITicket) => ticket.properties[IssueProperties.DUE_DATE] < endOfCurrentWeek.getTime();
-
-	let currentWeekTickets;
-	while (dueDateOptions.length) {
-		[currentWeekTickets, remainingTickets] = _.partition(remainingTickets, ticketDueDateIsPassed);
-		const currentDueDateOption = dueDateOptions.shift();
-		groups[currentDueDateOption] = dueDateOptions.length ? currentWeekTickets : currentWeekTickets.concat(remainingTickets);
-		endOfCurrentWeek.setDate(endOfCurrentWeek.getDate() + 7);
-	}
-	return groups;
-};
-
-const groupHasDefaultValue = (groupBy, templateId) => {
-	const template = selectCurrentProjectTemplateById(getState(), templateId);
-	const property = [
-		...template.properties,
-		...(template.modules.find(({ type }) => type === 'safetibase')?.properties || []),
-	].find(({ name }) => name === groupBy);
-	return _.has(property, 'default');
-};
-
-const groupByList = (tickets: ITicket[], groupBy: string, groupValues: string[]) => {
-	const groups = {};
-	let remainingTickets = tickets;
-	let currentTickets = [];
-
-	groupValues.forEach((groupValue) => {
-		[currentTickets, remainingTickets] = _.partition(
-			remainingTickets,
-			({ properties, modules }) => ({ ...modules?.safetibase, ...properties })?.[groupBy] === groupValue,
-		);
-		groups[groupValue] = currentTickets;
-	});
-	if (!groupHasDefaultValue(groupBy, tickets[0].type)) {
-		groups[UNSET] = remainingTickets;
-	}
-	return groups;
-};
-
-const ASSIGNEES_PATH = `properties.${IssueProperties.ASSIGNEES}`;
-const getAssigneesRaw = (t: ITicket) => (_.get(t, ASSIGNEES_PATH) ?? []);
-const getAssigneeDisplayName = (assignee: string) => {
-	const job = selectJobById(getState(), assignee);
-	if (job) return job._id;
-	const user = selectCurrentTeamspaceUsersByIds(getState())[assignee];
-	if (user) return getFullnameFromUser(user);
-	return JOB_OR_USER_NOT_FOUND_NAME;
-};
-
-export const getAssigneeDisplayNamesFromTicket = (ticket: ITicket): string[] => getAssigneesRaw(ticket).map(getAssigneeDisplayName);
-
-export const sortAssignees = (ticket: ITicket): ITicket => {
-	const sortedAssignees = _.orderBy(getAssigneesRaw(ticket), (assignee) => getAssigneeDisplayName(assignee).trim().toLowerCase());
-	return _.set(_.cloneDeep(ticket), ASSIGNEES_PATH, sortedAssignees);
-};
-const groupByAssignees = (tickets: ITicket[]): Record<string, ITicket[]> => {
-	const [ticketsWithAssignees, ticketsWithoutAssignees] = _.partition(tickets, (ticket) => getAssigneesRaw(ticket)?.length > 0);
-
-	const ticketsWithSortedAssignees = ticketsWithAssignees.map(sortAssignees);
-
-	const ticketsSortedByAssignees = _.orderBy(
-		ticketsWithSortedAssignees,
-		(ticket) => {
-			const assignees = getAssigneesRaw(ticket).map((assignee) => assignee.trim().toLowerCase());
-			return _.orderBy(assignees).join();
-		},
-	);
-
-	const groups = _.groupBy(ticketsSortedByAssignees, (ticket) => {
-		const assignees = getAssigneesRaw(ticket).map(getAssigneeDisplayName);
-		return assignees.join(', ');
-	});
-	if (ticketsWithoutAssignees.length) {
-		groups[UNSET] = ticketsWithoutAssignees;
-	}
-	return groups;
-};
-
-export const groupTickets = (groupBy: string, tickets: ITicket[]): Record<string, ITicket[]> => {
-	switch (groupBy) {
-		case BaseProperties.OWNER:
-			return _.groupBy(tickets, (ticket) => {
-				const user = selectCurrentTeamspaceUsersByIds(getState())[_.get(ticket, `properties.${BaseProperties.OWNER}`)];
-				return user ? getFullnameFromUser(user) : USER_NOT_FOUND_NAME;
-			});
-		case IssueProperties.ASSIGNEES:
-			return groupByAssignees(tickets);
-		case IssueProperties.DUE_DATE:
-			return groupByDate(tickets);
-		case BaseProperties.STATUS:
-			const { type } = tickets[0];
-			const config: IStatusConfig = selectStatusConfigByTemplateId(getState(), type);
-			const labels = config.values.map(({ name, label }) => label || name);
-			return groupByList(tickets, groupBy, labels);
-		default:
-			return groupByList(tickets, groupBy, _.values(GROUP_NAMES_BY_TYPE[groupBy]));
-	}
-};
-
-export const hasRequiredViewerProperties = (template) => {
-	const modules = template.modules?.flatMap((module) => module.properties) || [];
-	const properties = modules.concat(template.properties || []);
-	return properties.some(({ required, type }) => required && ['view', 'coords'].includes(type));
-};
-
-=======
->>>>>>> a93b0269
 const TICKET_PROPERTIES_LABEL = {
 	id: formatMessage({ id: 'properties.label.id', defaultMessage: '#Id' }),
 	modelName: formatMessage({ id: 'properties.label.federationContainer', defaultMessage: 'Federation / Container' }),
@@ -206,14 +56,6 @@
 	return properties.some(({ required, type }) => required && ['view', 'coords'].includes(type));
 };
 
-const ASSIGNEES_PATH = `properties.${IssueProperties.ASSIGNEES}`;
-export const getAssignees = (t) => _.get(t, ASSIGNEES_PATH);
-
-export const sortAssignees = (ticket: ITicket) => {
-	const sortedAssignees = _.orderBy(getAssignees(ticket), (assignee) => assignee.trim().toLowerCase());
-	return _.set(_.cloneDeep(ticket), ASSIGNEES_PATH, sortedAssignees);
-};
-
 export const INITIAL_COLUMNS = [
 	'id',
 	BaseProperties.TITLE,
