/**
 *  Copyright (C) 2023 3D Repo Ltd
 *
 *  This program is free software: you can redistribute it and/or modify
 *  it under the terms of the GNU Affero General Public License as
 *  published by the Free Software Foundation, either version 3 of the
 *  License, or (at your option) any later version.
 *
 *  This program is distributed in the hope that it will be useful,
 *  but WITHOUT ANY WARRANTY; without even the implied warranty of
 *  MERCHANTABILITY or FITNESS FOR A PARTICULAR PURPOSE.  See the
 *  GNU Affero General Public License for more details.
 *
 *  You should have received a copy of the GNU Affero General Public License
 *  along with this program.  If not, see <http://www.gnu.org/licenses/>.
 */

import { ContainersActionsDispatchers, FederationsActionsDispatchers, JobsActionsDispatchers, ProjectsActionsDispatchers, TicketsActionsDispatchers, TicketsCardActionsDispatchers } from '@/v5/services/actionsDispatchers';
import { ContainersHooksSelectors, FederationsHooksSelectors, ProjectsHooksSelectors, TicketsHooksSelectors } from '@/v5/services/selectorsHooks';
import { useCallback, useContext, useEffect, useMemo, useState } from 'react';
import { FormattedMessage } from 'react-intl';
import { formatMessage } from '@/v5/services/intl';
import { useParams, generatePath, useNavigate } from 'react-router-dom';
import { SearchContextComponent } from '@controls/search/searchContext';
import ExpandIcon from '@assets/icons/outlined/expand_panel-outlined.svg';
import AddCircleIcon from '@assets/icons/filled/add_circle-filled.svg';
import TickIcon from '@assets/icons/outlined/tick-outlined.svg';
import { CircleButton } from '@controls/circleButton';
import { SelectChangeEvent } from '@mui/material';
import { combineSubscriptions } from '@/v5/services/realtime/realtime.service';
import { enableRealtimeNewTicket, enableRealtimeUpdateTicket } from '@/v5/services/realtime/ticket.events';
import { TicketContextComponent } from '@/v5/ui/routes/viewer/tickets/ticket.context';
import { isCommenterRole } from '@/v5/store/store.helpers';
import { TicketsTableContent } from './ticketsTableContent/ticketsTableContent.component';
import { Transformers, useSearchParam } from '../../../../useSearchParam';
import { DashboardTicketsParams, TICKETS_ROUTE, TICKETS_ROUTE_WITH_TICKET, VIEWER_ROUTE } from '../../../../routes.constants';
import { ContainersAndFederationsSelect } from '../selectMenus/containersAndFederationsFormSelect.component';
import { GroupBySelect } from '../selectMenus/groupBySelect.component';
import { TemplateSelect } from '../selectMenus/templateFormSelect.component';
import { Link, FiltersContainer, NewTicketButton, SelectorsContainer, SearchInput, SidePanel, SlidePanelHeader, OpenInViewerButton, FlexContainer, CompletedChip } from '../tickets.styles';
import { INITIAL_COLUMNS, NEW_TICKET_ID, PresetValue, SetTicketValue } from './ticketsTable.helper';
import { NewTicketMenu } from './newTicketMenu/newTicketMenu.component';
import { NewTicketSlide } from '../ticketsList/slides/newTicketSlide.component';
import { TicketSlide } from '../ticketsList/slides/ticketSlide.component';
import { useSelectedModels } from './newTicketMenu/useSelectedModels';
import { ResizableTableContext, ResizableTableContextComponent } from '@controls/resizableTableContext/resizableTableContext';
import { templateAlreadyFetched } from '@/v5/store/tickets/tickets.helpers';
import { TicketsTableContext, TicketsTableContextComponent } from './ticketsTableContext/ticketsTableContext';
import { ticketIsCompleted } from '@controls/chip/statusChip/statusChip.helpers';
import { useContextWithCondition } from '@/v5/helpers/contextWithCondition/contextWithCondition.hooks';
import { selectTicketPropertyByName, selectTicketsHaveBeenFetched } from '@/v5/store/tickets/tickets.selectors';
import { getState } from '@/v5/helpers/redux.helpers';
import { useWatchPropertyChange } from './useWatchPropertyChange';
import { throttle } from 'lodash';
import { getAvailableColumnsForTemplate } from './ticketsTableContext/ticketsTableContext.helpers';

const paramToInputProps = (value, setter) => ({
	value,
	onChange: (ev: SelectChangeEvent<unknown>) => setter((ev.target as HTMLInputElement).value),
});


<<<<<<< HEAD
type TicketsTableProps = {
	isNewTicketDirty: boolean,
	setTicketValue: SetTicketValue,
};

export const TicketsTable = ({ isNewTicketDirty, setTicketValue }: TicketsTableProps) => {
	const history = useHistory();
=======
export const TicketsTable = () => {
	const navigate = useNavigate();
>>>>>>> fc091ff7
	const params = useParams<DashboardTicketsParams>();
	const [refreshTableFlag, setRefreshTableFlag] = useState(false);

	const { teamspace, project, template, ticketId } = params;
	const { groupBy, fetchColumn } = useContext(TicketsTableContext);
	const { visibleSortedColumnsNames } = useContextWithCondition(ResizableTableContext, ['visibleSortedColumnsNames']);

	const [containersAndFederations, setContainersAndFederations] = useSearchParam('models', Transformers.STRING_ARRAY, true);
	const [showCompleted, setShowCompleted] = useSearchParam('showCompleted', Transformers.BOOLEAN, true);
	const [containerOrFederation] = useSearchParam('containerOrFederation');
	const models = useSelectedModels();

	const setTemplate = useCallback((newTemplate) => {
<<<<<<< HEAD
		setTicketValue();
		const newParams = { ...params, template: newTemplate };
		const path = generatePath(TICKETS_ROUTE + window.location.search, newParams);
		history.push(path);
	}, [params]);

=======
		const newParams = { ...params, template: newTemplate } as Required<DashboardTicketsParams>;
		const ticketsPath = ticketId ? TICKETS_ROUTE_WITH_TICKET : TICKETS_ROUTE
		const path = generatePath(ticketsPath, newParams);
		navigate({ pathname: path, search: window.location.search }, { replace: false });
	}, [params, navigate]);

	const setTicketValue = useCallback((modelId?: string,  ticket_id?: string, groupByVal?: string, replace: boolean = false) => {
		const id = (modelId && !ticket_id) ? NEW_TICKET_ID : ticket_id;
		const newParams = { ...params, ticketId: id || '' } as Required<DashboardTicketsParams>;
		const search = setContainerOrFederation(modelId);
		setPresetValue(groupByVal);
		const path = generatePath(TICKETS_ROUTE_WITH_TICKET, newParams);

		navigate({ pathname: path, search }, { replace });
	}, [params, navigate, setContainerOrFederation]);

>>>>>>> fc091ff7
	useEffect(() => {
		TicketsCardActionsDispatchers.setSelectedTicket(ticketId);
	}, [ticketId]);

	const tickets = TicketsHooksSelectors.selectTicketsByContainersAndFederations(containersAndFederations);
	const templates = ProjectsHooksSelectors.selectCurrentProjectTemplates();
	const selectedTemplate = ProjectsHooksSelectors.selectCurrentProjectTemplateById(template);
	const isFed = FederationsHooksSelectors.selectIsFederation();

	const readOnly = isFed(containerOrFederation)
		? !FederationsHooksSelectors.selectHasCommenterAccess(containerOrFederation)
		: !ContainersHooksSelectors.selectHasCommenterAccess(containerOrFederation);

	const ticketsFilteredByTemplate = useMemo(() => {
		const ticketsToShow = tickets.filter((t) => ticketIsCompleted(t, selectedTemplate) === showCompleted);
		return ticketsToShow.filter(({ type }) => type === template);
	}, [template, tickets, showCompleted]);

	const newTicketButtonIsDisabled = useMemo(() =>
		!containersAndFederations.length || models.filter(({ role }) => isCommenterRole(role)).length === 0,
	[models, containerOrFederation]);

	const filterTickets = useCallback(throttle((items, query: string) => items.filter((ticket) => {
		const templateCode = templates.find(({ _id }) => _id === ticket.type).code;
		const ticketCode = `${templateCode}:${ticket.number}`;

		const elementsToFilter = [ticketCode, selectTicketPropertyByName(getState(), ticket._id, 'title')];
		if (containersAndFederations.length > 1) {
			elementsToFilter.push(ticket.modelName);
		}
		return elementsToFilter.some((str = '') => str.toLowerCase().includes(query.toLowerCase()));
	}, 100)), [templates]);


	useEffect(() => {
		if (!models.length) return;

		containersAndFederations.forEach((modelId) => {
			if (selectTicketsHaveBeenFetched(getState(), modelId)) return;
			const isFederation = isFed(modelId);
			TicketsActionsDispatchers.fetchTickets(teamspace, project, modelId, isFederation);
			if (isFederation) {
				FederationsActionsDispatchers.fetchFederationUsers(teamspace, project, modelId);
				FederationsActionsDispatchers.fetchFederationJobs(teamspace, project, modelId);
			} else {
				ContainersActionsDispatchers.fetchContainerUsers(teamspace, project, modelId);
				ContainersActionsDispatchers.fetchContainerJobs(teamspace, project, modelId);
			}
		});

		const subscriptions = containersAndFederations.flatMap((modelId) => {
			return [
				enableRealtimeNewTicket(teamspace, project, modelId, isFed(modelId)),
				enableRealtimeUpdateTicket(teamspace, project, modelId, isFed(modelId)),
			];
		});
		return combineSubscriptions(...subscriptions);
	}, [!models.length, containersAndFederations]);

	useEffect(() => {
		JobsActionsDispatchers.fetchJobs(teamspace);
		TicketsActionsDispatchers.fetchRiskCategories(teamspace);
	}, []);

	useEffect(() => {
		TicketsCardActionsDispatchers.setReadOnly(readOnly);
	}, [readOnly]);

	useEffect(() => {
		if (templates.length) return;
		ProjectsActionsDispatchers.fetchTemplates(teamspace, project);
	}, []);

	useEffect(() => {
		if (!templateAlreadyFetched(selectedTemplate)) {
			ProjectsActionsDispatchers.fetchTemplate(teamspace, project, template);
		}
	}, [template]);

	useEffect(() => {
		visibleSortedColumnsNames
			.filter((name) => !INITIAL_COLUMNS.includes(name))
			.forEach((name) => fetchColumn(name, ticketsFilteredByTemplate));
	}, [ticketsFilteredByTemplate.length, visibleSortedColumnsNames.join('')]);

	useWatchPropertyChange(groupBy, () => setRefreshTableFlag(!refreshTableFlag));
	return (
		<SearchContextComponent items={ticketsFilteredByTemplate} filteringFunction={filterTickets}>
			<FiltersContainer>
				<FlexContainer>
					<SelectorsContainer>
						<ContainersAndFederationsSelect
							isNewTicketDirty={isNewTicketDirty}
							{...paramToInputProps(containersAndFederations, setContainersAndFederations)}
						/>
						<TemplateSelect
							isNewTicketDirty={isNewTicketDirty}
							{...paramToInputProps(template, setTemplate)}
						/>
						<GroupBySelect />
					</SelectorsContainer>
					<CompletedChip
						icon={<TickIcon />}
						label={formatMessage({ id: 'ticketsTable.filters.completed', defaultMessage: 'Completed' })}
						selected={showCompleted}
						onClick={() => setShowCompleted(!showCompleted)}
					/>
				</FlexContainer>
				<FlexContainer>
					<SearchInput
						placeholder={formatMessage({ id: 'ticketsTable.search.placeholder', defaultMessage: 'Search...' })}
					/>
					{!selectedTemplate.deprecated
						&&
						<NewTicketMenu
							TriggerButton={(
								<NewTicketButton
									startIcon={<AddCircleIcon />}
									disabled={newTicketButtonIsDisabled}
								>
									<FormattedMessage id="ticketsTable.button.newTicket" defaultMessage="New Ticket" />
								</NewTicketButton>
							)}
							disabled={newTicketButtonIsDisabled}
							onContainerOrFederationClick={setTicketValue}
						/>}
				</FlexContainer>
			</FiltersContainer>
			<TicketsTableContent setTicketValue={setTicketValue} selectedTicketId={ticketId} />
		</SearchContextComponent>
	);
};

const TabularViewTicketForm = ({ setIsNewTicketDirty, setTicketValue, presetValue }) => {
	const [containerOrFederation] = useSearchParam('containerOrFederation');
	const params = useParams<DashboardTicketsParams>();
	const { ticketId, teamspace, project, template } = params;
	const [containersAndFederations] = useSearchParam('models', Transformers.STRING_ARRAY);

	const isNewTicket = (ticketId || '').toLowerCase() === NEW_TICKET_ID;

	const getOpenInViewerLink = () => {
		if (!containerOrFederation) return '';

		const pathname = generatePath(VIEWER_ROUTE, {
			teamspace,
			project,
			containerOrFederation: containerOrFederation || '',
		});
		return pathname + (ticketId ? `?ticketId=${ticketId}` : '');
	};

	const clearTicketId = () => setTicketValue();

	useEffect(() => {
		if (containersAndFederations.includes(containerOrFederation)) return;
		clearTicketId();
	}, [containersAndFederations, containerOrFederation]);


	const onSaveTicket = (_id: string) => setTicketValue(containerOrFederation, _id, null, true);
	const selectedTemplate = ProjectsHooksSelectors.selectCurrentProjectTemplateById(template);

	return (
		<SidePanel open={!!ticketId && !!containerOrFederation}>
			<SlidePanelHeader>
				<Link to={getOpenInViewerLink()} target="_blank" disabled={isNewTicket}>
					<OpenInViewerButton disabled={isNewTicket}>
						<FormattedMessage
							id="ticketsTable.button.openIn3DViewer"
							defaultMessage="Open in 3D viewer"
						/>
					</OpenInViewerButton>
				</Link>
				<CircleButton onClick={clearTicketId}>
					<ExpandIcon />
				</CircleButton>
			</SlidePanelHeader>
			<TicketContextComponent isViewer={false} containerOrFederation={containerOrFederation}>
				{!isNewTicket && (<TicketSlide ticketId={ticketId} template={selectedTemplate} clearTicketId={clearTicketId} />)}
				{isNewTicket && (
					<NewTicketSlide
						presetValue={presetValue}
						template={selectedTemplate}
						containerOrFederation={containerOrFederation}
						onSave={onSaveTicket}
						onDirtyStateChange={setIsNewTicketDirty}
					/>
				)}
			</TicketContextComponent>
		</SidePanel>
	);
};

export const TabularView = () => {
	const { template: templateId } = useParams<DashboardTicketsParams>();
	const template = ProjectsHooksSelectors.selectCurrentProjectTemplateById(templateId);
	const templateHasBeenFetched = templateAlreadyFetched(template);
	const columns = templateHasBeenFetched ? getAvailableColumnsForTemplate(template) : [];
	const [isNewTicketDirty, setIsNewTicketDirty] = useState(false);
	const params = useParams<DashboardTicketsParams>();

	const history = useHistory();
	const [,,setContainerOrFederation] = useSearchParam('containerOrFederation');

	const [presetValue, setPresetValue] = useState<PresetValue>();
	const setTicketValue = useCallback((modelId?: string, ticket_id?: string, presValue?: PresetValue, replace: boolean = false) => {
		const id = (modelId && !ticket_id) ? NEW_TICKET_ID : ticket_id;
		const newParams = { ...params, ticketId: id };
		const search = '?' + setContainerOrFederation(modelId);
		setPresetValue(presValue);
		const path = generatePath(TICKETS_ROUTE + search, newParams);

		if (replace) {
			history.replace(path);
		} else {
			history.push(path);
		}
	}, [params]);

	return (
		<TicketsTableContextComponent>
			<ResizableTableContextComponent columns={columns} columnGap={1} key={templateId + templateHasBeenFetched}>
				<TicketsTable isNewTicketDirty={isNewTicketDirty} setTicketValue={setTicketValue} />
			</ResizableTableContextComponent>
			<TabularViewTicketForm setIsNewTicketDirty={setIsNewTicketDirty} setTicketValue={setTicketValue} presetValue={presetValue}/>
		</TicketsTableContextComponent>
	);
};<|MERGE_RESOLUTION|>--- conflicted
+++ resolved
@@ -59,19 +59,13 @@
 	onChange: (ev: SelectChangeEvent<unknown>) => setter((ev.target as HTMLInputElement).value),
 });
 
-
-<<<<<<< HEAD
 type TicketsTableProps = {
 	isNewTicketDirty: boolean,
 	setTicketValue: SetTicketValue,
 };
 
 export const TicketsTable = ({ isNewTicketDirty, setTicketValue }: TicketsTableProps) => {
-	const history = useHistory();
-=======
-export const TicketsTable = () => {
 	const navigate = useNavigate();
->>>>>>> fc091ff7
 	const params = useParams<DashboardTicketsParams>();
 	const [refreshTableFlag, setRefreshTableFlag] = useState(false);
 
@@ -85,31 +79,13 @@
 	const models = useSelectedModels();
 
 	const setTemplate = useCallback((newTemplate) => {
-<<<<<<< HEAD
 		setTicketValue();
-		const newParams = { ...params, template: newTemplate };
-		const path = generatePath(TICKETS_ROUTE + window.location.search, newParams);
-		history.push(path);
-	}, [params]);
-
-=======
 		const newParams = { ...params, template: newTemplate } as Required<DashboardTicketsParams>;
-		const ticketsPath = ticketId ? TICKETS_ROUTE_WITH_TICKET : TICKETS_ROUTE
+		const ticketsPath = ticketId ? TICKETS_ROUTE_WITH_TICKET : TICKETS_ROUTE;
 		const path = generatePath(ticketsPath, newParams);
 		navigate({ pathname: path, search: window.location.search }, { replace: false });
 	}, [params, navigate]);
 
-	const setTicketValue = useCallback((modelId?: string,  ticket_id?: string, groupByVal?: string, replace: boolean = false) => {
-		const id = (modelId && !ticket_id) ? NEW_TICKET_ID : ticket_id;
-		const newParams = { ...params, ticketId: id || '' } as Required<DashboardTicketsParams>;
-		const search = setContainerOrFederation(modelId);
-		setPresetValue(groupByVal);
-		const path = generatePath(TICKETS_ROUTE_WITH_TICKET, newParams);
-
-		navigate({ pathname: path, search }, { replace });
-	}, [params, navigate, setContainerOrFederation]);
-
->>>>>>> fc091ff7
 	useEffect(() => {
 		TicketsCardActionsDispatchers.setSelectedTicket(ticketId);
 	}, [ticketId]);
@@ -311,24 +287,22 @@
 	const columns = templateHasBeenFetched ? getAvailableColumnsForTemplate(template) : [];
 	const [isNewTicketDirty, setIsNewTicketDirty] = useState(false);
 	const params = useParams<DashboardTicketsParams>();
-
-	const history = useHistory();
+	const navigate = useNavigate();
+
 	const [,,setContainerOrFederation] = useSearchParam('containerOrFederation');
 
 	const [presetValue, setPresetValue] = useState<PresetValue>();
+
 	const setTicketValue = useCallback((modelId?: string, ticket_id?: string, presValue?: PresetValue, replace: boolean = false) => {
 		const id = (modelId && !ticket_id) ? NEW_TICKET_ID : ticket_id;
-		const newParams = { ...params, ticketId: id };
-		const search = '?' + setContainerOrFederation(modelId);
+		const newParams = { ...params, ticketId: id || '' } as Required<DashboardTicketsParams>;
+		const search = setContainerOrFederation(modelId);
 		setPresetValue(presValue);
-		const path = generatePath(TICKETS_ROUTE + search, newParams);
-
-		if (replace) {
-			history.replace(path);
-		} else {
-			history.push(path);
-		}
-	}, [params]);
+		const path = generatePath(TICKETS_ROUTE_WITH_TICKET, newParams);
+
+		navigate({ pathname: path, search }, { replace });
+	}, [params, navigate, setContainerOrFederation]);
+
 
 	return (
 		<TicketsTableContextComponent>
