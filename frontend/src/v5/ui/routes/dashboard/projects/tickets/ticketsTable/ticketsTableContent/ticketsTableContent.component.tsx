/**
 *  Copyright (C) 2023 3D Repo Ltd
 *
 *  This program is free software: you can redistribute it and/or modify
 *  it under the terms of the GNU Affero General Public License as
 *  published by the Free Software Foundation, either version 3 of the
 *  License, or (at your option) any later version.
 *
 *  This program is distributed in the hope that it will be useful,
 *  but WITHOUT ANY WARRANTY; without even the implied warranty of
 *  MERCHANTABILITY or FITNESS FOR A PARTICULAR PURPOSE.  See the
 *  GNU Affero General Public License for more details.
 *
 *  You should have received a copy of the GNU Affero General Public License
 *  along with this program.  If not, see <http://www.gnu.org/licenses/>.
 */

import { useContext, useEffect, useRef } from 'react';
import { FormattedMessage } from 'react-intl';
import { useParams } from 'react-router-dom';
import { DashboardTicketsParams } from '@/v5/ui/routes/routes.constants';
import { EmptyPageView } from '../../../../../../components/shared/emptyPageView/emptyPageView.styles';
import { ResizableTableContext } from '@controls/resizableTableContext/resizableTableContext';
import { ProjectsHooksSelectors, TicketsHooksSelectors } from '@/v5/services/selectorsHooks';
import { templateAlreadyFetched } from '@/v5/store/tickets/tickets.helpers';
import { TicketsTableResizableContent, TicketsTableResizableContentProps } from './ticketsTableResizableContent/ticketsTableResizableContent.component';
import { ITemplate } from '@/v5/store/tickets/tickets.types';
import { Container, TicketsTableSpinner } from './ticketsTableContent.styles';
import { useEdgeScrolling } from '../edgeScrolling';
import { BaseProperties } from '@/v5/ui/routes/viewer/tickets/tickets.constants';
import { useContextWithCondition } from '@/v5/helpers/contextWithCondition/contextWithCondition.hooks';
<<<<<<< HEAD
import { Transformers, useSearchParam } from '@/v5/ui/routes/useSearchParam';
import { isEqual } from 'lodash';
=======
import { intersection } from 'lodash';
>>>>>>> 65c564cb
import { TicketsFiltersContext } from '@components/viewer/cards/cardFilters/ticketsFilters.context';

const TableContent = ({ template, tableRef, ...props }: TicketsTableResizableContentProps & { template: ITemplate, tableRef }) => {
	const edgeScrolling = useEdgeScrolling();
	const defaultColumns = TicketsHooksSelectors.selectInitialTabularColumns(template._id);
	const {
		stretchTable, getAllColumnsNames, subscribe, resetWidths,
		setVisibleSortedColumnsNames,
		getVisibleSortedColumnsNames,
	} = useContextWithCondition(ResizableTableContext, []);
	const { isFiltering } = useContext(TicketsFiltersContext);
	const templateWasFetched = templateAlreadyFetched(template);
	const ignoreColumnChange = useRef(false);
	const [colsParam, setColsParams] = useSearchParam('cols', Transformers.STRING_ARRAY, true);

	const setVisibleColumn = () => {
		ignoreColumnChange.current = true;
		
		if (!colsParam.length) {
			const allColumns = getAllColumnsNames();
			const initialColumns = INITIAL_COLUMNS.filter((name) => allColumns.includes(name));

			if (!isEqual(getVisibleSortedColumnsNames(), initialColumns)) {
				setVisibleSortedColumnsNames(initialColumns);
				resetWidths();
				stretchTable(BaseProperties.TITLE);
			}
		} else {
			if (!isEqual(getVisibleSortedColumnsNames(), colsParam)) {
				setVisibleSortedColumnsNames(colsParam);
			}
		}

		ignoreColumnChange.current = false;
	};

	useEffect(() => {
		if (!templateWasFetched) return;
<<<<<<< HEAD
		setVisibleColumn();
		return subscribe(['visibleSortedColumnsNames'], (cols) => {
			if (ignoreColumnChange.current) return;
			setColsParams(cols);
		});
	}, [template, templateWasFetched]);

	useEffect(() => {
		if (!templateWasFetched) return;
		setVisibleColumn();
	}, [colsParam]);

=======
		const allColumns = getAllColumnsNames();
		const initialVisibleColumns = intersection([...defaultColumns], allColumns);
		setVisibleSortedColumnsNames(initialVisibleColumns);
		resetWidths();
		stretchTable(BaseProperties.TITLE);
	}, [template, templateWasFetched, defaultColumns]);
	
>>>>>>> 65c564cb
	useEffect(() => {
		const onMovingColumnChange = (movingColumn) => {
			if (movingColumn) {
				edgeScrolling.start(tableRef.current);
			} else {
				edgeScrolling.stop();
			}
		};
		return subscribe(['movingColumn'], onMovingColumnChange);
	}, [edgeScrolling]);

	if (!templateWasFetched || isFiltering) {
		return (
			<EmptyPageView>
				<TicketsTableSpinner />
				<FormattedMessage
					id="ticketTable.emptyView"
					defaultMessage="We're currently searching for tickets that match your criteria."
				/>
			</EmptyPageView>
		);
	}

	if (!props.tickets.length) {
		return (
			<EmptyPageView>
				<FormattedMessage
					id="ticketTable.emptyView"
					defaultMessage="We couldn't find any tickets to show. Please refine your selection."
				/>
			</EmptyPageView>
		);
	}
	
	return <TicketsTableResizableContent {...props} />;
};

export const TicketsTableContent = (props: TicketsTableResizableContentProps) => {
	const { template: templateId } = useParams<DashboardTicketsParams>();
	const template = ProjectsHooksSelectors.selectCurrentProjectTemplateById(templateId);
	const tableRef = useRef(null);

	return (
		<Container ref={tableRef}>
			<TableContent {...props} tableRef={tableRef} template={template} />
		</Container>
	);
};<|MERGE_RESOLUTION|>--- conflicted
+++ resolved
@@ -29,12 +29,8 @@
 import { useEdgeScrolling } from '../edgeScrolling';
 import { BaseProperties } from '@/v5/ui/routes/viewer/tickets/tickets.constants';
 import { useContextWithCondition } from '@/v5/helpers/contextWithCondition/contextWithCondition.hooks';
-<<<<<<< HEAD
 import { Transformers, useSearchParam } from '@/v5/ui/routes/useSearchParam';
-import { isEqual } from 'lodash';
-=======
-import { intersection } from 'lodash';
->>>>>>> 65c564cb
+import { isEqual, intersection } from 'lodash';
 import { TicketsFiltersContext } from '@components/viewer/cards/cardFilters/ticketsFilters.context';
 
 const TableContent = ({ template, tableRef, ...props }: TicketsTableResizableContentProps & { template: ITemplate, tableRef }) => {
@@ -55,10 +51,9 @@
 		
 		if (!colsParam.length) {
 			const allColumns = getAllColumnsNames();
-			const initialColumns = INITIAL_COLUMNS.filter((name) => allColumns.includes(name));
-
-			if (!isEqual(getVisibleSortedColumnsNames(), initialColumns)) {
-				setVisibleSortedColumnsNames(initialColumns);
+			const initialVisibleColumns = intersection([...defaultColumns], allColumns);
+			if (!isEqual(getVisibleSortedColumnsNames(), initialVisibleColumns)) {
+				setVisibleSortedColumnsNames(initialVisibleColumns);
 				resetWidths();
 				stretchTable(BaseProperties.TITLE);
 			}
@@ -73,28 +68,18 @@
 
 	useEffect(() => {
 		if (!templateWasFetched) return;
-<<<<<<< HEAD
 		setVisibleColumn();
 		return subscribe(['visibleSortedColumnsNames'], (cols) => {
 			if (ignoreColumnChange.current) return;
 			setColsParams(cols);
 		});
-	}, [template, templateWasFetched]);
+	}, [template, templateWasFetched, defaultColumns]);
 
 	useEffect(() => {
 		if (!templateWasFetched) return;
 		setVisibleColumn();
 	}, [colsParam]);
 
-=======
-		const allColumns = getAllColumnsNames();
-		const initialVisibleColumns = intersection([...defaultColumns], allColumns);
-		setVisibleSortedColumnsNames(initialVisibleColumns);
-		resetWidths();
-		stretchTable(BaseProperties.TITLE);
-	}, [template, templateWasFetched, defaultColumns]);
-	
->>>>>>> 65c564cb
 	useEffect(() => {
 		const onMovingColumnChange = (movingColumn) => {
 			if (movingColumn) {
