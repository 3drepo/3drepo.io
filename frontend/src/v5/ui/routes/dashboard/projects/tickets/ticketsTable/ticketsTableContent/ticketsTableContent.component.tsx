/**
 *  Copyright (C) 2023 3D Repo Ltd
 *
 *  This program is free software: you can redistribute it and/or modify
 *  it under the terms of the GNU Affero General Public License as
 *  published by the Free Software Foundation, either version 3 of the
 *  License, or (at your option) any later version.
 *
 *  This program is distributed in the hope that it will be useful,
 *  but WITHOUT ANY WARRANTY; without even the implied warranty of
 *  MERCHANTABILITY or FITNESS FOR A PARTICULAR PURPOSE.  See the
 *  GNU Affero General Public License for more details.
 *
 *  You should have received a copy of the GNU Affero General Public License
 *  along with this program.  If not, see <http://www.gnu.org/licenses/>.
 */

import { SearchContext } from '@controls/search/searchContext';
<<<<<<< HEAD
import { useContext, useEffect, useRef } from 'react';
=======
import { useContext, useEffect } from 'react';
>>>>>>> 16c700c6
import { FormattedMessage } from 'react-intl';
import { useParams } from 'react-router-dom';
import { DashboardTicketsParams } from '@/v5/ui/routes/routes.constants';
import { EmptyPageView } from '../../../../../../components/shared/emptyPageView/emptyPageView.styles';
<<<<<<< HEAD
import { BaseProperties, IssueProperties, SafetibaseProperties } from '@/v5/ui/routes/viewer/tickets/tickets.constants';
import { ResizableTableContext, ResizableTableContextComponent, TableColumn } from '@controls/resizableTableContext/resizableTableContext';
=======
import { ResizableTableContext, ResizableTableContextComponent } from '@controls/resizableTableContext/resizableTableContext';
>>>>>>> 16c700c6
import { ProjectsHooksSelectors } from '@/v5/services/selectorsHooks';
import { Spinner } from '@controls/spinnerLoader/spinnerLoader.styles';
import { templateAlreadyFetched } from '@/v5/store/tickets/tickets.helpers';
import { TicketsTableResizableContent, TicketsTableResizableContentProps } from './ticketsTableResizableContent/ticketsTableResizableContent.component';
import { ITemplate } from '@/v5/store/tickets/tickets.types';
<<<<<<< HEAD
import { Container } from './ticketsTableContent.styles';
import { useEdgeScrolling } from '../edgeScrolling';

const COLUMNS: TableColumn[] = [
	{ name: 'id', width: 80, minWidth: 25 },
	{ name: BaseProperties.TITLE, width: 380, minWidth: 25, stretch: true },
	{ name: 'modelName', width: 170, minWidth: 25 },
	{ name: `properties.${BaseProperties.CREATED_AT}`, width: 127, minWidth: 25 },
	{ name: `properties.${IssueProperties.ASSIGNEES}`, width: 96, minWidth: 25 }, 
	{ name: `properties.${BaseProperties.OWNER}`, width: 52, minWidth: 25 },
	{ name: `properties.${IssueProperties.DUE_DATE}`, width: 147, minWidth: 25 },
	{ name: `properties.${IssueProperties.PRIORITY}`, width: 90, minWidth: 25 },
	{ name: `properties.${BaseProperties.STATUS}`, width: 150, minWidth: 52 },
	{ name: `modules.safetibase.${SafetibaseProperties.LEVEL_OF_RISK}`, width: 137, minWidth: 25 },
	{ name: `modules.safetibase.${SafetibaseProperties.TREATMENT_STATUS}`, width: 134, minWidth: 25 },
];

const TableContent = ({ template, tableRef, ...props }: TicketsTableResizableContentProps & { template: ITemplate, tableRef }) => {
	const { filteredItems } = useContext(SearchContext);
	const { stretchTable, movingColumn, resetColumnsOrderAndVisibility } = useContext(ResizableTableContext);
	const edgeScrolling = useEdgeScrolling({ throttleTime: 20 });

	useEffect(() => {
		resetColumnsOrderAndVisibility();
		if (templateAlreadyFetched(template)) return;
		stretchTable();
	}, [template]);

	useEffect(() => {
		if (movingColumn) {
			edgeScrolling.start(tableRef.current);
			return edgeScrolling.stop;
		}
	}, [movingColumn]);

	if (!templateAlreadyFetched(template)) {
		return (
			<EmptyPageView>
				<Spinner />
			</EmptyPageView>
		);
	}
	if (!filteredItems.length) {
		return (
			<EmptyPageView>
				<FormattedMessage
					id="ticketTable.emptyView"
					defaultMessage="We couldn't find any tickets to show. Please refine your selection."
				/>
			</EmptyPageView>
		);
	}

	return <TicketsTableResizableContent {...props} />;
};

export const TicketsTableContent = (props: TicketsTableResizableContentProps) => {
	const { template: templateId } = useParams<DashboardTicketsParams>();
	const [modelsIds] = useSearchParam('models', Transformers.STRING_ARRAY);
	const tableRef = useRef(null);

	const template = ProjectsHooksSelectors.selectCurrentProjectTemplateById(templateId);
	const { config, modules } = template;
	const hasProperties = config?.issueProperties;
	const hasSafetibase = modules?.some((module) => module.type === 'safetibase');
	const showModelName = modelsIds.length > 1;
=======
import { TicketsTableContextComponent } from '../ticketsTableContext/ticketsTableContext';
import { getAvailableColumnsForTemplate } from '../ticketsTableContext/ticketsTableContext.helpers';
import { BaseProperties } from '@/v5/ui/routes/viewer/tickets/tickets.constants';
import { INITIAL_COLUMNS } from '../ticketsTable.helper';

const TableContent = ({ template, ...props }: TicketsTableResizableContentProps & { template: ITemplate }) => {
	const { filteredItems } = useContext(SearchContext);
	const { stretchTable, visibleSortedColumnsNames, getAllColumnsNames, setVisibleSortedColumnsNames } = useContext(ResizableTableContext);
	const templateWasFetched = templateAlreadyFetched(template);
	const tableHasCompletedRendering = visibleSortedColumnsNames.length > 0;
>>>>>>> 16c700c6

	useEffect(() => {
		if (templateWasFetched && tableHasCompletedRendering) {
			stretchTable(BaseProperties.TITLE);
		}
	}, [template, templateWasFetched, tableHasCompletedRendering]);

<<<<<<< HEAD
	return (
		<ResizableTableContextComponent
			columns={COLUMNS}
			hiddenColumns={getHiddenColumns()}
			columnGap={1}
		>
			<Container ref={tableRef}>
				<TableContent {...props} tableRef={tableRef} template={template} />
			</Container>
		</ResizableTableContextComponent>
=======
	useEffect(() => {
		const allColumns = getAllColumnsNames();
		const initialVisibleColumns = INITIAL_COLUMNS.filter((name) => allColumns.includes(name));
		setVisibleSortedColumnsNames(initialVisibleColumns);
	}, [template]);

	if (!templateWasFetched) {
		return (
			<EmptyPageView>
				<Spinner />
			</EmptyPageView>
		);
	}

	if (!filteredItems.length) {
		return (
			<EmptyPageView>
				<FormattedMessage
					id="ticketTable.emptyView"
					defaultMessage="We couldn't find any tickets to show. Please refine your selection."
				/>
			</EmptyPageView>
		);
	}

	return <TicketsTableResizableContent {...props} />;
};

export const TicketsTableContent = (props: TicketsTableResizableContentProps) => {
	const { template: templateId } = useParams<DashboardTicketsParams>();
	const template = ProjectsHooksSelectors.selectCurrentProjectTemplateById(templateId);
	const templatHasBeenFetched = templateAlreadyFetched(template);
	const columns = templatHasBeenFetched ? getAvailableColumnsForTemplate(template) : [];

	return (
		<TicketsTableContextComponent template={template}>
			<ResizableTableContextComponent columns={columns} columnGap={1} key={template._id}>
				<TableContent {...props} template={template} />
			</ResizableTableContextComponent>
		</TicketsTableContextComponent>
>>>>>>> 16c700c6
	);
};<|MERGE_RESOLUTION|>--- conflicted
+++ resolved
@@ -16,54 +16,45 @@
  */
 
 import { SearchContext } from '@controls/search/searchContext';
-<<<<<<< HEAD
 import { useContext, useEffect, useRef } from 'react';
-=======
-import { useContext, useEffect } from 'react';
->>>>>>> 16c700c6
 import { FormattedMessage } from 'react-intl';
 import { useParams } from 'react-router-dom';
 import { DashboardTicketsParams } from '@/v5/ui/routes/routes.constants';
 import { EmptyPageView } from '../../../../../../components/shared/emptyPageView/emptyPageView.styles';
-<<<<<<< HEAD
-import { BaseProperties, IssueProperties, SafetibaseProperties } from '@/v5/ui/routes/viewer/tickets/tickets.constants';
-import { ResizableTableContext, ResizableTableContextComponent, TableColumn } from '@controls/resizableTableContext/resizableTableContext';
-=======
 import { ResizableTableContext, ResizableTableContextComponent } from '@controls/resizableTableContext/resizableTableContext';
->>>>>>> 16c700c6
 import { ProjectsHooksSelectors } from '@/v5/services/selectorsHooks';
 import { Spinner } from '@controls/spinnerLoader/spinnerLoader.styles';
 import { templateAlreadyFetched } from '@/v5/store/tickets/tickets.helpers';
 import { TicketsTableResizableContent, TicketsTableResizableContentProps } from './ticketsTableResizableContent/ticketsTableResizableContent.component';
 import { ITemplate } from '@/v5/store/tickets/tickets.types';
-<<<<<<< HEAD
 import { Container } from './ticketsTableContent.styles';
 import { useEdgeScrolling } from '../edgeScrolling';
-
-const COLUMNS: TableColumn[] = [
-	{ name: 'id', width: 80, minWidth: 25 },
-	{ name: BaseProperties.TITLE, width: 380, minWidth: 25, stretch: true },
-	{ name: 'modelName', width: 170, minWidth: 25 },
-	{ name: `properties.${BaseProperties.CREATED_AT}`, width: 127, minWidth: 25 },
-	{ name: `properties.${IssueProperties.ASSIGNEES}`, width: 96, minWidth: 25 }, 
-	{ name: `properties.${BaseProperties.OWNER}`, width: 52, minWidth: 25 },
-	{ name: `properties.${IssueProperties.DUE_DATE}`, width: 147, minWidth: 25 },
-	{ name: `properties.${IssueProperties.PRIORITY}`, width: 90, minWidth: 25 },
-	{ name: `properties.${BaseProperties.STATUS}`, width: 150, minWidth: 52 },
-	{ name: `modules.safetibase.${SafetibaseProperties.LEVEL_OF_RISK}`, width: 137, minWidth: 25 },
-	{ name: `modules.safetibase.${SafetibaseProperties.TREATMENT_STATUS}`, width: 134, minWidth: 25 },
-];
+import { BaseProperties } from '@/v5/ui/routes/viewer/tickets/tickets.constants';
+import { INITIAL_COLUMNS } from '../ticketsTable.helper';
+import { getAvailableColumnsForTemplate } from '../ticketsTableContext/ticketsTableContext.helpers';
+import { TicketsTableContextComponent } from '../ticketsTableContext/ticketsTableContext';
 
 const TableContent = ({ template, tableRef, ...props }: TicketsTableResizableContentProps & { template: ITemplate, tableRef }) => {
+	const edgeScrolling = useEdgeScrolling({ throttleTime: 20 });
 	const { filteredItems } = useContext(SearchContext);
-	const { stretchTable, movingColumn, resetColumnsOrderAndVisibility } = useContext(ResizableTableContext);
-	const edgeScrolling = useEdgeScrolling({ throttleTime: 20 });
+	const {
+		stretchTable, movingColumn, getAllColumnsNames, 
+		visibleSortedColumnsNames, setVisibleSortedColumnsNames,
+	} = useContext(ResizableTableContext);
+	const templateWasFetched = templateAlreadyFetched(template);
+	const tableHasCompletedRendering = visibleSortedColumnsNames.length > 0;
 
 	useEffect(() => {
-		resetColumnsOrderAndVisibility();
-		if (templateAlreadyFetched(template)) return;
-		stretchTable();
+		const allColumns = getAllColumnsNames();
+		const initialVisibleColumns = INITIAL_COLUMNS.filter((name) => allColumns.includes(name));
+		setVisibleSortedColumnsNames(initialVisibleColumns);
 	}, [template]);
+	
+	useEffect(() => {
+		if (templateWasFetched && tableHasCompletedRendering) {
+			stretchTable(BaseProperties.TITLE);
+		}
+	}, [template, templateWasFetched, tableHasCompletedRendering]);
 
 	useEffect(() => {
 		if (movingColumn) {
@@ -89,91 +80,24 @@
 			</EmptyPageView>
 		);
 	}
-
-	return <TicketsTableResizableContent {...props} />;
-};
-
-export const TicketsTableContent = (props: TicketsTableResizableContentProps) => {
-	const { template: templateId } = useParams<DashboardTicketsParams>();
-	const [modelsIds] = useSearchParam('models', Transformers.STRING_ARRAY);
-	const tableRef = useRef(null);
-
-	const template = ProjectsHooksSelectors.selectCurrentProjectTemplateById(templateId);
-	const { config, modules } = template;
-	const hasProperties = config?.issueProperties;
-	const hasSafetibase = modules?.some((module) => module.type === 'safetibase');
-	const showModelName = modelsIds.length > 1;
-=======
-import { TicketsTableContextComponent } from '../ticketsTableContext/ticketsTableContext';
-import { getAvailableColumnsForTemplate } from '../ticketsTableContext/ticketsTableContext.helpers';
-import { BaseProperties } from '@/v5/ui/routes/viewer/tickets/tickets.constants';
-import { INITIAL_COLUMNS } from '../ticketsTable.helper';
-
-const TableContent = ({ template, ...props }: TicketsTableResizableContentProps & { template: ITemplate }) => {
-	const { filteredItems } = useContext(SearchContext);
-	const { stretchTable, visibleSortedColumnsNames, getAllColumnsNames, setVisibleSortedColumnsNames } = useContext(ResizableTableContext);
-	const templateWasFetched = templateAlreadyFetched(template);
-	const tableHasCompletedRendering = visibleSortedColumnsNames.length > 0;
->>>>>>> 16c700c6
-
-	useEffect(() => {
-		if (templateWasFetched && tableHasCompletedRendering) {
-			stretchTable(BaseProperties.TITLE);
-		}
-	}, [template, templateWasFetched, tableHasCompletedRendering]);
-
-<<<<<<< HEAD
-	return (
-		<ResizableTableContextComponent
-			columns={COLUMNS}
-			hiddenColumns={getHiddenColumns()}
-			columnGap={1}
-		>
-			<Container ref={tableRef}>
-				<TableContent {...props} tableRef={tableRef} template={template} />
-			</Container>
-		</ResizableTableContextComponent>
-=======
-	useEffect(() => {
-		const allColumns = getAllColumnsNames();
-		const initialVisibleColumns = INITIAL_COLUMNS.filter((name) => allColumns.includes(name));
-		setVisibleSortedColumnsNames(initialVisibleColumns);
-	}, [template]);
-
-	if (!templateWasFetched) {
-		return (
-			<EmptyPageView>
-				<Spinner />
-			</EmptyPageView>
-		);
-	}
-
-	if (!filteredItems.length) {
-		return (
-			<EmptyPageView>
-				<FormattedMessage
-					id="ticketTable.emptyView"
-					defaultMessage="We couldn't find any tickets to show. Please refine your selection."
-				/>
-			</EmptyPageView>
-		);
-	}
-
+	
 	return <TicketsTableResizableContent {...props} />;
 };
 
 export const TicketsTableContent = (props: TicketsTableResizableContentProps) => {
 	const { template: templateId } = useParams<DashboardTicketsParams>();
 	const template = ProjectsHooksSelectors.selectCurrentProjectTemplateById(templateId);
+	const tableRef = useRef(null);
 	const templatHasBeenFetched = templateAlreadyFetched(template);
 	const columns = templatHasBeenFetched ? getAvailableColumnsForTemplate(template) : [];
 
 	return (
 		<TicketsTableContextComponent template={template}>
 			<ResizableTableContextComponent columns={columns} columnGap={1} key={template._id}>
-				<TableContent {...props} template={template} />
+				<Container ref={tableRef}>
+					<TableContent {...props} tableRef={tableRef} template={template} />
+				</Container>
 			</ResizableTableContextComponent>
 		</TicketsTableContextComponent>
->>>>>>> 16c700c6
 	);
 };