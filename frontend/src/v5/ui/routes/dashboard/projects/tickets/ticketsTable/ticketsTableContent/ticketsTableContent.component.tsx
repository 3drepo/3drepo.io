/**
 *  Copyright (C) 2023 3D Repo Ltd
 *
 *  This program is free software: you can redistribute it and/or modify
 *  it under the terms of the GNU Affero General Public License as
 *  published by the Free Software Foundation, either version 3 of the
 *  License, or (at your option) any later version.
 *
 *  This program is distributed in the hope that it will be useful,
 *  but WITHOUT ANY WARRANTY; without even the implied warranty of
 *  MERCHANTABILITY or FITNESS FOR A PARTICULAR PURPOSE.  See the
 *  GNU Affero General Public License for more details.
 *
 *  You should have received a copy of the GNU Affero General Public License
 *  along with this program.  If not, see <http://www.gnu.org/licenses/>.
 */

import { SearchContext } from '@controls/search/searchContext';
import { memo, useContext, useEffect, useRef } from 'react';
import { FormattedMessage } from 'react-intl';
import { useParams } from 'react-router-dom';
import { DashboardTicketsParams } from '@/v5/ui/routes/routes.constants';
import { EmptyPageView } from '../../../../../../components/shared/emptyPageView/emptyPageView.styles';
import { ResizableTableContext } from '@controls/resizableTableContext/resizableTableContext';
import { ProjectsHooksSelectors } from '@/v5/services/selectorsHooks';
import { Spinner } from '@controls/spinnerLoader/spinnerLoader.styles';
import { templateAlreadyFetched } from '@/v5/store/tickets/tickets.helpers';
import { TicketsTableResizableContent, TicketsTableResizableContentProps } from './ticketsTableResizableContent/ticketsTableResizableContent.component';
import { ITemplate } from '@/v5/store/tickets/tickets.types';
import { Container } from './ticketsTableContent.styles';
import { useEdgeScrolling } from '../edgeScrolling';
import { BaseProperties } from '@/v5/ui/routes/viewer/tickets/tickets.constants';
import { INITIAL_COLUMNS } from '../ticketsTable.helper';
<<<<<<< HEAD
import { getAvailableColumnsForTemplate } from '../ticketsTableContext/ticketsTableContext.helpers';
import { usePerformanceContext } from '@/v5/helpers/performanceContext/performanceContext.hooks';
import { isEqual } from 'lodash';
=======
import { useContextWithCondition } from '@/v5/helpers/contextWithCondition/contextWithCondition.hooks';
>>>>>>> 9cd3b334

const TableContent = ({ template, tableRef, ...props }: TicketsTableResizableContentProps & { template: ITemplate, tableRef }) => {
	const edgeScrolling = useEdgeScrolling();
	const { filteredItems } = useContext(SearchContext);
	const {
		stretchTable, getAllColumnsNames, subscribe, resetWidths,
		visibleSortedColumnsNames, setVisibleSortedColumnsNames,
	} = useContextWithCondition(ResizableTableContext, []);
	const templateWasFetched = templateAlreadyFetched(template);
	const tableHasCompletedRendering = visibleSortedColumnsNames.length > 0;

	useEffect(() => {
		const allColumns = getAllColumnsNames();
		const initialVisibleColumns = INITIAL_COLUMNS.filter((name) => allColumns.includes(name));
		setVisibleSortedColumnsNames(initialVisibleColumns);
		resetWidths();
	}, [template]);
	
	useEffect(() => {
		if (templateWasFetched && tableHasCompletedRendering) {
			stretchTable(BaseProperties.TITLE);
		}
	}, [template, templateWasFetched, tableHasCompletedRendering]);

	useEffect(() => {
		const onMovingColumnChange = (movingColumn) => {
			if (movingColumn) {
				edgeScrolling.start(tableRef.current);
			} else {
				edgeScrolling.stop();
			}
		};
		return subscribe(['movingColumn'], onMovingColumnChange);
	}, [edgeScrolling]);

	if (!templateWasFetched) {
		return (
			<EmptyPageView>
				<Spinner />
			</EmptyPageView>
		);
	}
	if (!filteredItems.length) {
		return (
			<EmptyPageView>
				<FormattedMessage
					id="ticketTable.emptyView"
					defaultMessage="We couldn't find any tickets to show. Please refine your selection."
				/>
			</EmptyPageView>
		);
	}
	
	return <TicketsTableResizableContent {...props} />;
};

export const TicketsTableContent = memo((props: TicketsTableResizableContentProps) => {
	const { template: templateId } = useParams<DashboardTicketsParams>();
	const template = ProjectsHooksSelectors.selectCurrentProjectTemplateById(templateId);
	const tableRef = useRef(null);

	return (
<<<<<<< HEAD
		<ResizableTableContextComponent columns={columns} columnGap={1} key={templateId}>
			<Container ref={tableRef}>
				<TableContent {...props} tableRef={tableRef} template={template} />
			</Container>
		</ResizableTableContextComponent>
=======
		<Container ref={tableRef}>
			<TableContent {...props} tableRef={tableRef} template={template} />
		</Container>
>>>>>>> 9cd3b334
	);
}, isEqual);<|MERGE_RESOLUTION|>--- conflicted
+++ resolved
@@ -31,13 +31,8 @@
 import { useEdgeScrolling } from '../edgeScrolling';
 import { BaseProperties } from '@/v5/ui/routes/viewer/tickets/tickets.constants';
 import { INITIAL_COLUMNS } from '../ticketsTable.helper';
-<<<<<<< HEAD
-import { getAvailableColumnsForTemplate } from '../ticketsTableContext/ticketsTableContext.helpers';
-import { usePerformanceContext } from '@/v5/helpers/performanceContext/performanceContext.hooks';
+import { useContextWithCondition } from '@/v5/helpers/contextWithCondition/contextWithCondition.hooks';
 import { isEqual } from 'lodash';
-=======
-import { useContextWithCondition } from '@/v5/helpers/contextWithCondition/contextWithCondition.hooks';
->>>>>>> 9cd3b334
 
 const TableContent = ({ template, tableRef, ...props }: TicketsTableResizableContentProps & { template: ITemplate, tableRef }) => {
 	const edgeScrolling = useEdgeScrolling();
@@ -100,16 +95,8 @@
 	const tableRef = useRef(null);
 
 	return (
-<<<<<<< HEAD
-		<ResizableTableContextComponent columns={columns} columnGap={1} key={templateId}>
-			<Container ref={tableRef}>
-				<TableContent {...props} tableRef={tableRef} template={template} />
-			</Container>
-		</ResizableTableContextComponent>
-=======
 		<Container ref={tableRef}>
 			<TableContent {...props} tableRef={tableRef} template={template} />
 		</Container>
->>>>>>> 9cd3b334
 	);
 }, isEqual);