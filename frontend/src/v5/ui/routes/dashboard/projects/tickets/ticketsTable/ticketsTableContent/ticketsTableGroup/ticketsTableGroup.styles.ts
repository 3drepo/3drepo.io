/**
 *  Copyright (C) 2023 3D Repo Ltd
 *
 *  This program is free software: you can redistribute it and/or modify
 *  it under the terms of the GNU Affero General Public License as
 *  published by the Free Software Foundation, either version 3 of the
 *  License, or (at your option) any later version.
 *
 *  This program is distributed in the hope that it will be useful,
 *  but WITHOUT ANY WARRANTY; without even the implied warranty of
 *  MERCHANTABILITY or FITNESS FOR A PARTICULAR PURPOSE.  See the
 *  GNU Affero General Public License for more details.
 *
 *  You should have received a copy of the GNU Affero General Public License
 *  along with this program.  If not, see <http://www.gnu.org/licenses/>.
 */

import { ResizableTableRow } from '@controls/resizableTableContext/resizableTableRow/resizableTableRow.component';
import styled, { css } from 'styled-components';
import { ResizableTable } from '@controls/resizableTableContext/resizableTable/resizableTable.component';
import { Row } from './ticketsTableRow/ticketsTableRow.styles';
import { TextOverflow } from '@controls/textOverflow';

export const Headers = styled(ResizableTableRow)`
	gap: 1px;
	width: fit-content;
`;

export const PlaceholderForStickyFunctionality = styled(Headers)``;

<<<<<<< HEAD
export const Header = styled.div<{ $selectable?: boolean }>`
=======
export const IconContainer = styled.div<{ $flip?: boolean }>`
	animation: all .2s;
	display: inline-flex;
	margin-right: 5px;

	${({ $flip }) => $flip && css`
		transform: rotate(180deg);
	`}
`;

export const Header = styled(TextOverflow)<{ $selectable?: boolean }>`
>>>>>>> e23fb075
	${({ theme }) => theme.typography.kicker};
	color: ${({ theme }) => theme.palette.base.main};
	padding: 2px 0 8px 10px;
	text-align: start;
	box-sizing: border-box;
	user-select: none;

	${({ $selectable }) => $selectable && css`
		cursor: pointer;
	`}
`;

export const NewTicketRow = styled.div<{ disabled?: boolean }>`
	width: 100%;
	height: 37px;
	cursor: pointer;
	color: ${({ theme }) => theme.palette.base.main};
	background-color: ${({ theme }) => theme.palette.primary.contrast};
	display: grid;
	position: relative;
	z-index: 11;

	${({ disabled }) => disabled && css`
		cursor: initial;
		pointer-events: none;
		color: ${({ theme }) => theme.palette.base.light};
	`}
`;

export const NewTicketTextContainer = styled.div`
	position: sticky;
	margin-left: 15px;
	left: 15px;
	max-width: calc(100% - 15px);
	width: fit-content;
	overflow: hidden;
	display: flex;
	align-items: center;
	gap: 6px;

	svg {
		min-width: 15px;
	}
`;

export const NewTicketText = styled.span`
	font-weight: 600;
	${({ theme }) => theme.typography.body1}
	overflow: hidden;
	text-overflow: ellipsis;
	white-space: nowrap;
	width: 100%;
`;

const roundBorderTop = css`
	border-top-left-radius: 10px;
	border-top-right-radius: 10px;
`;

const roundBorderBottom = css`
	border-bottom-left-radius: 10px;
	border-bottom-right-radius: 10px;
`;

export const Group = styled.div<{ $empty: boolean, $hideNewticketButton: boolean }>`
	display: grid;
	gap: 1px;
	width: fit-content;
	background-color: transparent;

	${({ $hideNewticketButton }) => $hideNewticketButton && css`
		& > ${/* sc-selector */Row}:last-child{
			${roundBorderBottom}
			overflow: hidden;
		}
	`}

	${NewTicketRow} {
		${roundBorderBottom};
		${({ $empty }) => $empty && roundBorderTop}
	}
`;

export const Table = styled(ResizableTable)<{ $empty?: boolean }>`
	overflow-x: unset;
	width: fit-content;
	${({ $empty }) => $empty && css`
		${Group} {
			width: unset;
		}
	`}
`;<|MERGE_RESOLUTION|>--- conflicted
+++ resolved
@@ -28,21 +28,7 @@
 
 export const PlaceholderForStickyFunctionality = styled(Headers)``;
 
-<<<<<<< HEAD
-export const Header = styled.div<{ $selectable?: boolean }>`
-=======
-export const IconContainer = styled.div<{ $flip?: boolean }>`
-	animation: all .2s;
-	display: inline-flex;
-	margin-right: 5px;
-
-	${({ $flip }) => $flip && css`
-		transform: rotate(180deg);
-	`}
-`;
-
 export const Header = styled(TextOverflow)<{ $selectable?: boolean }>`
->>>>>>> e23fb075
 	${({ theme }) => theme.typography.kicker};
 	color: ${({ theme }) => theme.palette.base.main};
 	padding: 2px 0 8px 10px;
