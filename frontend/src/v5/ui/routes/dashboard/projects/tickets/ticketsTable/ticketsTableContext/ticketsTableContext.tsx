/**
 *  Copyright (C) 2025 3D Repo Ltd
 *
 *  This program is free software: you can redistribute it and/or modify
 *  it under the terms of the GNU Affero General Public License as
 *  published by the Free Software Foundation, either version 3 of the
 *  License, or (at your option) any later version.
 *
 *  This program is distributed in the hope that it will be useful,
 *  but WITHOUT ANY WARRANTY; without even the implied warranty of
 *  MERCHANTABILITY or FITNESS FOR A PARTICULAR PURPOSE.  See the
 *  GNU Affero General Public License for more details.
 *
 *  You should have received a copy of the GNU Affero General Public License
 *  along with this program.  If not, see <http://www.gnu.org/licenses/>.
 */

<<<<<<< HEAD
import { createContext, useEffect } from 'react';
import { getTemplatePropertiesDefinitions, useSubscribableSearchParams } from './ticketsTableContext.helpers';
import { DashboardTicketsParams } from '@/v5/ui/routes/routes.constants';
import { useParams } from 'react-router';
import { ProjectsHooksSelectors } from '@/v5/services/selectorsHooks';
=======
import { createContext, useState } from 'react';
import { getTemplatePropertiesDefinitions } from './ticketsTableContext.helpers';
import { IssueProperties } from '@/v5/ui/routes/viewer/tickets/tickets.constants';
import { useParams } from 'react-router';
import { DashboardTicketsParams } from '@/v5/ui/routes/routes.constants';
import { FederationsHooksSelectors, ProjectsHooksSelectors } from '@/v5/services/selectorsHooks';
import { TicketsActionsDispatchers } from '@/v5/services/actionsDispatchers';
import { stripModuleOrPropertyPrefix } from '../ticketsTable.helper';
import { ITicket, PropertyTypeDefinition } from '@/v5/store/tickets/tickets.types';
import { chunk } from 'lodash';
import { selectPropertyFetched } from '@/v5/store/tickets/tickets.selectors';
import { getState } from '@/v5/helpers/redux.helpers';
>>>>>>> 9cd3b334

export interface TicketsTableType {
	getPropertyType: (name: string) => PropertyTypeDefinition;
	isJobAndUsersType: (name: string) => boolean;
<<<<<<< HEAD
	getSelectedTicket: () => string;
	getSelectedModel: () => string;
	onSelectedTicketChange: (fn: (ticketId: string) => void) => () => void;
	onSelectedModelChange: (fn: (containerOrFederation: string) => void) => () => void;
	setModelAndTicketId: (containerOrFederation: string, ticketId: string) => void;
=======
	groupByProperties: string[],
	groupBy: string,
	setGroupBy: (groupBy: React.SetStateAction<string>) => void;
	fetchColumn: (name: string, tickets: ITicket[]) => void;
>>>>>>> 9cd3b334
}

const defaultValue: TicketsTableType = {
	getPropertyType: () => null,
	isJobAndUsersType: () => false,
<<<<<<< HEAD
	getSelectedTicket: () => '',
	getSelectedModel: () => '',
	onSelectedTicketChange: () => () => {},
	onSelectedModelChange: () => () => {},
	setModelAndTicketId: () => {},
=======
	groupByProperties: [],
	groupBy: '',
	setGroupBy: () => {},
	fetchColumn: () => {},
>>>>>>> 9cd3b334
};
export const TicketsTableContext = createContext(defaultValue);
TicketsTableContext.displayName = 'TicketsTableContext';

<<<<<<< HEAD
interface Props { children: any; }
export const TicketsTableContextComponent = ({ children }: Props) => {
	const [getSearchParam, setSearchParams, subscribeToSearchParam] = useSubscribableSearchParams();
	const { template: templateId, ...params } = useParams<DashboardTicketsParams>();
	const template = ProjectsHooksSelectors.selectCurrentProjectTemplateById(templateId);

	const setModelAndTicketId = (containerOrFederation: string, ticketId: string) => setSearchParams({ containerOrFederation, ticketId });

=======
interface Props {
	children: any;
}
export const TicketsTableContextComponent = ({ children }: Props) => {
	const [groupBy, setGroupBy] = useState('');
	const { teamspace, project, template: templateId } = useParams<DashboardTicketsParams>();
	const isFed = FederationsHooksSelectors.selectIsFederation();
	const template = ProjectsHooksSelectors.selectCurrentProjectTemplateById(templateId);

>>>>>>> 9cd3b334
	const definitionsAsArray = getTemplatePropertiesDefinitions(template);
	const definitionsAsObject = definitionsAsArray.reduce(
		(acc, { name, ...definition }) => ({ ...acc, [name]: definition }),
		{},
	);

	const fetchColumn = (name, tickets: ITicket[]) => {
		const idsByModelId = tickets
			.filter(({ _id }) => !selectPropertyFetched(getState(), _id, stripModuleOrPropertyPrefix(name)))
			.reduce((acc, { _id: ticketId, modelId }) => {
				if (!acc[modelId]) {
					acc[modelId] = [];
				}
				acc[modelId].push(ticketId);
				return acc;
			},  {} ) as Record<string, string[]>;

		Object.keys(idsByModelId).map((modelId) => {
			const ids = idsByModelId[modelId];
			const isFederation = isFed(modelId);
			const chunks = chunk(ids, 200);
			chunks.forEach((idsChunk) => {
				TicketsActionsDispatchers.fetchTicketsProperties(
					teamspace,
					project,
					modelId,
					idsChunk,
					template.code,
					isFederation,
					[stripModuleOrPropertyPrefix(name)],
				);
			});
		});
	};

	const getPropertyType = (name: string) => definitionsAsObject[name]?.type as PropertyTypeDefinition;
	const isJobAndUsersType = (name: string) => (
		definitionsAsObject[name]?.values === 'jobsAndUsers'
		|| ['properties.Owner', 'properties.Assignees'].includes(name)
	);

<<<<<<< HEAD
	useEffect(() => {
		if (params.ticketId) {
			// for backward compatibility, as the ticketId used to be set in the URL
			setSearchParams({ ticketId: params.ticketId });
		}
	}, []);

=======
	const groupByProperties = definitionsAsArray
		.filter((definition) => ['manyOf', 'oneOf'].includes(definition.type) || definition.name === `properties.${IssueProperties.DUE_DATE}`)
		.map((definition) => definition.name);
	
>>>>>>> 9cd3b334
	return (
		<TicketsTableContext.Provider value={{
			getPropertyType,
			isJobAndUsersType,
<<<<<<< HEAD
			getSelectedTicket: () => getSearchParam('ticketId'),
			getSelectedModel: () => getSearchParam('containerOrFederation'),
			onSelectedTicketChange: (fn) => subscribeToSearchParam('ticketId', fn),
			onSelectedModelChange: (fn) => subscribeToSearchParam('containerOrFederation', fn),
			setModelAndTicketId,
=======
			groupByProperties,
			groupBy,
			setGroupBy,
			fetchColumn,
>>>>>>> 9cd3b334
		}}>
			{children}
		</TicketsTableContext.Provider>
	);
};<|MERGE_RESOLUTION|>--- conflicted
+++ resolved
@@ -15,15 +15,8 @@
  *  along with this program.  If not, see <http://www.gnu.org/licenses/>.
  */
 
-<<<<<<< HEAD
-import { createContext, useEffect } from 'react';
+import { createContext, useState, useEffect } from 'react';
 import { getTemplatePropertiesDefinitions, useSubscribableSearchParams } from './ticketsTableContext.helpers';
-import { DashboardTicketsParams } from '@/v5/ui/routes/routes.constants';
-import { useParams } from 'react-router';
-import { ProjectsHooksSelectors } from '@/v5/services/selectorsHooks';
-=======
-import { createContext, useState } from 'react';
-import { getTemplatePropertiesDefinitions } from './ticketsTableContext.helpers';
 import { IssueProperties } from '@/v5/ui/routes/viewer/tickets/tickets.constants';
 import { useParams } from 'react-router';
 import { DashboardTicketsParams } from '@/v5/ui/routes/routes.constants';
@@ -34,64 +27,47 @@
 import { chunk } from 'lodash';
 import { selectPropertyFetched } from '@/v5/store/tickets/tickets.selectors';
 import { getState } from '@/v5/helpers/redux.helpers';
->>>>>>> 9cd3b334
 
 export interface TicketsTableType {
 	getPropertyType: (name: string) => PropertyTypeDefinition;
 	isJobAndUsersType: (name: string) => boolean;
-<<<<<<< HEAD
 	getSelectedTicket: () => string;
 	getSelectedModel: () => string;
 	onSelectedTicketChange: (fn: (ticketId: string) => void) => () => void;
 	onSelectedModelChange: (fn: (containerOrFederation: string) => void) => () => void;
 	setModelAndTicketId: (containerOrFederation: string, ticketId: string) => void;
-=======
 	groupByProperties: string[],
 	groupBy: string,
 	setGroupBy: (groupBy: React.SetStateAction<string>) => void;
 	fetchColumn: (name: string, tickets: ITicket[]) => void;
->>>>>>> 9cd3b334
 }
 
 const defaultValue: TicketsTableType = {
 	getPropertyType: () => null,
 	isJobAndUsersType: () => false,
-<<<<<<< HEAD
 	getSelectedTicket: () => '',
 	getSelectedModel: () => '',
 	onSelectedTicketChange: () => () => {},
 	onSelectedModelChange: () => () => {},
 	setModelAndTicketId: () => {},
-=======
 	groupByProperties: [],
 	groupBy: '',
 	setGroupBy: () => {},
 	fetchColumn: () => {},
->>>>>>> 9cd3b334
 };
 export const TicketsTableContext = createContext(defaultValue);
 TicketsTableContext.displayName = 'TicketsTableContext';
 
-<<<<<<< HEAD
 interface Props { children: any; }
 export const TicketsTableContextComponent = ({ children }: Props) => {
 	const [getSearchParam, setSearchParams, subscribeToSearchParam] = useSubscribableSearchParams();
-	const { template: templateId, ...params } = useParams<DashboardTicketsParams>();
+	const { teamspace, project, template: templateId, ...params } = useParams<DashboardTicketsParams>();
+	const [groupBy, setGroupBy] = useState('');
 	const template = ProjectsHooksSelectors.selectCurrentProjectTemplateById(templateId);
 
 	const setModelAndTicketId = (containerOrFederation: string, ticketId: string) => setSearchParams({ containerOrFederation, ticketId });
+	const isFed = FederationsHooksSelectors.selectIsFederation();
 
-=======
-interface Props {
-	children: any;
-}
-export const TicketsTableContextComponent = ({ children }: Props) => {
-	const [groupBy, setGroupBy] = useState('');
-	const { teamspace, project, template: templateId } = useParams<DashboardTicketsParams>();
-	const isFed = FederationsHooksSelectors.selectIsFederation();
-	const template = ProjectsHooksSelectors.selectCurrentProjectTemplateById(templateId);
-
->>>>>>> 9cd3b334
 	const definitionsAsArray = getTemplatePropertiesDefinitions(template);
 	const definitionsAsObject = definitionsAsArray.reduce(
 		(acc, { name, ...definition }) => ({ ...acc, [name]: definition }),
@@ -133,36 +109,30 @@
 		|| ['properties.Owner', 'properties.Assignees'].includes(name)
 	);
 
-<<<<<<< HEAD
+	const groupByProperties = definitionsAsArray
+		.filter((definition) => ['manyOf', 'oneOf'].includes(definition.type) || definition.name === `properties.${IssueProperties.DUE_DATE}`)
+		.map((definition) => definition.name);
+
 	useEffect(() => {
 		if (params.ticketId) {
 			// for backward compatibility, as the ticketId used to be set in the URL
 			setSearchParams({ ticketId: params.ticketId });
 		}
 	}, []);
-
-=======
-	const groupByProperties = definitionsAsArray
-		.filter((definition) => ['manyOf', 'oneOf'].includes(definition.type) || definition.name === `properties.${IssueProperties.DUE_DATE}`)
-		.map((definition) => definition.name);
 	
->>>>>>> 9cd3b334
 	return (
 		<TicketsTableContext.Provider value={{
 			getPropertyType,
 			isJobAndUsersType,
-<<<<<<< HEAD
 			getSelectedTicket: () => getSearchParam('ticketId'),
 			getSelectedModel: () => getSearchParam('containerOrFederation'),
 			onSelectedTicketChange: (fn) => subscribeToSearchParam('ticketId', fn),
 			onSelectedModelChange: (fn) => subscribeToSearchParam('containerOrFederation', fn),
 			setModelAndTicketId,
-=======
 			groupByProperties,
 			groupBy,
 			setGroupBy,
 			fetchColumn,
->>>>>>> 9cd3b334
 		}}>
 			{children}
 		</TicketsTableContext.Provider>
