--- conflicted
+++ resolved
@@ -26,12 +26,7 @@
 import { ITicket, PropertyTypeDefinition } from '@/v5/store/tickets/tickets.types';
 
 export interface TicketsTableType {
-<<<<<<< HEAD
-	getPropertyDefaultValue: (name: string) => unknown;
 	getPropertyType: (name: string) => PropertyTypeDefinition;
-=======
-	getPropertyType: (name: string) => string;
->>>>>>> 764e44ed
 	isJobAndUsersType: (name: string) => boolean;
 	groupByProperties: string[],
 	groupBy: string,
@@ -83,12 +78,7 @@
 		);
 	});
 
-<<<<<<< HEAD
-	const getPropertyDefaultValue = (name: string) => definitionsAsObject[name]?.default;
 	const getPropertyType = (name: string) => definitionsAsObject[name]?.type as PropertyTypeDefinition;
-=======
-	const getPropertyType = (name: string) => definitionsAsObject[name]?.type;
->>>>>>> 764e44ed
 	const isJobAndUsersType = (name: string) => (
 		definitionsAsObject[name]?.values === 'jobsAndUsers'
 		|| ['properties.Owner', 'properties.Assignees'].includes(name)
