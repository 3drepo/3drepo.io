--- conflicted
+++ resolved
@@ -22,13 +22,8 @@
 import { Table, Group, PlaceholderForStickyFunctionality } from './ticketsTableGroup.styles';
 import { TicketsTableRow } from './ticketsTableRow/ticketsTableRow.component';
 import { useSelectedModels } from '../../newTicketMenu/useSelectedModels';
-<<<<<<< HEAD
 import { SetTicketValue, TICKET_TABLE_ROW_HEIGHT } from '../../ticketsTable.helper';
-import { orderBy } from 'lodash';
-=======
-import { SetTicketValue } from '../../ticketsTable.helper';
 import { orderBy, chunk } from 'lodash';
->>>>>>> 2ba535a4
 import { ProjectsHooksSelectors } from '@/v5/services/selectorsHooks';
 import { DashboardTicketsParams } from '@/v5/ui/routes/routes.constants';
 import { useParams } from 'react-router';
@@ -38,11 +33,8 @@
 import { selectTicketPropertyByName } from '@/v5/store/tickets/tickets.selectors';
 import { useWatchPropertyChange } from '../../useWatchPropertyChange';
 import { getAssigneeDisplayNamesFromTicket, sortAssignees } from '../../ticketsTableGroupBy.helper';
-<<<<<<< HEAD
 import { TicketsTableSelectionColumn } from './ticketsTableSelectionColumn/ticketsTableSelectionColumn.component';
-=======
 import { VirtualList } from '@controls/virtualList/virtualList.component';
->>>>>>> 2ba535a4
 
 type TicketsTableGroupContentProps = {
 	tickets: ITicket[];
@@ -56,7 +48,7 @@
 	hideNewticketButton: boolean;
 };
 
-const chunkSize = 10;
+export const TICKETS_CHUNK_SIZE = 10;
 const TicketsTableGroupContent = ({ 
 	tickets, 
 	sortedItems,
@@ -75,20 +67,8 @@
 			{!tickets.length ? <PlaceholderForStickyFunctionality /> : <TicketsTableHeaders />}
 			<Group $empty={!sortedItems?.length} $hideNewticketButton={hideNewticketButton}>
 				<VirtualList
-<<<<<<< HEAD
-					items={sortedItems}
-					itemHeight={TICKET_TABLE_ROW_HEIGHT}
-					itemContent={(ticket: ITicket) => (
-						<TicketsTableRow
-							key={ticket._id}
-							ticket={ticket}
-							modelId={ticket.modelId}
-							onClick={onEditTicket}
-							selected={selectedTicketId === ticket._id}
-						/>
-=======
-					items={chunk(sortedItems, chunkSize)}
-					itemHeight={37 * chunkSize}
+					items={chunk(sortedItems, TICKETS_CHUNK_SIZE)}
+					itemHeight={TICKET_TABLE_ROW_HEIGHT * TICKETS_CHUNK_SIZE}
 					ItemComponent={(ticketsChunk: ITicket[]) => (
 						<div key={ticketsChunk[0]._id}>
 							{ticketsChunk.map((ticket) => (
@@ -100,7 +80,6 @@
 									selected={selectedTicketId === ticket._id}
 								/>))}
 						</div>
->>>>>>> 2ba535a4
 					)}
 				/>
 				{!hideNewticketButton &&
