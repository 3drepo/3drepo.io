--- conflicted
+++ resolved
@@ -15,43 +15,19 @@
  *  along with this program.  If not, see <http://www.gnu.org/licenses/>.
  */
 
-import { usePerformanceContext } from '@/v5/helpers/performanceContext/performanceContext.hooks';
-import { getState } from '@/v5/helpers/redux.helpers';
-import { TicketsActionsDispatchers } from '@/v5/services/actionsDispatchers';
-import { formatMessage } from '@/v5/services/intl';
-import { FederationsHooksSelectors, ProjectsHooksSelectors, TicketsHooksSelectors } from '@/v5/services/selectorsHooks';
-import { selectPropertyFetched } from '@/v5/store/tickets/tickets.selectors';
-import { ITicket } from '@/v5/store/tickets/tickets.types';
-import { DashboardParams } from '@/v5/ui/routes/routes.constants';
 import GearIcon from '@assets/icons/outlined/gear-outlined.svg';
-import { SearchWord } from '@components/viewer/cards/cardFilters/filtersSelection/tickets/list/ticketFiltersSelectionList.styles';
 import { ActionMenu } from '@controls/actionMenu';
-<<<<<<< HEAD
-import { EmptyListMessage } from '@controls/dashedContainer/emptyListMessage/emptyListMessage.styles';
-import { Checkbox } from '@controls/inputs/checkbox/checkbox.component';
-=======
 import { SearchContext, SearchContextComponent } from '@controls/search/searchContext';
 import { getPropertyLabel, stripModuleOrPropertyPrefix } from '../../../ticketsTable.helper';
 import { SearchInputContainer } from '@controls/searchSelect/searchSelect.styles';
 import { MenuItem, IconContainer, SearchInput, EmptyListMessageContainer } from './columnsVisibilitySettings.styles';
 import { Checkbox } from '@controls/inputs/checkbox/checkbox.component';
 import { useContext, useEffect } from 'react';
->>>>>>> 9cd3b334
 import { ResizableTableContext } from '@controls/resizableTableContext/resizableTableContext';
-import { SearchContext, SearchContextComponent } from '@controls/search/searchContext';
 import { matchesQuery } from '@controls/search/searchContext.helpers';
-import { SearchInputContainer } from '@controls/searchSelect/searchSelect.styles';
-import { SortedTableContext, SortedTableType } from '@controls/sortedTableContext/sortedTableContext';
+import { formatMessage } from '@/v5/services/intl';
+import { Divider } from '@mui/material';
 import { TextOverflow } from '@controls/textOverflow';
-<<<<<<< HEAD
-import { Divider } from '@mui/material';
-import { chunk } from 'lodash';
-import { useContext, useEffect } from 'react';
-import { FormattedMessage } from 'react-intl';
-import { useParams } from 'react-router';
-import { getColumnLabel, INITIAL_COLUMNS } from '../../../ticketsTable.helper';
-import { EmptyListMessageContainer, IconContainer, MenuItem, SearchInput } from './columnsVisibilitySettings.styles';
-=======
 import { SortedTableContext, SortedTableType } from '@controls/sortedTableContext/sortedTableContext';
 import { EmptyListMessage } from '@controls/dashedContainer/emptyListMessage/emptyListMessage.styles';
 import { FormattedMessage } from 'react-intl';
@@ -60,7 +36,6 @@
 import { TicketsTableContext } from '../../../ticketsTableContext/ticketsTableContext';
 import { TicketsHooksSelectors } from '@/v5/services/selectorsHooks';
 import { ITicket } from '@/v5/store/tickets/tickets.types';
->>>>>>> 9cd3b334
 
 const List = () => {
 	const { filteredItems, query } = useContext(SearchContext);
@@ -126,55 +101,6 @@
 	);
 };
 export const ColumnsVisibilitySettings = () => {
-<<<<<<< HEAD
-	const { getAllColumnsNames, showColumn, visibleSortedColumnsNames } = usePerformanceContext(ResizableTableContext, ['visibleSortedColumnsNames', 'columnsWidths']);
-	const columnsNames = getAllColumnsNames();
-	const isFed = FederationsHooksSelectors.selectIsFederation();
-	const { teamspace, project, template } = useParams<DashboardParams>();
-	const { code: templateCode } = ProjectsHooksSelectors.selectCurrentProjectTemplateById(template);
-	const { sortedItems: tickets, sortingColumn, refreshSorting } = useContext(SortedTableContext as React.Context<SortedTableType<ITicket>>);
-
-	const nameToExtraPropertyToFetch = (name) => name
-		.replace(/properties\./, '')
-		.replace(/modules\./, '');
-
-	const fetchColumn = (name) => {
-		const idsByModelId = tickets
-			.filter(({ _id }) => !selectPropertyFetched(getState(), _id, nameToExtraPropertyToFetch(name)))
-			.reduce((acc, { _id: ticketId, modelId }) => {
-				if (!acc[modelId]) {
-					acc[modelId] = [];
-				}
-				acc[modelId].push(ticketId);
-				return acc;
-			},  {} ) as Record<string, string[]>;
-
-		Object.keys(idsByModelId).map((modelId) => {
-			const ids = idsByModelId[modelId];
-			const isFederation = isFed(modelId);
-			const chunks = chunk(ids, 200);
-			chunks.forEach((idsChunk) => {
-				TicketsActionsDispatchers.fetchTicketsProperties(
-					teamspace,
-					project,
-					modelId,
-					idsChunk,
-					templateCode,
-					isFederation,
-					[nameToExtraPropertyToFetch(name)],
-				);
-			});
-		});
-	};
-
-	const filteringFunction = (cols, query) => (
-		cols.filter((col) => matchesQuery(getColumnLabel(col), query))
-	);
-
-	const onShowColumn = (name) => {
-		showColumn(name);
-	};
-=======
 	const { getAllColumnsNames } = useContextWithCondition(ResizableTableContext, ['visibleSortedColumnsNames']);
 	const columnsNames = getAllColumnsNames();
 	const { sortedItems: tickets, sortingColumn, refreshSorting } = useContext(SortedTableContext as React.Context<SortedTableType<ITicket>>);
@@ -185,11 +111,6 @@
 	const ticketsIds = tickets.map(({ _id }) => _id);
 
 	const orderingColumnPropertiesFetched = TicketsHooksSelectors.selectPropertyFetchedForTickets(ticketsIds, stripModuleOrPropertyPrefix(sortingColumn));
->>>>>>> 9cd3b334
-
-	const ticketsIds = tickets.map(({ _id }) => _id);
-
-	const orderingColumnPropertiesFetched = TicketsHooksSelectors.selectPropertyFetchedForTickets(ticketsIds, nameToExtraPropertyToFetch(sortingColumn));
 
 	useEffect(() => {
 		if (!orderingColumnPropertiesFetched) return;
