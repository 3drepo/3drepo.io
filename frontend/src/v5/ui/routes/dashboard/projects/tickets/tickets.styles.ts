--- conflicted
+++ resolved
@@ -33,11 +33,7 @@
 	flex-direction: row;
 	justify-content: space-between;
 	align-items: flex-end;
-<<<<<<< HEAD
-	margin-bottom: 2px;
-=======
-	margin-bottom: 18px;
->>>>>>> df8cab01
+	margin-bottom: 12px;
 `;
 
 export const FlexContainer = styled.div`
