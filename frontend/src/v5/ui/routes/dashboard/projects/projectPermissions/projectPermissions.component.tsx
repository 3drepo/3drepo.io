/**
 *  Copyright (C) 2022 3D Repo Ltd
 *
 *  This program is free software: you can redistribute it and/or modify
 *  it under the terms of the GNU Affero General Public License as
 *  published by the Free Software Foundation, either version 3 of the
 *  License, or (at your option) any later version.
 *
 *  This program is distributed in the hope that it will be useful,
 *  but WITHOUT ANY WARRANTY; without even the implied warranty of
 *  MERCHANTABILITY or FITNESS FOR A PARTICULAR PURPOSE.  See the
 *  GNU Affero General Public License for more details.
 *
 *  You should have received a copy of the GNU Affero General Public License
 *  along with this program.  If not, see <http://www.gnu.org/licenses/>.
 */
import { useEffect } from 'react';
import { UserManagementActions } from '@/v4/modules/userManagement';

import { useDispatch, useSelector } from 'react-redux';
import { ProjectsHooksSelectors } from '@/v5/services/selectorsHooks/projectsSelectors.hooks';
import { TeamspacesActions } from '@/v4/modules/teamspaces';
import { selectUsername } from '@/v5/store/currentUser/currentUser.selectors';
import { Container, V4ProjectsPermissions } from './projectPermissions.styles';

export const ProjectPermissions = () => {
	const dispatch = useDispatch();
	const projectName = ProjectsHooksSelectors.selectCurrentProjectDetails()?.name;
<<<<<<< HEAD
	const username = useSelector(selectUsername);
=======
	const username = useSelector(selectCurrentUser)?.username;
>>>>>>> 67c76b02

	useEffect(() => {
		if (!username || !projectName) {
			return;
		}

		dispatch(UserManagementActions.fetchTeamspaceUsers());
		dispatch(UserManagementActions.fetchProject(projectName));
		dispatch(TeamspacesActions.fetchTeamspacesIfNecessary(username));
	}, [projectName, username]);

	if (!username || !projectName) {
		return (<></>);
	}

	return (
		<Container>
			<V4ProjectsPermissions />
		</Container>
	);
};<|MERGE_RESOLUTION|>--- conflicted
+++ resolved
@@ -26,11 +26,8 @@
 export const ProjectPermissions = () => {
 	const dispatch = useDispatch();
 	const projectName = ProjectsHooksSelectors.selectCurrentProjectDetails()?.name;
-<<<<<<< HEAD
+
 	const username = useSelector(selectUsername);
-=======
-	const username = useSelector(selectCurrentUser)?.username;
->>>>>>> 67c76b02
 
 	useEffect(() => {
 		if (!username || !projectName) {
