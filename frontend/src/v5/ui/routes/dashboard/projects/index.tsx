--- conflicted
+++ resolved
@@ -15,22 +15,15 @@
  *  along with this program.  If not, see <http://www.gnu.org/licenses/>.
  */
 
-<<<<<<< HEAD
 import React, { useEffect } from 'react';
 import { useParams } from 'react-router';
-import { useRouteMatch, Route, Switch } from 'react-router-dom';
+import { useRouteMatch, Route, Switch, Redirect } from 'react-router-dom';
 
 import { discardSlash } from '@/v5/services/routing/routing';
 import { TeamspacesActionsDispatchers } from '@/v5/services/actionsDispatchers/teamspacesActions.dispatchers';
 import { TeamspacesHooksSelectors } from '@/v5/services/selectorsHooks/teamspacesSelectors.hooks';
 import { ITeamspace } from '@/v5/store/teamspaces/teamspaces.redux';
-=======
-import React from 'react';
-import { useRouteMatch, Route, Switch, Redirect } from 'react-router-dom';
-
-import { discardSlash } from '@/v5/services/routing/routing';
 import { NOT_FOUND_ROUTE_PATH } from '@/v5/ui/routes/routes.constants';
->>>>>>> 76cd2205
 import { Federations } from './federations';
 import { Containers } from './containers';
 
