--- conflicted
+++ resolved
@@ -26,13 +26,8 @@
 	column-gap: 15px;
 `;
 
-<<<<<<< HEAD
-export const QuotaValuesContainer = styled.div<{ $disabled?:boolean, $error?: boolean }>` 
-	${({ theme }) => (theme.typography.caption)}
-=======
-export const QuotaValuesContainer = styled.div<{$disabled?:boolean, $error?: boolean}>`
+export const QuotaValuesContainer = styled.div<{ $disabled?:boolean, $error?: boolean }>`
 	${({ theme }) => (theme.typography.body1)}
->>>>>>> f447688f
 
 	color: ${({ $disabled, $error, theme }) => {
 		if ($error) return theme.palette.error.lightest;
