--- conflicted
+++ resolved
@@ -21,11 +21,8 @@
 import { Route } from '@/v5/services/routing/route.component';
 import { NOT_FOUND_ROUTE_PATH } from '@/v5/ui/routes/routes.constants';
 import { ProjectsList } from '../projects/projectsList.component';
-<<<<<<< HEAD
 import { TeamspaceSettings } from '../settings/teamspaceSettings.component';
-=======
 import { UsersList } from '../users/usersList.component';
->>>>>>> 4413d2d1
 
 export const TeamspaceContent = () => {
 	let { path } = useRouteMatch();
@@ -37,17 +34,10 @@
 				<ProjectsList />
 			</Route>
 			<Route title={formatMessage({ id: 'pageTitle.teamspace.settings', defaultMessage: ':teamspace - Settings' })} exact path={`${path}/t/settings`}>
-<<<<<<< HEAD
 				<TeamspaceSettings />
 			</Route>
 			<Route title={formatMessage({ id: 'pageTitle.teamspace.users', defaultMessage: ':teamspace - Users' })} exact path={`${path}/t/users`}>
-				Users
-=======
-				Settings
-			</Route>
-			<Route title={formatMessage({ id: 'pageTitle.teamspace.users', defaultMessage: ':teamspace - Users' })} exact path={`${path}/t/users`}>
 				<UsersList />
->>>>>>> 4413d2d1
 			</Route>
 			<Route title={formatMessage({ id: 'pageTitle.teamspace.jobs', defaultMessage: ':teamspace - Jobs' })} exact path={`${path}/t/jobs`}>
 				Jobs
