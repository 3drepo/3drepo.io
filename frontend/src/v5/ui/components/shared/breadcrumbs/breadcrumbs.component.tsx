/**
 *  Copyright (C) 2021 3D Repo Ltd
 *
 *  This program is free software: you can redistribute it and/or modify
 *  it under the terms of the GNU Affero General Public License as
 *  published by the Free Software Foundation, either version 3 of the
 *  License, or (at your option) any later version.
 *
 *  This program is distributed in the hope that it will be useful,
 *  but WITHOUT ANY WARRANTY; without even the implied warranty of
 *  MERCHANTABILITY or FITNESS FOR A PARTICULAR PURPOSE.  See the
 *  GNU Affero General Public License for more details.
 *
 *  You should have received a copy of the GNU Affero General Public License
 *  along with this program.  If not, see <http://www.gnu.org/licenses/>.
 */

import React from 'react';
import { useParams, useRouteMatch } from 'react-router-dom';
import HomeIcon from '@assets/icons/home.svg';
import DownArrowIcon from '@assets/icons/down_arrow.svg';
import { uriCombine } from '@/v5/services/routing/routing';
import { TeamspacesHooksSelectors } from '@/v5/services/selectorsHooks/teamspacesSelectors.hooks';
import { ProjectsActionsDispatchers } from '@/v5/services/actionsDispatchers/projectsActions.dispatchers';
import { ITeamspace } from '@/v5/store/teamspaces/teamspaces.redux';
import { ProjectsHooksSelectors } from '@/v5/services/selectorsHooks/projectsSelectors.hooks';
import { IProject } from '@/v5/store/projects/projects.redux';
import { isEmpty } from 'lodash';
import { NavigationMenu } from '../navigatonMenu';
import { Container, HomeIconBreadcrumb, Breadcrumb, InteractiveBreadcrumb, OverflowWrapper } from './breadcrumbs.styles';

const createToWithUrl = (url) => ({ to, title }) => ({ title, to: `${url}/${to}` });

const teamspaceList2LinkList = (teamspaces: ITeamspace[]) => (teamspaces.length ? teamspaces.map(({ name }) => ({
	to: name,
	title: name,
})) : []);

const projectList2LinkList = (projects: IProject[]) => (projects.length ? projects.map(({ name, _id }) => ({
	to: _id,
	title: name,
})) : []);

const lastItemOf = (list: any[]) => list[list.length - 1];

export const Breadcrumbs = (): JSX.Element => {
	const { teamspace } = useParams();
	const { project: projectId } = useParams();

	const teamspaces: ITeamspace[] = TeamspacesHooksSelectors.selectTeamspaces();
	const projects: IProject[] = ProjectsHooksSelectors.selectCurrentProjects();
	const project: IProject = ProjectsHooksSelectors.selectCurrentProjectDetails();

	React.useEffect(() => {
		if (projectId) {
			ProjectsActionsDispatchers.fetch(teamspace);
		}
<<<<<<< HEAD
	}, [project, teamspace]);

	if (project && projects.length && !projects.find(({ _id }) => _id === project)) {
		dispatch(DialogsActions.open('alert', {
			onClickClose: () => history.push('/'),
			currentActions: formatMessage({ id: 'breadCrumbs.projectFetchError.title', defaultMessage: 'trying to find project' }),
			errorMessage: formatMessage({
				id: 'breadCrumbs.projectFetchError.details',
				defaultMessage: 'The project with id "{project}" was not found.',
			},
			{
				project,
			}),
			details: formatMessage({ id: 'breadCrumbs.projectFetchError.redirect', defaultMessage: 'You will be redirected to the main page of the dashboard.' }),
		}));

		project = null;
	}
=======
	}, [projectId, teamspace]);

	ProjectsActionsDispatchers.setCurrentProject(projectId);
>>>>>>> 7caff8dd

	let { url } = useRouteMatch();

	const urlProject = projectId ? uriCombine(url, '../') : url;

	url = teamspace ? uriCombine(url, '../') : url;
	url = projectId ? uriCombine(url, '../') : url;

	const breadcrumbs = [];

	const teamspaceTo = `${url}/${teamspace}`;

	let list: any[] = !projectId ? teamspaceList2LinkList(teamspaces) : projectList2LinkList(projects) || [];

	if (teamspace) {
		breadcrumbs.push(teamspace);
	}

	if (!isEmpty(project)) {
		breadcrumbs.push(project.name);
	}

	const selectedItem = lastItemOf(breadcrumbs);

	list = list.map(createToWithUrl(projectId ? urlProject : url));

	const [anchorEl, setAnchorEl] = React.useState<null | HTMLElement>(null);
	const handleClick = (event: React.MouseEvent<HTMLButtonElement>) => setAnchorEl(event.currentTarget);
	const handleClose = () => setAnchorEl(null);

	return (
		<Container aria-label="breadcrumb">
			<HomeIconBreadcrumb color="inherit" to={teamspaceTo}>
				<HomeIcon />
			</HomeIconBreadcrumb>

			{breadcrumbs.map((title, index) => (
				(breadcrumbs.length - 1) === index
					? (
						<div key={title}>
							<InteractiveBreadcrumb onClick={handleClick} endIcon={<DownArrowIcon />}>
								<OverflowWrapper>
									{title}
								</OverflowWrapper>
							</InteractiveBreadcrumb>
							<NavigationMenu
								list={list}
								anchorEl={anchorEl}
								selectedItem={selectedItem}
								handleClose={handleClose}
							/>
						</div>
					) : (
						<Breadcrumb key={title} color="inherit" to={teamspaceTo}>
							{title}
						</Breadcrumb>
					)
			))}
		</Container>
	);
};<|MERGE_RESOLUTION|>--- conflicted
+++ resolved
@@ -55,30 +55,9 @@
 		if (projectId) {
 			ProjectsActionsDispatchers.fetch(teamspace);
 		}
-<<<<<<< HEAD
-	}, [project, teamspace]);
-
-	if (project && projects.length && !projects.find(({ _id }) => _id === project)) {
-		dispatch(DialogsActions.open('alert', {
-			onClickClose: () => history.push('/'),
-			currentActions: formatMessage({ id: 'breadCrumbs.projectFetchError.title', defaultMessage: 'trying to find project' }),
-			errorMessage: formatMessage({
-				id: 'breadCrumbs.projectFetchError.details',
-				defaultMessage: 'The project with id "{project}" was not found.',
-			},
-			{
-				project,
-			}),
-			details: formatMessage({ id: 'breadCrumbs.projectFetchError.redirect', defaultMessage: 'You will be redirected to the main page of the dashboard.' }),
-		}));
-
-		project = null;
-	}
-=======
 	}, [projectId, teamspace]);
 
 	ProjectsActionsDispatchers.setCurrentProject(projectId);
->>>>>>> 7caff8dd
 
 	let { url } = useRouteMatch();
 
