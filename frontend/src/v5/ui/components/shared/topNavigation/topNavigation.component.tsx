--- conflicted
+++ resolved
@@ -15,21 +15,10 @@
  *  along with this program.  If not, see <http://www.gnu.org/licenses/>.
  */
 
-<<<<<<< HEAD
 import React from 'react';
 import { useRouteMatch } from 'react-router-dom';
-import { Trans } from '@lingui/react';
-
 import { discardSlash, discardUrlComponent } from '@/v5/services/routing/routing';
-=======
-import { useRouteMatch, useParams } from 'react-router-dom';
-import React from 'react';
 import { FormattedMessage } from 'react-intl';
-
-import { discardSlash, discardUrlComponent } from '@/v5/services/routing/routing';
-import { ProjectsHooksSelectors } from '@/v5/services/selectorsHooks/projectsSelectors.hooks';
-import { IProject } from '@/v5/store/projects/projects.redux';
->>>>>>> 52cde860
 import { Container, Link } from './topNavigaton.styles';
 
 export const TopNavigation = (): JSX.Element => {
@@ -38,20 +27,9 @@
 
 	return (
 		<Container>
-<<<<<<< HEAD
-			<Link to={`${url}/t/federations`}><Trans id="Federations" /></Link>
-			<Link to={`${url}/t/containers`}><Trans id="Containers" /></Link>
-			<Link to={`${discardUrlComponent(url, 'settings')}/t/settings`}><Trans id="Project settings" /></Link>
-=======
-			{hasValidProject
-			&& (
-				<>
-					<Link to={`${url}/t/federations`}><FormattedMessage id="Federations" defaultMessage="Federations" /></Link>
-					<Link to={`${url}/t/containers`}><FormattedMessage id="Containers" defaultMessage="Containers" /></Link>
-					<Link to={`${discardUrlComponent(url, 'settings')}/t/settings`}><FormattedMessage id="Settings" defaultMessage="Settings" /></Link>
-				</>
-			)}
->>>>>>> 52cde860
+			<Link to={`${url}/t/federations`}><FormattedMessage id="Federations" defaultMessage="Federations" /></Link>
+			<Link to={`${url}/t/containers`}><FormattedMessage id="Containers" defaultMessage="Containers" /></Link>
+			<Link to={`${discardUrlComponent(url, 'settings')}/t/settings`}><FormattedMessage id="Settings" defaultMessage="Settings" /></Link>
 		</Container>
 	);
 };