/**
 *  Copyright (C) 2021 3D Repo Ltd
 *
 *  This program is free software: you can redistribute it and/or modify
 *  it under the terms of the GNU Affero General Public License as
 *  published by the Free Software Foundation, either version 3 of the
 *  License, or (at your option) any later version.
 *
 *  This program is distributed in the hope that it will be useful,
 *  but WITHOUT ANY WARRANTY; without even the implied warranty of
 *  MERCHANTABILITY or FITNESS FOR A PARTICULAR PURPOSE.  See the
 *  GNU Affero General Public License for more details.
 *
 *  You should have received a copy of the GNU Affero General Public License
 *  along with this program.  If not, see <http://www.gnu.org/licenses/>.
 */

import { useEffect } from 'react';
import { min, range } from 'lodash';

import { Button } from '@controls/button';
import ArrowUpCircleIcon from '@assets/icons/filled/arrow_up_circle-filled.svg';
import { DrawingRevisionsActionsDispatchers } from '@/v5/services/actionsDispatchers';
import { ProjectsHooksSelectors, TeamspacesHooksSelectors, DrawingRevisionsHooksSelectors } from '@/v5/services/selectorsHooks';
import { FormattedMessage } from 'react-intl';
import { DrawingUploadStatus } from '@/v5/store/drawings/drawings.types';
import { canUploadToBackend } from '@/v5/store/drawings/drawings.helpers';
import { uploadToDrawing } from '@/v5/ui/routes/dashboard/projects/drawings/uploadDrawingRevisionForm/uploadDrawingRevisionForm.helpers';
import { SkeletonListItem } from '../revisionDetails/components/skeletonListItem/skeletonListItem.component';
import { RevisionsListItem } from '../revisionDetails/components/revisionsListItem/revisionsListItem.component';
import { RevisionsListHeaderLabel } from '../revisionDetails/components/revisionsListHeaderLabel/revisionsListHeaderLabel.component';
import {
	Container,
	RevisionsListHeaderContainer,
	RevisionsListItemWrapper,
	RevisionsList,
	RevisionsListEmptyWrapper,
	RevisionsListEmptyContainer,
	RevisionsListEmptyText,
} from '../revisionDetails/revisionDetails.styles';
import { getRevisionFileUrl } from '@/v5/services/api/drawingRevisions';
import { selectHasCollaboratorAccess } from '@/v5/store/drawings/drawings.selectors';
import { getState } from '@/v4/modules/store';
import { RevisionsListItemText } from '../revisionDetails/components/revisionsListItem/revisionsListItemText/revisionsListItemText.component';
import { RevisionsListItemAuthor } from '../revisionDetails/components/revisionsListItem/revisionsListItemAuthor/revisionsListItemAuthor.component';
import { RevisionsListItemTag } from '../revisionDetails/components/revisionsListItem/revisionsListItem.styles';
<<<<<<< HEAD
import { formatShortDateTime } from '@/v5/helpers/intl.helper';
import { IDrawingRevision } from '@/v5/store/drawings/revisions/drawingRevisions.types';
=======
import { formatDateTime } from '@/v5/helpers/intl.helper';
import { downloadFile } from '@components/authenticatedResource/authenticatedResource.hooks';
>>>>>>> e9575d55

interface IDrawingRevisionDetails {
	drawingId: string;
	revisionsCount: number;
	status?: DrawingUploadStatus;
}
export const DrawingRevisionDetails = ({ drawingId, revisionsCount, status }: IDrawingRevisionDetails): JSX.Element => {
	const teamspace = TeamspacesHooksSelectors.selectCurrentTeamspace();
	const project = ProjectsHooksSelectors.selectCurrentProject();
	const isLoading = DrawingRevisionsHooksSelectors.selectIsPending(drawingId);
	const revisions = DrawingRevisionsHooksSelectors.selectRevisions(drawingId)
		.sort((a, b) => b.timestamp.getTime() - a.timestamp.getTime());
	const selected = revisions.findIndex((r) => !r.void);

<<<<<<< HEAD
	const handleDownloadRevision = async (revision: IDrawingRevision) => {
		const anchor = document.createElement('a');
		anchor.href = await getRevisionFileUrl(teamspace, project, drawingId, revision._id);
		anchor.download = `${revision.revCode}-${revision.statusCode}`;
		anchor.click();
=======
	const handleDownloadRevision = (revisionId, filename) => {
		downloadFile(getRevisionFileUrl(teamspace, project, drawingId, revisionId), filename);
>>>>>>> e9575d55
	};

	useEffect(() => {
		if (!revisions.length) {
			DrawingRevisionsActionsDispatchers.fetch(teamspace, project, drawingId);
		}
	}, []);

	if (!revisionsCount && !isLoading && !revisions.length) {
		return (
			<RevisionsListEmptyWrapper>
				<RevisionsListEmptyContainer>
					{
						canUploadToBackend(status) ? (
							<>
								<RevisionsListEmptyText>
									<FormattedMessage id="drawings.revisions.emptyMessage" defaultMessage="You haven’t added any Files." />
								</RevisionsListEmptyText>
								<Button
									startIcon={<ArrowUpCircleIcon />}
									variant="contained"
									color="primary"
									onClick={() => uploadToDrawing(drawingId)}
								>
									<FormattedMessage id="drawings.revisions.uploadFile" defaultMessage="Upload File" />
								</Button>
							</>
						) : (
							<RevisionsListEmptyText>
								<FormattedMessage id="drawings.revisions.emptyMessageBusy" defaultMessage="Your files are being processed at this moment, please wait before creating new revisions for this drawing." />
							</RevisionsListEmptyText>
						)
					}
				</RevisionsListEmptyContainer>
			</RevisionsListEmptyWrapper>
		);
	}

	return (
		<Container>
			<RevisionsListHeaderContainer>
				<RevisionsListHeaderLabel width={140} tabletWidth={94}><FormattedMessage id="drawingRevisionDetails.addedOn" defaultMessage="Added on" /></RevisionsListHeaderLabel>
				<RevisionsListHeaderLabel width={170} tabletWidth={155}><FormattedMessage id="drawingRevisionDetails.addedBy" defaultMessage="Added by" /></RevisionsListHeaderLabel>
				<RevisionsListHeaderLabel width={150} tabletWidth={300}><FormattedMessage id="drawingRevisionDetails.statusCode" defaultMessage="Status code" /></RevisionsListHeaderLabel>
				<RevisionsListHeaderLabel width={150} tabletWidth={300}><FormattedMessage id="drawingRevisionDetails.revisionCode" defaultMessage="Revision code" /></RevisionsListHeaderLabel>
				<RevisionsListHeaderLabel hideWhenSmallerThan={1140}><FormattedMessage id="drawingRevisionDetails.description" defaultMessage="Description" /></RevisionsListHeaderLabel>
				<RevisionsListHeaderLabel width={90} tabletWidth={45} hideWhenSmallerThan={800}><FormattedMessage id="drawingRevisionDetails.format" defaultMessage="Format" /></RevisionsListHeaderLabel>
			</RevisionsListHeaderContainer>
			<RevisionsList>
				{isLoading ? (
					range(min([revisionsCount || 1, 5])).map((key) => <SkeletonListItem key={key} />)
				) : (
					revisions.map((revision, i) => (
						<RevisionsListItemWrapper
							selected={i === selected}
							isBeforeSelected={i === selected - 1}
							key={revision._id}
						>
							<RevisionsListItem
								onSetVoidStatus={(voidStatus) => (
									DrawingRevisionsActionsDispatchers.setVoidStatus(teamspace, project, drawingId, revision._id, voidStatus)
								)}
								voidStatus={revision.void}
<<<<<<< HEAD
								onDownloadRevision={() => handleDownloadRevision(revision)}
=======
								onDownloadRevision={() => handleDownloadRevision(revision._id, revision.revisionCode + revision.format)}
>>>>>>> e9575d55
								hasPermission={selectHasCollaboratorAccess(getState(), drawingId)}
							>
								<RevisionsListItemText width={140} tabletWidth={94}> {formatDateTime(revision.timestamp)} </RevisionsListItemText>
								<RevisionsListItemAuthor width={170} tabletWidth={155} authorName={revision.author} />
								<RevisionsListItemTag width={150} tabletWidth={300}> {revision.statusCode || ''} </RevisionsListItemTag>
								<RevisionsListItemTag width={150} tabletWidth={300}> {revision.revCode} </RevisionsListItemTag>
								<RevisionsListItemText hideWhenSmallerThan={1140}> {revision.desc || ''} </RevisionsListItemText>
								<RevisionsListItemText width={90} tabletWidth={45} hideWhenSmallerThan={800}> {(revision.format || '').toLowerCase()} </RevisionsListItemText>
							</RevisionsListItem>
						</RevisionsListItemWrapper>
					))
				)}
			</RevisionsList>
		</Container>
	);
};<|MERGE_RESOLUTION|>--- conflicted
+++ resolved
@@ -44,13 +44,8 @@
 import { RevisionsListItemText } from '../revisionDetails/components/revisionsListItem/revisionsListItemText/revisionsListItemText.component';
 import { RevisionsListItemAuthor } from '../revisionDetails/components/revisionsListItem/revisionsListItemAuthor/revisionsListItemAuthor.component';
 import { RevisionsListItemTag } from '../revisionDetails/components/revisionsListItem/revisionsListItem.styles';
-<<<<<<< HEAD
-import { formatShortDateTime } from '@/v5/helpers/intl.helper';
 import { IDrawingRevision } from '@/v5/store/drawings/revisions/drawingRevisions.types';
-=======
 import { formatDateTime } from '@/v5/helpers/intl.helper';
-import { downloadFile } from '@components/authenticatedResource/authenticatedResource.hooks';
->>>>>>> e9575d55
 
 interface IDrawingRevisionDetails {
 	drawingId: string;
@@ -65,16 +60,11 @@
 		.sort((a, b) => b.timestamp.getTime() - a.timestamp.getTime());
 	const selected = revisions.findIndex((r) => !r.void);
 
-<<<<<<< HEAD
 	const handleDownloadRevision = async (revision: IDrawingRevision) => {
 		const anchor = document.createElement('a');
 		anchor.href = await getRevisionFileUrl(teamspace, project, drawingId, revision._id);
 		anchor.download = `${revision.revCode}-${revision.statusCode}`;
 		anchor.click();
-=======
-	const handleDownloadRevision = (revisionId, filename) => {
-		downloadFile(getRevisionFileUrl(teamspace, project, drawingId, revisionId), filename);
->>>>>>> e9575d55
 	};
 
 	useEffect(() => {
@@ -138,11 +128,7 @@
 									DrawingRevisionsActionsDispatchers.setVoidStatus(teamspace, project, drawingId, revision._id, voidStatus)
 								)}
 								voidStatus={revision.void}
-<<<<<<< HEAD
 								onDownloadRevision={() => handleDownloadRevision(revision)}
-=======
-								onDownloadRevision={() => handleDownloadRevision(revision._id, revision.revisionCode + revision.format)}
->>>>>>> e9575d55
 								hasPermission={selectHasCollaboratorAccess(getState(), drawingId)}
 							>
 								<RevisionsListItemText width={140} tabletWidth={94}> {formatDateTime(revision.timestamp)} </RevisionsListItemText>
