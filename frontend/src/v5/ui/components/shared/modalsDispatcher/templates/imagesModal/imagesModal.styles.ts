/**
 *  Copyright (C) 2023 3D Repo Ltd
 *
 *  This program is free software: you can redistribute it and/or modify
 *  it under the terms of the GNU Affero General Public License as
 *  published by the Free Software Foundation, either version 3 of the
 *  License, or (at your option) any later version.
 *
 *  This program is distributed in the hope that it will be useful,
 *  but WITHOUT ANY WARRANTY; without even the implied warranty of
 *  MERCHANTABILITY or FITNESS FOR A PARTICULAR PURPOSE.  See the
 *  GNU Affero General Public License for more details.
 *
 *  You should have received a copy of the GNU Affero General Public License
 *  along with this program.  If not, see <http://www.gnu.org/licenses/>.
 */

import { formatMessage } from '@/v5/services/intl';
import { NavbarButton } from '@controls/navbarButton/navbarButton.styles';
import { Dialog } from '@mui/material';
import styled, { css } from 'styled-components';
<<<<<<< HEAD
=======
import { hexToOpacity } from '@/v5/ui/themes/theme';
import { CloseButton as BaseCloseButton } from '@controls/button/closeButton/closeButton.component';
>>>>>>> 296971e1
import { AuthImg } from '@components/authenticatedResource/authImg.component';
import { hexToOpacity } from '@/v5/helpers/colors.helper';

export const Modal = styled(Dialog)`
	.MuiPaper-root {
		border-radius: 0;
		width: 100vw;
		max-width: unset;
		height: 100vh;
		max-height: unset;
		margin: 0 22px;
		box-sizing: border-box;

		display: flex;
		flex-direction: column;
	}
`;

const FlexRow = styled.div`
	display: flex;
	flex-direction: row;
	align-items: center;
	justify-content: center;
`;

export const TopBar = styled(FlexRow)`
	justify-content: space-between;
	margin: 16px 0 42px;
`;

export const Buttons = styled(FlexRow)`
	gap: 9px;
`;

export const Counter = styled.div<{ $counterChars: number }>`
	background-color: ${({ theme }) => hexToOpacity(theme.palette.primary.contrast, 15)};
	border-radius: 10px;
	color: ${({ theme }) => theme.palette.primary.contrast};
	font-weight: 600;
	width: fit-content;
	height: 36px;
	padding: 0 16px;
	font-variant-numeric: tabular-nums;
	display: grid;
	place-items: center;
`;

const Button = styled(NavbarButton)`
	height: 36px;
	min-width: 36px;
	width: 36px;
	box-sizing: border-box;
	cursor: pointer;
	margin: 0;
	border: none;
	background-color: ${({ theme }) => hexToOpacity(theme.palette.primary.contrast, 3.9)};

	&&.Mui-disabled {
		pointer-events: none;
		opacity: .25;
		color: ${({ theme }) => theme.palette.primary.contrast};
	}
`;

export const CloseButton = styled(BaseCloseButton)`
	margin: 0;
	height: 36px;
	width: 36px;
	min-width: 36px;
	top: 16px;
	box-sizing: border-box;
`;

export const TopBarButton = styled(Button)`
	border-radius: 8px;

	svg {
		width: 17px;
	}
`;

export const TextTopBarButton = styled(TopBarButton)`
	font-weight: 600;
	gap: 8px;
	background-color: ${({ theme }) => theme.palette.primary.contrast};
	color: ${({ theme }) => theme.palette.secondary.main};
	width: 119px;

	&:hover, &.Mui-focusVisible {
		background-color: ${({ theme }) => theme.palette.secondary.main};
		color: ${({ theme }) => theme.palette.primary.contrast};
		text-decoration: none;
	}

	svg {
		height: 18px;
	}
`;

export const CenterBar = styled.div`
	display: flex;
	flex-direction: column;
`;

export const Image = styled(AuthImg).attrs({
	alt: formatMessage({ id: 'modal.image', defaultMessage: 'Enlarged image' }),
})`
	max-width: 100%;
	max-height: 100%;
	box-sizing: border-box;
	border: solid 1px ${({ theme }) => theme.palette.secondary.light};
	border-radius: 10px;
`;

export const ImageContainer = styled(FlexRow)<{ $isCarousel?: boolean }>`
	height: calc(100vh - ${({ $isCarousel }) => $isCarousel ? 210 : 106}px);
	width: 100%;
`;

export const BottomBar = styled.div`
	display: flex;
	gap: 12px;
	margin: 12px 58px;
	overflow-x: scroll;
	flex-wrap: nowrap;
	white-space: nowrap;
`;

export const ImageWithArrows = styled(FlexRow)`
	gap: 22px;
`;

export const NextButton = styled(NavbarButton)<{ disabled?: boolean }>`
	box-sizing: border-box;
	cursor: pointer;
	margin: 0;
	background-color: ${({ theme }) => hexToOpacity(theme.palette.primary.contrast, 3.9)};
	border: none;

	&&.Mui-disabled {
		pointer-events: none;
		opacity: .25;
		color: ${({ theme }) => theme.palette.primary.contrast};
	}

	& svg {
		margin-left: 1px;
		height: 25px;
	}
`;

export const PreviousButton = styled(NextButton)`
	transform: rotate(180deg);
`;

export const ImageThumbnail = styled(AuthImg)`
	width: 100%;
	height: 100%;
	object-fit: cover;
`;

export const ImageThumbnailContainer = styled(FlexRow)<{ selected?: boolean }>`
	box-sizing: border-box;
	cursor: pointer;
	border-radius: 8px;
	min-width: 75px;
	max-width: 75px;
	height: 75px;
	overflow: hidden;

	&:first-of-type {
		margin-left: auto;
	}

	&:last-of-type {
		margin-right: auto;
	}

	${({ selected, theme }) => selected ? css`
		border: solid 4px ${theme.palette.primary.main};
	` : css`
		border: solid 1px ${theme.palette.secondary.light};

		background-color: ${theme.palette.secondary.main};
		&:not(:hover) ${ImageThumbnail} {
			opacity: .8;
		}
	`};
`;<|MERGE_RESOLUTION|>--- conflicted
+++ resolved
@@ -19,11 +19,7 @@
 import { NavbarButton } from '@controls/navbarButton/navbarButton.styles';
 import { Dialog } from '@mui/material';
 import styled, { css } from 'styled-components';
-<<<<<<< HEAD
-=======
-import { hexToOpacity } from '@/v5/ui/themes/theme';
 import { CloseButton as BaseCloseButton } from '@controls/button/closeButton/closeButton.component';
->>>>>>> 296971e1
 import { AuthImg } from '@components/authenticatedResource/authImg.component';
 import { hexToOpacity } from '@/v5/helpers/colors.helper';
 
