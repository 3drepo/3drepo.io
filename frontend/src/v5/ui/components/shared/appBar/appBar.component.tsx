/**
 *  Copyright (C) 2021 3D Repo Ltd
 *
 *  This program is free software: you can redistribute it and/or modify
 *  it under the terms of the GNU Affero General Public License as
 *  published by the Free Software Foundation, either version 3 of the
 *  License, or (at your option) any later version.
 *
 *  This program is distributed in the hope that it will be useful,
 *  but WITHOUT ANY WARRANTY; without even the implied warranty of
 *  MERCHANTABILITY or FITNESS FOR A PARTICULAR PURPOSE.  See the
 *  GNU Affero General Public License for more details.
 *
 *  You should have received a copy of the GNU Affero General Public License
 *  along with this program.  If not, see <http://www.gnu.org/licenses/>.
 */
import { Link } from 'react-router-dom';
import LogoIcon from '@assets/icons/logo.svg';
<<<<<<< HEAD
import NotificationsIcon from '@assets/icons/notifications.svg';
=======
>>>>>>> 36d04113
import { CurrentUserHooksSelectors } from '@/v5/services/selectorsHooks';
import { DASHBOARD_ROUTE } from '@/v5/ui/routes/routes.constants';
import { NavbarButton } from '@controls/navbarButton/navbarButton.styles';
import { UserMenu } from '../userMenu';
import { AppBarContainer, Items } from './appBar.styles';
import { BreadcrumbsRouting } from '../breadcrumbsRouting/breadcrumbsRouting.component';
import { Notifications } from './notifications/notifications.component';

export const AppBar = (): JSX.Element => {
	const user = CurrentUserHooksSelectors.selectCurrentUser();

	return (
		<AppBarContainer>
			<Items>
				<Link to={DASHBOARD_ROUTE}>
					<LogoIcon />
				</Link>
				<BreadcrumbsRouting />
			</Items>
			<Items>
<<<<<<< HEAD
				<NavbarButton aria-label="notifications">
					<NotificationsIcon />
				</NavbarButton>
=======
				<Notifications />
>>>>>>> 36d04113
				<UserMenu user={user} />
			</Items>
		</AppBarContainer>
	);
};<|MERGE_RESOLUTION|>--- conflicted
+++ resolved
@@ -16,13 +16,8 @@
  */
 import { Link } from 'react-router-dom';
 import LogoIcon from '@assets/icons/logo.svg';
-<<<<<<< HEAD
-import NotificationsIcon from '@assets/icons/notifications.svg';
-=======
->>>>>>> 36d04113
 import { CurrentUserHooksSelectors } from '@/v5/services/selectorsHooks';
 import { DASHBOARD_ROUTE } from '@/v5/ui/routes/routes.constants';
-import { NavbarButton } from '@controls/navbarButton/navbarButton.styles';
 import { UserMenu } from '../userMenu';
 import { AppBarContainer, Items } from './appBar.styles';
 import { BreadcrumbsRouting } from '../breadcrumbsRouting/breadcrumbsRouting.component';
@@ -40,13 +35,7 @@
 				<BreadcrumbsRouting />
 			</Items>
 			<Items>
-<<<<<<< HEAD
-				<NavbarButton aria-label="notifications">
-					<NotificationsIcon />
-				</NavbarButton>
-=======
 				<Notifications />
->>>>>>> 36d04113
 				<UserMenu user={user} />
 			</Items>
 		</AppBarContainer>
