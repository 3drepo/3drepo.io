/**
 *  Copyright (C) 2021 3D Repo Ltd
 *
 *  This program is free software: you can redistribute it and/or modify
 *  it under the terms of the GNU Affero General Public License as
 *  published by the Free Software Foundation, either version 3 of the
 *  License, or (at your option) any later version.
 *
 *  This program is distributed in the hope that it will be useful,
 *  but WITHOUT ANY WARRANTY; without even the implied warranty of
 *  MERCHANTABILITY or FITNESS FOR A PARTICULAR PURPOSE.  See the
 *  GNU Affero General Public License for more details.
 *
 *  You should have received a copy of the GNU Affero General Public License
 *  along with this program.  If not, see <http://www.gnu.org/licenses/>.
 */

import React from 'react';
import { useParams } from 'react-router';

import { RevisionsListItemText } from '@components/shared/revisionDetails/components/revisionsListItemText';
import { RevisionsListItemDate } from '@components/shared/revisionDetails/components/revisionsListItemDate';
import { RevisionsListItemAuthor } from '@components/shared/revisionDetails/components/revisionsListItemAuthor';
import { RevisionsListItemCode } from '@components/shared/revisionDetails/components/revisionsListItemCode';
import { RevisionsListItemButton } from '@components/shared/revisionDetails/components/revisionsListItemButton';
import { IRevision } from '@/v5/store/revisions/revisions.types';
import { RevisionsActionsDispatchers } from '@/v5/services/actionsDispatchers/revisionsActions.dispatchers';
<<<<<<< HEAD
import { Display } from '@/v5/ui/themes/media';
=======
import { formatDate } from '@/v5/services/intl';
>>>>>>> 52cde860
import { Container } from './revisionsListItem.styles';

type IRevisionsListItem = {
	revision: IRevision;
	active?: boolean;
	containerId: string;
};

export const RevisionsListItem = ({ revision, containerId, active = false }: IRevisionsListItem): JSX.Element => {
	const { teamspace, project } = useParams();
	const { timestamp, desc, author, tag, void: voidStatus } = revision;

	const toggleVoidStatus = (e: React.SyntheticEvent) => {
		e.stopPropagation();
		RevisionsActionsDispatchers.setVoidStatus(teamspace, project, containerId, tag || revision._id, !voidStatus);
	};

	return (
		<Container>
<<<<<<< HEAD
			<RevisionsListItemDate width={130} tabletWidth={94} active={active}>
				{i18n.date(timestamp)}
			</RevisionsListItemDate>
			<RevisionsListItemAuthor authorName={author} active={active} width={228} tabletWidth={155} />
			<RevisionsListItemCode
				tabletWidth={150}
				onClick={() => {}}
			>
				{tag}
			</RevisionsListItemCode>
			<RevisionsListItemText
				hideWhenSmallerThan={Display.Tablet}
				active={active}
			>
				{desc}
=======
			<RevisionsListItemText meta width={130} active={active}>
				{formatDate(timestamp)}
>>>>>>> 52cde860
			</RevisionsListItemText>
			<RevisionsListItemButton onClick={toggleVoidStatus} status={voidStatus} />
		</Container>
	);
};<|MERGE_RESOLUTION|>--- conflicted
+++ resolved
@@ -25,11 +25,8 @@
 import { RevisionsListItemButton } from '@components/shared/revisionDetails/components/revisionsListItemButton';
 import { IRevision } from '@/v5/store/revisions/revisions.types';
 import { RevisionsActionsDispatchers } from '@/v5/services/actionsDispatchers/revisionsActions.dispatchers';
-<<<<<<< HEAD
 import { Display } from '@/v5/ui/themes/media';
-=======
 import { formatDate } from '@/v5/services/intl';
->>>>>>> 52cde860
 import { Container } from './revisionsListItem.styles';
 
 type IRevisionsListItem = {
@@ -49,9 +46,8 @@
 
 	return (
 		<Container>
-<<<<<<< HEAD
 			<RevisionsListItemDate width={130} tabletWidth={94} active={active}>
-				{i18n.date(timestamp)}
+				{formatDate(timestamp)}
 			</RevisionsListItemDate>
 			<RevisionsListItemAuthor authorName={author} active={active} width={228} tabletWidth={155} />
 			<RevisionsListItemCode
@@ -65,10 +61,6 @@
 				active={active}
 			>
 				{desc}
-=======
-			<RevisionsListItemText meta width={130} active={active}>
-				{formatDate(timestamp)}
->>>>>>> 52cde860
 			</RevisionsListItemText>
 			<RevisionsListItemButton onClick={toggleVoidStatus} status={voidStatus} />
 		</Container>
