--- conflicted
+++ resolved
@@ -14,13 +14,6 @@
  *  You should have received a copy of the GNU Affero General Public License
  *  along with this program.  If not, see <http://www.gnu.org/licenses/>.
  */
-<<<<<<< HEAD
-
-import React from 'react';
-
-=======
-import { AvatarButton } from '@controls/avatarButton';
->>>>>>> 67889751
 import { IUser } from '@/v5/store/users/users.redux';
 import { Avatar } from '@controls/avatar';
 import { AvatarWrapper, Container, Company, Job, Name, UserData } from './userPopover.styles';
