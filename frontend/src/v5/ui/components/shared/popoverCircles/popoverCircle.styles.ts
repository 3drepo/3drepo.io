/**
 *  Copyright (C) 2023 3D Repo Ltd
 *
 *  This program is free software: you can redistribute it and/or modify
 *  it under the terms of the GNU Affero General Public License as
 *  published by the Free Software Foundation, either version 3 of the
 *  License, or (at your option) any later version.
 *
 *  This program is distributed in the hope that it will be useful,
 *  but WITHOUT ANY WARRANTY; without even the implied warranty of
 *  MERCHANTABILITY or FITNESS FOR A PARTICULAR PURPOSE.  See the
 *  GNU Affero General Public License for more details.
 *
 *  You should have received a copy of the GNU Affero General Public License
 *  along with this program.  If not, see <http://www.gnu.org/licenses/>.
 */

import { isLight } from '@/v5/helpers/colors.helper';
import { AuthAvatarMui } from '@components/authenticatedResource/authAvatarMui.component';
<<<<<<< HEAD
import { contrastColor } from 'contrast-color';
=======
import { AvatarProps } from '@mui/material';
>>>>>>> 4c86684c
import styled, { css } from 'styled-components';

const CIRCLE_SIZE = {
	small: '24px',
	medium: '32px',
};

<<<<<<< HEAD
const isLight = (color) => contrastColor({ bgColor: color, threshold: 170 }) === '#FFFFFF';

export const Popover = styled(AuthAvatarMui)<{ $backgroundColor }>`
	margin: 0;
	color: ${({ $backgroundColor, theme }) => (isLight($backgroundColor) ? theme.palette.primary.contrast : theme.palette.secondary.main)};
	background-color: ${({ $backgroundColor, theme }) => $backgroundColor || theme.palette.primary.contrast};
=======
export type IPopoverCircle = AvatarProps & {
	size?: 'small' | 'medium';
	backgroundColor?: string;
};

export const PopoverCircle = styled(AuthAvatarMui)<IPopoverCircle>`
	margin: 0;
	color: ${({ backgroundColor, theme }) => (isLight(backgroundColor, 170) ? theme.palette.secondary.main : theme.palette.primary.contrast)};
	background-color: ${({ backgroundColor, theme }) => backgroundColor || theme.palette.primary.contrast};
>>>>>>> 4c86684c
	pointer-events: auto;
	font-size: 9px;
	${({ size = 'medium' }) => css`
		height: ${CIRCLE_SIZE[size]};
		width: ${CIRCLE_SIZE[size]};
	`}
	
	.MuiAvatar-root {
		box-sizing: content-box;
		height: 100%;
		width: 100%;
		font-size: 10px;
		background-color: ${({ theme }) => theme.palette.base.lightest};
		color: ${({ theme }) => theme.palette.secondary.main};
	}
`;<|MERGE_RESOLUTION|>--- conflicted
+++ resolved
@@ -17,11 +17,6 @@
 
 import { isLight } from '@/v5/helpers/colors.helper';
 import { AuthAvatarMui } from '@components/authenticatedResource/authAvatarMui.component';
-<<<<<<< HEAD
-import { contrastColor } from 'contrast-color';
-=======
-import { AvatarProps } from '@mui/material';
->>>>>>> 4c86684c
 import styled, { css } from 'styled-components';
 
 const CIRCLE_SIZE = {
@@ -29,24 +24,10 @@
 	medium: '32px',
 };
 
-<<<<<<< HEAD
-const isLight = (color) => contrastColor({ bgColor: color, threshold: 170 }) === '#FFFFFF';
-
 export const Popover = styled(AuthAvatarMui)<{ $backgroundColor }>`
 	margin: 0;
-	color: ${({ $backgroundColor, theme }) => (isLight($backgroundColor) ? theme.palette.primary.contrast : theme.palette.secondary.main)};
-	background-color: ${({ $backgroundColor, theme }) => $backgroundColor || theme.palette.primary.contrast};
-=======
-export type IPopoverCircle = AvatarProps & {
-	size?: 'small' | 'medium';
-	backgroundColor?: string;
-};
-
-export const PopoverCircle = styled(AuthAvatarMui)<IPopoverCircle>`
-	margin: 0;
-	color: ${({ backgroundColor, theme }) => (isLight(backgroundColor, 170) ? theme.palette.secondary.main : theme.palette.primary.contrast)};
+	color: ${({ $backgroundColor, theme }) => (isLight($backgroundColor, 170) ? theme.palette.secondary.main : theme.palette.primary.contrast)};
 	background-color: ${({ backgroundColor, theme }) => backgroundColor || theme.palette.primary.contrast};
->>>>>>> 4c86684c
 	pointer-events: auto;
 	font-size: 9px;
 	${({ size = 'medium' }) => css`
