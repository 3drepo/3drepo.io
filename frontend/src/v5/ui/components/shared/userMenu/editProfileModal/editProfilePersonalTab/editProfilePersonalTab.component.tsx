/**
 *  Copyright (C) 2022 3D Repo Ltd
 *
 *  This program is free software: you can redistribute it and/or modify
 *  it under the terms of the GNU Affero General Public License as
 *  published by the Free Software Foundation, either version 3 of the
 *  License, or (at your option) any later version.
 *
 *  This program is distributed in the hope that it will be useful,
 *  but WITHOUT ANY WARRANTY; without even the implied warranty of
 *  MERCHANTABILITY or FITNESS FOR A PARTICULAR PURPOSE.  See the
 *  GNU Affero General Public License for more details.
 *
 *  You should have received a copy of the GNU Affero General Public License
 *  along with this program.  If not, see <http://www.gnu.org/licenses/>.
 */
import { CurrentUserActionsDispatchers } from '@/v5/services/actionsDispatchers';
import { CurrentUserHooksSelectors } from '@/v5/services/selectorsHooks';
import { formatMessage } from '@/v5/services/intl';
import { clientConfigService } from '@/v4/services/clientConfig';
import { SuccessMessage } from '@controls/successMessage/successMessage.component';
import { MenuItem } from '@mui/material';
import { useFormContext } from 'react-hook-form';
import { useEffect, useState } from 'react';
import { FormattedMessage } from 'react-intl';
import { pickBy, isEmpty, isMatch, mapValues } from 'lodash';
import { UnhandledError } from '@controls/errorMessage/unhandledError/unhandledError.component';
import { FormSelect, FormTextField } from '@controls/inputs/formInputs.component';
import { isFileFormatUnsupported } from '@/v5/validation/errors.helpers';
import { FormModalActions } from '@controls/formModal/modalButtons/modalButtons.styles';
import { ModalCancelButton, ModalSubmitButton } from '@controls/formModal/modalButtons/modalButtons.component';
import { EditProfileAvatar } from './editProfileAvatar/editProfileAvatar.component';
import { TabContent } from '../editProfileModal.styles';
import { userHasMissingRequiredData } from '@/v5/store/users/users.helpers';
import { WelcomeMessage } from './editProfilePersonalTab.styles';

export type IUpdatePersonalInputs = Partial<{
	firstName: string;
	lastName: string;
	email: string;
	company: string;
	countryCode: string;
	avatarFile: File;
}>;

type EditProfilePersonalTabProps = {
	unexpectedError: any,
	onClickClose?: () => void,
};

export const EditProfilePersonalTab = ({
	unexpectedError,
	onClickClose,
}: EditProfilePersonalTabProps) => {
	const user = CurrentUserHooksSelectors.selectCurrentUser();
	const [submitWasSuccessful, setSubmitWasSuccessful] = useState(false);
	const {
		getValues,
		handleSubmit,
		reset,
		setError: setFormError,
		control,
		formState: { errors: formErrors, isDirty, touchedFields, isSubmitting },
	} = useFormContext();
	const userIsMissingRequiredData = userHasMissingRequiredData(user);

	const getSubmittableValues = (): IUpdatePersonalInputs => {
		const { email, ...values } = getValues();
		const trimmedValues = mapValues(values, (value) => value?.trim?.() ?? value);
		return pickBy(trimmedValues) as IUpdatePersonalInputs;
	};

	const onSubmissionSuccess = (resolve) => {
		const { avatarFile, ...values } = getSubmittableValues();
		reset(values);
		setSubmitWasSuccessful(true);
		resolve();
	};

	const onSubmissionError = (apiError, reject) => {
		setSubmitWasSuccessful(false);
		if (isFileFormatUnsupported(apiError)) {
			setFormError('avatarFile', {
				type: 'custom',
				message: formatMessage({
					id: 'editProfile.avatar.error.format',
					defaultMessage: 'The file format is not supported',
				}),
			});
		}
		reject();
	};

	const onSubmit = async () => {
		let values = getSubmittableValues();
		await new Promise((resolve, reject) => {
			CurrentUserActionsDispatchers.updatePersonalData(
				values,
				() => onSubmissionSuccess(resolve),
				(apiError) => onSubmissionError(apiError, reject),
			);
		});
	};

	const fieldsAreDirty = !isMatch(user, getSubmittableValues());
	const canSubmit = isEmpty(formErrors) && fieldsAreDirty;

	useEffect(() => {
		if (submitWasSuccessful) {
			setSubmitWasSuccessful(false);
		}
	}, [JSON.stringify(isDirty), touchedFields]);

	useEffect(() => {
		if (userIsMissingRequiredData) {
			trigger();
		}
	}, []);

	return (
		<>
			<TabContent>
				<EditProfileAvatar user={user} />
				{submitWasSuccessful && (
					<SuccessMessage>
						<FormattedMessage
							id="editProfile.form.updateProfileSuccess"
							defaultMessage="Your profile has been changed successfully."
						/>
					</SuccessMessage>
				)}
<<<<<<< HEAD
				<UnhandledError
					error={unexpectedError}
					expectedErrorValidators={[isFileFormatUnsupported]}
				/>
=======
				{userHasMissingRequiredData(user) ? (
					<WelcomeMessage>
						<FormattedMessage
							id="editProfile.form.newUserMessage"
							defaultMessage="Welcome to 3D Repo, please tell us more about yourself..."
						/>
					</WelcomeMessage>
				) : (
					<UnhandledError
						error={unexpectedError}
						expectedErrorValidators={[emailAlreadyExists, isFileFormatUnsupported]}
					/>
				)}
>>>>>>> 0b2d99d3
				<FormTextField
					name="firstName"
					control={control}
					label={formatMessage({
						id: 'editProfile.form.firstName',
						defaultMessage: 'First Name',
					})}
					required
					formError={formErrors.firstName}
				/>
				<FormTextField
					name="lastName"
					control={control}
					label={formatMessage({
						id: 'editProfile.form.lastName',
						defaultMessage: 'Last Name',
					})}
					required
					formError={formErrors.lastName}
				/>
				<FormTextField
					name="email"
					control={control}
					label={formatMessage({
						id: 'editProfile.form.email',
						defaultMessage: 'Email',
					})}
					required
					formError={formErrors.email}
					disabled
				/>
				<FormTextField
					name="company"
					control={control}
					label={formatMessage({
						id: 'editProfile.form.company',
						defaultMessage: 'Company',
					})}
					formError={formErrors.company}
				/>
				<FormSelect
					name="countryCode"
					control={control}
					label={formatMessage({
						id: 'editProfile.form.countryCode',
						defaultMessage: 'Country',
					})}
				>
					{clientConfigService.countries.map((country) => (
						<MenuItem key={country.code} value={country.code}>
							{country.name}
						</MenuItem>
					))}
				</FormSelect>
			</TabContent>
			<FormModalActions>
				<ModalCancelButton disabled={userIsMissingRequiredData} onClick={onClickClose} />
				<ModalSubmitButton disabled={!canSubmit} onClick={handleSubmit(onSubmit)} isPending={isSubmitting}>
					<FormattedMessage
						defaultMessage="Update profile"
						id="editProfile.tab.confirmButton.updateProfile"
					/>
				</ModalSubmitButton>
			</FormModalActions>
		</>
	);
};<|MERGE_RESOLUTION|>--- conflicted
+++ resolved
@@ -56,6 +56,7 @@
 	const [submitWasSuccessful, setSubmitWasSuccessful] = useState(false);
 	const {
 		getValues,
+		trigger,
 		handleSubmit,
 		reset,
 		setError: setFormError,
@@ -129,12 +130,6 @@
 						/>
 					</SuccessMessage>
 				)}
-<<<<<<< HEAD
-				<UnhandledError
-					error={unexpectedError}
-					expectedErrorValidators={[isFileFormatUnsupported]}
-				/>
-=======
 				{userHasMissingRequiredData(user) ? (
 					<WelcomeMessage>
 						<FormattedMessage
@@ -145,10 +140,9 @@
 				) : (
 					<UnhandledError
 						error={unexpectedError}
-						expectedErrorValidators={[emailAlreadyExists, isFileFormatUnsupported]}
+						expectedErrorValidators={[isFileFormatUnsupported]}
 					/>
 				)}
->>>>>>> 0b2d99d3
 				<FormTextField
 					name="firstName"
 					control={control}
