--- conflicted
+++ resolved
@@ -44,12 +44,9 @@
 
 export const UserMenu = ({ user } : UserMenuProps) => {
 	const onClickSignOut = () => AuthActionsDispatchers.logout();
-<<<<<<< HEAD
 
 	const [isEditProfileModalOpen, setIsEditProfileModalOpen] = useState(false);
 
-=======
->>>>>>> 40ebd24d
 	return (
 		<>
 			<AvatarContainer>
@@ -81,7 +78,7 @@
 					<ActionMenuSection>
 						<ActionMenuItemLink
 							Icon={TeamspacesIcon}
-							to={baseUrl}
+							to={DASHBOARD_ROUTE}
 						>
 							<FormattedMessage
 								id="userMenu.teamspaces"
@@ -132,7 +129,6 @@
 								/>
 							</SignOutButton>
 						</ActionMenuItem>
-<<<<<<< HEAD
 					</ActionMenuSection>
 				</ActionMenu>
 			</AvatarContainer>
@@ -142,66 +138,5 @@
 				onClose={() => setIsEditProfileModalOpen(false)}
 			/>
 		</>
-=======
-					</AvatarSection>
-				</ActionMenuSection>
-				<ActionMenuSection>
-					<ActionMenuItemLink
-						Icon={TeamspacesIcon}
-						to={DASHBOARD_ROUTE}
-					>
-						<FormattedMessage
-							id="userMenu.teamspaces"
-							defaultMessage="Teamspaces"
-						/>
-					</ActionMenuItemLink>
-					<ActionMenuItemLink
-						Icon={VisualSettingsIcon}
-					>
-						<FormattedMessage
-							id="userMenu.visualSettings"
-							defaultMessage="Visual settings"
-						/>
-					</ActionMenuItemLink>
-				</ActionMenuSection>
-				<ActionMenuSection>
-					<ActionMenuItemLink
-						Icon={SupportCentreIcon}
-					>
-						<FormattedMessage
-							id="userMenu.supportCentre"
-							defaultMessage="Support centre"
-						/>
-					</ActionMenuItemLink>
-					<ActionMenuItemLink
-						Icon={ContactUsIcon}
-					>
-						<FormattedMessage
-							id="userMenu.contactUs"
-							defaultMessage="Contact us"
-						/>
-					</ActionMenuItemLink>
-					<ActionMenuItemLink
-						Icon={InviteAFriendIcon}
-					>
-						<FormattedMessage
-							id="userMenu.inviteAFriend"
-							defaultMessage="Invite a friend"
-						/>
-					</ActionMenuItemLink>
-				</ActionMenuSection>
-				<ActionMenuSection>
-					<ActionMenuItem>
-						<SignOutButton onClick={onClickSignOut}>
-							<FormattedMessage
-								id="userMenu.logOut"
-								defaultMessage="Log out"
-							/>
-						</SignOutButton>
-					</ActionMenuItem>
-				</ActionMenuSection>
-			</ActionMenu>
-		</AvatarContainer>
->>>>>>> 40ebd24d
 	);
 };