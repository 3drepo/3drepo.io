/**
 *  Copyright (C) 2022 3D Repo Ltd
 *
 *  This program is free software: you can redistribute it and/or modify
 *  it under the terms of the GNU Affero General Public License as
 *  published by the Free Software Foundation, either version 3 of the
 *  License, or (at your option) any later version.
 *
 *  This program is distributed in the hope that it will be useful,
 *  but WITHOUT ANY WARRANTY; without even the implied warranty of
 *  MERCHANTABILITY or FITNESS FOR A PARTICULAR PURPOSE.  See the
 *  GNU Affero General Public License for more details.
 *
 *  You should have received a copy of the GNU Affero General Public License
 *  along with this program.  If not, see <http://www.gnu.org/licenses/>.
 */

import { useRouteMatch } from 'react-router-dom';
import { FormattedMessage } from 'react-intl';
import { useState } from 'react';

import { AuthActionsDispatchers } from '@/v5/services/actionsDispatchers/authActions.dispatchers';
import ContactUsIcon from '@assets/icons/email.svg';
import InviteAFriendIcon from '@assets/icons/add_user.svg';
import TeamspacesIcon from '@assets/icons/teamspaces.svg';
import VisualSettingsIcon from '@assets/icons/settings.svg';
import SupportCentreIcon from '@assets/icons/question_mark.svg';
import { IUser } from '@/v5/store/users/users.redux';
import { Avatar } from '@controls/avatar';
import { ActionMenu, ActionMenuSection, ActionMenuItem, ActionMenuTriggerButton, ActionMenuItemLink } from '@controls/actionMenu';
import {
	AvatarContainer,
	AvatarSection,
	UserFullName,
	UserUserName,
	SignOutButton,
	EditProfileButton,
} from './userMenu.styles';
import { EditProfileModal } from './editProfileModal/editProfileModal.component';

type UserMenuProps = {
	user: IUser;
};

export const UserMenu = ({ user } : UserMenuProps) => {
	const { url } = useRouteMatch();
	const baseUrl = url.split('/').slice(0, 3).join('/');

	const onClickSignOut = () => AuthActionsDispatchers.logout();

	const [isEditProfileModalOpen, setIsEditProfileModalOpen] = useState(false);

	return (
		<>
			<AvatarContainer>
				<ActionMenu>
					<ActionMenuTriggerButton>
						<Avatar
							user={user}
							isButton
						/>
					</ActionMenuTriggerButton>
					<ActionMenuSection>
						<AvatarSection>
							<Avatar
								user={user}
								largeIcon
							/>
							<UserFullName>{user.firstName} {user.lastName}</UserFullName>
							<UserUserName>{user.username}</UserUserName>
							<ActionMenuItem>
								<EditProfileButton onClick={() => setIsEditProfileModalOpen(true)}>
									<FormattedMessage
										id="userMenu.editYourProfile"
										defaultMessage="Edit your profile"
									/>
								</EditProfileButton>
							</ActionMenuItem>
						</AvatarSection>
					</ActionMenuSection>
					<ActionMenuSection>
						<ActionMenuItemLink
							Icon={TeamspacesIcon}
							to={`${baseUrl}/${teamspace}`}
						>
							<FormattedMessage
								id="userMenu.teamspaces"
								defaultMessage="Teamspaces"
							/>
						</ActionMenuItemLink>
						<ActionMenuItemLink
							Icon={VisualSettingsIcon}
						>
							<FormattedMessage
								id="userMenu.visualSettings"
								defaultMessage="Visual settings"
							/>
						</ActionMenuItemLink>
					</ActionMenuSection>
					<ActionMenuSection>
						<ActionMenuItemLink
							Icon={SupportCentreIcon}
						>
							<FormattedMessage
								id="userMenu.supportCentre"
								defaultMessage="Support centre"
							/>
						</ActionMenuItemLink>
						<ActionMenuItemLink
							Icon={ContactUsIcon}
						>
							<FormattedMessage
								id="userMenu.contactUs"
								defaultMessage="Contact us"
							/>
						</ActionMenuItemLink>
						<ActionMenuItemLink
							Icon={InviteAFriendIcon}
						>
							<FormattedMessage
								id="userMenu.inviteAFriend"
								defaultMessage="Invite a friend"
							/>
						</ActionMenuItemLink>
					</ActionMenuSection>
					<ActionMenuSection>
						<ActionMenuItem>
							<SignOutButton onClick={onClickSignOut}>
								<FormattedMessage
									id="userMenu.signOut"
									defaultMessage="Sign out"
								/>
							</SignOutButton>
						</ActionMenuItem>
<<<<<<< HEAD
					</ActionMenuSection>
				</ActionMenu>
			</AvatarContainer>
			<EditProfileModal
				user={user}
				open={isEditProfileModalOpen}
				onClose={() => setIsEditProfileModalOpen(false)}
			/>
		</>
=======
					</AvatarSection>
				</ActionMenuSection>
				<ActionMenuSection>
					<ActionMenuItemLink
						Icon={TeamspacesIcon}
						to={baseUrl}
					>
						<FormattedMessage
							id="userMenu.teamspaces"
							defaultMessage="Teamspaces"
						/>
					</ActionMenuItemLink>
					<ActionMenuItemLink
						Icon={VisualSettingsIcon}
					>
						<FormattedMessage
							id="userMenu.visualSettings"
							defaultMessage="Visual settings"
						/>
					</ActionMenuItemLink>
				</ActionMenuSection>
				<ActionMenuSection>
					<ActionMenuItemLink
						Icon={SupportCentreIcon}
					>
						<FormattedMessage
							id="userMenu.supportCentre"
							defaultMessage="Support centre"
						/>
					</ActionMenuItemLink>
					<ActionMenuItemLink
						Icon={ContactUsIcon}
					>
						<FormattedMessage
							id="userMenu.contactUs"
							defaultMessage="Contact us"
						/>
					</ActionMenuItemLink>
					<ActionMenuItemLink
						Icon={InviteAFriendIcon}
					>
						<FormattedMessage
							id="userMenu.inviteAFriend"
							defaultMessage="Invite a friend"
						/>
					</ActionMenuItemLink>
				</ActionMenuSection>
				<ActionMenuSection>
					<ActionMenuItem>
						<SignOutButton onClick={onClickSignOut}>
							<FormattedMessage
								id="userMenu.logOut"
								defaultMessage="Log out"
							/>
						</SignOutButton>
					</ActionMenuItem>
				</ActionMenuSection>
			</ActionMenu>
		</AvatarContainer>
>>>>>>> 5bb0cb4b
	);
};<|MERGE_RESOLUTION|>--- conflicted
+++ resolved
@@ -67,6 +67,7 @@
 								largeIcon
 							/>
 							<UserFullName>{user.firstName} {user.lastName}</UserFullName>
+							{/* TODO - check user.user or user.username  */}
 							<UserUserName>{user.username}</UserUserName>
 							<ActionMenuItem>
 								<EditProfileButton onClick={() => setIsEditProfileModalOpen(true)}>
@@ -79,9 +80,10 @@
 						</AvatarSection>
 					</ActionMenuSection>
 					<ActionMenuSection>
+						{/* TODO - check the /${teamspace} */}
 						<ActionMenuItemLink
 							Icon={TeamspacesIcon}
-							to={`${baseUrl}/${teamspace}`}
+							to={baseUrl}
 						>
 							<FormattedMessage
 								id="userMenu.teamspaces"
@@ -127,12 +129,11 @@
 						<ActionMenuItem>
 							<SignOutButton onClick={onClickSignOut}>
 								<FormattedMessage
-									id="userMenu.signOut"
-									defaultMessage="Sign out"
+									id="userMenu.logOut"
+									defaultMessage="Log out"
 								/>
 							</SignOutButton>
 						</ActionMenuItem>
-<<<<<<< HEAD
 					</ActionMenuSection>
 				</ActionMenu>
 			</AvatarContainer>
@@ -142,66 +143,5 @@
 				onClose={() => setIsEditProfileModalOpen(false)}
 			/>
 		</>
-=======
-					</AvatarSection>
-				</ActionMenuSection>
-				<ActionMenuSection>
-					<ActionMenuItemLink
-						Icon={TeamspacesIcon}
-						to={baseUrl}
-					>
-						<FormattedMessage
-							id="userMenu.teamspaces"
-							defaultMessage="Teamspaces"
-						/>
-					</ActionMenuItemLink>
-					<ActionMenuItemLink
-						Icon={VisualSettingsIcon}
-					>
-						<FormattedMessage
-							id="userMenu.visualSettings"
-							defaultMessage="Visual settings"
-						/>
-					</ActionMenuItemLink>
-				</ActionMenuSection>
-				<ActionMenuSection>
-					<ActionMenuItemLink
-						Icon={SupportCentreIcon}
-					>
-						<FormattedMessage
-							id="userMenu.supportCentre"
-							defaultMessage="Support centre"
-						/>
-					</ActionMenuItemLink>
-					<ActionMenuItemLink
-						Icon={ContactUsIcon}
-					>
-						<FormattedMessage
-							id="userMenu.contactUs"
-							defaultMessage="Contact us"
-						/>
-					</ActionMenuItemLink>
-					<ActionMenuItemLink
-						Icon={InviteAFriendIcon}
-					>
-						<FormattedMessage
-							id="userMenu.inviteAFriend"
-							defaultMessage="Invite a friend"
-						/>
-					</ActionMenuItemLink>
-				</ActionMenuSection>
-				<ActionMenuSection>
-					<ActionMenuItem>
-						<SignOutButton onClick={onClickSignOut}>
-							<FormattedMessage
-								id="userMenu.logOut"
-								defaultMessage="Log out"
-							/>
-						</SignOutButton>
-					</ActionMenuItem>
-				</ActionMenuSection>
-			</ActionMenu>
-		</AvatarContainer>
->>>>>>> 5bb0cb4b
 	);
 };