--- conflicted
+++ resolved
@@ -16,10 +16,7 @@
  */
 
 import { FormattedMessage } from 'react-intl';
-<<<<<<< HEAD
-=======
-import { useState, useEffect } from 'react';
->>>>>>> 94a3c0a2
+import { useEffect } from 'react';
 
 import { AuthActionsDispatchers, DialogsActionsDispatchers } from '@/v5/services/actionsDispatchers';
 import TeamspacesIcon from '@assets/icons/filled/teamspaces-filled.svg';
@@ -70,7 +67,6 @@
 	}, []);
 
 	return (
-<<<<<<< HEAD
 		<AvatarContainer>
 			<ActionMenu TriggerButton={<div><Avatar user={user} isButton /></div>}>
 				<ActionMenuSection>
@@ -85,53 +81,6 @@
 							<TruncatableName>{user.lastName}</TruncatableName>
 						</UserFullName>
 						<UserUserName>{user.username}</UserUserName>
-=======
-		<>
-			<AvatarContainer>
-				<ActionMenu TriggerButton={<div><Avatar user={user} isButton /></div>}>
-					<ActionMenuSection>
-						<AvatarSection>
-							<Avatar
-								user={user}
-								size="medium"
-							/>
-							<UserFullName>
-								<TruncatableName>{user.firstName}</TruncatableName>
-								<TruncatableName>{user.lastName}</TruncatableName>
-							</UserFullName>
-							<UserUserName>{user.username}</UserUserName>
-							<ActionMenuItem>
-								<EditProfileButton onClick={() => setIsEditProfileModalOpen(true)}>
-									<FormattedMessage
-										id="userMenu.editYourProfile"
-										defaultMessage="Edit your profile"
-									/>
-								</EditProfileButton>
-							</ActionMenuItem>
-						</AvatarSection>
-					</ActionMenuSection>
-					<ActionMenuSection>
-						<ActionMenuItemLink
-							Icon={TeamspacesIcon}
-							to={DASHBOARD_ROUTE}
-						>
-							<FormattedMessage
-								id="userMenu.teamspaces"
-								defaultMessage="Teamspaces"
-							/>
-						</ActionMenuItemLink>
-						<ActionMenuItemLink
-							Icon={VisualSettingsIcon}
-							onClick={onClickVisualSettings}
-						>
-							<FormattedMessage
-								id="userMenu.visualSettings"
-								defaultMessage="Visual settings"
-							/>
-						</ActionMenuItemLink>
-					</ActionMenuSection>
-					<ActionMenuSection>
->>>>>>> 94a3c0a2
 						<ActionMenuItem>
 							<EditProfileButton onClick={onClickEditProfile}>
 								<FormattedMessage
@@ -154,6 +103,7 @@
 					</ActionMenuItemLink>
 					<ActionMenuItemLink
 						Icon={VisualSettingsIcon}
+						onClick={onClickVisualSettings}
 					>
 						<FormattedMessage
 							id="userMenu.visualSettings"
