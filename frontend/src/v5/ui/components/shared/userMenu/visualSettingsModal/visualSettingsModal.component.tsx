/**
 *  Copyright (C) 2023 3D Repo Ltd
 *
 *  This program is free software: you can redistribute it and/or modify
 *  it under the terms of the GNU Affero General Public License as
 *  published by the Free Software Foundation, either version 3 of the
 *  License, or (at your option) any later version.
 *
 *  This program is distributed in the hope that it will be useful,
 *  but WITHOUT ANY WARRANTY; without even the implied warranty of
 *  MERCHANTABILITY or FITNESS FOR A PARTICULAR PURPOSE.  See the
 *  GNU Affero General Public License for more details.
 *
 *  You should have received a copy of the GNU Affero General Public License
 *  along with this program.  If not, see <http://www.gnu.org/licenses/>.
 */

import { VisualSettingsDialog } from '@/v4/routes/components/topMenu/components/visualSettingsDialog/visualSettingsDialog.component';
import { formatMessage } from '@/v5/services/intl';
import { FormModalNoButtons } from './visualSettingsModal.styles';

type IVisualSettingsModal = {
	open: boolean;
	onClickClose: () => void;
	visualSettings: any;
	updateSettings: (username, settings) => void;
	currentUser: string;
	handleResolve: () => void;
};

export const VisualSettingsModal = ({
	open,
	onClickClose,
	...visualSettingsProps
}: IVisualSettingsModal) => (
<<<<<<< HEAD
	<Dialog
		open={open}
		PaperComponent={RemoveWhiteCorners}
		onClose={onClickClose}
=======
	<FormModalNoButtons
		title={formatMessage({
			id: 'visualSettingsModal.title',
			defaultMessage: 'Visual Settings',
		})}
		onClickClose={onClickClose}
		open
>>>>>>> 22f6756f
	>
		<VisualSettingsDialog
			handleClose={onClickClose}
			{...visualSettingsProps}
		/>
	</FormModalNoButtons>
);<|MERGE_RESOLUTION|>--- conflicted
+++ resolved
@@ -33,20 +33,13 @@
 	onClickClose,
 	...visualSettingsProps
 }: IVisualSettingsModal) => (
-<<<<<<< HEAD
-	<Dialog
-		open={open}
-		PaperComponent={RemoveWhiteCorners}
-		onClose={onClickClose}
-=======
 	<FormModalNoButtons
 		title={formatMessage({
 			id: 'visualSettingsModal.title',
 			defaultMessage: 'Visual Settings',
 		})}
 		onClickClose={onClickClose}
-		open
->>>>>>> 22f6756f
+		open={open}
 	>
 		<VisualSettingsDialog
 			handleClose={onClickClose}
