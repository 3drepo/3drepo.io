--- conflicted
+++ resolved
@@ -29,13 +29,10 @@
 import { CloseButton } from '@controls/button/closeButton/closeButton.component';
 import { ViewerCanvasesContext } from '@/v5/ui/routes/viewer/viewerCanvases.context';
 import { DrawingViewerService } from './drawingViewer.service';
-<<<<<<< HEAD
-=======
 import { CalibrationInfoBox } from '@/v5/ui/routes/dashboard/projects/calibration/calibrationInfoBox/calibrationInfoBox.component';
 import CalibrationIcon from '@assets/icons/filled/calibration-filled.svg';
 import { ViewBoxType, ViewerLayer2D } from './viewerLayer2D/viewerLayer2D.component';
 import { CalibrationContext } from '@/v5/ui/routes/dashboard/projects/calibration/calibrationContext';
->>>>>>> e1fc5669
 import { useSearchParam } from '@/v5/ui/routes/useSearchParam';
 import { getDrawingImageSrc } from '@/v5/store/drawings/drawings.helpers';
 import { SVGImage } from './svgImage/svgImage.component';
@@ -43,21 +40,14 @@
 import { Loader } from '@/v4/routes/components/loader/loader.component';
 import { isFirefox } from '@/v5/helpers/browser.helper';
 import { ZoomableImage } from './zoomableImage.types';
-<<<<<<< HEAD
 import { SVGSnapHelper } from './snapping/svgSnapHelper';
 import { Vector2 } from './snapping/types';
-=======
->>>>>>> e1fc5669
 
 const DEFAULT_VIEWBOX = { scale: 1, x: 0, y: 0, width: 0, height: 0 };
 export const Viewer2D = () => {
 	const [drawingId] = useSearchParam('drawingId');
 	const src = getDrawingImageSrc(drawingId);
-<<<<<<< HEAD
-
-=======
-	
->>>>>>> e1fc5669
+
 	const { close2D } = useContext(ViewerCanvasesContext);
 	const { isCalibrating, step, vector2D, setVector2D, isCalibrating2D, setIsCalibrating2D } = useContext(CalibrationContext);
 	const [zoomHandler, setZoomHandler] = useState<PanZoomHandler>();
@@ -65,21 +55,14 @@
 	const [isMinZoom, setIsMinZoom] = useState(false);
 	const [isMaxZoom, setIsMaxZoom] = useState(false);
 	const [isLoading, setIsLoading] = useState(false);
-<<<<<<< HEAD
 
 
 	const imgRef = useRef<ZoomableImage>();
 	const imgContainerRef = useRef();
 
-
-=======
-
-
-	const imgRef = useRef<ZoomableImage>();
-	const imgContainerRef = useRef();
-
 	const canCalibrate2D = isCalibrating && step === 1;
->>>>>>> e1fc5669
+
+	const pz = centredPanZoom(imgRef.current, 20, 20);
 
 	const onClickZoomIn = () => {
 		zoomHandler.zoomIn();
@@ -89,11 +72,7 @@
 		zoomHandler.zoomOut();
 	};
 
-<<<<<<< HEAD
 	const onImageLoad = ({ src }) => {
-=======
-	const onImageLoad = () => {
->>>>>>> e1fc5669
 		setIsLoading(false);
 
 		if (zoomHandler) {
@@ -102,7 +81,6 @@
 
 		DrawingViewerService.setImgContainer(imgContainerRef.current);
 
-		const pz = centredPanZoom(imgRef.current, 20, 20);
 		setZoomHandler(pz);
 	};
 
@@ -119,7 +97,6 @@
 			setIsMaxZoom(cantZoomIn);
 			setViewBox({ ...transform, ...zoomHandler.getOriginalSize() });
 		});
-<<<<<<< HEAD
 
 		// The svg snap helper should only ever have load called once (create a
 		// new instance for new images). The helper will download the svg and
@@ -273,16 +250,7 @@
 				setCursor({ x:0, y:0 }, 'none');
 			}
 		});
-	};
-=======
 	}, [zoomHandler]);
-
-	useEffect(() => {
-		setIsLoading(true);
-	}, [drawingId]);
-
-	const showSVGImage = !isFirefox() && src.toLowerCase().endsWith('.svg');
->>>>>>> e1fc5669
 
 	useEffect(() => {
 		setIsLoading(true);
@@ -307,26 +275,19 @@
 			{!isCalibrating && <CloseButton variant="secondary" onClick={close2D} />}
 			<ImageContainer ref={imgContainerRef}>
 				{
-<<<<<<< HEAD
 					isLoading &&
-=======
-					isLoading && 
->>>>>>> e1fc5669
 					<CentredContainer>
 						<Loader />
 					</CentredContainer>
 				}
 				{showSVGImage && <SVGImage ref={imgRef} src={src} onLoad={onImageLoad} />}
 				{!showSVGImage && <DrawingViewerImage ref={imgRef} src={src} onLoad={onImageLoad} />}
-<<<<<<< HEAD
-=======
 				{ !isLoading && (<ViewerLayer2D
 					active={isCalibrating2D}
 					viewBox={viewBox}
 					value={vector2D}
 					onChange={setVector2D}
 				/>)}
->>>>>>> e1fc5669
 			</ImageContainer>
 			<ToolbarContainer>
 				<MainToolbar>
