/**
 *  Copyright (C) 2024 3D Repo Ltd
 *
 *  This program is free software: you can redistribute it and/or modify
 *  it under the terms of the GNU Affero General Public License as
 *  published by the Free Software Foundation, either version 3 of the
 *  License, or (at your option) any later version.
 *
 *  This program is distributed in the hope that it will be useful,
 *  but WITHOUT ANY WARRANTY; without even the implied warranty of
 *  MERCHANTABILITY or FITNESS FOR A PARTICULAR PURPOSE.  See the
 *  GNU Affero General Public License for more details.
 *
 *  You should have received a copy of the GNU Affero General Public License
 *  along with this program.  If not, see <http://www.gnu.org/licenses/>.
 */

import { formatMessage } from '@/v5/services/intl';
import { ToolbarButton } from '@/v5/ui/routes/viewer/toolbar/buttons/toolbarButton.component';
import { ToolbarContainer, MainToolbar } from '@/v5/ui/routes/viewer/toolbar/toolbar.styles';
import { useContext, useEffect, useRef, useState } from 'react';
import ZoomOutIcon from '@assets/icons/viewer/zoom_out.svg';
import ZoomInIcon from '@assets/icons/viewer/zoom_in.svg';

import { PanZoomHandler, centredPanZoom } from './panzoom/centredPanZoom';
import { ViewerContainer } from '@/v4/routes/viewer3D/viewer3D.styles';
import { ImageContainer } from './viewer2D.styles';
import { Events } from './panzoom/panzoom';
import { DrawingViewerImage } from './drawingViewerImage/drawingViewerImage.component';
import { CloseButton } from '@controls/button/closeButton/closeButton.component';
import { ViewerCanvasesContext } from '@/v5/ui/routes/viewer/viewerCanvases.context';
import { DrawingViewerService } from './drawingViewer.service';
import { CalibrationInfoBox } from '@/v5/ui/routes/dashboard/projects/calibration/calibrationInfoBox/calibrationInfoBox.component';
import CalibrationIcon from '@assets/icons/filled/calibration-filled.svg';
import { ViewBoxType, ViewerLayer2D } from './viewerLayer2D/viewerLayer2D.component';
import { CalibrationContext } from '@/v5/ui/routes/dashboard/projects/calibration/calibrationContext';
import { useSearchParam } from '@/v5/ui/routes/useSearchParam';
import { getDrawingImageSrc } from '@/v5/store/drawings/revisions/drawingRevisions.helpers';
import { SVGImage } from './svgImage/svgImage.component';
import { CentredContainer } from '@controls/centredContainer/centredContainer.component';
import { Loader } from '@/v4/routes/components/loader/loader.component';
import { isFirefox } from '@/v5/helpers/browser.helper';
import { ZoomableImage } from './zoomableImage.types';
import { useParams } from 'react-router';
import { ViewerParams } from '@/v5/ui/routes/routes.constants';
import { DrawingRevisionsHooksSelectors } from '@/v5/services/selectorsHooks';
import { useAuthenticatedImage } from '@components/authenticatedResource/authenticatedResource.hooks';
import { DrawingRevisionsActionsDispatchers } from '@/v5/services/actionsDispatchers';
import { selectViewerBackgroundColor } from '@/v4/modules/viewer/viewer.selectors';
import { useSelector } from 'react-redux';
import HomeIcon from '@assets/icons/viewer/home.svg';


const DEFAULT_VIEWBOX = { scale: 1, x: 0, y: 0, width: 0, height: 0 };
export const Viewer2D = () => {
	const { teamspace, project } = useParams<ViewerParams>();
	const [drawingId] = useSearchParam('drawingId');
	const revision = DrawingRevisionsHooksSelectors.selectLatestActiveRevision(drawingId);
	const src = revision ? getDrawingImageSrc(teamspace, project, drawingId, revision._id) : '';
	const authSrc = useAuthenticatedImage(src);
	const backgroundColor = useSelector(selectViewerBackgroundColor);

	const { close2D } = useContext(ViewerCanvasesContext);
	const { isCalibrating, step, vector2D, setVector2D, isCalibrating2D, setIsCalibrating2D } = useContext(CalibrationContext);
	const [zoomHandler, setZoomHandler] = useState<PanZoomHandler>();
	const [viewBox, setViewBox] = useState<ViewBoxType>(DEFAULT_VIEWBOX);
	const [isMinZoom, setIsMinZoom] = useState(false);
	const [isMaxZoom, setIsMaxZoom] = useState(false);
	const [isLoading, setIsLoading] = useState(false);

	const imgRef = useRef<ZoomableImage>();
	const imgContainerRef = useRef();

	const canCalibrate2D = isCalibrating && step === 1;

	const onClickZoomIn = () => {
		zoomHandler.zoomIn();
	};

	const onClickZoomOut = () => {
		zoomHandler.zoomOut();
	};

	const onImageLoad = () => {
		setIsLoading(false);

		if (zoomHandler) {
			zoomHandler.dispose();
		}

		DrawingViewerService.setImgContainer(imgContainerRef.current);

		const pz = centredPanZoom(imgRef.current, 20, 20);
		setZoomHandler(pz);
	};

	const onCalibrationClick = () => setIsCalibrating2D(!isCalibrating2D);

	useEffect(() => {
		if (!zoomHandler) return;
		zoomHandler.on(Events.transform, () => {
			const transform = zoomHandler.getTransform();
			const { scale } = transform;
			const cantZoomOut = zoomHandler.getMinZoom() >= scale;
			const cantZoomIn = zoomHandler.getMaxZoom() <= scale;
			setIsMinZoom(cantZoomOut);
			setIsMaxZoom(cantZoomIn);
			setViewBox({ ...transform, ...zoomHandler.getOriginalSize() });
		});
	}, [zoomHandler]);

	useEffect(() => {
		setIsLoading(true);
	}, [drawingId]);

	const showSVGImage = !isFirefox() && !src.toLowerCase().endsWith('.png');

	useEffect(() => {
		if (revision) return;
		DrawingRevisionsActionsDispatchers.fetch(teamspace, project, drawingId);
	}, [revision]);

	return (
		<ViewerContainer visible>
			{step === 1 && (
				<CalibrationInfoBox
					title={formatMessage({ defaultMessage: '2D Alignment', id: 'infoBox.2dAlignment.title' })}
					description={formatMessage({
						id: 'infoBox.2dAlignment.description',
						defaultMessage: `
							Click on the {icon} on your navigation bar and then please select your two points in the
							2D Viewer that are the same points in your 3D Viewer.
						`,
					}, { icon: <CalibrationIcon /> })}
				/>
			)}
			{!isCalibrating && <CloseButton variant="secondary" onClick={close2D} />}
			<CloseButton variant="secondary" onClick={close2D} />
			<ImageContainer backgroundColor={backgroundColor} ref={imgContainerRef}>
				{
					isLoading && 
					<CentredContainer>
						<Loader />
					</CentredContainer>
				}
				{showSVGImage && <SVGImage ref={imgRef} src={authSrc} onLoad={onImageLoad} />}
				{!showSVGImage && <DrawingViewerImage ref={imgRef} src={authSrc} onLoad={onImageLoad} />}
				{ !isLoading && (<ViewerLayer2D
					active={isCalibrating2D}
					viewBox={viewBox}
					value={vector2D}
					onChange={setVector2D}
				/>)}
			</ImageContainer>
			<ToolbarContainer>
				<MainToolbar>
					<ToolbarButton
<<<<<<< HEAD
						Icon={CalibrationIcon}
						onClick={onCalibrationClick}
						title={formatMessage({ id: 'drawingViewer.toolbar.calibrate', defaultMessage: 'Calibrate' })}
						selected={isCalibrating2D}
						hidden={!canCalibrate2D}
=======
						Icon={HomeIcon}
						onClick={() => zoomHandler.centreView()}
						title={formatMessage({ id: 'viewer.toolbar.icon.home', defaultMessage: 'Home' })}
>>>>>>> 10dc077f
					/>
					<ToolbarButton
						Icon={ZoomOutIcon}
						onClick={onClickZoomOut}
						disabled={isMinZoom}
						title={formatMessage({ id: 'drawingViewer.toolbar.zoomOut', defaultMessage: 'Zoom out' })}
					/>
					<ToolbarButton
						Icon={ZoomInIcon}
						onClick={onClickZoomIn}
						disabled={isMaxZoom}
						title={formatMessage({ id: 'drawingViewer.toolbar.zoomIn', defaultMessage: 'Zoom in' })}
					/>
				</MainToolbar>
			</ToolbarContainer>
		</ViewerContainer>
	);
};<|MERGE_RESOLUTION|>--- conflicted
+++ resolved
@@ -155,17 +155,16 @@
 			<ToolbarContainer>
 				<MainToolbar>
 					<ToolbarButton
-<<<<<<< HEAD
+						Icon={HomeIcon}
+						onClick={() => zoomHandler.centreView()}
+						title={formatMessage({ id: 'viewer.toolbar.icon.home', defaultMessage: 'Home' })}
+					/>
+					<ToolbarButton
 						Icon={CalibrationIcon}
 						onClick={onCalibrationClick}
 						title={formatMessage({ id: 'drawingViewer.toolbar.calibrate', defaultMessage: 'Calibrate' })}
 						selected={isCalibrating2D}
 						hidden={!canCalibrate2D}
-=======
-						Icon={HomeIcon}
-						onClick={() => zoomHandler.centreView()}
-						title={formatMessage({ id: 'viewer.toolbar.icon.home', defaultMessage: 'Home' })}
->>>>>>> 10dc077f
 					/>
 					<ToolbarButton
 						Icon={ZoomOutIcon}
