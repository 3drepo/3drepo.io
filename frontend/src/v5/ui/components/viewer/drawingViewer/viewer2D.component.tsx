--- conflicted
+++ resolved
@@ -18,11 +18,7 @@
 import { formatMessage } from '@/v5/services/intl';
 import { ToolbarButton } from '@/v5/ui/routes/viewer/toolbar/buttons/toolbarButton.component';
 import { ToolbarContainer, MainToolbar } from '@/v5/ui/routes/viewer/toolbar/toolbar.styles';
-<<<<<<< HEAD
-import { useEffect, useContext, useRef, useState } from 'react';
-=======
 import { useContext, useEffect, useRef, useState } from 'react';
->>>>>>> d502f03c
 import ZoomOutIcon from '@assets/icons/viewer/zoom_out.svg';
 import ZoomInIcon from '@assets/icons/viewer/zoom_in.svg';
 
@@ -34,12 +30,10 @@
 import { CloseButton } from '@controls/button/closeButton/closeButton.component';
 import { ViewerCanvasesContext } from '@/v5/ui/routes/viewer/viewerCanvases.context';
 import { DrawingViewerService } from './drawingViewer.service';
-<<<<<<< HEAD
 import { CalibrationInfoBox } from '@/v5/ui/routes/dashboard/projects/calibration/calibrationInfoBox/calibrationInfoBox.component';
 import CalibrationIcon from '@assets/icons/filled/calibration-filled.svg';
 import { ViewBoxType, ViewerLayer2D } from './viewerLayer2D/viewerLayer2D.component';
 import { CalibrationContext } from '@/v5/ui/routes/dashboard/projects/calibration/calibrationContext';
-=======
 import { useSearchParam } from '@/v5/ui/routes/useSearchParam';
 import { getDrawingImageSrc } from '@/v5/store/drawings/drawings.helpers';
 import { SVGImage } from './svgImage/svgImage.component';
@@ -47,7 +41,6 @@
 import { Loader } from '@/v4/routes/components/loader/loader.component';
 import { isFirefox } from '@/v5/helpers/browser.helper';
 import { ZoomableImage } from './zoomableImage.types';
->>>>>>> d502f03c
 
 const DEFAULT_VIEWBOX = { scale: 1, x: 0, y: 0, width: 0, height: 0 };
 export const Viewer2D = () => {
@@ -62,12 +55,8 @@
 	const [isMaxZoom, setIsMaxZoom] = useState(false);
 	const [isLoading, setIsLoading] = useState(false);
 
-<<<<<<< HEAD
-	const imgRef = useRef<HTMLImageElement>();
-=======
 
 	const imgRef = useRef<ZoomableImage>();
->>>>>>> d502f03c
 	const imgContainerRef = useRef();
 
 	const canCalibrate2D = isCalibrating && step === 1;
@@ -130,15 +119,6 @@
 			)}
 			{!isCalibrating && <CloseButton variant="secondary" onClick={close2D} />}
 			<ImageContainer ref={imgContainerRef}>
-<<<<<<< HEAD
-				<DrawingViewerImage ref={imgRef} onLoad={onImageLoad} />
-				<ViewerLayer2D
-					active={isCalibrating2D}
-					viewBox={viewBox}
-					value={vector2D}
-					onChange={setVector2D}
-				/>
-=======
 				{
 					isLoading && 
 					<CentredContainer>
@@ -147,7 +127,12 @@
 				}
 				{showSVGImage && <SVGImage ref={imgRef} src={src} onLoad={onImageLoad} />}
 				{!showSVGImage && <DrawingViewerImage ref={imgRef} src={src} onLoad={onImageLoad} />}
->>>>>>> d502f03c
+				<ViewerLayer2D
+					active={isCalibrating2D}
+					viewBox={viewBox}
+					value={vector2D}
+					onChange={setVector2D}
+				/>
 			</ImageContainer>
 			<ToolbarContainer>
 				<MainToolbar>
