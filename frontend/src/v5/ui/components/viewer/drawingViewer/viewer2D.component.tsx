/**
 *  Copyright (C) 2024 3D Repo Ltd
 *
 *  This program is free software: you can redistribute it and/or modify
 *  it under the terms of the GNU Affero General Public License as
 *  published by the Free Software Foundation, either version 3 of the
 *  License, or (at your option) any later version.
 *
 *  This program is distributed in the hope that it will be useful,
 *  but WITHOUT ANY WARRANTY; without even the implied warranty of
 *  MERCHANTABILITY or FITNESS FOR A PARTICULAR PURPOSE.  See the
 *  GNU Affero General Public License for more details.
 *
 *  You should have received a copy of the GNU Affero General Public License
 *  along with this program.  If not, see <http://www.gnu.org/licenses/>.
 */

import { formatMessage } from '@/v5/services/intl';
import { ToolbarButton } from '@/v5/ui/routes/viewer/toolbar/buttons/toolbarButton.component';
import { ToolbarContainer, MainToolbar } from '@/v5/ui/routes/viewer/toolbar/toolbar.styles';
import { useContext, useEffect, useRef, useState } from 'react';
import ZoomOutIcon from '@assets/icons/viewer/zoom_out.svg';
import ZoomInIcon from '@assets/icons/viewer/zoom_in.svg';
import { PanZoomHandler, centredPanZoom } from './panzoom/centredPanZoom';
import { ViewerContainer } from '@/v4/routes/viewer3D/viewer3D.styles';
import { ImageContainer } from './viewer2D.styles';
import { Events } from './panzoom/panzoom';
import { DrawingViewerImage } from './drawingViewerImage/drawingViewerImage.component';
import { CloseButton } from '@controls/button/closeButton/closeButton.component';
import { ViewerCanvasesContext } from '@/v5/ui/routes/viewer/viewerCanvases.context';
import { DrawingViewerService } from './drawingViewer.service';
import { CalibrationInfoBox } from '@/v5/ui/routes/dashboard/projects/calibration/calibrationInfoBox/calibrationInfoBox.component';
import CalibrationIcon from '@assets/icons/filled/calibration-filled.svg';
import { ViewBoxType, ViewerLayer2D } from './viewerLayer2D/viewerLayer2D.component';
import { CalibrationContext } from '@/v5/ui/routes/dashboard/projects/calibration/calibrationContext';
import { useSearchParam } from '@/v5/ui/routes/useSearchParam';
import { getDrawingImageSrc } from '@/v5/store/drawings/revisions/drawingRevisions.helpers';
import { SVGImage } from './svgImage/svgImage.component';
import { CentredContainer } from '@controls/centredContainer/centredContainer.component';
import { Loader } from '@/v4/routes/components/loader/loader.component';
import { isFirefox } from '@/v5/helpers/browser.helper';
import { ZoomableImage } from './zoomableImage.types';
<<<<<<< HEAD
import { SVGSnapHelper } from './snapping/svgSnapHelper';
import { Vector2 } from './snapping/types';
=======
import { useParams } from 'react-router';
import { ViewerParams } from '@/v5/ui/routes/routes.constants';
import { DrawingRevisionsHooksSelectors } from '@/v5/services/selectorsHooks';
import { useAuthenticatedImage } from '@components/authenticatedResource/authenticatedResource.hooks';
import { DrawingRevisionsActionsDispatchers } from '@/v5/services/actionsDispatchers';
>>>>>>> 618377d3

const DEFAULT_VIEWBOX = { scale: 1, x: 0, y: 0, width: 0, height: 0 };
export const Viewer2D = () => {
	const { teamspace, project } = useParams<ViewerParams>();
	const [drawingId] = useSearchParam('drawingId');
<<<<<<< HEAD
	const src = getDrawingImageSrc(drawingId);

=======
	const revision = DrawingRevisionsHooksSelectors.selectLatestActiveRevision(drawingId);
	const src = revision ? getDrawingImageSrc(teamspace, project, drawingId, revision._id) : '';
	const authSrc = useAuthenticatedImage(src);
	
>>>>>>> 618377d3
	const { close2D } = useContext(ViewerCanvasesContext);
	const { isCalibrating, step, vector2D, setVector2D, isCalibrating2D, setIsCalibrating2D } = useContext(CalibrationContext);
	const [zoomHandler, setZoomHandler] = useState<PanZoomHandler>();
	const [viewBox, setViewBox] = useState<ViewBoxType>(DEFAULT_VIEWBOX);
	const [isMinZoom, setIsMinZoom] = useState(false);
	const [isMaxZoom, setIsMaxZoom] = useState(false);
	const [isLoading, setIsLoading] = useState(false);

	const imgRef = useRef<ZoomableImage>();
	const imgContainerRef = useRef();

	const canCalibrate2D = isCalibrating && step === 1;


	const onClickZoomIn = () => {
		zoomHandler.zoomIn();
	};

	const onClickZoomOut = () => {
		zoomHandler.zoomOut();
	};

	const onImageLoad = ({ src }) => {
		setIsLoading(false);

		if (zoomHandler) {
			zoomHandler.dispose();
		}

		DrawingViewerService.setImgContainer(imgContainerRef.current);

		const pz = centredPanZoom(imgRef.current, 20, 20);
		setZoomHandler(pz);

		// The svg snap helper should only ever have load called once (create a
		// new instance for new images). The helper will download the svg and
		// instantiate it as a DOM element, then parse it for everything it
		// requires. While downloading is asynchronous, building the structure can
		// take up to a second for the largest images.

		// NOTE THAT THIS IMPLEMENTATION DOES NOT SUPPORT LOADING NEW IMAGES AT ALL
		// BECAUSE THE ONMOUSEMOVE HANDLER IS NOT DEREGISTERED ANYWHERE.

		const snapHandler = new SVGSnapHelper();
		snapHandler.load(src);

		// Sets up a secondary canvas to render things, such as the primitives
		// into, in order to visualise the behaviour of the snapping algorithms.
		// The canvas and everything on it is in svg space, making it particularly
		// useful to diagnose transform issues when going between the client and
		// the svg coordinate systems.

		// Set up a cursor to show the state of the snap.

		const cursor = document.createElement('div');
		cursor.setAttribute('style', 'position: absolute; width: 20px; height: 20px; border-radius: 50%; display: block; z-index: 1;');

		const node = document.createElement('img');
		node.src = '/assets/drawings/cursor-node.svg';
		cursor.appendChild(node);
		node.toggleAttribute('hidden');

		const edge = document.createElement('img');
		edge.src = '/assets/drawings/cursor-edge.svg';
		cursor.appendChild(edge);
		edge.toggleAttribute('hidden');

		const intersect = document.createElement('img');
		intersect.src = '/assets/drawings/cursor-intersect.svg';
		cursor.appendChild(intersect);
		intersect.toggleAttribute('hidden');

		// Normally we'd resolve the cursor position from svg space to client
		// space immediatley. However below we keep it in svg space, so that
		// if the user pans or zooms the ZoomableImage, we can update the cursor
		// and verify the precision of the snap.

		let cursorSvgPosition = { x:0, y:0 };
		const updateCursorPosition = () => {
			const clientPosition = imgRef.current.getClientPosition(cursorSvgPosition);
			cursor.style.setProperty('left', (clientPosition.x - 10) + 'px', '');
			cursor.style.setProperty('top', (clientPosition.y - 10) + 'px', '');
		};
		pz.on(Events.transform, updateCursorPosition);

		const setCursor = (clientPosition, type) => {
			cursorSvgPosition = clientPosition;
			updateCursorPosition();
			switch (type) {
				case 'node':
					node.toggleAttribute('hidden', false);
					edge.toggleAttribute('hidden', true);
					intersect.toggleAttribute('hidden', true);
					break;
				case 'edge':
					node.toggleAttribute('hidden', true);
					edge.toggleAttribute('hidden', false);
					intersect.toggleAttribute('hidden', true);
					break;
				case 'intersect':
					node.toggleAttribute('hidden', true);
					edge.toggleAttribute('hidden', true);
					intersect.toggleAttribute('hidden', false);
					break;
				case 'none':
					node.toggleAttribute('hidden', true);
					edge.toggleAttribute('hidden', true);
					intersect.toggleAttribute('hidden', true);
					break;
			}
		};

		imgRef.current.getEventsEmitter().appendChild(cursor);

		const getComputedStyleAsFloat = (element, style) => {
			return parseFloat(window.getComputedStyle(element).getPropertyValue(style)) || 0;
		};

		const getElementContentOffset = (element) => {
			return {
				x: getComputedStyleAsFloat(element, 'margin-left-width') + getComputedStyleAsFloat(element, 'border-left-width'),
				y: getComputedStyleAsFloat(element, 'margin-top-width') + getComputedStyleAsFloat(element, 'border-top-width'),
			};
		};

		imgRef.current.getEventsEmitter().addEventListener('mousemove', (ev) => {

			// This callback serves as an example of how to implement snapping.

			// Snapping to SVGs is handled by an instance of SVGSnap. A new instance
			// should be created for each SVG (i.e. do not load a new svg into an
			// existing instance). The SVGSnap takes the DOM of an SVG.

			// SVGSnap operates in the local coordinate system of the SVG primitives.
			// First, make the event coordinates relative to the client rect of the
			// event emitter regardless of any child transforms and margins.

			const currentTargetRect = ev.currentTarget.getBoundingClientRect();
			const content = getElementContentOffset(ev.currentTarget);
			const coord = {
				x: ev.pageX - currentTargetRect.left - content.x,
				y: ev.pageY - currentTargetRect.top - content.y - window.pageYOffset,
			 };

			// Then get the coordinates and radius in SVG image space using the
			// SvgImage Component's getImagePosition method.

			const imagePosition = imgRef.current.getImagePosition(coord);
			const p = new Vector2(imagePosition.x, imagePosition.y);

			// (We get the radius in SVG units simply by getting another point in
			// image space, offset by the pixel radius, and taking the distance
			// beteen them)

			const snapRadius = 10;
			const imagePosition1 = imgRef.current.getImagePosition({
				x: coord.x + snapRadius,
				y: coord.y + snapRadius,
			});
			const p1 = new Vector2(imagePosition1.x, imagePosition1.y);
			const radius = Vector2.subtract(p, p1).norm;

			// With the query point and radius in SVG coordinates, we can now
			// invoke the snap.

			const results = snapHandler.snap(p, radius);

			// The snapResults object returns three types of snap point. This
			// snippet snaps preferentially to nodes, then intersections, and
			// finally edges.

			// Note that the positions are in SVG space - these are the coordinates
			// that should be passed to the calibration system, and will need to be
			// converted to the client rect in order to find out where to draw the
			// cursor.

			if (results.closestNode != null) {
				setCursor(results.closestNode, 'node');
			} else if (results.closestIntersection != null) {
				setCursor(results.closestIntersection, 'intersect');
			} else if (results.closestEdge != null) {
				setCursor(results.closestEdge, 'edge');
			} else {
				setCursor({ x:0, y:0 }, 'none');
			}
		});
	};

	const onCalibrationClick = () => setIsCalibrating2D(!isCalibrating2D);

	useEffect(() => {
		if (!zoomHandler) return;
		zoomHandler.on(Events.transform, () => {
			const transform = zoomHandler.getTransform();
			const { scale } = transform;
			const cantZoomOut = zoomHandler.getMinZoom() >= scale;
			const cantZoomIn = zoomHandler.getMaxZoom() <= scale;
			setIsMinZoom(cantZoomOut);
			setIsMaxZoom(cantZoomIn);
			setViewBox({ ...transform, ...zoomHandler.getOriginalSize() });
		});
	}, [zoomHandler]);

	useEffect(() => {
		setIsLoading(true);
	}, [drawingId]);

	const showSVGImage = !isFirefox() && !src.toLowerCase().endsWith('.png');

	useEffect(() => {
		if (revision) return;
		DrawingRevisionsActionsDispatchers.fetch(teamspace, project, drawingId);
	}, [revision]);

	return (
		<ViewerContainer visible>
			{step === 1 && (
				<CalibrationInfoBox
					title={formatMessage({ defaultMessage: '2D Alignment', id: 'infoBox.2dAlignment.title' })}
					description={formatMessage({
						id: 'infoBox.2dAlignment.description',
						defaultMessage: `
							Click on the {icon} on your navigation bar and then please select your two points in the
							2D Viewer that are the same points in your 3D Viewer.
						`,
					}, { icon: <CalibrationIcon /> })}
				/>
			)}
			{!isCalibrating && <CloseButton variant="secondary" onClick={close2D} />}
			<ImageContainer ref={imgContainerRef}>
				{
					isLoading &&
					<CentredContainer>
						<Loader />
					</CentredContainer>
				}
				{showSVGImage && <SVGImage ref={imgRef} src={authSrc} onLoad={onImageLoad} />}
				{!showSVGImage && <DrawingViewerImage ref={imgRef} src={authSrc} onLoad={onImageLoad} />}
				{ !isLoading && (<ViewerLayer2D
					active={isCalibrating2D}
					viewBox={viewBox}
					value={vector2D}
					onChange={setVector2D}
				/>)}
			</ImageContainer>
			<ToolbarContainer>
				<MainToolbar>
					<ToolbarButton
						Icon={CalibrationIcon}
						onClick={onCalibrationClick}
						title={formatMessage({ id: 'drawingViewer.toolbar.calibrate', defaultMessage: 'Calibrate' })}
						selected={isCalibrating2D}
						hidden={!canCalibrate2D}
					/>
					<ToolbarButton
						Icon={ZoomOutIcon}
						onClick={onClickZoomOut}
						disabled={isMinZoom}
						title={formatMessage({ id: 'drawingViewer.toolbar.zoomOut', defaultMessage: 'Zoom out' })}
					/>
					<ToolbarButton
						Icon={ZoomInIcon}
						onClick={onClickZoomIn}
						disabled={isMaxZoom}
						title={formatMessage({ id: 'drawingViewer.toolbar.zoomIn', defaultMessage: 'Zoom in' })}
					/>
				</MainToolbar>
			</ToolbarContainer>
		</ViewerContainer>
	);
};<|MERGE_RESOLUTION|>--- conflicted
+++ resolved
@@ -40,30 +40,23 @@
 import { Loader } from '@/v4/routes/components/loader/loader.component';
 import { isFirefox } from '@/v5/helpers/browser.helper';
 import { ZoomableImage } from './zoomableImage.types';
-<<<<<<< HEAD
 import { SVGSnapHelper } from './snapping/svgSnapHelper';
 import { Vector2 } from './snapping/types';
-=======
 import { useParams } from 'react-router';
 import { ViewerParams } from '@/v5/ui/routes/routes.constants';
 import { DrawingRevisionsHooksSelectors } from '@/v5/services/selectorsHooks';
 import { useAuthenticatedImage } from '@components/authenticatedResource/authenticatedResource.hooks';
 import { DrawingRevisionsActionsDispatchers } from '@/v5/services/actionsDispatchers';
->>>>>>> 618377d3
 
 const DEFAULT_VIEWBOX = { scale: 1, x: 0, y: 0, width: 0, height: 0 };
 export const Viewer2D = () => {
 	const { teamspace, project } = useParams<ViewerParams>();
 	const [drawingId] = useSearchParam('drawingId');
-<<<<<<< HEAD
-	const src = getDrawingImageSrc(drawingId);
-
-=======
+
 	const revision = DrawingRevisionsHooksSelectors.selectLatestActiveRevision(drawingId);
 	const src = revision ? getDrawingImageSrc(teamspace, project, drawingId, revision._id) : '';
 	const authSrc = useAuthenticatedImage(src);
-	
->>>>>>> 618377d3
+
 	const { close2D } = useContext(ViewerCanvasesContext);
 	const { isCalibrating, step, vector2D, setVector2D, isCalibrating2D, setIsCalibrating2D } = useContext(CalibrationContext);
 	const [zoomHandler, setZoomHandler] = useState<PanZoomHandler>();
