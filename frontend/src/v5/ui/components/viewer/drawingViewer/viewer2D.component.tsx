--- conflicted
+++ resolved
@@ -120,7 +120,6 @@
 
 	return (
 		<ViewerContainer visible>
-<<<<<<< HEAD
 			{step === 1 && (
 				<CalibrationInfoBox
 					title={formatMessage({ defaultMessage: '2D Alignment', id: 'infoBox.2dAlignment.title' })}
@@ -134,11 +133,8 @@
 				/>
 			)}
 			{!isCalibrating && <CloseButton variant="secondary" onClick={close2D} />}
-			<ImageContainer ref={imgContainerRef}>
-=======
 			<CloseButton variant="secondary" onClick={close2D} />
 			<ImageContainer backgroundColor={backgroundColor} ref={imgContainerRef}>
->>>>>>> 189ce33b
 				{
 					isLoading && 
 					<CentredContainer>
