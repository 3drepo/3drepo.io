--- conflicted
+++ resolved
@@ -56,18 +56,15 @@
 export const Viewer2D = () => {
 	const { teamspace, project } = useParams<ViewerParams>();
 	const [drawingId] = useSearchParam('drawingId');
-<<<<<<< HEAD
 
 	const revision = DrawingRevisionsHooksSelectors.selectLatestActiveRevision(drawingId);
 	const plainSrc = revision ? getDrawingImageSrc(teamspace, project, drawingId, revision._id) : '';
 	const src = useAuthenticatedImage(plainSrc);
-=======
 	const latestActiveRevision = DrawingRevisionsHooksSelectors.selectLatestActiveRevision(drawingId);
 	const revisionId = latestActiveRevision?._id;
 	const hasCalibration = [CalibrationStatus.UNCONFIRMED, CalibrationStatus.CALIBRATED].includes(latestActiveRevision?.calibration);
 	const src = revisionId ? getDrawingImageSrc(teamspace, project, drawingId, revisionId) : '';
 	const authSrc = useAuthenticatedImage(src);
->>>>>>> 08c5bd24
 	const backgroundColor = useSelector(selectViewerBackgroundColor);
 
 	const { close2D } = useContext(ViewerCanvasesContext);
@@ -131,19 +128,13 @@
 
 	useEffect(() => {
 		setIsLoading(true);
-<<<<<<< HEAD
 	}, [src]);
-=======
-	}, [drawingId]);
 
 	useEffect(() => {
 		if (hasCalibration) {
 			DrawingsActionsDispatchers.fetchCalibration(teamspace, project, drawingId);
 		}
 	}, [hasCalibration, revisionId]);
-
-	const showSVGImage = !isFirefox() && !src.toLowerCase().endsWith('.png');
->>>>>>> 08c5bd24
 
 	useEffect(() => {
 		if (revisionId) return;
