/**
 *  Copyright (C) 2024 3D Repo Ltd
 *
 *  This program is free software: you can redistribute it and/or modify
 *  it under the terms of the GNU Affero General Public License as
 *  published by the Free Software Foundation, either version 3 of the
 *  License, or (at your option) any later version.
 *
 *  This program is distributed in the hope that it will be useful,
 *  but WITHOUT ANY WARRANTY; without even the implied warranty of
 *  MERCHANTABILITY or FITNESS FOR A PARTICULAR PURPOSE.  See the
 *  GNU Affero General Public License for more details.
 *
 *  You should have received a copy of the GNU Affero General Public License
 *  along with this program.  If not, see <http://www.gnu.org/licenses/>.
 */

import { formatMessage } from '@/v5/services/intl';
import { ToolbarButton } from '@/v5/ui/routes/viewer/toolbar/buttons/toolbarButton.component';
import { ToolbarContainer, MainToolbar } from '@/v5/ui/routes/viewer/toolbar/toolbar.styles';
import { useContext, useEffect, useRef, useState } from 'react';
import ZoomOutIcon from '@assets/icons/viewer/zoom_out.svg';
import ZoomInIcon from '@assets/icons/viewer/zoom_in.svg';

import { PanZoomHandler, centredPanZoom } from './panzoom/centredPanZoom';
import { ViewerContainer } from '@/v4/routes/viewer3D/viewer3D.styles';
import { ImageContainer } from './viewer2D.styles';
import { Events } from './panzoom/panzoom';
import { DrawingViewerImage } from './drawingViewerImage/drawingViewerImage.component';
import { CloseButton } from '@controls/button/closeButton/closeButton.component';
import { ViewerCanvasesContext } from '@/v5/ui/routes/viewer/viewerCanvases.context';
import { DrawingViewerService } from './drawingViewer.service';
import { CalibrationInfoBox } from '@/v5/ui/routes/dashboard/projects/calibration/calibrationInfoBox/calibrationInfoBox.component';
import CalibrationIcon from '@assets/icons/filled/calibration-filled.svg';
import { ViewBoxType, ViewerLayer2D } from './viewerLayer2D/viewerLayer2D.component';
import { CalibrationContext } from '@/v5/ui/routes/dashboard/projects/calibration/calibrationContext';
import { useSearchParam } from '@/v5/ui/routes/useSearchParam';
import { getDrawingImageSrc } from '@/v5/store/drawings/revisions/drawingRevisions.helpers';
import { SVGImage } from './svgImage/svgImage.component';
import { CentredContainer } from '@controls/centredContainer/centredContainer.component';
import { Loader } from '@/v4/routes/components/loader/loader.component';
import { isFirefox } from '@/v5/helpers/browser.helper';
import { ZoomableImage } from './zoomableImage.types';
import { useParams } from 'react-router';
import { ViewerParams } from '@/v5/ui/routes/routes.constants';
import { DrawingRevisionsHooksSelectors } from '@/v5/services/selectorsHooks';
import { useAuthenticatedImage } from '@components/authenticatedResource/authenticatedResource.hooks';
import { DrawingRevisionsActionsDispatchers } from '@/v5/services/actionsDispatchers';

const DEFAULT_VIEWBOX = { scale: 1, x: 0, y: 0, width: 0, height: 0 };
export const Viewer2D = () => {
	const { teamspace, project } = useParams<ViewerParams>();
	const [drawingId] = useSearchParam('drawingId');
	const revision = DrawingRevisionsHooksSelectors.selectLatestActiveRevision(drawingId);
	const src = revision ? getDrawingImageSrc(teamspace, project, drawingId, revision._id) : '';
	const authSrc = useAuthenticatedImage(src);
	
	const { close2D } = useContext(ViewerCanvasesContext);
	const { isCalibrating, step, vector2D, setVector2D, isCalibrating2D, setIsCalibrating2D } = useContext(CalibrationContext);
	const [zoomHandler, setZoomHandler] = useState<PanZoomHandler>();
	const [viewBox, setViewBox] = useState<ViewBoxType>(DEFAULT_VIEWBOX);
	const [isMinZoom, setIsMinZoom] = useState(false);
	const [isMaxZoom, setIsMaxZoom] = useState(false);
	const [isLoading, setIsLoading] = useState(false);

	const imgRef = useRef<ZoomableImage>();
	const imgContainerRef = useRef();

	const canCalibrate2D = isCalibrating && step === 1;

	const onClickZoomIn = () => {
		zoomHandler.zoomIn();
	};

	const onClickZoomOut = () => {
		zoomHandler.zoomOut();
	};

	const onImageLoad = () => {
		setIsLoading(false);

		if (zoomHandler) {
			zoomHandler.dispose();
		}

		DrawingViewerService.setImgContainer(imgContainerRef.current);

		const pz = centredPanZoom(imgRef.current, 20, 20);
		setZoomHandler(pz);
	};

	const onCalibrationClick = () => setIsCalibrating2D(!isCalibrating2D);

	useEffect(() => {
		if (!zoomHandler) return;
		zoomHandler.on(Events.transform, () => {
			const transform = zoomHandler.getTransform();
			const { scale } = transform;
			const cantZoomOut = zoomHandler.getMinZoom() >= scale;
			const cantZoomIn = zoomHandler.getMaxZoom() <= scale;
			setIsMinZoom(cantZoomOut);
			setIsMaxZoom(cantZoomIn);
			setViewBox({ ...transform, ...zoomHandler.getOriginalSize() });
		});
	}, [zoomHandler]);

	useEffect(() => {
		setIsLoading(true);
	}, [drawingId]);

	const showSVGImage = !isFirefox() && !src.toLowerCase().endsWith('.png');

	useEffect(() => {
		if (revision) return;
		DrawingRevisionsActionsDispatchers.fetch(teamspace, project, drawingId);
	}, [revision]);

	return (
		<ViewerContainer visible>
			{step === 1 && (
				<CalibrationInfoBox
					title={formatMessage({ defaultMessage: '2D Alignment', id: 'infoBox.2dAlignment.title' })}
					description={formatMessage({
						id: 'infoBox.2dAlignment.description',
						defaultMessage: `
							Click on the {icon} on your navigation bar and then please select your two points in the
							2D Viewer that are the same points in your 3D Viewer.
						`,
					}, { icon: <CalibrationIcon /> })}
				/>
			)}
			{!isCalibrating && <CloseButton variant="secondary" onClick={close2D} />}
			<ImageContainer ref={imgContainerRef}>
				{
					isLoading && 
					<CentredContainer>
						<Loader />
					</CentredContainer>
				}
<<<<<<< HEAD
				{showSVGImage && <SVGImage ref={imgRef} src={src} onLoad={onImageLoad} />}
				{!showSVGImage && <DrawingViewerImage ref={imgRef} src={src} onLoad={onImageLoad} />}
				{ !isLoading && (<ViewerLayer2D
					active={isCalibrating2D}
					viewBox={viewBox}
					value={vector2D}
					onChange={setVector2D}
				/>)}
=======
				{showSVGImage && <SVGImage ref={imgRef} src={authSrc} onLoad={onImageLoad} />}
				{!showSVGImage && <DrawingViewerImage ref={imgRef} src={authSrc} onLoad={onImageLoad} />}
>>>>>>> 88d8452f
			</ImageContainer>
			<ToolbarContainer>
				<MainToolbar>
					<ToolbarButton
						Icon={CalibrationIcon}
						onClick={onCalibrationClick}
						title={formatMessage({ id: 'drawingViewer.toolbar.calibrate', defaultMessage: 'Calibrate' })}
						selected={isCalibrating2D}
						hidden={!canCalibrate2D}
					/>
					<ToolbarButton
						Icon={ZoomOutIcon}
						onClick={onClickZoomOut}
						disabled={isMinZoom}
						title={formatMessage({ id: 'drawingViewer.toolbar.zoomOut', defaultMessage: 'Zoom out' })}
					/>
					<ToolbarButton
						Icon={ZoomInIcon}
						onClick={onClickZoomIn}
						disabled={isMaxZoom}
						title={formatMessage({ id: 'drawingViewer.toolbar.zoomIn', defaultMessage: 'Zoom in' })}
					/>
				</MainToolbar>
			</ToolbarContainer>
		</ViewerContainer>
	);
};<|MERGE_RESOLUTION|>--- conflicted
+++ resolved
@@ -137,19 +137,14 @@
 						<Loader />
 					</CentredContainer>
 				}
-<<<<<<< HEAD
-				{showSVGImage && <SVGImage ref={imgRef} src={src} onLoad={onImageLoad} />}
-				{!showSVGImage && <DrawingViewerImage ref={imgRef} src={src} onLoad={onImageLoad} />}
+				{showSVGImage && <SVGImage ref={imgRef} src={authSrc} onLoad={onImageLoad} />}
+				{!showSVGImage && <DrawingViewerImage ref={imgRef} src={authSrc} onLoad={onImageLoad} />}
 				{ !isLoading && (<ViewerLayer2D
 					active={isCalibrating2D}
 					viewBox={viewBox}
 					value={vector2D}
 					onChange={setVector2D}
 				/>)}
-=======
-				{showSVGImage && <SVGImage ref={imgRef} src={authSrc} onLoad={onImageLoad} />}
-				{!showSVGImage && <DrawingViewerImage ref={imgRef} src={authSrc} onLoad={onImageLoad} />}
->>>>>>> 88d8452f
 			</ImageContainer>
 			<ToolbarContainer>
 				<MainToolbar>
