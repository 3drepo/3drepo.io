--- conflicted
+++ resolved
@@ -21,7 +21,6 @@
 import { useContext, useEffect, useRef, useState } from 'react';
 import ZoomOutIcon from '@assets/icons/viewer/zoom_out.svg';
 import ZoomInIcon from '@assets/icons/viewer/zoom_in.svg';
-
 import { PanZoomHandler, centredPanZoom } from './panzoom/centredPanZoom';
 import { ViewerContainer } from '@/v4/routes/viewer3D/viewer3D.styles';
 import { ImageContainer } from './viewer2D.styles';
@@ -33,15 +32,12 @@
 import { useSearchParam } from '@/v5/ui/routes/useSearchParam';
 import { getDrawingImageSrc } from '@/v5/store/drawings/drawings.helpers';
 import { SVGImage } from './svgImage/svgImage.component';
-<<<<<<< HEAD
-import { SVGSnap } from './snapping/svg/svgSnap';
-import { CanvasSnap } from './snapping/canvas/canvasSnap';
-=======
 import { CentredContainer } from '@controls/centredContainer/centredContainer.component';
 import { Loader } from '@/v4/routes/components/loader/loader.component';
 import { isFirefox } from '@/v5/helpers/browser.helper';
 import { ZoomableImage } from './zoomableImage.types';
->>>>>>> 42fbc1ee
+import { SVGSnap } from './snapping/svg/svgSnap';
+import { Vector2 } from './snapping/svg/types';
 
 export const Viewer2D = () => {
 	const [drawingId] = useSearchParam('drawingId');
@@ -118,8 +114,26 @@
 				y: ev.pageY - currentTargetRect.top - content.y - window.pageYOffset,
 			 };
 
+			// Get the snap coordinates and radius in image space
+			const imagePosition = imgRef.current.getImagePosition(coord);
+			const p = new Vector2(imagePosition.x, imagePosition.y);
+
+			// Get the radius in SVG units by getting another point in image space,
+			// offset by the pixel radius, and taking the distance beteen them
+
+			const snapRadius = 10;
+
+			const imagePosition1 = imgRef.current.getImagePosition({
+				x: coord.x + snapRadius,
+				y: coord.y + snapRadius,
+			});
+			const p1 = new Vector2(imagePosition1.x, imagePosition1.y);
+
+			const radius = Vector2.subtract(p, p1).norm;
+
+
 			// Then invoke the snap
-			const r = snapHandler.snap(coord, imgRef.current);
+			const r = snapHandler.snap(p, radius);
 
 			if (r != null) {
 				const r2 = imgRef.current.getClientPosition(r);
@@ -141,7 +155,7 @@
 			<CloseButton variant="secondary" onClick={close2D} />
 			<ImageContainer ref={imgContainerRef}>
 				{
-					isLoading && 
+					isLoading &&
 					<CentredContainer>
 						<Loader />
 					</CentredContainer>
