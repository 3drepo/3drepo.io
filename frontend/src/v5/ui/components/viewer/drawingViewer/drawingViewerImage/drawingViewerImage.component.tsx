--- conflicted
+++ resolved
@@ -34,15 +34,11 @@
 		fetch(src).then(() => setIsLoading(false));
 	}, [drawingId]);
 
-<<<<<<< HEAD
-	if (isLoading) return <Loader />;
-=======
 	if (isLoading) return (
 		<CentredContainer>
 			<Loader />
 		</CentredContainer>
 	);
->>>>>>> f7c4e43c
 
 	return <img src={src} ref={ref} onLoad={onLoad} />;
 });