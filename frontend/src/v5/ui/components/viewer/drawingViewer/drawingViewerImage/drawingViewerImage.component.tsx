--- conflicted
+++ resolved
@@ -14,41 +14,12 @@
  *  You should have received a copy of the GNU Affero General Public License
  *  along with this program.  If not, see <http://www.gnu.org/licenses/>.
  */
-<<<<<<< HEAD
+
 import { forwardRef, useEffect, useRef, useState } from 'react';
 import { Loader } from '@/v4/routes/components/loader/loader.component';
 import { CentredContainer } from '@controls/centredContainer';
+import { ZoomableImage } from '../zoomableImage.types';
 
-type Transform = {
-	x: number;
-	y: number;
-	scale: number;
-};
-
-export type Size = {
-	width: number;
-	height: number;
-};
-
-export type Position = {
-	x: number;
-	y: number;
-};
-
-export type ZoomableImage = {
-	setTransform: (transform: Transform) => void;
-	getEventsEmitter: () => HTMLElement;
-	getBoundingClientRect: () => DOMRect;
-	getNaturalSize: () => Size;
-	setSize: (size: Size) => void;
-	copyRegion: (ctx: CanvasRenderingContext2D, sx: number, sy: number, w: number, h: number) => void;
-	getImagePosition: (clientPosition: Position) => Position;
-	getClientPosition: (imagePosition: Position) => Position;
-};
-=======
-import { forwardRef, useRef } from 'react';
-import { ZoomableImage } from '../zoomableImage.types';
->>>>>>> 42fbc1ee
 
 export type DrawingViewerImageProps = {
 	onLoad?: (...args) => void,
@@ -79,18 +50,6 @@
 	};
 
 	return (
-<<<<<<< HEAD
-		<>
-			{
-				isLoading &&
-				<CentredContainer>
-					<Loader />
-				</CentredContainer>
-			}
-			<img src={src} onLoad={onInternalLoad} ref={imgRef} style={{ transformOrigin: '0 0', userSelect: 'none' }} draggable={false} />
-		</>
-=======
 		<img src={src} onLoad={onLoad} ref={imgRef} style={{ transformOrigin: '0 0', userSelect: 'none' }} draggable={false} />
->>>>>>> 42fbc1ee
 	);
 });