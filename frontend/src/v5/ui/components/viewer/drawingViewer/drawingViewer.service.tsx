/**
 *  Copyright (C) 2024 3D Repo Ltd
 *
 *  This program is free software: you can redistribute it and/or modify
 *  it under the terms of the GNU Affero General Public License as
 *  published by the Free Software Foundation, either version 3 of the
 *  License, or (at your option) any later version.
 *
 *  This program is distributed in the hope that it will be useful,
 *  but WITHOUT ANY WARRANTY; without even the implied warranty of
 *  MERCHANTABILITY or FITNESS FOR A PARTICULAR PURPOSE.  See the
 *  GNU Affero General Public License for more details.
 *
 *  You should have received a copy of the GNU Affero General Public License
 *  along with this program.  If not, see <http://www.gnu.org/licenses/>.
 */

<<<<<<< HEAD
import { Viewer as ViewerService } from '@/v4/services/viewer/viewer';
=======
import { Coord2D } from '@/v5/ui/routes/dashboard/projects/calibration/calibration.types';
>>>>>>> d9624c35
import { EventEmitter } from 'eventemitter3';
import { domToPng } from 'modern-screenshot';

export const DRAWING_VIEWER_EVENTS = {
<<<<<<< HEAD
	PICK_POINT: 'PICK_POINT',
=======
	MOUSE_CLICK: 'MOUSE_CLICK',
	MOUSE_CHANGED: 'MOUSE_CHANGED',
	SCALE_CHANGED: 'SCALE_CHANGED',
	SNAPPING_CHANGED: 'SNAPPING_CHANGED',
>>>>>>> d9624c35
};

type GetScreenshot = () => null | Promise<string>;
const DrawingViewerServiceCreator = () => {
	let imgContainer = null;
<<<<<<< HEAD
	const emitter = new EventEmitter();

	const on = (event, fn, ...args) => emitter.on(event, fn, ...args);
	const emit = (event, ...args) => emitter.emit(event, ...args);
=======
	let mousePosition = [0,  0];
	let scale = 1;
	let snapping = false;

	const emitter = new EventEmitter();
	const on = emitter.on.bind(emitter);
	const off = emitter.off.bind(emitter);
	const emit = emitter.emit.bind(emitter);
>>>>>>> d9624c35

	const getScreenshot: GetScreenshot = () => imgContainer ? domToPng(imgContainer) : null;
	const setImgContainer = (newImgContainer) => { imgContainer = newImgContainer; };
	
<<<<<<< HEAD
	const emitPickPointEvent = (position) => emit(DRAWING_VIEWER_EVENTS.PICK_POINT, position);

	const getClickPoint = async () => {
		return new Promise(async (resolve) => {
			ViewerService.getClickPoint().finally(() => resolve(undefined));
			on(DRAWING_VIEWER_EVENTS.PICK_POINT, resolve);
		});
=======
	const setMousePosition = (mp: Coord2D) => {
		mousePosition = mp ; 
		emit(DRAWING_VIEWER_EVENTS.MOUSE_CHANGED, mp);
	};

	const emitMouseClickEvent = (mp: Coord2D) => {
		setMousePosition(mp); 
		emit(DRAWING_VIEWER_EVENTS.MOUSE_CLICK, mp);
	};

	const setScale = (sc: number) => { 
		scale = sc ;
		emit(DRAWING_VIEWER_EVENTS.SCALE_CHANGED, sc); 
	};

	const setSnapping = (sp: boolean) =>{
		snapping = sp ;
		emit(DRAWING_VIEWER_EVENTS.SNAPPING_CHANGED, sp);
>>>>>>> d9624c35
	};

	return {
		getScreenshot,
		setImgContainer,
<<<<<<< HEAD
		emitPickPointEvent,
		getClickPoint,
=======
		emitMouseClickEvent,
		setMousePosition,
		setScale,
		setSnapping,
		getMousePosition: () => mousePosition,
		getScale: () => scale,
		getSnapping: () => snapping,
		on,
		off,
>>>>>>> d9624c35
	};
};
export const DrawingViewerService = DrawingViewerServiceCreator();<|MERGE_RESOLUTION|>--- conflicted
+++ resolved
@@ -15,34 +15,20 @@
  *  along with this program.  If not, see <http://www.gnu.org/licenses/>.
  */
 
-<<<<<<< HEAD
-import { Viewer as ViewerService } from '@/v4/services/viewer/viewer';
-=======
 import { Coord2D } from '@/v5/ui/routes/dashboard/projects/calibration/calibration.types';
->>>>>>> d9624c35
 import { EventEmitter } from 'eventemitter3';
 import { domToPng } from 'modern-screenshot';
 
 export const DRAWING_VIEWER_EVENTS = {
-<<<<<<< HEAD
-	PICK_POINT: 'PICK_POINT',
-=======
 	MOUSE_CLICK: 'MOUSE_CLICK',
 	MOUSE_CHANGED: 'MOUSE_CHANGED',
 	SCALE_CHANGED: 'SCALE_CHANGED',
 	SNAPPING_CHANGED: 'SNAPPING_CHANGED',
->>>>>>> d9624c35
 };
 
 type GetScreenshot = () => null | Promise<string>;
 const DrawingViewerServiceCreator = () => {
 	let imgContainer = null;
-<<<<<<< HEAD
-	const emitter = new EventEmitter();
-
-	const on = (event, fn, ...args) => emitter.on(event, fn, ...args);
-	const emit = (event, ...args) => emitter.emit(event, ...args);
-=======
 	let mousePosition = [0,  0];
 	let scale = 1;
 	let snapping = false;
@@ -51,20 +37,10 @@
 	const on = emitter.on.bind(emitter);
 	const off = emitter.off.bind(emitter);
 	const emit = emitter.emit.bind(emitter);
->>>>>>> d9624c35
 
 	const getScreenshot: GetScreenshot = () => imgContainer ? domToPng(imgContainer) : null;
 	const setImgContainer = (newImgContainer) => { imgContainer = newImgContainer; };
 	
-<<<<<<< HEAD
-	const emitPickPointEvent = (position) => emit(DRAWING_VIEWER_EVENTS.PICK_POINT, position);
-
-	const getClickPoint = async () => {
-		return new Promise(async (resolve) => {
-			ViewerService.getClickPoint().finally(() => resolve(undefined));
-			on(DRAWING_VIEWER_EVENTS.PICK_POINT, resolve);
-		});
-=======
 	const setMousePosition = (mp: Coord2D) => {
 		mousePosition = mp ; 
 		emit(DRAWING_VIEWER_EVENTS.MOUSE_CHANGED, mp);
@@ -83,16 +59,11 @@
 	const setSnapping = (sp: boolean) =>{
 		snapping = sp ;
 		emit(DRAWING_VIEWER_EVENTS.SNAPPING_CHANGED, sp);
->>>>>>> d9624c35
 	};
 
 	return {
 		getScreenshot,
 		setImgContainer,
-<<<<<<< HEAD
-		emitPickPointEvent,
-		getClickPoint,
-=======
 		emitMouseClickEvent,
 		setMousePosition,
 		setScale,
@@ -102,7 +73,6 @@
 		getSnapping: () => snapping,
 		on,
 		off,
->>>>>>> d9624c35
 	};
 };
 export const DrawingViewerService = DrawingViewerServiceCreator();