--- conflicted
+++ resolved
@@ -20,15 +20,12 @@
 import { clamp } from 'lodash';
 import { ZoomableImage } from '../zoomableImage.types';
 
-<<<<<<< HEAD
 export type PanZoomHandler = PanZoom & {
 	zoomIn : () => void,
 	zoomOut: () => void,
 	getOriginalSize: () => { width: number, height: number },
+	centreView: () => void,
 };
-=======
-export type PanZoomHandler = PanZoom & { zoomIn : () => void, zoomOut: () => void, centreView: () => void };
->>>>>>> 10dc077f
 
 export const centredPanZoom = (target: ZoomableImage, paddingW: number, paddingH: number) => {
 	const targetContainer = target.getEventsEmitter();
@@ -91,9 +88,5 @@
 
 	const zoomOut = () => pz.zoom(1 / 1.5);
 
-<<<<<<< HEAD
-	return { ...pz, zoomIn, zoomOut, centerTarget, getOriginalSize: target.getNaturalSize } ;
-=======
-	return { ...pz, zoomIn, zoomOut, centreView: () => centerTarget(true) } ;
->>>>>>> 10dc077f
+	return { ...pz, zoomIn, zoomOut, centreView: () => centerTarget(true), getOriginalSize: target.getNaturalSize } ;
 };