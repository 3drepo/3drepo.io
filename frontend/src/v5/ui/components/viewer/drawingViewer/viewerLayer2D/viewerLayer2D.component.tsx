--- conflicted
+++ resolved
@@ -16,30 +16,18 @@
  */
 
 import { CSSProperties, useContext, useEffect, useRef, useState } from 'react';
-<<<<<<< HEAD
-import { Container, LayerLevel } from './viewerLayer2D.styles';
+import { Container, LayerLevel, Viewport } from './viewerLayer2D.styles';
 import { isEqual } from 'lodash';
 import { SvgArrow } from './svgArrow/svgArrow.component';
 import { SvgCircle } from './svgCircle/svgCircle.component';
-import { useSearchParam } from '@/v5/ui/routes/useSearchParam';
 import { Coord2D, Vector2D, ViewBoxType } from '@/v5/ui/routes/dashboard/projects/calibration/calibration.types';
 import { PinsLayer } from '../pinsLayer/pinsLayer.component';
 import { PinsDropperLayer } from '../pinsDropperLayer/pinsDropperLayer.component';
 import { CalibrationContext } from '@/v5/ui/routes/dashboard/projects/calibration/calibrationContext';
 import { TicketsCardHooksSelectors } from '@/v5/services/selectorsHooks';
-=======
-import { Container, LayerLevel, Viewport } from './viewerLayer2D.styles';
-import { PanZoomHandler } from '../panzoom/centredPanZoom';
-import { isEqual } from 'lodash';
-import { SvgArrow } from './svgArrow/svgArrow.component';
-import { SvgCircle } from './svgCircle/svgCircle.component';
-import { Coord2D, Vector2D } from '@/v5/ui/routes/dashboard/projects/calibration/calibration.types';
-import { PinsLayer } from '../viewerLayer2DPins/viewerLayer2DPins.component';
 import { Camera } from './camera/camera.component';
 import { CameraOffSight } from './camera/cameraOffSight.component';
-import { CalibrationContext } from '@/v5/ui/routes/dashboard/projects/calibration/calibrationContext';
 import { EMPTY_VECTOR } from '@/v5/ui/routes/dashboard/projects/calibration/calibration.constants';
->>>>>>> 00d1ba8c
 
 type ViewerLayer2DProps = {
 	viewBox: ViewBoxType,
@@ -55,13 +43,8 @@
 	const [offsetEnd, setOffsetEnd] = useState<Coord2D>(value[1]);
 	const previousViewBox = useRef<ViewBoxType>(null);
 	const [mousePosition, setMousePosition] = useState<Coord2D>(null);
-<<<<<<< HEAD
-	const [drawingId] = useSearchParam('drawingId');
-	const { isCalibrating } = useContext(CalibrationContext);
 	const isDroppingPin = !!TicketsCardHooksSelectors.selectPinToDrop();
-=======
 	const [cameraOnSight, setCameraOnSight] = useState(false);
->>>>>>> 00d1ba8c
 
 	const containerStyle: CSSProperties = {
 		transformOrigin: '0 0',
@@ -117,23 +100,6 @@
 	}, [value]);
 
 	return (
-<<<<<<< HEAD
-		<Container style={containerStyle}>
-			<LayerLevel>
-				{mousePosition && active && <SvgCircle coord={mousePosition} scale={viewBox.scale} />}
-				{isCalibrating && offsetStart && <SvgArrow start={offsetStart} end={offsetEnd ?? mousePosition} scale={viewBox.scale} />}
-				{!isCalibrating && isDroppingPin && <PinsDropperLayer getCursorOffset={getCursorOffset} viewBox={viewBox} />}
-				{!isCalibrating && <PinsLayer scale={viewBox.scale} height={viewBox.height} width={viewBox.width} />}
-			</LayerLevel>
-			{active && (
-				<LayerLevel
-					onMouseUp={handleMouseUp}
-					onMouseDown={handleMouseDown}
-					onMouseMove={handleMouseMove}
-				/>
-			)}
-		</Container>
-=======
 		<Viewport>
 			{cameraEnabled && <CameraOffSight onCameraSightChanged={setCameraOnSight} scale={viewBox.scale} viewport={viewport}/>}
 			<Container style={containerStyle} id="viewerLayer2d">
@@ -146,6 +112,7 @@
 					) : (
 						<>
 							{(cameraOnSight && cameraEnabled) && <Camera scale={viewBox.scale} />}
+							{isDroppingPin && <PinsDropperLayer getCursorOffset={getCursorOffset} viewBox={viewBox} />}
 							<PinsLayer scale={viewBox.scale} height={viewBox.height} width={viewBox.width} />
 						</>
 					)}
@@ -159,6 +126,5 @@
 				)}
 			</Container>
 		</Viewport>
->>>>>>> 00d1ba8c
 	);
 };