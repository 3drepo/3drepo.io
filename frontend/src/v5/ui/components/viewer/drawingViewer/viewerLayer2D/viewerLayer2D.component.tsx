--- conflicted
+++ resolved
@@ -15,27 +15,11 @@
  *  along with this program.  If not, see <http://www.gnu.org/licenses/>.
  */
 
-<<<<<<< HEAD
-import { CSSProperties, useContext, useEffect, useRef, useState } from 'react';
+import { CSSProperties, useCallback, useContext, useEffect, useRef, useState } from 'react';
 import { Container, LayerLevel, Viewport } from './viewerLayer2D.styles';
 import { isEqual } from 'lodash';
-import { SvgArrow } from './svgArrow/svgArrow.component';
-import { SvgCircle } from './svgCircle/svgCircle.component';
-import { Coord2D, Vector2D, ViewBoxType } from '@/v5/ui/routes/dashboard/projects/calibration/calibration.types';
-import { PinsLayer } from '../pinsLayer/pinsLayer.component';
-import { PinsDropperLayer } from '../pinsDropperLayer/pinsDropperLayer.component';
-import { CalibrationContext } from '@/v5/ui/routes/dashboard/projects/calibration/calibrationContext';
-import { TicketsCardHooksSelectors } from '@/v5/services/selectorsHooks';
-import { Camera } from './camera/camera.component';
-import { CameraOffSight } from './camera/cameraOffSight.component';
-import { EMPTY_VECTOR } from '@/v5/ui/routes/dashboard/projects/calibration/calibration.constants';
-=======
-import { CSSProperties, useCallback, useContext, useEffect, useRef, useState } from 'react';
-import { Container, LayerLevel } from './viewerLayer2D.styles';
-import { PanZoomHandler } from '../panzoom/centredPanZoom';
-import { isEqual } from 'lodash';
 import { SnapCursor } from './snapCursor/snapCursor.component';
-import { Coord2D } from '@/v5/ui/routes/dashboard/projects/calibration/calibration.types';
+import { Coord2D, ViewBoxType } from '@/v5/ui/routes/dashboard/projects/calibration/calibration.types';
 import { CalibrationContext } from '@/v5/ui/routes/dashboard/projects/calibration/calibrationContext';
 import { SVGSnapHelper } from '../snapping/svgSnapHelper';
 import { Vector2 } from 'three';
@@ -43,19 +27,13 @@
 import { DrawingViewerService } from '../drawingViewer.service';
 import { CalibrationArrow } from './calibrationArrow/calibrationArrow.component';
 import { useSnapping } from '../drawingViewer.service.hooks';
->>>>>>> d9624c35
+import { PinsLayer } from '../pinsLayer/pinsLayer.component';
+import { CameraOffSight } from './camera/cameraOffSight.component';
+import { Camera } from './camera/camera.component';
 
 type ViewerLayer2DProps = {
 	viewBox: ViewBoxType,
-<<<<<<< HEAD
-	active: boolean,
-	value?: Vector2D,
-	viewport: any,
-	onChange?: (arrow: Vector2D) => void;
-	cameraEnabled: boolean;
-};
-export const ViewerLayer2D = ({ viewBox, active, value, cameraEnabled, viewport, onChange }: ViewerLayer2DProps) => {
-=======
+	viewport: any, 
 	snapHandler: SVGSnapHelper,
 	snapping?: boolean,
 };
@@ -80,18 +58,15 @@
 	};
 };
 
-export const ViewerLayer2D = ({ viewBox, snapHandler }: ViewerLayer2DProps) => {
->>>>>>> d9624c35
+export const ViewerLayer2D = ({ viewBox, snapHandler, viewport }: ViewerLayer2DProps) => {
 	const { isCalibrating } = useContext(CalibrationContext);
 	const previousViewBox = useRef<ViewBoxType>(null);
-<<<<<<< HEAD
-	const [mousePosition, setMousePosition] = useState<Coord2D>(null);
-	const isDroppingPin = !!TicketsCardHooksSelectors.selectPinToDrop();
+	// const [mousePosition, setMousePosition] = useState<Coord2D>(null);
+
+	// const isDroppingPin =  false; //!!TicketsCardHooksSelectors.selectPinToDrop();
 	const [cameraOnSight, setCameraOnSight] = useState(false);
-=======
 	const [snapType, setSnapType] = useState<SnapType>(SnapType.NONE);
 	const snapping = useSnapping();
->>>>>>> d9624c35
 
 	const containerStyle: CSSProperties = {
 		transformOrigin: '0 0',
@@ -137,61 +112,27 @@
 
 	useEffect(() => { DrawingViewerService.setScale(viewBox.scale); }, [viewBox]);
 
-<<<<<<< HEAD
-	useEffect(() => {
-		if (!active && !offsetEnd) {
-			resetArrow();
-		}
-	}, [active]);
-
-	useEffect(() => {
-		// avoid resetting the values when 2d vector exists and the user sets a new start 
-		if (value[1] === null) return; 
-		setOffsetStart(value[0]);
-		setOffsetEnd(value[1]);
-	}, [value]);
-
 	return (
 		<Viewport>
-			{cameraEnabled && <CameraOffSight onCameraSightChanged={setCameraOnSight} scale={viewBox.scale} viewport={viewport}/>}
-			<Container style={containerStyle} id="viewerLayer2d">
+			{!isCalibrating && <CameraOffSight onCameraSightChanged={setCameraOnSight} scale={viewBox.scale} viewport={viewport}/>}
+			<Container style={containerStyle} id="viewerLayer2d" >
 				<LayerLevel>
-					{isCalibrating ? (
-						<>
-							{mousePosition && active && <SvgCircle coord={mousePosition} scale={viewBox.scale} />}
-							{offsetStart && <SvgArrow start={offsetStart} end={offsetEnd ?? mousePosition} scale={viewBox.scale} />}
-						</>
-					) : (
-						<>
-							{(cameraOnSight && cameraEnabled) && <Camera scale={viewBox.scale} />}
-							{isDroppingPin && <PinsDropperLayer getCursorOffset={getCursorOffset} viewBox={viewBox} />}
-							<PinsLayer scale={viewBox.scale} height={viewBox.height} width={viewBox.width} />
-						</>
-					)}
+					{snapping && <SnapCursor snapType={snapType} />}
+					{isCalibrating && <CalibrationArrow />}
+
+					{!isCalibrating && (<>
+						{cameraOnSight && <Camera scale={viewBox.scale} />}
+						<PinsLayer scale={viewBox.scale} height={viewBox.height} width={viewBox.width} />
+					</>)}
+	
 				</LayerLevel>
-				{active && (
-					<LayerLevel
-						onMouseUp={handleMouseUp}
-						onMouseDown={handleMouseDown}
-						onMouseMove={handleMouseMove}
-					/>
-				)}
+				<LayerLevel
+					onMouseUp={handleMouseUp}
+					onMouseDown={handleMouseDown}
+					onMouseMove={handleMouseMove}
+					onMouseLeave={handleMouseLeave}
+				/>
 			</Container>
 		</Viewport>
-=======
-	return (
-		<Container style={containerStyle} id="viewerLayer2d" >
-			<LayerLevel>
-				{snapping && <SnapCursor snapType={snapType} />}
-				{isCalibrating && <CalibrationArrow />}
-			</LayerLevel>
-			<LayerLevel
-				onMouseUp={handleMouseUp}
-				onMouseDown={handleMouseDown}
-				onMouseMove={handleMouseMove}
-				onMouseLeave={handleMouseLeave}
-			/>
-		</Container>
->>>>>>> d9624c35
 	);
 };