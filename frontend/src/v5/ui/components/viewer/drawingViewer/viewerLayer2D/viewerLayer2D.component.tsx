/**
 *  Copyright (C) 2024 3D Repo Ltd
 *
 *  This program is free software: you can redistribute it and/or modify
 *  it under the terms of the GNU Affero General Public License as
 *  published by the Free Software Foundation, either version 3 of the
 *  License, or (at your option) any later version.
 *
 *  This program is distributed in the hope that it will be useful,
 *  but WITHOUT ANY WARRANTY; without even the implied warranty of
 *  MERCHANTABILITY or FITNESS FOR A PARTICULAR PURPOSE.  See the
 *  GNU Affero General Public License for more details.
 *
 *  You should have received a copy of the GNU Affero General Public License
 *  along with this program.  If not, see <http://www.gnu.org/licenses/>.
 */

import { CSSProperties, useContext, useEffect, useRef, useState } from 'react';
import { Container, LayerLevel, Viewport } from './viewerLayer2D.styles';
import { PanZoomHandler } from '../panzoom/centredPanZoom';
import { isEqual } from 'lodash';
import { SvgArrow } from './svgArrow/svgArrow.component';
import { SvgCircle } from './svgCircle/svgCircle.component';
import { Coord2D, Vector2D } from '@/v5/ui/routes/dashboard/projects/calibration/calibration.types';
<<<<<<< HEAD
import { PinsLayer } from '../viewerLayer2DPins/viewerLayer2DPins.component';
import { CalibrationContext } from '@/v5/ui/routes/dashboard/projects/calibration/calibrationContext';
import { Camera } from './camera/camera.component';
import { CameraOffSight } from './camera/cameraOffSight.component';
=======
import { Camera } from './camera/camera.component';
import { CameraOffSight } from './camera/cameraOffSight.component';
import { CalibrationContext } from '@/v5/ui/routes/dashboard/projects/calibration/calibrationContext';
>>>>>>> fe459388
import { EMPTY_VECTOR } from '@/v5/ui/routes/dashboard/projects/calibration/calibration.constants';

export type ViewBoxType = ReturnType<PanZoomHandler['getOriginalSize']> & ReturnType<PanZoomHandler['getTransform']>;
type ViewerLayer2DProps = {
	viewBox: ViewBoxType,
	active: boolean,
	value?: Vector2D,
	viewport: any,
	onChange?: (arrow: Vector2D) => void;
	cameraEnabled: boolean;
};
export const ViewerLayer2D = ({ viewBox, active, value, cameraEnabled, viewport, onChange }: ViewerLayer2DProps) => {
	const { isCalibrating } = useContext(CalibrationContext);
	const [offsetStart, setOffsetStart] = useState<Coord2D>(value[0]);
	const [offsetEnd, setOffsetEnd] = useState<Coord2D>(value[1]);
	const previousViewBox = useRef<ViewBoxType>(null);
	const [mousePosition, setMousePosition] = useState<Coord2D>(null);
	const [cameraOnSight, setCameraOnSight] = useState(false);

	const containerStyle: CSSProperties = {
		transformOrigin: '0 0',
		transform: `matrix(${viewBox.scale}, 0, 0, ${viewBox.scale}, ${viewBox.x}, ${viewBox.y})`,
		width: `${viewBox.width}px`,
		height: `${viewBox.height}px`,
	};

	// This returns the offset of the cursor from the top-left corner
	const getCursorOffset = (e) => {
		const rect = e.target.getBoundingClientRect();
		const offsetX = e.clientX - rect.left;
		const offsetY = e.clientY - rect.top;
		return [offsetX, offsetY].map((point) => point / viewBox.scale) as Coord2D;
	};

	const handleMouseDown = () => previousViewBox.current = viewBox;

	const handleMouseUp = () => {
		// check if mouse up was fired after dragging or if it was an actual click
		if (!isEqual(viewBox, previousViewBox.current)) return;

		if (offsetEnd || (!offsetEnd && !offsetStart)) {
			setOffsetEnd(null);
			setOffsetStart(mousePosition);
			onChange(EMPTY_VECTOR);
		} else if (!isEqual(offsetStart, mousePosition)) {
			setOffsetEnd(mousePosition);
			onChange?.([offsetStart, mousePosition]);
		}
	};

	const handleMouseMove = (e) => {
		setMousePosition(getCursorOffset(e));
	};

	const resetArrow = () => {
		setOffsetStart(null);
		setOffsetEnd(null);
	};

	useEffect(() => {
		if (!active && !offsetEnd) {
			resetArrow();
		}
	}, [active]);

	useEffect(() => {
		// avoid resetting the values when 2d vector exists and the user sets a new start 
		if (value[1] === null) return; 
		setOffsetStart(value[0]);
		setOffsetEnd(value[1]);
	}, [value]);

	return (
		<Viewport>
			{cameraEnabled && <CameraOffSight onCameraSightChanged={setCameraOnSight} scale={viewBox.scale} viewport={viewport}/>}
			<Container style={containerStyle} id="viewerLayer2d">
				<LayerLevel>
<<<<<<< HEAD
					{isCalibrating ? (
						<>
							{mousePosition && active && <SvgCircle coord={mousePosition} scale={viewBox.scale} />}
							{offsetStart && <SvgArrow start={offsetStart} end={offsetEnd ?? mousePosition} scale={viewBox.scale} />}
						</>
					) : (
						<>
							{(cameraOnSight && cameraEnabled) && <Camera scale={viewBox.scale} />}
							<PinsLayer scale={viewBox.scale} height={viewBox.height} width={viewBox.width} />
						</>
					)}
=======
					{isCalibrating
						? (<>
							{mousePosition && active && <SvgCircle coord={mousePosition} scale={viewBox.scale} />}
							{offsetStart && <SvgArrow start={offsetStart} end={offsetEnd ?? mousePosition} scale={viewBox.scale} />}
						</>)
						: ((cameraOnSight && cameraEnabled) && <Camera scale={viewBox.scale} />)
					}
>>>>>>> fe459388
				</LayerLevel>
				{active && (
					<LayerLevel
						onMouseUp={handleMouseUp}
						onMouseDown={handleMouseDown}
						onMouseMove={handleMouseMove}
					/>
				)}
			</Container>
		</Viewport>
	);
};<|MERGE_RESOLUTION|>--- conflicted
+++ resolved
@@ -22,16 +22,10 @@
 import { SvgArrow } from './svgArrow/svgArrow.component';
 import { SvgCircle } from './svgCircle/svgCircle.component';
 import { Coord2D, Vector2D } from '@/v5/ui/routes/dashboard/projects/calibration/calibration.types';
-<<<<<<< HEAD
 import { PinsLayer } from '../viewerLayer2DPins/viewerLayer2DPins.component';
-import { CalibrationContext } from '@/v5/ui/routes/dashboard/projects/calibration/calibrationContext';
-import { Camera } from './camera/camera.component';
-import { CameraOffSight } from './camera/cameraOffSight.component';
-=======
 import { Camera } from './camera/camera.component';
 import { CameraOffSight } from './camera/cameraOffSight.component';
 import { CalibrationContext } from '@/v5/ui/routes/dashboard/projects/calibration/calibrationContext';
->>>>>>> fe459388
 import { EMPTY_VECTOR } from '@/v5/ui/routes/dashboard/projects/calibration/calibration.constants';
 
 export type ViewBoxType = ReturnType<PanZoomHandler['getOriginalSize']> & ReturnType<PanZoomHandler['getTransform']>;
@@ -109,7 +103,6 @@
 			{cameraEnabled && <CameraOffSight onCameraSightChanged={setCameraOnSight} scale={viewBox.scale} viewport={viewport}/>}
 			<Container style={containerStyle} id="viewerLayer2d">
 				<LayerLevel>
-<<<<<<< HEAD
 					{isCalibrating ? (
 						<>
 							{mousePosition && active && <SvgCircle coord={mousePosition} scale={viewBox.scale} />}
@@ -121,15 +114,6 @@
 							<PinsLayer scale={viewBox.scale} height={viewBox.height} width={viewBox.width} />
 						</>
 					)}
-=======
-					{isCalibrating
-						? (<>
-							{mousePosition && active && <SvgCircle coord={mousePosition} scale={viewBox.scale} />}
-							{offsetStart && <SvgArrow start={offsetStart} end={offsetEnd ?? mousePosition} scale={viewBox.scale} />}
-						</>)
-						: ((cameraOnSight && cameraEnabled) && <Camera scale={viewBox.scale} />)
-					}
->>>>>>> fe459388
 				</LayerLevel>
 				{active && (
 					<LayerLevel
