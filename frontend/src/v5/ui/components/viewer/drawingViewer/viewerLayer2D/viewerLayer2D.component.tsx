--- conflicted
+++ resolved
@@ -15,25 +15,18 @@
  *  along with this program.  If not, see <http://www.gnu.org/licenses/>.
  */
 
-<<<<<<< HEAD
-import { CSSProperties, useEffect, useRef, useState } from 'react';
+import { CSSProperties, useContext, useEffect, useRef, useState } from 'react';
 import { Container, LayerLevel, Viewport } from './viewerLayer2D.styles';
-=======
-import { CSSProperties, useContext, useEffect, useRef, useState } from 'react';
-import { Container, LayerLevel } from './viewerLayer2D.styles';
->>>>>>> 025f3c25
 import { PanZoomHandler } from '../panzoom/centredPanZoom';
 import { isEqual } from 'lodash';
 import { SvgArrow } from './svgArrow/svgArrow.component';
 import { SvgCircle } from './svgCircle/svgCircle.component';
 import { Coord2D, Vector2D } from '@/v5/ui/routes/dashboard/projects/calibration/calibration.types';
-<<<<<<< HEAD
 import { Camera } from './camera/camera.component';
 import { CameraOffSight } from './camera/cameraOffSight.component';
-=======
 import { CalibrationContext } from '@/v5/ui/routes/dashboard/projects/calibration/calibrationContext';
 import { EMPTY_VECTOR } from '@/v5/ui/routes/dashboard/projects/calibration/calibration.constants';
->>>>>>> 025f3c25
+import { useSearchParam } from '@/v5/ui/routes/useSearchParam';
 
 export type ViewBoxType = ReturnType<PanZoomHandler['getOriginalSize']> & ReturnType<PanZoomHandler['getTransform']>;
 type ViewerLayer2DProps = {
@@ -44,21 +37,14 @@
 	onChange?: (arrow: Vector2D) => void;
 	cameraEnabled: boolean;
 };
-<<<<<<< HEAD
 export const ViewerLayer2D = ({ viewBox, active, value, cameraEnabled, viewport, onChange }: ViewerLayer2DProps) => {
-=======
-export const ViewerLayer2D = ({ viewBox, active, value, onChange }: ViewerLayer2DProps) => {
 	const { isCalibrating } = useContext(CalibrationContext);
->>>>>>> 025f3c25
 	const [offsetStart, setOffsetStart] = useState<Coord2D>(value?.[0] || null);
 	const [offsetEnd, setOffsetEnd] = useState<Coord2D>(value?.[1] || null);
 	const previousViewBox = useRef<ViewBoxType>(null);
 	const [mousePosition, setMousePosition] = useState<Coord2D>(null);
-<<<<<<< HEAD
 	const [drawingId] = useSearchParam('drawingId');
 	const [cameraOnSight, setCameraOnSight] = useState(false);
-=======
->>>>>>> 025f3c25
 
 	const containerStyle: CSSProperties = {
 		transformOrigin: '0 0',
@@ -106,18 +92,18 @@
 		}
 	}, [active]);
 
-<<<<<<< HEAD
 	useEffect(() => { resetArrow(); }, [drawingId]);
-
 	return (
 		<Viewport>
 			{cameraEnabled && <CameraOffSight onCameraSightChanged={setCameraOnSight} scale={viewBox.scale} viewport={viewport}/>}
-			<Container style={containerStyle}>
-				<LayerLevel>
-					{mousePosition && active && <SvgCircle coord={mousePosition} scale={viewBox.scale} />}
-					{offsetStart && <SvgArrow start={offsetStart} end={offsetEnd ?? mousePosition} scale={viewBox.scale} />}
-					{(cameraOnSight && cameraEnabled) && <Camera scale={viewBox.scale} />}
-				</LayerLevel>
+			<Container style={containerStyle} id="viewerLayer2d">
+				{isCalibrating && (
+					<LayerLevel>
+						{mousePosition && active && <SvgCircle coord={mousePosition} scale={viewBox.scale} />}
+						{offsetStart && <SvgArrow start={offsetStart} end={offsetEnd ?? mousePosition} scale={viewBox.scale} />}
+						{(cameraOnSight && cameraEnabled) && <Camera scale={viewBox.scale} />}
+					</LayerLevel>
+				)}
 				{active && (
 					<LayerLevel
 						onMouseUp={handleMouseUp}
@@ -127,23 +113,5 @@
 				)}
 			</Container>
 		</Viewport>
-=======
-	return (
-		<Container style={containerStyle} id="viewerLayer2d">
-			{isCalibrating && (
-				<LayerLevel>
-					{mousePosition && active && <SvgCircle coord={mousePosition} scale={viewBox.scale} />}
-					{offsetStart && <SvgArrow start={offsetStart} end={offsetEnd ?? mousePosition} scale={viewBox.scale} />}
-				</LayerLevel>
-			)}
-			{active && (
-				<LayerLevel
-					onMouseUp={handleMouseUp}
-					onMouseDown={handleMouseDown}
-					onMouseMove={handleMouseMove}
-				/>
-			)}
-		</Container>
->>>>>>> 025f3c25
 	);
 };