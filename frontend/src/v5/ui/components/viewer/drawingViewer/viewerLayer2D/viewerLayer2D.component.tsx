--- conflicted
+++ resolved
@@ -21,15 +21,11 @@
 import { SvgArrow } from './svgArrow/svgArrow.component';
 import { SvgCircle } from './svgCircle/svgCircle.component';
 import { useSearchParam } from '@/v5/ui/routes/useSearchParam';
-<<<<<<< HEAD
 import { Coord2D, Vector2D, ViewBoxType } from '@/v5/ui/routes/dashboard/projects/calibration/calibration.types';
 import { PinsLayer } from '../pinsLayer/pinsLayer.component';
 import { PinsDropperLayer } from '../pinsDropperLayer/pinsDropperLayer.component';
-=======
-import { Coord2D, Vector2D } from '@/v5/ui/routes/dashboard/projects/calibration/calibration.types';
 import { Camera } from './camera/camera.component';
 import { CameraOffSight } from './camera/cameraOffSight.component';
->>>>>>> 042c3fa1
 
 type ViewerLayer2DProps = {
 	viewBox: ViewBoxType,
@@ -94,32 +90,13 @@
 	useEffect(() => { resetArrow(); }, [drawingId]);
 
 	return (
-<<<<<<< HEAD
-		<Container style={containerStyle}>
-			<LayerLevel>
-				{mousePosition && active && <SvgCircle coord={mousePosition} scale={viewBox.scale} />}
-				{offsetStart && <SvgArrow start={offsetStart} end={offsetEnd ?? mousePosition} scale={viewBox.scale} />}
-			</LayerLevel>
-			{active && (
-				<LayerLevel
-					onMouseUp={handleMouseUp}
-					onMouseDown={handleMouseDown}
-					onMouseMove={handleMouseMove}
-				/>
-			)}
-			<TransparentLayerLevel>
-				<PinsDropperLayer getCursorOffset={getCursorOffset} viewBox={viewBox} />
-				<PinsLayer scale={viewBox.scale} height={viewBox.height} width={viewBox.width} />
-			</TransparentLayerLevel>
-		</Container>
-=======
 		<div style={{ width: '100%', height: '100%', position: 'absolute', left: 0, top: 0 }}>
 			<CameraOffSight onCameraSightChanged={setCameraOnSight} scale={viewBox.scale} viewport={viewport}/>
 			<Container style={containerStyle}>
 				<LayerLevel>
 					{mousePosition && active && <SvgCircle coord={mousePosition} scale={viewBox.scale} />}
 					{offsetStart && <SvgArrow start={offsetStart} end={offsetEnd ?? mousePosition} scale={viewBox.scale} />}
-					{cameraOnSight && <Camera scale={viewBox.scale} viewport={viewport} />}
+					{cameraOnSight && <Camera scale={viewBox.scale} />}
 				</LayerLevel>
 				{active && (
 					<LayerLevel
@@ -128,8 +105,11 @@
 						onMouseMove={handleMouseMove}
 					/>
 				)}
+				<TransparentLayerLevel>
+					<PinsDropperLayer getCursorOffset={getCursorOffset} viewBox={viewBox} />
+					<PinsLayer scale={viewBox.scale} height={viewBox.height} width={viewBox.width} />
+				</TransparentLayerLevel>
 			</Container>
 		</div>
->>>>>>> 042c3fa1
 	);
 };