/**
 *  Copyright (C) 2024 3D Repo Ltd
 *
 *  This program is free software: you can redistribute it and/or modify
 *  it under the terms of the GNU Affero General Public License as
 *  published by the Free Software Foundation, either version 3 of the
 *  License, or (at your option) any later version.
 *
 *  This program is distributed in the hope that it will be useful,
 *  but WITHOUT ANY WARRANTY; without even the implied warranty of
 *  MERCHANTABILITY or FITNESS FOR A PARTICULAR PURPOSE.  See the
 *  GNU Affero General Public License for more details.
 *
 *  You should have received a copy of the GNU Affero General Public License
 *  along with this program.  If not, see <http://www.gnu.org/licenses/>.
 */

import EqualIcon from '@assets/icons/filters/equal.svg';
import GreaterEqualThanIcon from '@assets/icons/filters/greater_than_equal.svg';
import GreaterEqualIcon from '@assets/icons/filters/greater_than.svg';
import NotEqualIcon from '@assets/icons/filters/not_equal.svg';
import LessThanIcon from '@assets/icons/filters/less_than.svg';
import LessEqualThanIcon from '@assets/icons/filters/less_than_equal.svg';
import InRangeIcon from '@assets/icons/filters/in_range.svg';
import NotInRangeIcon from '@assets/icons/filters/not_in_range.svg';
import ExistIcon from '@assets/icons/filters/exist.svg';
import NotExistIcon from '@assets/icons/filters/not_exist.svg';
import ContainIcon from '@assets/icons/filters/contain.svg';
import NotContainIcon from '@assets/icons/filters/not_contain.svg';
import { formatMessage } from '@/v5/services/intl';
import { CardFilterOperator, CardFilterType } from './cardFilters.types';
import { compact } from 'lodash';

export const FILTER_OPERATOR_ICON: Record<CardFilterOperator, any> = {
	eq: EqualIcon,
	neq: NotEqualIcon,
	gt: GreaterEqualIcon,
	gte: GreaterEqualThanIcon,
	lt: LessThanIcon,
	lte: LessEqualThanIcon,
	rng: InRangeIcon,
	nrng: NotInRangeIcon,
	ex: ExistIcon,
	nex: NotExistIcon,
	ss: ContainIcon,
	nss: NotContainIcon,
} as const;

const FILTER_OPERATOR_LABEL: Record<CardFilterOperator, string> = {
	ex: formatMessage({ id: 'cardFilter.operator.exists', defaultMessage: 'Exists' }),
	nex: formatMessage({ id: 'cardFilter.operator.doesNotExist', defaultMessage: 'Does not exist' }),
	eq: formatMessage({ id: 'cardFilter.operator.equals', defaultMessage: 'Equals' }),
	neq: formatMessage({ id: 'cardFilter.operator.doesNotEqual', defaultMessage: 'Does not equal' }),
	gt: formatMessage({ id: 'cardFilter.operator.greaterThan', defaultMessage: 'Greater than' }),
	gte: formatMessage({ id: 'cardFilter.operator.greaterOrEqualTo', defaultMessage: 'Greater or equal to' }),
	lt: formatMessage({ id: 'cardFilter.operator.lessThan', defaultMessage: 'Less than' }),
	lte: formatMessage({ id: 'cardFilter.operator.lessOrEqualTo', defaultMessage: 'Less or equal to' }),
	rng: formatMessage({ id: 'cardFilter.operator.inRange', defaultMessage: 'In range' }),
	nrng: formatMessage({ id: 'cardFilter.operator.notInRange', defaultMessage: 'Not in range' }),
	ss: formatMessage({ id: 'cardFilter.operator.contains', defaultMessage: 'Contains' }),
	nss: formatMessage({ id: 'cardFilter.operator.notContain', defaultMessage: 'Does not contain' }),
};

const DATE_FILTER_OPERATOR_LABEL: Record<CardFilterOperator, string> = {
	...FILTER_OPERATOR_LABEL,
	gte: formatMessage({ id: 'cardFilter.date.operator.onOrAfter', defaultMessage: 'On or after' }),
	lte: formatMessage({ id: 'cardFilter.date.operator.onOrBefore', defaultMessage: 'On or before' }),
};

export const isDateType = (type: CardFilterType) => ['date', 'pastDate', 'sequencing'].includes(type);
export const isTextType = (type: CardFilterType) => ['template', 'ticketId', 'ticketTitle', 'text', 'longText'].includes(type);

export const getFilterOperatorLabels = (type: CardFilterType) => isDateType(type) ? DATE_FILTER_OPERATOR_LABEL : FILTER_OPERATOR_LABEL;

export const getFilterFormTitle = (elements: string[]) => compact(elements).join(' : ');

export const isRangeOperator = (operator: CardFilterOperator) => ['rng', 'nrng'].includes(operator);
<<<<<<< HEAD

export const isTextType = (type: CardFilterType) => ['ticketId', 'ticketTitle', 'text', 'longText'].includes(type);
export const isSelectType = (type: CardFilterType) => ['template', 'oneOf', 'manyOf'].includes(type);
export const getValidOperators = (type: CardFilterType): CardFilterOperator[] => {
	if (isTextType(type)) return ['eq', 'neq', 'ss', 'nss', 'ex', 'nex'];
	if (type === 'number') return ['eq', 'neq', 'gt', 'gte', 'lt', 'lte', 'rng', 'nrng', 'ex', 'nex'];
	if (isSelectType(type)) {
		if (type === 'template') return ['eq', 'neq'];
		return ['eq', 'neq', 'ex', 'nex'];
	}
	
=======
export const getValidOperators = (type: CardFilterType): CardFilterOperator[] => {
	if (isTextType(type)) return ['eq', 'neq', 'ss', 'nss', 'ex', 'nex'];
	if (type === 'number') return ['eq', 'neq', 'gt', 'gte', 'lt', 'lte', 'rng', 'nrng', 'ex', 'nex'];
	if (isDateType(type)) return ['eq', 'lte', 'gte', 'rng', 'nrng', 'ex', 'nex'];
>>>>>>> 8562142e
	return Object.keys(FILTER_OPERATOR_LABEL) as CardFilterOperator[];
};<|MERGE_RESOLUTION|>--- conflicted
+++ resolved
@@ -69,29 +69,22 @@
 
 export const isDateType = (type: CardFilterType) => ['date', 'pastDate', 'sequencing'].includes(type);
 export const isTextType = (type: CardFilterType) => ['template', 'ticketId', 'ticketTitle', 'text', 'longText'].includes(type);
+export const isSelectType = (type: CardFilterType) => ['template', 'oneOf', 'manyOf'].includes(type);
 
 export const getFilterOperatorLabels = (type: CardFilterType) => isDateType(type) ? DATE_FILTER_OPERATOR_LABEL : FILTER_OPERATOR_LABEL;
 
 export const getFilterFormTitle = (elements: string[]) => compact(elements).join(' : ');
 
 export const isRangeOperator = (operator: CardFilterOperator) => ['rng', 'nrng'].includes(operator);
-<<<<<<< HEAD
 
-export const isTextType = (type: CardFilterType) => ['ticketId', 'ticketTitle', 'text', 'longText'].includes(type);
-export const isSelectType = (type: CardFilterType) => ['template', 'oneOf', 'manyOf'].includes(type);
+	
 export const getValidOperators = (type: CardFilterType): CardFilterOperator[] => {
 	if (isTextType(type)) return ['eq', 'neq', 'ss', 'nss', 'ex', 'nex'];
 	if (type === 'number') return ['eq', 'neq', 'gt', 'gte', 'lt', 'lte', 'rng', 'nrng', 'ex', 'nex'];
+	if (isDateType(type)) return ['eq', 'lte', 'gte', 'rng', 'nrng', 'ex', 'nex'];
 	if (isSelectType(type)) {
 		if (type === 'template') return ['eq', 'neq'];
 		return ['eq', 'neq', 'ex', 'nex'];
 	}
-	
-=======
-export const getValidOperators = (type: CardFilterType): CardFilterOperator[] => {
-	if (isTextType(type)) return ['eq', 'neq', 'ss', 'nss', 'ex', 'nex'];
-	if (type === 'number') return ['eq', 'neq', 'gt', 'gte', 'lt', 'lte', 'rng', 'nrng', 'ex', 'nex'];
-	if (isDateType(type)) return ['eq', 'lte', 'gte', 'rng', 'nrng', 'ex', 'nex'];
->>>>>>> 8562142e
 	return Object.keys(FILTER_OPERATOR_LABEL) as CardFilterOperator[];
 };