/**
 *  Copyright (C) 2024 3D Repo Ltd
 *
 *  This program is free software: you can redistribute it and/or modify
 *  it under the terms of the GNU Affero General Public License as
 *  published by the Free Software Foundation, either version 3 of the
 *  License, or (at your option) any later version.
 *
 *  This program is distributed in the hope that it will be useful,
 *  but WITHOUT ANY WARRANTY; without even the implied warranty of
 *  MERCHANTABILITY or FITNESS FOR A PARTICULAR PURPOSE.  See the
 *  GNU Affero General Public License for more details.
 *
 *  You should have received a copy of the GNU Affero General Public License
 *  along with this program.  If not, see <http://www.gnu.org/licenses/>.
 */

import EqualIcon from '@assets/icons/filters/equal.svg';
import GreaterEqualThanIcon from '@assets/icons/filters/greater_than_equal.svg';
import GreaterEqualIcon from '@assets/icons/filters/greater_than.svg';
import NotEqualIcon from '@assets/icons/filters/not_equal.svg';
import LessThanIcon from '@assets/icons/filters/less_than.svg';
import LessEqualThanIcon from '@assets/icons/filters/less_than_equal.svg';
import InRangeIcon from '@assets/icons/filters/in_range.svg';
import NotInRangeIcon from '@assets/icons/filters/not_in_range.svg';
import ExistIcon from '@assets/icons/filters/exist.svg';
import NotExistIcon from '@assets/icons/filters/not_exist.svg';
import ContainIcon from '@assets/icons/filters/contain.svg';
import NotContainIcon from '@assets/icons/filters/not_contain.svg';
import { formatMessage } from '@/v5/services/intl';
import { CardFilterOperator, CardFilterType } from './cardFilters.types';
import { compact } from 'lodash';

export const FILTER_OPERATOR_ICON: Record<CardFilterOperator, any> = {
	eq: EqualIcon,
	neq: NotEqualIcon,
	gt: GreaterEqualIcon,
	gte: GreaterEqualThanIcon,
	lt: LessThanIcon,
	lte: LessEqualThanIcon,
	rng: InRangeIcon,
	nrng: NotInRangeIcon,
	ex: ExistIcon,
	nex: NotExistIcon,
	ss: ContainIcon,
	nss: NotContainIcon,
} as const;

const FILTER_OPERATOR_LABEL: Record<CardFilterOperator, string> = {
	ex: formatMessage({ id: 'cardFilter.operator.exists', defaultMessage: 'Exists' }),
	nex: formatMessage({ id: 'cardFilter.operator.doesNotExist', defaultMessage: 'Does not exist' }),
	eq: formatMessage({ id: 'cardFilter.operator.equals', defaultMessage: 'Equals' }),
	neq: formatMessage({ id: 'cardFilter.operator.doesNotEqual', defaultMessage: 'Does not equal' }),
	gt: formatMessage({ id: 'cardFilter.operator.greaterThan', defaultMessage: 'Greater than' }),
	gte: formatMessage({ id: 'cardFilter.operator.greaterOrEqualTo', defaultMessage: 'Greater or equal to' }),
	lt: formatMessage({ id: 'cardFilter.operator.lessThan', defaultMessage: 'Less than' }),
	lte: formatMessage({ id: 'cardFilter.operator.lessOrEqualTo', defaultMessage: 'Less or equal to' }),
	rng: formatMessage({ id: 'cardFilter.operator.inRange', defaultMessage: 'In range' }),
	nrng: formatMessage({ id: 'cardFilter.operator.notInRange', defaultMessage: 'Not in range' }),
	ss: formatMessage({ id: 'cardFilter.operator.contains', defaultMessage: 'Contains' }),
	nss: formatMessage({ id: 'cardFilter.operator.notContain', defaultMessage: 'Does not contain' }),
};

const DATE_FILTER_OPERATOR_LABEL: Record<CardFilterOperator, string> = {
	...FILTER_OPERATOR_LABEL,
	gte: formatMessage({ id: 'cardFilter.date.operator.onOrAfter', defaultMessage: 'On or after' }),
	lte: formatMessage({ id: 'cardFilter.date.operator.onOrBefore', defaultMessage: 'On or before' }),
};

export const isDateType = (type: CardFilterType) => ['date', 'pastDate', 'sequencing'].includes(type);
export const isTextType = (type: CardFilterType) => ['ticketId', 'ticketTitle', 'text', 'longText'].includes(type);
export const isSelectType = (type: CardFilterType) => ['template', 'oneOf', 'manyOf'].includes(type);

export const getFilterOperatorLabels = (type: CardFilterType) => isDateType(type) ? DATE_FILTER_OPERATOR_LABEL : FILTER_OPERATOR_LABEL;

export const getFilterFormTitle = (elements: string[]) => compact(elements).join(' : ');

export const isRangeOperator = (operator: CardFilterOperator) => ['rng', 'nrng'].includes(operator);

	
export const getValidOperators = (type: CardFilterType): CardFilterOperator[] => {
	if (isTextType(type)) return ['eq', 'neq', 'ss', 'nss', 'ex', 'nex'];
	if (type === 'number') return ['eq', 'neq', 'gt', 'gte', 'lt', 'lte', 'rng', 'nrng', 'ex', 'nex'];
	if (isDateType(type)) return ['eq', 'lte', 'gte', 'rng', 'nrng', 'ex', 'nex'];
<<<<<<< HEAD
	if (type === 'boolean') return ['eq', 'ex', 'nex'];
=======
	if (isSelectType(type)) {
		if (type === 'template') return ['eq', 'neq'];
		return ['eq', 'neq', 'ex', 'nex'];
	}
>>>>>>> b3967600
	return Object.keys(FILTER_OPERATOR_LABEL) as CardFilterOperator[];
};<|MERGE_RESOLUTION|>--- conflicted
+++ resolved
@@ -82,13 +82,10 @@
 	if (isTextType(type)) return ['eq', 'neq', 'ss', 'nss', 'ex', 'nex'];
 	if (type === 'number') return ['eq', 'neq', 'gt', 'gte', 'lt', 'lte', 'rng', 'nrng', 'ex', 'nex'];
 	if (isDateType(type)) return ['eq', 'lte', 'gte', 'rng', 'nrng', 'ex', 'nex'];
-<<<<<<< HEAD
 	if (type === 'boolean') return ['eq', 'ex', 'nex'];
-=======
 	if (isSelectType(type)) {
 		if (type === 'template') return ['eq', 'neq'];
 		return ['eq', 'neq', 'ex', 'nex'];
 	}
->>>>>>> b3967600
 	return Object.keys(FILTER_OPERATOR_LABEL) as CardFilterOperator[];
 };