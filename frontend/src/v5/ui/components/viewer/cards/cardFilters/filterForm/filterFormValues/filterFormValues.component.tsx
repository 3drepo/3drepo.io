/**
 *  Copyright (C) 2024 3D Repo Ltd
 *
 *  This program is free software: you can redistribute it and/or modify
 *  it under the terms of the GNU Affero General Public License as
 *  published by the Free Software Foundation, either version 3 of the
 *  License, or (at your option) any later version.
 *
 *  This program is distributed in the hope that it will be useful,
 *  but WITHOUT ANY WARRANTY; without even the implied warranty of
 *  MERCHANTABILITY or FITNESS FOR A PARTICULAR PURPOSE.  See the
 *  GNU Affero General Public License for more details.
 *
 *  You should have received a copy of the GNU Affero General Public License
 *  along with this program.  If not, see <http://www.gnu.org/licenses/>.
 */

import { useFieldArray, useFormContext } from 'react-hook-form';
import { getOperatorMaxFieldsAllowed } from '../filterForm.helpers';
import { isRangeOperator, isTextType, isSelectType, isDateType } from '../../cardFilters.helpers';
import { FormNumberField, FormTextField, FormMultiSelect, FormDateTime } from '@controls/inputs/formInputs.component';
import { ArrayFieldContainer } from '@controls/inputs/arrayFieldContainer/arrayFieldContainer.component';
import { useEffect } from 'react';
import { isArray, isEmpty } from 'lodash';
import { CardFilterType } from '../../cardFilters.types';
import { TicketsHooksSelectors } from '@/v5/services/selectorsHooks';
import { useParams } from 'react-router-dom';
import { ViewerParams } from '@/v5/ui/routes/routes.constants';
import { MultiSelectMenuItem } from '@controls/inputs/multiSelect/multiSelectMenuItem/multiSelectMenuItem.component';
import { DateRangeInput } from './rangeInput/dateRangeInput.component';
import { NumberRangeInput } from './rangeInput/numberRangeInput.component';

type FilterFolrmValuesType = {
	module: string,
	property: string,
	type: CardFilterType,
};

const getInputField = (type: CardFilterType) => {
	if (type === 'number') return FormNumberField;
	if (isDateType(type)) return FormDateTime;
	return FormTextField;
};

const name = 'values';
export const FilterFormValues = ({ module, property, type }: FilterFolrmValuesType) => {
	if (!property) return null;
	const { containerOrFederation } = useParams<ViewerParams>();
	const { control, watch, formState: { errors, dirtyFields } } = useFormContext();
	const { fields, append, remove } = useFieldArray({
		control,
		name,
	});
	const error = errors.values || {};
	const operator = watch('operator');
	
	const maxFields = getOperatorMaxFieldsAllowed(operator);
	const isRangeOp = isRangeOperator(operator);
	const getEmptyValue = () => {
<<<<<<< HEAD
		if (isRangeOp) return ['', ''];
		if (isSelectType(type)) return [];
=======
		if (isSelectType(type)) return [];
		if (isRangeOp) return ['', ''];
>>>>>>> 3ce5b8dc
		return '';
	};
	const emptyValue = { value: getEmptyValue() };
	const selectOptions = TicketsHooksSelectors.selectAllValuesByModuleAndProperty(containerOrFederation, module, property, type);

	useEffect(() => {
		if (!fields.length && maxFields > 0) {
			append(emptyValue);
		}
	}, [fields.length, operator]);
	
	useEffect(() => {
		if (maxFields === 0) {
			remove();
		}
	}, [maxFields]);

	useEffect(() => {
		if (!isEmpty(dirtyFields)) {
			remove();
		}
	}, [isRangeOp]);

	if (maxFields === 0) return null;

	if (type === 'number' || isDateType(type) || isTextType(type)) {
		const InputField = getInputField(type);

		if (maxFields === 1) return <InputField name={`${name}.0.value`} formError={error?.[0]} />;

		const getFieldContainerProps = (field, i) => ({
			key: field.id,
			onRemove: () => remove(i),
			disableRemove: fields.length === 1,
			onAdd: () => append(emptyValue),
			disableAdd: i !== (fields.length - 1),
		});
		
		// Switching from single-value to range inputs crashes the app as
		// the latter try to access either the value at the first or second index
		// of what they expect to be array but is a values instead, and the
		// useEffect that adapts fields' values to be arrays is async
		// and it is only called later
		// @ts-ignore
		if (isRangeOp && isArray(fields[0]?.value)) {
			const RangeInput = isDateType(type) ? DateRangeInput : NumberRangeInput;
			return (
				<>
					{fields.map((field, i) => (
						<ArrayFieldContainer {...getFieldContainerProps(field, i)}>
							<RangeInput name={`${name}.${i}.value`} formError={error?.[i]?.value} />
						</ArrayFieldContainer>
					))}
				</>
			);
		}
		return (
			<>
				{fields.map((field, i) => (
					<ArrayFieldContainer {...getFieldContainerProps(field, i)}>
						<InputField name={`${name}.${i}.value`} formError={error?.[i]?.value} />
					</ArrayFieldContainer>
				))}
			</>
		);
	}
	// @ts-ignore
	if (isSelectType(type) && isArray(fields[0]?.value)) {
		return (
<<<<<<< HEAD
			<FormSelect multiple name={`${name}.0.value`} formError={!!error?.[0]?.value}>
				{selectOptions.map((val) => <MenuItem key={val} value={val}>{val}</MenuItem>)}
			</FormSelect>
=======
			<FormMultiSelect name={`${name}.0.value`} formError={error?.[0]?.value}>
				{selectOptions.map((val) => <MultiSelectMenuItem key={val} value={val}>{val}</MultiSelectMenuItem>)}
			</FormMultiSelect>
>>>>>>> 3ce5b8dc
		);
	}

	return (
		<>
			type not created yet: {type}
			<FormTextField name={`${name}.0.value`} />
		</>
	);
};<|MERGE_RESOLUTION|>--- conflicted
+++ resolved
@@ -57,13 +57,8 @@
 	const maxFields = getOperatorMaxFieldsAllowed(operator);
 	const isRangeOp = isRangeOperator(operator);
 	const getEmptyValue = () => {
-<<<<<<< HEAD
-		if (isRangeOp) return ['', ''];
-		if (isSelectType(type)) return [];
-=======
 		if (isSelectType(type)) return [];
 		if (isRangeOp) return ['', ''];
->>>>>>> 3ce5b8dc
 		return '';
 	};
 	const emptyValue = { value: getEmptyValue() };
@@ -133,15 +128,9 @@
 	// @ts-ignore
 	if (isSelectType(type) && isArray(fields[0]?.value)) {
 		return (
-<<<<<<< HEAD
-			<FormSelect multiple name={`${name}.0.value`} formError={!!error?.[0]?.value}>
-				{selectOptions.map((val) => <MenuItem key={val} value={val}>{val}</MenuItem>)}
-			</FormSelect>
-=======
 			<FormMultiSelect name={`${name}.0.value`} formError={error?.[0]?.value}>
 				{selectOptions.map((val) => <MultiSelectMenuItem key={val} value={val}>{val}</MultiSelectMenuItem>)}
 			</FormMultiSelect>
->>>>>>> 3ce5b8dc
 		);
 	}
 
