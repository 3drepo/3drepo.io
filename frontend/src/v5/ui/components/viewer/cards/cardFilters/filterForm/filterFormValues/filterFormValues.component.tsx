/**
 *  Copyright (C) 2024 3D Repo Ltd
 *
 *  This program is free software: you can redistribute it and/or modify
 *  it under the terms of the GNU Affero General Public License as
 *  published by the Free Software Foundation, either version 3 of the
 *  License, or (at your option) any later version.
 *
 *  This program is distributed in the hope that it will be useful,
 *  but WITHOUT ANY WARRANTY; without even the implied warranty of
 *  MERCHANTABILITY or FITNESS FOR A PARTICULAR PURPOSE.  See the
 *  GNU Affero General Public License for more details.
 *
 *  You should have received a copy of the GNU Affero General Public License
 *  along with this program.  If not, see <http://www.gnu.org/licenses/>.
 */

import { useFieldArray, useFormContext } from 'react-hook-form';
import { getOperatorMaxFieldsAllowed } from '../filterForm.helpers';
<<<<<<< HEAD
import { isRangeOperator, isTextType, isSelectType } from '../../cardFilters.helpers';
import { FormNumberField, FormTextField, FormSelect } from '@controls/inputs/formInputs.component';
=======
import { isRangeOperator, isDateType, isTextType } from '../../cardFilters.helpers';
import { FormDateTime, FormNumberField, FormTextField } from '@controls/inputs/formInputs.component';
>>>>>>> 8562142e
import { ArrayFieldContainer } from '@controls/inputs/arrayFieldContainer/arrayFieldContainer.component';
import { useEffect } from 'react';
import { isArray, isEmpty } from 'lodash';
import { CardFilterType } from '../../cardFilters.types';
<<<<<<< HEAD
import { RangeInput } from './rangeInput/rangeInput.component';
import { MenuItem } from '@mui/material';
import { TicketsHooksSelectors } from '@/v5/services/selectorsHooks';
import { useParams } from 'react-router-dom';
import { ViewerParams } from '@/v5/ui/routes/routes.constants';

const name = 'values';
type FilterFolrmValuesType = {
	module: string,
	property: string,
	type: CardFilterType,
};

export const FilterFormValues = ({ module, property, type }: FilterFolrmValuesType) => {
	const { containerOrFederation } = useParams<ViewerParams>();
	const { control, watch, formState: { errors } } = useFormContext();
=======
import { NumberRangeInput } from './rangeInput/numberRangeInput.component';
import { DateRangeInput } from './rangeInput/dateRangeInput.component';

const getInputField = (type: CardFilterType) => {
	if (type === 'number') return FormNumberField;
	if (isDateType(type)) return FormDateTime;
	return FormTextField;
};

const name = 'values';
export const FilterFormValues = ({ type }: { type: CardFilterType }) => {
	const { control, watch, formState: { errors, dirtyFields } } = useFormContext();
>>>>>>> 8562142e
	const { fields, append, remove } = useFieldArray({
		control,
		name,
	});
	const error = errors.values || {};
	const operator = watch('operator');
	const maxFields = getOperatorMaxFieldsAllowed(operator);
	const isRangeOp = isRangeOperator(operator);
	const emptyValue = { value: isRangeOp ? ['', ''] : '' };
	const selectOptions = TicketsHooksSelectors.selectAllValuesByModuleAndProperty(containerOrFederation, module, property, type);

	useEffect(() => {
		if (!fields.length && maxFields > 0) {
			append(emptyValue);
		}
	}, [fields.length, operator]);
	
	useEffect(() => {
		if (maxFields === 0) {
			remove();
		}
	}, [maxFields]);

	useEffect(() => {
		if (!isEmpty(dirtyFields)) {
			remove();
		}
	}, [isRangeOp]);

	if (maxFields === 0) return null;

	if (type === 'number' || isDateType(type) || isTextType(type)) {
		const InputField = getInputField(type);

		if (maxFields === 1) return <InputField name={`${name}.0.value`} formError={error?.[0]} />;

		const getFieldContainerProps = (field, i) => ({
			key: field.id,
			onRemove: () => remove(i),
			disableRemove: fields.length === 1,
			onAdd: () => append(emptyValue),
			disableAdd: i !== (fields.length - 1),
		});
		
		// Switching from single-value to range inputs crashes the app as
		// the latter try to access either the value at the first or second index
		// of what they expect to be array but is a values instead, and the
		// useEffect that adapts fields' values to be arrays is async
		// and it is only called later
		// @ts-ignore
		if (isRangeOp && isArray(fields[0]?.value)) {
			const RangeInput = isDateType(type) ? DateRangeInput : NumberRangeInput;
			return (
				<>
					{fields.map((field, i) => (
						<ArrayFieldContainer {...getFieldContainerProps(field, i)}>
							<RangeInput name={`${name}.${i}.value`} formError={error?.[i]?.value} />
						</ArrayFieldContainer>
					))}
				</>
			);
		}
		return (
			<>
				{fields.map((field, i) => (
					<ArrayFieldContainer {...getFieldContainerProps(field, i)}>
						<InputField name={`${name}.${i}.value`} formError={error?.[i]?.value} />
					</ArrayFieldContainer>
				))}
			</>
		);
	}
	if (isSelectType(type)) {
		return (
			<FormSelect name={`${name}.0.value`} formError={!!error?.[0]?.value}>
				{selectOptions.map((val) => <MenuItem key={val} value={val}>{val}</MenuItem>)}
			</FormSelect>
		);
	}

	return (
		<>
			type not created yet: {type}
			<FormTextField name={`${name}.0.value`} />
		</>
	);
};<|MERGE_RESOLUTION|>--- conflicted
+++ resolved
@@ -17,37 +17,20 @@
 
 import { useFieldArray, useFormContext } from 'react-hook-form';
 import { getOperatorMaxFieldsAllowed } from '../filterForm.helpers';
-<<<<<<< HEAD
-import { isRangeOperator, isTextType, isSelectType } from '../../cardFilters.helpers';
-import { FormNumberField, FormTextField, FormSelect } from '@controls/inputs/formInputs.component';
-=======
-import { isRangeOperator, isDateType, isTextType } from '../../cardFilters.helpers';
-import { FormDateTime, FormNumberField, FormTextField } from '@controls/inputs/formInputs.component';
->>>>>>> 8562142e
+import { isRangeOperator, isDateType, isTextType, isSelectType } from '../../cardFilters.helpers';
+import { FormDateTime, FormNumberField, FormTextField, FormSelect } from '@controls/inputs/formInputs.component';
 import { ArrayFieldContainer } from '@controls/inputs/arrayFieldContainer/arrayFieldContainer.component';
 import { useEffect } from 'react';
 import { isArray, isEmpty } from 'lodash';
 import { CardFilterType } from '../../cardFilters.types';
-<<<<<<< HEAD
-import { RangeInput } from './rangeInput/rangeInput.component';
-import { MenuItem } from '@mui/material';
-import { TicketsHooksSelectors } from '@/v5/services/selectorsHooks';
-import { useParams } from 'react-router-dom';
-import { ViewerParams } from '@/v5/ui/routes/routes.constants';
+import { NumberRangeInput } from './rangeInput/numberRangeInput.component';
+import { DateRangeInput } from './rangeInput/dateRangeInput.component';
 
-const name = 'values';
 type FilterFolrmValuesType = {
 	module: string,
 	property: string,
 	type: CardFilterType,
 };
-
-export const FilterFormValues = ({ module, property, type }: FilterFolrmValuesType) => {
-	const { containerOrFederation } = useParams<ViewerParams>();
-	const { control, watch, formState: { errors } } = useFormContext();
-=======
-import { NumberRangeInput } from './rangeInput/numberRangeInput.component';
-import { DateRangeInput } from './rangeInput/dateRangeInput.component';
 
 const getInputField = (type: CardFilterType) => {
 	if (type === 'number') return FormNumberField;
@@ -56,9 +39,8 @@
 };
 
 const name = 'values';
-export const FilterFormValues = ({ type }: { type: CardFilterType }) => {
+export const FilterFormValues = ({ module, property, type }: FilterFolrmValuesType) => {
 	const { control, watch, formState: { errors, dirtyFields } } = useFormContext();
->>>>>>> 8562142e
 	const { fields, append, remove } = useFieldArray({
 		control,
 		name,
