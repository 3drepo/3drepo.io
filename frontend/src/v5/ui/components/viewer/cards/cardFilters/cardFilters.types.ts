/**
 *  Copyright (C) 2024 3D Repo Ltd
 *
 *  This program is free software: you can redistribute it and/or modify
 *  it under the terms of the GNU Affero General Public License as
 *  published by the Free Software Foundation, either version 3 of the
 *  License, or (at your option) any later version.
 *
 *  This program is distributed in the hope that it will be useful,
 *  but WITHOUT ANY WARRANTY; without even the implied warranty of
 *  MERCHANTABILITY or FITNESS FOR A PARTICULAR PURPOSE.  See the
 *  GNU Affero General Public License for more details.
 *
 *  You should have received a copy of the GNU Affero General Public License
 *  along with this program.  If not, see <http://www.gnu.org/licenses/>.
 */

<<<<<<< HEAD
export type CardFilterOperator = 'ex' | 'nex' | 'eq' | 'neq' | 'ss' | 'nss' | 'rng' | 'nrng' | 'gt' | 'gte' | 'lt' | 'lte';
export type CardFilterType = 'text' | 'longText' | 'date' | 'sequencing' | 'pastDate' | 'oneOf' | 'manyOf' | 'boolean' | 'number' | 'ticketTitle' | 'ticketId' | 'template' | 'owner';
=======
export type CardFilterOperator = 'ex' | 'nex' | 'is' | 'nis' | 'eq' | 'neq' | 'ss' | 'nss' | 'rng' | 'nrng' | 'gt' | 'gte' | 'lt' | 'lte';
export type CardFilterType = 'text' | 'longText' | 'date' | 'sequencing' | 'pastDate' | 'oneOf' | 'manyOf' | 'boolean' | 'number' | 'title' | 'ticketCode' | 'template';
>>>>>>> bb90c937
type ValueType = string | number | Date;
export type CardFilterValue = ValueType | ValueType[];
export type BaseFilter = { operator: CardFilterOperator, values: CardFilterValue[], displayValues?: string };

export type CardFilter = {
	property: string,
	type: CardFilterType,
	filter?: BaseFilter,
	module?: string,
};<|MERGE_RESOLUTION|>--- conflicted
+++ resolved
@@ -15,13 +15,8 @@
  *  along with this program.  If not, see <http://www.gnu.org/licenses/>.
  */
 
-<<<<<<< HEAD
-export type CardFilterOperator = 'ex' | 'nex' | 'eq' | 'neq' | 'ss' | 'nss' | 'rng' | 'nrng' | 'gt' | 'gte' | 'lt' | 'lte';
-export type CardFilterType = 'text' | 'longText' | 'date' | 'sequencing' | 'pastDate' | 'oneOf' | 'manyOf' | 'boolean' | 'number' | 'ticketTitle' | 'ticketId' | 'template' | 'owner';
-=======
 export type CardFilterOperator = 'ex' | 'nex' | 'is' | 'nis' | 'eq' | 'neq' | 'ss' | 'nss' | 'rng' | 'nrng' | 'gt' | 'gte' | 'lt' | 'lte';
-export type CardFilterType = 'text' | 'longText' | 'date' | 'sequencing' | 'pastDate' | 'oneOf' | 'manyOf' | 'boolean' | 'number' | 'title' | 'ticketCode' | 'template';
->>>>>>> bb90c937
+export type CardFilterType = 'text' | 'longText' | 'date' | 'sequencing' | 'pastDate' | 'oneOf' | 'manyOf' | 'boolean' | 'number' | 'title' | 'ticketCode' | 'template' | 'owner';
 type ValueType = string | number | Date;
 export type CardFilterValue = ValueType | ValueType[];
 export type BaseFilter = { operator: CardFilterOperator, values: CardFilterValue[], displayValues?: string };
