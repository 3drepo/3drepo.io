/**
 *  Copyright (C) 2021 3D Repo Ltd
 *
 *  This program is free software: you can redistribute it and/or modify
 *  it under the terms of the GNU Affero General Public License as
 *  published by the Free Software Foundation, either version 3 of the
 *  License, or (at your option) any later version.
 *
 *  This program is distributed in the hope that it will be useful,
 *  but WITHOUT ANY WARRANTY; without even the implied warranty of
 *  MERCHANTABILITY or FITNESS FOR A PARTICULAR PURPOSE.  See the
 *  GNU Affero General Public License for more details.
 *
 *  You should have received a copy of the GNU Affero General Public License
 *  along with this program.  If not, see <http://www.gnu.org/licenses/>.
 */

import React, { ReactNode, useState } from 'react';
import { Collapse, Tooltip } from '@material-ui/core';
import { Typography } from '@controls/typography';
import { ChevronButton } from '@controls/chevronButton';
import { Container, ButtonContainer, ControlsContainer, CollapsedItemContainer } from './dashboardListCollapse.styles';

export type IDashboardListCollapse = {
	children: ReactNode;
	title: ReactNode;
	tooltipTitles?: {
		visible: ReactNode;
		collapsed: ReactNode;
	},
	className?: string;
<<<<<<< HEAD
	sideElement?: ReactNode;
};

export const DashboardListCollapse = ({
	children, title, tooltipTitles, className, sideElement,
=======
	isLoading?: boolean;
};

export const DashboardListCollapse = ({
	children, title, tooltipTitles, className, isLoading = false,
>>>>>>> 906627f2
}: IDashboardListCollapse): JSX.Element => {
	const [isCollapsed, setIsCollapsed] = useState(false);

	return (
<<<<<<< HEAD
		<Container className={className}>
			<ControlsContainer>
				<ButtonContainer onClick={() => setIsCollapsed((state) => !state)}>
					<Tooltip title={(!isCollapsed ? tooltipTitles?.visible : tooltipTitles?.collapsed) ?? ''}>
						<ChevronButton isOn={!isCollapsed} />
					</Tooltip>
					<Typography variant="h3" color="secondary">{title}</Typography>
				</ButtonContainer>
				{sideElement}
			</ControlsContainer>
=======
		<Container className={className} $isLoading={isLoading}>
			<ButtonContainer onClick={() => setIsCollapsed((state) => !state)}>
				<Tooltip title={(!isCollapsed ? tooltipTitles?.visible : tooltipTitles?.collapsed) ?? ''}>
					<ChevronButton isOn={!isCollapsed} isLoading={isLoading} />
				</Tooltip>
				<Typography variant="h3" color="secondary">{title}</Typography>
			</ButtonContainer>
>>>>>>> 906627f2
			<Collapse in={!isCollapsed}>
				<CollapsedItemContainer>
					{children}
				</CollapsedItemContainer>
			</Collapse>
		</Container>
	);
};<|MERGE_RESOLUTION|>--- conflicted
+++ resolved
@@ -29,43 +29,26 @@
 		collapsed: ReactNode;
 	},
 	className?: string;
-<<<<<<< HEAD
 	sideElement?: ReactNode;
-};
-
-export const DashboardListCollapse = ({
-	children, title, tooltipTitles, className, sideElement,
-=======
 	isLoading?: boolean;
 };
 
 export const DashboardListCollapse = ({
-	children, title, tooltipTitles, className, isLoading = false,
->>>>>>> 906627f2
+	children, title, tooltipTitles, className, sideElement, isLoading = false,
 }: IDashboardListCollapse): JSX.Element => {
 	const [isCollapsed, setIsCollapsed] = useState(false);
 
 	return (
-<<<<<<< HEAD
-		<Container className={className}>
+		<Container className={className} $isLoading={isLoading}>
 			<ControlsContainer>
 				<ButtonContainer onClick={() => setIsCollapsed((state) => !state)}>
 					<Tooltip title={(!isCollapsed ? tooltipTitles?.visible : tooltipTitles?.collapsed) ?? ''}>
-						<ChevronButton isOn={!isCollapsed} />
+						<ChevronButton isOn={!isCollapsed} isLoading={isLoading} />
 					</Tooltip>
 					<Typography variant="h3" color="secondary">{title}</Typography>
 				</ButtonContainer>
 				{sideElement}
 			</ControlsContainer>
-=======
-		<Container className={className} $isLoading={isLoading}>
-			<ButtonContainer onClick={() => setIsCollapsed((state) => !state)}>
-				<Tooltip title={(!isCollapsed ? tooltipTitles?.visible : tooltipTitles?.collapsed) ?? ''}>
-					<ChevronButton isOn={!isCollapsed} isLoading={isLoading} />
-				</Tooltip>
-				<Typography variant="h3" color="secondary">{title}</Typography>
-			</ButtonContainer>
->>>>>>> 906627f2
 			<Collapse in={!isCollapsed}>
 				<CollapsedItemContainer>
 					{children}
