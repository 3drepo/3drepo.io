/**
 *  Copyright (C) 2021 3D Repo Ltd
 *
 *  This program is free software: you can redistribute it and/or modify
 *  it under the terms of the GNU Affero General Public License as
 *  published by the Free Software Foundation, either version 3 of the
 *  License, or (at your option) any later version.
 *
 *  This program is distributed in the hope that it will be useful,
 *  but WITHOUT ANY WARRANTY; without even the implied warranty of
 *  MERCHANTABILITY or FITNESS FOR A PARTICULAR PURPOSE.  See the
 *  GNU Affero General Public License for more details.
 *
 *  You should have received a copy of the GNU Affero General Public License
 *  along with this program.  If not, see <http://www.gnu.org/licenses/>.
 */

import React, { Dispatch, ReactNode } from 'react';
import { FixedOrGrowContainer } from '@controls/fixedOrGrowContainer';
import { Tooltip } from '@material-ui/core';
import { Title, Subtitle } from './dashboardListItemTitle.styles';

type IDashboardListItemTitle = {
	children?: ReactNode;
	subtitle: ReactNode;
	width?: number;
	tabletWidth?: number;
	onClick?: Dispatch<void>;
	tooltipTitle?: ReactNode;
	className?: string;
	selected?: boolean;
};

export const DashboardListItemTitle = ({
	children, subtitle, width, tabletWidth, onClick, className, selected = false, tooltipTitle = '',
}: IDashboardListItemTitle): JSX.Element => (
<<<<<<< HEAD
	<FixedOrGrowContainer width={width} tabletWidth={tabletWidth} className={className}>
		<Tooltip title={tooltipTitle}>
			<Title
				onClick={(event) => {
					event.stopPropagation();
					onClick(event);
				}}
				selected={selected}
			>
				{children}
			</Title>
		</Tooltip>
		<Subtitle selected={selected}>{subtitle}</Subtitle>
=======
	<FixedOrGrowContainer width={width} className={className}>
		<div>
			<Tooltip title={tooltipTitle}>
				<Title
					onClick={(event) => {
						event.stopPropagation();
						onClick(event);
					}}
					selected={selected}
				>
					{children}
				</Title>
			</Tooltip>
			<Subtitle selected={selected}>{subtitle}</Subtitle>
		</div>
>>>>>>> 52cde860
	</FixedOrGrowContainer>
);<|MERGE_RESOLUTION|>--- conflicted
+++ resolved
@@ -34,22 +34,7 @@
 export const DashboardListItemTitle = ({
 	children, subtitle, width, tabletWidth, onClick, className, selected = false, tooltipTitle = '',
 }: IDashboardListItemTitle): JSX.Element => (
-<<<<<<< HEAD
 	<FixedOrGrowContainer width={width} tabletWidth={tabletWidth} className={className}>
-		<Tooltip title={tooltipTitle}>
-			<Title
-				onClick={(event) => {
-					event.stopPropagation();
-					onClick(event);
-				}}
-				selected={selected}
-			>
-				{children}
-			</Title>
-		</Tooltip>
-		<Subtitle selected={selected}>{subtitle}</Subtitle>
-=======
-	<FixedOrGrowContainer width={width} className={className}>
 		<div>
 			<Tooltip title={tooltipTitle}>
 				<Title
@@ -64,6 +49,5 @@
 			</Tooltip>
 			<Subtitle selected={selected}>{subtitle}</Subtitle>
 		</div>
->>>>>>> 52cde860
 	</FixedOrGrowContainer>
 );