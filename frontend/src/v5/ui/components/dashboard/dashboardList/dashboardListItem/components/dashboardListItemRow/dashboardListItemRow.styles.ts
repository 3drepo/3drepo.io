--- conflicted
+++ resolved
@@ -72,11 +72,7 @@
 
 		${FavouriteCheckboxStyles.Checkbox} {
 			&:hover {
-<<<<<<< HEAD
-				background-color: ${fade(theme.palette.tertiary.lightest, 0.8)};
-=======
 				background-color: ${theme.palette.secondary.light};
->>>>>>> 4020e3b6
 			}
 
 			&:active {
@@ -86,15 +82,11 @@
 
 		${EllipsisButtonStyles.StyledIconButton} {
 			&:hover {
-<<<<<<< HEAD
-				background-color: ${fade(theme.palette.tertiary.lightest, 0.8)} !important;
-=======
 				background-color: ${theme.palette.secondary.light} !important;
 
 				circle {
 					fill: ${theme.palette.primary.contrast} !important;
 				}
->>>>>>> 4020e3b6
 			}
 
 			&:active {
