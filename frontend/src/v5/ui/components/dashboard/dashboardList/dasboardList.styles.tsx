/**
 *  Copyright (C) 2021 3D Repo Ltd
 *
 *  This program is free software: you can redistribute it and/or modify
 *  it under the terms of the GNU Affero General Public License as
 *  published by the Free Software Foundation, either version 3 of the
 *  License, or (at your option) any later version.
 *
 *  This program is distributed in the hope that it will be useful,
 *  but WITHOUT ANY WARRANTY; without even the implied warranty of
 *  MERCHANTABILITY or FITNESS FOR A PARTICULAR PURPOSE.  See the
 *  GNU Affero General Public License for more details.
 *
 *  You should have received a copy of the GNU Affero General Public License
 *  along with this program.  If not, see <http://www.gnu.org/licenses/>.
 */

import { Typography } from '@controls/typography';
import styled from 'styled-components';
import { Divider as DividerComponent } from '@material-ui/core';
import { Button } from '@controls/button';

export const ListContainer = styled.ul`
	display: flex;
	flex-direction: column;
	width: 100%;
	margin: 0;
	padding: 0;
`;

export const DashboardListEmptyContainer = styled.div`
	display: flex;
	align-items: center;
	height: 75px;
	background-color: ${({ theme }) => theme.palette.primary.contrast};
	border: 1px dashed ${({ theme }) => theme.palette.base.light};
	border-radius: 5px;
	padding-left: 30px;
`;

export const DashboardListEmptyText = styled(Typography).attrs({
	variant: 'body1',
})`
	color: ${({ theme }) => theme.palette.base.main};
<<<<<<< HEAD
	margin-right: 27px;
`;

export const Divider = styled(DividerComponent)`
	margin-top: 16px;
`;

export const DashboardListButton = styled(Button).attrs({
	variant: 'outlined',
	color: 'primary',
})`
	${({ theme }) => theme.typography.h3}
	width: 100%;
	margin: 0;
	height: 80px;
	border: 1px dashed ${({ theme }) => theme.palette.primary.main};
	
	svg {
		width: 34px;
		height: 34px;
	}
=======
	margin-right: 17px;
>>>>>>> fad746d6
`;<|MERGE_RESOLUTION|>--- conflicted
+++ resolved
@@ -42,8 +42,7 @@
 	variant: 'body1',
 })`
 	color: ${({ theme }) => theme.palette.base.main};
-<<<<<<< HEAD
-	margin-right: 27px;
+	margin-right: 17px;
 `;
 
 export const Divider = styled(DividerComponent)`
@@ -64,7 +63,4 @@
 		width: 34px;
 		height: 34px;
 	}
-=======
-	margin-right: 17px;
->>>>>>> fad746d6
 `;