--- conflicted
+++ resolved
@@ -15,139 +15,17 @@
  *  along with this program.  If not, see <http://www.gnu.org/licenses/>.
  */
 
-import styled from 'styled-components';
+import styled, { css } from 'styled-components';
 import { Mark as HighlighterMark } from '@/v4/routes/components/highlight/highlight.styles';
-<<<<<<< HEAD
 import leftPanelStyling from './overrides/leftPanel.overrides';
 import customTableStyling from './overrides/customTable.overrides';
 import viewerStyling from './overrides/viewer.overrides';
-=======
 import { ArrowButton } from '@/v4/routes/viewerGui/components/previewListItem/previewListItem.styles';
 import { StyledIconButton } from '@/v4/routes/teamspaces/components/tooltipButton/tooltipButton.styles';
 import { LeftPanels, LeftPanelsButtons } from '@/v4/routes/viewerGui/viewerGui.styles';
 import { ButtonWrapper } from '@/v4/routes/viewerGui/components/panelButton/panelButton.styles';
 import { Container, Submenu } from '@/v4/routes/viewerGui/components/toolbar/toolbar.styles';
 import { hexToOpacity } from '../themes/theme';
-
-// all the .simplebar-... stuff is to disable simplebar
-const customTableStyling = css`
-	${CustomTableBody} {
-		position: relative;
-		height: auto;
-
-		div {
-			position: relative;
-			height: auto;
-		}
-
-		.simplebar-content {
-			border: 1px solid ${({ theme }) => theme.palette.base.lightest};
-			border-radius: 5px;
-			background-color: ${({ theme }) => theme.palette.primary.contrast};
-		}
-
-		.simplebar-content-wrapper {
-			height: auto !important;
-			max-height: initial;
-		}
-
-		.simplebar-placeholder {
-			display: none;
-		}
-	}
-
-	${Head} {
-		border: 0;
-
-		${Cell} {
-			padding-top: 22px;
-		}
-	}
-
-	${UserNameCell} {
-		${({ theme }) => theme.typography.h5};
-		color: ${({ theme }) => theme.palette.secondary.main};
-	}
-
-	${Row} {
-		min-height: 80px;
-	}
-
-	${SortLabel} {
-		margin: 0;
-		padding-left: 10px;
-		${({ theme }) => theme.typography.kicker};
-		flex-direction: row;
-		svg {
-			fill: transparent;
-			width: 10px;
-			margin-left: 2px;
-		}
-
-		::before {
-			background: transparent;
-		}
-
-		&.MuiTableSortLabel-active {
-			svg {
-				fill: ${({ theme }) => theme.palette.base.main};
-			}
-		}
-	}
-
-	${PermissionsCellContainer} {
-		justify-content: flex-start;
-	}
-
-	${TableHeadingRadioContainer} {
-		justify-content: flex-start;
-		align-items: baseline;
-		margin-top: -22px;
-	}
-
-	${TableHeadingRadioTooltip} {
-		margin-left: -50px;
-	}
-
-	${TableHeadingRadioButton} {
-		height: 20px;
-	}
-
-	${SearchField} {
-		label {
-			${({ theme }) => theme.typography.kicker};
-		}
-
-		input {
-			padding-bottom: 5px;
-			padding-left: 0;
-			padding-top: 0;
-			${({ theme }) => theme.typography.body1};
-		}
-
-		.search-field__label {
-			margin-top: 3px;
-			transform: translate(13px,39px) scale(1);
-
-			&[data-shrink='true'] {
-				transform: translate(13px, 20px) scale(1) !important;
-			}
-		}
-	}
-`;
-
-const viewerStyling = css`
-	${ArrowButton} {
-		background-color: ${({ theme }) => theme.palette.primary.dark};
-		padding: 0;
-		margin: 0;
-
-		&:hover {
-			background-color: ${({ theme }) => theme.palette.primary.main};
-		}
-	}
-`;
->>>>>>> 62df8420
 
 // all the buttons on the left hand side of the viewer
 const PanelsMenuStyling = css`
@@ -233,6 +111,8 @@
 	flex-direction: column;
 	height: 100%;
 
+	${ArrowButton}
+
 	${customTableStyling}
 
 	${viewerStyling}
@@ -242,11 +122,8 @@
 		font-weight: inherit;
 	}
 
-<<<<<<< HEAD
 	${leftPanelStyling}
-=======
 	${PanelsMenuStyling}
 
 	${BottomToolbar}
->>>>>>> 62df8420
 `;