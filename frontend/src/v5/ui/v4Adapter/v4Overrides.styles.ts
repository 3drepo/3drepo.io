/**
 *  Copyright (C) 2022 3D Repo Ltd
 *
 *  This program is free software: you can redistribute it and/or modify
 *  it under the terms of the GNU Affero General Public License as
 *  published by the Free Software Foundation, either version 3 of the
 *  License, or (at your option) any later version.
 *
 *  This program is distributed in the hope that it will be useful,
 *  but WITHOUT ANY WARRANTY; without even the implied warranty of
 *  MERCHANTABILITY or FITNESS FOR A PARTICULAR PURPOSE.  See the
 *  GNU Affero General Public License for more details.
 *
 *  You should have received a copy of the GNU Affero General Public License
 *  along with this program.  If not, see <http://www.gnu.org/licenses/>.
 */

import styled from 'styled-components';
import { Mark as HighlighterMark } from '@/v4/routes/components/highlight/highlight.styles';
import bottomToolbar from './overrides/bottomToolbar.overrides';
import panelsMenu from './overrides/panelsMenu.overrides';
import leftPanel from './overrides/leftPanel.overrides';
<<<<<<< HEAD
=======
import issueSequences from './overrides/sequences.overrides';
>>>>>>> c7e424a2
import issueProperties from './overrides/properties.overrides';
import customTable from './overrides/customTable.overrides';
import previewDetails from './overrides/preview/previewDetails.overrides';
import previewItem from './overrides/preview/previewItem.overrides';
import previewComments from './overrides/preview/previewComments.overrides';
import avatarPopover from './overrides/avatarPopover.overrides';
import issueShapes from './overrides/cards/issues/shapes.overrides';
import views from './overrides/cards/views.overrides';

export const V4OverridesContainer = styled.div`
	display: flex;
	flex-direction: column;
	height: 100%;

	${customTable}

	${avatarPopover}

	${HighlighterMark} {
		background-color: ${({ theme }) => theme.palette.primary.light};
		font-weight: inherit;
	}

<<<<<<< HEAD
	${panelsMenu}
	
=======
	${PanelsMenuStyling}

>>>>>>> c7e424a2
	${customTable}
	
	${leftPanel}
	${panelsMenu}
	${bottomToolbar}
	
	${previewItem}
	${previewDetails}
	${previewComments}
	
	${issueShapes}
<<<<<<< HEAD
	${issueProperties}
	${views}
=======
	${issueSequences}
	${issueProperties}

	${BottomToolbar}
	${RevisionsSwitchContainer} {
		display: none;
	}
>>>>>>> c7e424a2
`;<|MERGE_RESOLUTION|>--- conflicted
+++ resolved
@@ -17,13 +17,11 @@
 
 import styled from 'styled-components';
 import { Mark as HighlighterMark } from '@/v4/routes/components/highlight/highlight.styles';
+import { Container as RevisionsSwitchContainer } from '@/v4/routes/viewerGui/components/revisionsSwitch/revisionsSwitch.styles';
 import bottomToolbar from './overrides/bottomToolbar.overrides';
 import panelsMenu from './overrides/panelsMenu.overrides';
 import leftPanel from './overrides/leftPanel.overrides';
-<<<<<<< HEAD
-=======
 import issueSequences from './overrides/sequences.overrides';
->>>>>>> c7e424a2
 import issueProperties from './overrides/properties.overrides';
 import customTable from './overrides/customTable.overrides';
 import previewDetails from './overrides/preview/previewDetails.overrides';
@@ -47,34 +45,24 @@
 		font-weight: inherit;
 	}
 
-<<<<<<< HEAD
-	${panelsMenu}
-	
-=======
-	${PanelsMenuStyling}
+	${customTable}
 
->>>>>>> c7e424a2
-	${customTable}
-	
 	${leftPanel}
 	${panelsMenu}
 	${bottomToolbar}
-	
+
 	${previewItem}
 	${previewDetails}
 	${previewComments}
-	
+
 	${issueShapes}
-<<<<<<< HEAD
 	${issueProperties}
 	${views}
-=======
+
 	${issueSequences}
 	${issueProperties}
 
-	${BottomToolbar}
 	${RevisionsSwitchContainer} {
 		display: none;
 	}
->>>>>>> c7e424a2
 `;