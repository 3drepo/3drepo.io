--- conflicted
+++ resolved
@@ -59,12 +59,8 @@
 	${previewItem}
 	${previewDetails}
 	${previewComments}
-<<<<<<< HEAD
-	
-=======
 
 	${bim}
->>>>>>> 22e087cb
 	${issueShapes}
 	${issueProperties}
 	${tree}
