/**
 *  Copyright (C) 2022 3D Repo Ltd
 *
 *  This program is free software: you can redistribute it and/or modify
 *  it under the terms of the GNU Affero General Public License as
 *  published by the Free Software Foundation, either version 3 of the
 *  License, or (at your option) any later version.
 *
 *  This program is distributed in the hope that it will be useful,
 *  but WITHOUT ANY WARRANTY; without even the implied warranty of
 *  MERCHANTABILITY or FITNESS FOR A PARTICULAR PURPOSE.  See the
 *  GNU Affero General Public License for more details.
 *
 *  You should have received a copy of the GNU Affero General Public License
 *  along with this program.  If not, see <http://www.gnu.org/licenses/>.
 */

import styled from 'styled-components';
import { Mark as HighlighterMark } from '@/v4/routes/components/highlight/highlight.styles';
import { Container as RevisionsSwitchContainer } from '@/v4/routes/viewerGui/components/revisionsSwitch/revisionsSwitch.styles';
import bottomToolbar from './overrides/bottomToolbar.overrides';
import panelsMenu from './overrides/panelsMenu.overrides';
import leftPanel from './overrides/leftPanel.overrides';
import issueSequences from './overrides/sequences.overrides';
import issueProperties from './overrides/properties.overrides';
import customTable from './overrides/customTable.overrides';
import previewDetails from './overrides/preview/previewDetails.overrides';
import previewItem from './overrides/preview/previewItem.overrides';
import previewComments from './overrides/preview/previewComments.overrides';
import avatarPopover from './overrides/avatarPopover.overrides';
<<<<<<< HEAD
import issueAttachments from './overrides/issues/attachments.overrides';
import issueShapes from './overrides/issues/shapes.overrides';
import { hexToOpacity } from '../themes/theme';

// all the .simplebar-... stuff is to disable simplebar
const customTableStyling = css`
	${CustomTableBody} {
		position: relative;
		height: auto;

		div {
			position: relative;
			height: auto;
		}

		.simplebar-content {
			border: 1px solid ${({ theme }) => theme.palette.base.lightest};
			border-radius: 5px;
			background-color: ${({ theme }) => theme.palette.primary.contrast};
		}

		.simplebar-content-wrapper {
			height: auto !important;
			max-height: initial;
		}

		.simplebar-placeholder {
			display: none;
		}
	}

	${Head} {
		border: 0;

		${Cell} {
			padding-top: 22px;
		}
	}

	${UserNameCell} {
		${({ theme }) => theme.typography.h5};
		color: ${({ theme }) => theme.palette.secondary.main};
	}

	${Row} {
		min-height: 80px;
	}

	${SortLabel} {
		margin: 0;
		padding-left: 10px;
		${({ theme }) => theme.typography.kicker};
		flex-direction: row;
		svg {
			fill: transparent;
			width: 10px;
			margin-left: 2px;
		}

		::before {
			background: transparent;
		}

		&.MuiTableSortLabel-active {
			svg {
				fill: ${({ theme }) => theme.palette.base.main};
			}
		}
	}

	${PermissionsCellContainer} {
		justify-content: flex-start;
	}

	${TableHeadingRadioContainer} {
		justify-content: flex-start;
		align-items: baseline;
		margin-top: -22px;
	}

	${TableHeadingRadioTooltip} {
		margin-left: -50px;
	}

	${TableHeadingRadioButton} {
		height: 20px;
	}

	${SearchField} {
		label {
			${({ theme }) => theme.typography.kicker};
		}

		input {
			padding-bottom: 5px;
			padding-left: 0;
			padding-top: 0;
			${({ theme }) => theme.typography.body1};
		}

		.search-field__label {
			margin-top: 3px;
			transform: translate(13px,39px) scale(1);

			&[data-shrink='true'] {
				transform: translate(13px, 20px) scale(1) !important;
			}
		}
	}
`;

const viewerStyling = css`
	${ArrowButton} {
		background-color: ${({ theme }) => theme.palette.primary.dark};
		padding: 0;
		margin: 0;

		&:hover {
			background-color: ${({ theme }) => theme.palette.primary.main};
		}
	}
`;

// all the buttons on the left hand side of the viewer
const PanelsMenuStyling = css`

	${LeftPanelsButtons} {
		width: 68px;
		margin-top: 10px;

		${ButtonWrapper} {
			margin-bottom: 0;
		}
	}

	${LeftPanels} {
		left: 80px;
	}

	${StyledIconButton} {
		margin-right: -4px;

		&, &:hover {
			background-color: ${({ theme }) => theme.palette.primary.contrast};
		}

		svg path,
		svg circle {
			fill: ${({ theme }) => theme.palette.secondary.main};
		}

		&:hover {
			svg path,
			svg circle {
				fill: ${({ theme }) => theme.palette.primary.main};
			}
		}

		&[active="1"] {
			background-color: ${({ theme }) => theme.palette.secondary.main};

			svg path,
			svg circle {
				fill: ${({ theme }) => theme.palette.primary.main};
				color: ${({ theme }) => theme.palette.primary.main};
			}
		}
	}
`;

const BottomToolbar = css`
	${Container} {
		background-color: ${({ theme }) => hexToOpacity(theme.palette.secondary.main, 90)};
		border: 0;
		border-radius: 5px;
		bottom: 30px;
		height: 40px;
		width: 554px;
		justify-content: space-evenly;
		padding: 2px 10px;

		${StyledIconButton} {
			svg path,
			svg circle {
				fill: ${({ theme }) => theme.palette.primary.contrast};
			}
		}
		/* stylelint-disable-next-line */
		& :not(${Submenu} ${StyledIconButton}) {
			background: transparent;
			border-radius: 0;
			margin: 0;
		}

		${Submenu} ${StyledIconButton} {
			background-color: ${({ theme }) => hexToOpacity(theme.palette.secondary.main, 90)};
			margin: 8px 0;
		}
	}

`;
=======
import issueShapes from './overrides/cards/issues/shapes.overrides';
import views from './overrides/cards/views.overrides';
>>>>>>> 03b7241c

export const V4OverridesContainer = styled.div`
	display: flex;
	flex-direction: column;
	height: 100%;

	${customTable}

	${avatarPopover}

	${HighlighterMark} {
		background-color: ${({ theme }) => theme.palette.primary.light};
		font-weight: inherit;
	}

	${leftPanel}
	${panelsMenu}
	${bottomToolbar}

	${previewItem}
	${previewDetails}
	${previewComments}

<<<<<<< HEAD
	${issueAttachments}
=======
>>>>>>> 03b7241c
	${issueShapes}
	${views}

	${issueSequences}
	${issueProperties}

	${RevisionsSwitchContainer} {
		display: none;
	}
`;<|MERGE_RESOLUTION|>--- conflicted
+++ resolved
@@ -28,212 +28,9 @@
 import previewItem from './overrides/preview/previewItem.overrides';
 import previewComments from './overrides/preview/previewComments.overrides';
 import avatarPopover from './overrides/avatarPopover.overrides';
-<<<<<<< HEAD
-import issueAttachments from './overrides/issues/attachments.overrides';
-import issueShapes from './overrides/issues/shapes.overrides';
-import { hexToOpacity } from '../themes/theme';
-
-// all the .simplebar-... stuff is to disable simplebar
-const customTableStyling = css`
-	${CustomTableBody} {
-		position: relative;
-		height: auto;
-
-		div {
-			position: relative;
-			height: auto;
-		}
-
-		.simplebar-content {
-			border: 1px solid ${({ theme }) => theme.palette.base.lightest};
-			border-radius: 5px;
-			background-color: ${({ theme }) => theme.palette.primary.contrast};
-		}
-
-		.simplebar-content-wrapper {
-			height: auto !important;
-			max-height: initial;
-		}
-
-		.simplebar-placeholder {
-			display: none;
-		}
-	}
-
-	${Head} {
-		border: 0;
-
-		${Cell} {
-			padding-top: 22px;
-		}
-	}
-
-	${UserNameCell} {
-		${({ theme }) => theme.typography.h5};
-		color: ${({ theme }) => theme.palette.secondary.main};
-	}
-
-	${Row} {
-		min-height: 80px;
-	}
-
-	${SortLabel} {
-		margin: 0;
-		padding-left: 10px;
-		${({ theme }) => theme.typography.kicker};
-		flex-direction: row;
-		svg {
-			fill: transparent;
-			width: 10px;
-			margin-left: 2px;
-		}
-
-		::before {
-			background: transparent;
-		}
-
-		&.MuiTableSortLabel-active {
-			svg {
-				fill: ${({ theme }) => theme.palette.base.main};
-			}
-		}
-	}
-
-	${PermissionsCellContainer} {
-		justify-content: flex-start;
-	}
-
-	${TableHeadingRadioContainer} {
-		justify-content: flex-start;
-		align-items: baseline;
-		margin-top: -22px;
-	}
-
-	${TableHeadingRadioTooltip} {
-		margin-left: -50px;
-	}
-
-	${TableHeadingRadioButton} {
-		height: 20px;
-	}
-
-	${SearchField} {
-		label {
-			${({ theme }) => theme.typography.kicker};
-		}
-
-		input {
-			padding-bottom: 5px;
-			padding-left: 0;
-			padding-top: 0;
-			${({ theme }) => theme.typography.body1};
-		}
-
-		.search-field__label {
-			margin-top: 3px;
-			transform: translate(13px,39px) scale(1);
-
-			&[data-shrink='true'] {
-				transform: translate(13px, 20px) scale(1) !important;
-			}
-		}
-	}
-`;
-
-const viewerStyling = css`
-	${ArrowButton} {
-		background-color: ${({ theme }) => theme.palette.primary.dark};
-		padding: 0;
-		margin: 0;
-
-		&:hover {
-			background-color: ${({ theme }) => theme.palette.primary.main};
-		}
-	}
-`;
-
-// all the buttons on the left hand side of the viewer
-const PanelsMenuStyling = css`
-
-	${LeftPanelsButtons} {
-		width: 68px;
-		margin-top: 10px;
-
-		${ButtonWrapper} {
-			margin-bottom: 0;
-		}
-	}
-
-	${LeftPanels} {
-		left: 80px;
-	}
-
-	${StyledIconButton} {
-		margin-right: -4px;
-
-		&, &:hover {
-			background-color: ${({ theme }) => theme.palette.primary.contrast};
-		}
-
-		svg path,
-		svg circle {
-			fill: ${({ theme }) => theme.palette.secondary.main};
-		}
-
-		&:hover {
-			svg path,
-			svg circle {
-				fill: ${({ theme }) => theme.palette.primary.main};
-			}
-		}
-
-		&[active="1"] {
-			background-color: ${({ theme }) => theme.palette.secondary.main};
-
-			svg path,
-			svg circle {
-				fill: ${({ theme }) => theme.palette.primary.main};
-				color: ${({ theme }) => theme.palette.primary.main};
-			}
-		}
-	}
-`;
-
-const BottomToolbar = css`
-	${Container} {
-		background-color: ${({ theme }) => hexToOpacity(theme.palette.secondary.main, 90)};
-		border: 0;
-		border-radius: 5px;
-		bottom: 30px;
-		height: 40px;
-		width: 554px;
-		justify-content: space-evenly;
-		padding: 2px 10px;
-
-		${StyledIconButton} {
-			svg path,
-			svg circle {
-				fill: ${({ theme }) => theme.palette.primary.contrast};
-			}
-		}
-		/* stylelint-disable-next-line */
-		& :not(${Submenu} ${StyledIconButton}) {
-			background: transparent;
-			border-radius: 0;
-			margin: 0;
-		}
-
-		${Submenu} ${StyledIconButton} {
-			background-color: ${({ theme }) => hexToOpacity(theme.palette.secondary.main, 90)};
-			margin: 8px 0;
-		}
-	}
-
-`;
-=======
 import issueShapes from './overrides/cards/issues/shapes.overrides';
+import issueAttachments from './overrides/cards/issues/attachments.overrides';
 import views from './overrides/cards/views.overrides';
->>>>>>> 03b7241c
 
 export const V4OverridesContainer = styled.div`
 	display: flex;
@@ -257,15 +54,12 @@
 	${previewDetails}
 	${previewComments}
 
-<<<<<<< HEAD
 	${issueAttachments}
-=======
->>>>>>> 03b7241c
 	${issueShapes}
-	${views}
-
 	${issueSequences}
 	${issueProperties}
+	
+	${views}
 
 	${RevisionsSwitchContainer} {
 		display: none;
