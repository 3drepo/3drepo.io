--- conflicted
+++ resolved
@@ -267,12 +267,8 @@
 	${previewItem}
 	${previewDetails}
 	${previewComments}
-<<<<<<< HEAD
 
 	${issueAttachments}
-=======
-	
->>>>>>> c7e424a2
 	${issueShapes}
 	${issueSequences}
 	${issueProperties}
