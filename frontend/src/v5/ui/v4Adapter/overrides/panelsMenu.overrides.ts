--- conflicted
+++ resolved
@@ -40,15 +40,12 @@
 	${LeftPanels},
 	${RightPanels} {
 		margin-top: 8px;
-<<<<<<< HEAD
 		padding-top: 72px;
 		box-sizing: border-box;
-=======
 		
 		& .MuiPaper-root {
 			border-radius: 10px;
 		}
->>>>>>> b683d478
 
 		@media (min-width: 1520px) {
 			height: calc(100% - 38px);
