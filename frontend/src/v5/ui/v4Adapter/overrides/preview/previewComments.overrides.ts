--- conflicted
+++ resolved
@@ -31,11 +31,6 @@
 		padding: 0;
 
 		${Tabs} {
-<<<<<<< HEAD
-=======
-			padding: 0 16px;
-			background-color: ${({ theme }) => theme.palette.primary.contrast};
->>>>>>> 1a8c73c2
 			width: unset;
 		}
 
