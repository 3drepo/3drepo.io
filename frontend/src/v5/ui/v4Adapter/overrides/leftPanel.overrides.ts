/**
 *  Copyright (C) 2022 3D Repo Ltd
 *
 *  This program is free software: you can redistribute it and/or modify
 *  it under the terms of the GNU Affero General Public License as
 *  published by the Free Software Foundation, either version 3 of the
 *  License, or (at your option) any later version.
 *
 *  This program is distributed in the hope that it will be useful,
 *  but WITHOUT ANY WARRANTY; without even the implied warranty of
 *  MERCHANTABILITY or FITNESS FOR A PARTICULAR PURPOSE.  See the
 *  GNU Affero General Public License for more details.
 *
 *  You should have received a copy of the GNU Affero General Public License
 *  along with this program.  If not, see <http://www.gnu.org/licenses/>.
 */

import { css } from 'styled-components';
import { TitleIcon, ViewerPanelFooter } from '@/v4/routes/viewerGui/components/viewerPanel/viewerPanel.styles';
import { Title, Container as ViewerPanelBody } from '@/v4/routes/components/panel/panel.styles';
import { Container as ViewerPanelEmptySpace } from '@/v4/routes/viewerGui/components/previewDetails/previewDetails.styles';
import {
	ButtonContainer,
	Container as FilterPanelContainer,
	FiltersButton,
	Placeholder,
	PlaceholderText,
} from '@/v4/routes/components/filterPanel/filterPanel.styles';
import { StyledIconButton } from '@/v4/routes/teamspaces/components/tooltipButton/tooltipButton.styles';
import { Container } from '@/v4/routes/viewerGui/viewerGui.styles';

export default css`
	${Container} {
		${Title} {
			color: ${({ theme }) => theme.palette.secondary.main};
			background-color: ${({ theme }) => theme.palette.primary.contrast};
			${({ theme }) => theme.typography.h3};
			border-bottom: 1px solid ${({ theme }) => theme.palette.base.lightest};
			height: 48px;
			font-size: 17px;

			.panelTitle {
				margin: 0 0 0 -16px;
				width: calc(100% + 16px);
			}

			// back arrow icon
			${TitleIcon} {
				width: 30px;
				padding-left: 8px;

				svg {
					font-size: 1.4rem;
				}

				.MuiIconButton-root {
					background: transparent;
					color: ${({ theme }) => theme.palette.primary.main};
					border-radius: 0;
					margin: 0;
				}
			}

			// action icons
			.MuiIconButton-root {
				background-color: #edf0f8; // TODO - fix after new palette is released
				color: currentColor;
				border-radius: 50%;
				height: 32px;
				width: 32px;
				margin: 0 0 0 5px;

				svg {
					font-size: 1.2rem;
				}
			}
		}

<<<<<<< HEAD
		// Filter components
		${FiltersButton} {
			top: 13px;
=======
		// action icons
		.MuiIconButton-root {
			background-color: #edf0f8; // TODO - fix after new palette is released
			color: currentColor;
			border-radius: 50%;
			height: 32px;
			width: 32px;
			margin: 0 0 0 5px;
			svg {
				font-size: 1.2rem;
			}

			&[hidden] {
				display: none;
			}
>>>>>>> 9800789c
		}

		${FilterPanelContainer} {
			.Mui-focused .MuiOutlinedInput-notchedOutline, .MuiOutlinedInput-notchedOutline {
				box-sizing: border-box;
				box-shadow: none;
				border: 0;
				border-bottom: 1px solid ${({ theme }) => theme.palette.base.lightest};
				border-radius: 0;
			}

			${Placeholder} {
				.MuiSvgIcon-root {
					height: 0.8em;
					color: ${({ theme }) => theme.palette.secondary.main};
				}
				${PlaceholderText} {
					font-size: 13px;
					color: ${({ theme }) => theme.palette.base.main};
				}
			}
			${ButtonContainer} {
				color: ${({ theme }) => theme.palette.base.main};
			}

			.MuiButtonBase-root {
				margin: 0;
			}

			.MuiChip-root {
				margin: 3px 4px 3px 0;
			}
		}

		${ViewerPanelBody}, ${ViewerPanelEmptySpace} {
			background-color: ${({ theme }) => theme.palette.primary.contrast};
			border-radius: 10px;
		}

		${ViewerPanelFooter} {
			min-height: 48px;
			${({ theme }) => theme.typography.caption};
			color: ${({ theme }) => theme.palette.base.light} !important;
			box-sizing: border-box;
			border-color: ${({ theme }) => theme.palette.base.lightest};

			${StyledIconButton} {
				height: 26px;
			}

			.Mui-focused .MuiInputBase-input {
				border: 0;
				box-shadow: none;
			}

			button {
				background-color: ${({ theme }) => theme.palette.primary.main};
				margin: 0 -3px 0 0;
				width: 36px;
				height: 32px;

				&:hover {
					background-color: ${({ theme }) => theme.palette.primary.dark};
				}

				&:active {
					box-shadow: none;
					background-color: ${({ theme }) => theme.palette.primary.darkest};
				}

				&:disabled {
					background-color: #edf0f8; // TODO - fix after new palette is released
				}
			}
		}
	}
`;<|MERGE_RESOLUTION|>--- conflicted
+++ resolved
@@ -73,30 +73,16 @@
 				svg {
 					font-size: 1.2rem;
 				}
+
+				&[hidden] {
+					display: none;
+				}
 			}
 		}
 
-<<<<<<< HEAD
 		// Filter components
 		${FiltersButton} {
 			top: 13px;
-=======
-		// action icons
-		.MuiIconButton-root {
-			background-color: #edf0f8; // TODO - fix after new palette is released
-			color: currentColor;
-			border-radius: 50%;
-			height: 32px;
-			width: 32px;
-			margin: 0 0 0 5px;
-			svg {
-				font-size: 1.2rem;
-			}
-
-			&[hidden] {
-				display: none;
-			}
->>>>>>> 9800789c
 		}
 
 		${FilterPanelContainer} {
@@ -113,11 +99,13 @@
 					height: 0.8em;
 					color: ${({ theme }) => theme.palette.secondary.main};
 				}
+
 				${PlaceholderText} {
 					font-size: 13px;
 					color: ${({ theme }) => theme.palette.base.main};
 				}
 			}
+
 			${ButtonContainer} {
 				color: ${({ theme }) => theme.palette.base.main};
 			}
@@ -161,12 +149,10 @@
 				&:hover {
 					background-color: ${({ theme }) => theme.palette.primary.dark};
 				}
-
 				&:active {
 					box-shadow: none;
 					background-color: ${({ theme }) => theme.palette.primary.darkest};
 				}
-
 				&:disabled {
 					background-color: #edf0f8; // TODO - fix after new palette is released
 				}
