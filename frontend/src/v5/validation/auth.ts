/**
 *  Copyright (C) 2022 3D Repo Ltd
 *
 *  This program is free software: you can redistribute it and/or modify
 *  it under the terms of the GNU Affero General Public License as
 *  published by the Free Software Foundation, either version 3 of the
 *  License, or (at your option) any later version.
 *
 *  This program is distributed in the hope that it will be useful,
 *  but WITHOUT ANY WARRANTY; without even the implied warranty of
 *  MERCHANTABILITY or FITNESS FOR A PARTICULAR PURPOSE.  See the
 *  GNU Affero General Public License for more details.
 *
 *  You should have received a copy of the GNU Affero General Public License
 *  along with this program.  If not, see <http://www.gnu.org/licenses/>.
 */

import * as Yup from 'yup';
<<<<<<< HEAD
=======
import { getPasswordStrength } from '@/v4/services/validation';
>>>>>>> 70521f6b
import { formatMessage } from '../services/intl';

export const username = Yup.string().required();
const password = Yup.string().required();

export const LoginSchema = Yup.object().shape({
	password,
	username,
});

export const PasswordForgotSchema = Yup.object().shape({
	username,
});

export const PasswordChangeSchema = Yup.object().shape({
	newPassword: Yup.string()
		.required(
			formatMessage({
				id: 'passwordChange.error.passwordRequired',
				defaultMessage: 'Password is required',
			}),
		)
		.max(65,
			formatMessage({
				id: 'passwordChange.error.tooLong',
				defaultMessage: 'Password is limited to 65 characters',
<<<<<<< HEAD
			})),
=======
			}))
		.test(
			'checkPasswordStrength',
			'Password is too weak',
			async (value) => await getPasswordStrength(value) >= 2,
		),
>>>>>>> 70521f6b
	newPasswordConfirm: Yup.string()
		.required(formatMessage({
			id: 'passwordChange.error.passwordRequired',
			defaultMessage: 'Password is required',
		}))
		.oneOf([Yup.ref('newPassword')],
			formatMessage({
				id: 'passwordChange.error.notMatching',
<<<<<<< HEAD
				defaultMessage: 'The two entered passwords do not match',
=======
				defaultMessage: 'Password confirmation doesn\'t match the password',
>>>>>>> 70521f6b
			})),
});<|MERGE_RESOLUTION|>--- conflicted
+++ resolved
@@ -16,13 +16,10 @@
  */
 
 import * as Yup from 'yup';
-<<<<<<< HEAD
-=======
 import { getPasswordStrength } from '@/v4/services/validation';
->>>>>>> 70521f6b
 import { formatMessage } from '../services/intl';
 
-export const username = Yup.string().required();
+const username = Yup.string().required();
 const password = Yup.string().required();
 
 export const LoginSchema = Yup.object().shape({
@@ -46,16 +43,12 @@
 			formatMessage({
 				id: 'passwordChange.error.tooLong',
 				defaultMessage: 'Password is limited to 65 characters',
-<<<<<<< HEAD
-			})),
-=======
 			}))
 		.test(
 			'checkPasswordStrength',
 			'Password is too weak',
 			async (value) => await getPasswordStrength(value) >= 2,
 		),
->>>>>>> 70521f6b
 	newPasswordConfirm: Yup.string()
 		.required(formatMessage({
 			id: 'passwordChange.error.passwordRequired',
@@ -64,10 +57,6 @@
 		.oneOf([Yup.ref('newPassword')],
 			formatMessage({
 				id: 'passwordChange.error.notMatching',
-<<<<<<< HEAD
-				defaultMessage: 'The two entered passwords do not match',
-=======
 				defaultMessage: 'Password confirmation doesn\'t match the password',
->>>>>>> 70521f6b
 			})),
 });