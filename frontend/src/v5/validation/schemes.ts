--- conflicted
+++ resolved
@@ -17,12 +17,8 @@
 
 import * as Yup from 'yup';
 import { formatMessage } from '@/v5/services/intl';
-<<<<<<< HEAD
-import { EMPTY_VIEW } from '@/v5/store/federations/federations.types';
 import { getPasswordStrength } from '@/v4/services/validation';
-=======
 import { EMPTY_VIEW } from '@/v5/store/store.helpers';
->>>>>>> bc514c17
 
 const numberField = Yup.number().typeError(formatMessage({
 	id: 'settings.surveyPoint.error.number',
@@ -105,7 +101,6 @@
 	z: numberField.required(),
 });
 
-<<<<<<< HEAD
 export const UserSignupSchemaAccount = (
 	alreadyExistingUsernames: string[] = [],
 	alreadyExistingEmails: string[] = [],
@@ -231,7 +226,6 @@
 export const UserSignupSchemaTermsAndSubmit = Yup.object().shape({
 	termsAgreed: Yup.boolean().oneOf([true]),
 });
-=======
+
 export const FederationSettingsSchema = SettingsSchema;
-export const ContainerSettingsSchema = SettingsSchema.shape({ type: Yup.string() });
->>>>>>> bc514c17
+export const ContainerSettingsSchema = SettingsSchema.shape({ type: Yup.string() });