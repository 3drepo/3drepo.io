/**
 *  Copyright (C) 2021 3D Repo Ltd
 *
 *  This program is free software: you can redistribute it and/or modify
 *  it under the terms of the GNU Affero General Public License as
 *  published by the Free Software Foundation, either version 3 of the
 *  License, or (at your option) any later version.
 *
 *  This program is distributed in the hope that it will be useful,
 *  but WITHOUT ANY WARRANTY; without even the implied warranty of
 *  MERCHANTABILITY or FITNESS FOR A PARTICULAR PURPOSE.  See the
 *  GNU Affero General Public License for more details.
 *
 *  You should have received a copy of the GNU Affero General Public License
 *  along with this program.  If not, see <http://www.gnu.org/licenses/>.
 */

<<<<<<< HEAD
import * as CurrentUser from './currentUser';
=======
import * as Auth from './auth';
>>>>>>> 37dd9294
import * as Teamspaces from './teamspaces';
import * as Projects from './projects';
import * as Containers from './containers';
import * as Federations from './federations';
import * as Revisions from './revisions';
import * as Users from './users';

<<<<<<< HEAD
export { CurrentUser, Teamspaces, Projects, Containers, Federations, Revisions, Users };
=======
export { Auth, Teamspaces, Projects, Containers, Federations, Revisions, Users };
>>>>>>> 37dd9294
<|MERGE_RESOLUTION|>--- conflicted
+++ resolved
@@ -15,11 +15,8 @@
  *  along with this program.  If not, see <http://www.gnu.org/licenses/>.
  */
 
-<<<<<<< HEAD
 import * as CurrentUser from './currentUser';
-=======
 import * as Auth from './auth';
->>>>>>> 37dd9294
 import * as Teamspaces from './teamspaces';
 import * as Projects from './projects';
 import * as Containers from './containers';
@@ -27,8 +24,4 @@
 import * as Revisions from './revisions';
 import * as Users from './users';
 
-<<<<<<< HEAD
-export { CurrentUser, Teamspaces, Projects, Containers, Federations, Revisions, Users };
-=======
-export { Auth, Teamspaces, Projects, Containers, Federations, Revisions, Users };
->>>>>>> 37dd9294
+export { Auth, CurrentUser, Teamspaces, Projects, Containers, Federations, Revisions, Users };