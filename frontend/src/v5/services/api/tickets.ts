/**
 *  Copyright (C) 2022 3D Repo Ltd
 *
 *  This program is free software: you can redistribute it and/or modify
 *  it under the terms of the GNU Affero General Public License as
 *  published by the Free Software Foundation, either version 3 of the
 *  License, or (at your option) any later version.
 *
 *  This program is distributed in the hope that it will be useful,
 *  but WITHOUT ANY WARRANTY; without even the implied warranty of
 *  MERCHANTABILITY or FITNESS FOR A PARTICULAR PURPOSE.  See the
 *  GNU Affero General Public License for more details.
 *
 *  You should have received a copy of the GNU Affero General Public License
 *  along with this program.  If not, see <http://www.gnu.org/licenses/>.
 */
import { ITicket, ITemplate, NewTicket, Group } from '@/v5/store/tickets/tickets.types';
import api from './default';

export const modelType = (isFed: boolean) => (isFed ? 'federations' : 'containers');

export const fetchContainerTemplates = async (
	teamspace: string,
	projectId: string,
	containerId: string,
	getDetails?: boolean,
	showDeprecated?: boolean,
): Promise<FetchTemplatesResponse> => {
	const urlSearchParams = new URLSearchParams();

	if (getDetails) {
		urlSearchParams.set('getDetails', getDetails.toString());
	}

	if (showDeprecated) {
		urlSearchParams.set('showDeprecated', showDeprecated.toString());
	}

	const { data } = await api.get(`teamspaces/${teamspace}/projects/${projectId}/containers/${containerId}/tickets/templates?${urlSearchParams}`);
	return data.templates;
};

export const fetchContainerTemplate = async (
	teamspace: string,
	projectId: string,
	containerId: string,
	templateId:string,
): Promise<ITemplate> => {
	const { data } = await api.get(`teamspaces/${teamspace}/projects/${projectId}/containers/${containerId}/tickets/templates/${templateId}`);
	return data;
};

export const fetchFederationTemplates = async (
	teamspace: string,
	projectId: string,
	federationId: string,
	getDetails?: boolean,
	showDeprecated?: boolean,
): Promise<FetchTemplatesResponse> => {
	const urlSearchParams = new URLSearchParams();

	if (getDetails) {
		urlSearchParams.set('getDetails', getDetails.toString());
	}

	if (showDeprecated) {
		urlSearchParams.set('showDeprecated', showDeprecated.toString());
	}

	const { data } = await api.get(`teamspaces/${teamspace}/projects/${projectId}/federations/${federationId}/tickets/templates?${urlSearchParams}`);
	return data.templates;
};

export const fetchFederationTemplate = async (
	teamspace: string,
	projectId: string,
	federationId: string,
	templateId: string,
): Promise<ITemplate> => {
	const { data } = await api.get(`teamspaces/${teamspace}/projects/${projectId}/federations/${federationId}/tickets/templates/${templateId}`);
	return data;
};

type TicketsQueryParams = {
	propertiesToInclude?: string[],
	filters?: string,
};

const getTicketsSearchParams = (params: TicketsQueryParams) => {
	const { propertiesToInclude, filters } = params || {};
	const searchParams = [];
	// fetching the tickets list for a model, only the most basic
	// properties are included as part of that ticket. Any other
	// property can be fetched in the same request specifying it
	// as a "property to include"
	if (propertiesToInclude?.length) {
		searchParams.push(`filters=${propertiesToInclude.join()}`);
	}
	// filters are a set of rules that can be passed to the backend
	// to filter out tickets based on their: template, ticketCode,
	// and properties. 
	if (filters) {
		searchParams.push(`query=${filters}`);
	}
	return searchParams.length ? `?${searchParams.join('&')}` : '';
};
export const fetchContainerTickets = async (
	teamspace: string,
	projectId: string,
	containerId: string,
	queryParams: TicketsQueryParams,
): Promise<ITicket[]> => {
	const path = `teamspaces/${teamspace}/projects/${projectId}/containers/${containerId}/tickets${getTicketsSearchParams(queryParams)}`;
	const { data } = await api.get(path);
	return data.tickets;
};

export const fetchFederationTickets = async (
	teamspace: string,
	projectId: string,
	federationId: string,
	queryParams: TicketsQueryParams,
): Promise<ITicket[]> => {
	const path = `teamspaces/${teamspace}/projects/${projectId}/federations/${federationId}/tickets${getTicketsSearchParams(queryParams)}`;
	const { data } = await api.get(path);
	return data.tickets;
};

export const fetchContainerTicket = async (
	teamspace: string,
	projectId: string,
	containerId: string,
	ticketId: string,
): Promise<ITicket> => {
	const { data } = await api.get(`teamspaces/${teamspace}/projects/${projectId}/containers/${containerId}/tickets/${ticketId}`);
	return data;
};

export const fetchFederationTicket = async (
	teamspace: string,
	projectId: string,
	federationId: string,
	ticketId: string,
): Promise<ITicket> => {
	const { data } = await api.get(`teamspaces/${teamspace}/projects/${projectId}/federations/${federationId}/tickets/${ticketId}`);
	return data;
};

export const createContainerTicket = async (
	teamspace: string,
	projectId: string,
	containterId: string,
	ticket: NewTicket,
): Promise<CreateTicketResponse> => {
	const { data } = await api.post(`teamspaces/${teamspace}/projects/${projectId}/containers/${containterId}/tickets`, ticket);
	return data;
};

export const createFederationTicket = async (
	teamspace: string,
	projectId: string,
	federationId: string,
	ticket: NewTicket,
): Promise<CreateTicketResponse> => {
	const { data } = await api.post(`teamspaces/${teamspace}/projects/${projectId}/federations/${federationId}/tickets`, ticket);
	return data;
};

export const updateContainerTicket = async (
	teamspace: string,
	projectId: string,
	containerId: string,
	ticketId: string,
	ticket: Partial<ITicket>,
) => (
	api.patch(`teamspaces/${teamspace}/projects/${projectId}/containers/${containerId}/tickets/${ticketId}`, ticket)
);

export const updateFederationTicket = async (
	teamspace: string,
	projectId: string,
	federationId: string,
	ticketId: string,
	ticket: Partial<ITicket>,
) => (
	api.patch(`teamspaces/${teamspace}/projects/${projectId}/federations/${federationId}/tickets/${ticketId}`, ticket)
);

export const fetchRiskCategories = async (
	teamspace: string,
): Promise<FetchRiskCategoriesResponse> => {
	const { data } = await api.get(`teamspaces/${teamspace}/settings/tickets/riskCategories`);
	return data;
};

export const fetchTicketGroup = async (
	teamspace: string,
	projectId: string,
	modelId: string,
	ticketId: string,
	groupId: string,
	isFed: boolean,
	revision?: string,
) => {
	let url = `teamspaces/${teamspace}/projects/${projectId}/${modelType(isFed)}/${modelId}/tickets/${ticketId}/groups/${groupId}`;
	if (revision) {
		url += `?revId=${revision}`;
	}
	const { data } = await api.get(url);
	return data;
};

export const updateTicketGroup = async (
	teamspace: string,
	projectId: string,
	modelId: string,
	ticketId: string,
	groupId: string,
	group: Group,
	isFed: boolean,
) => {
	const { data } = await api.patch(`teamspaces/${teamspace}/projects/${projectId}/${modelType(isFed)}/${modelId}/tickets/${ticketId}/groups/${groupId}`, group);
	return data;
};

/**
 * Types
 */
type FetchTemplatesResponse = { templates: ITemplate[] };
<<<<<<< HEAD
type FetchTicketsResponse = ITicket[];
=======
>>>>>>> 84a99e31
type CreateTicketResponse = { _id: string };
type FetchRiskCategoriesResponse = { riskCategories: string[] };<|MERGE_RESOLUTION|>--- conflicted
+++ resolved
@@ -98,7 +98,7 @@
 	}
 	// filters are a set of rules that can be passed to the backend
 	// to filter out tickets based on their: template, ticketCode,
-	// and properties. 
+	// and properties.
 	if (filters) {
 		searchParams.push(`query=${filters}`);
 	}
@@ -227,9 +227,6 @@
  * Types
  */
 type FetchTemplatesResponse = { templates: ITemplate[] };
-<<<<<<< HEAD
 type FetchTicketsResponse = ITicket[];
-=======
->>>>>>> 84a99e31
 type CreateTicketResponse = { _id: string };
 type FetchRiskCategoriesResponse = { riskCategories: string[] };