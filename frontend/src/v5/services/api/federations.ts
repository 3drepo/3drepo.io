--- conflicted
+++ resolved
@@ -21,15 +21,12 @@
 	FetchFederationStatsPayload,
 	FetchFederationStatsResponse,
 	FavouritePayload,
-<<<<<<< HEAD
 	UpdateFederationSettingsPayload,
 	FetchFederationViewsPayload,
 	FetchFederationViewsResponse,
 	FetchFederationSettingsPayload,
 	FetchFederationSettingsResponse,
-=======
 	DeleteFederationPayload,
->>>>>>> e51ef521
 } from '@/v5/store/federations/federations.types';
 import { AxiosResponse } from 'axios';
 import api from './default';
@@ -67,7 +64,6 @@
 	return data;
 };
 
-<<<<<<< HEAD
 export const fetchFederationViews = async ({
 	teamspace,
 	projectId,
@@ -109,12 +105,10 @@
 	});
 	return data;
 };
-=======
 export const deleteFederation = ({
 	teamspace,
 	projectId,
 	federationId,
 }: DeleteFederationPayload): Promise<AxiosResponse<void>> => (
 	api.delete(`teamspaces/${teamspace}/projects/${projectId}/federations/${federationId}`)
-);
->>>>>>> e51ef521
+);