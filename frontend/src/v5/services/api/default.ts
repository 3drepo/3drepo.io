/**
 *  Copyright (C) 2021 3D Repo Ltd
 *
 *  This program is free software: you can redistribute it and/or modify
 *  it under the terms of the GNU Affero General Public License as
 *  published by the Free Software Foundation, either version 3 of the
 *  License, or (at your option) any later version.
 *
 *  This program is distributed in the hope that it will be useful,
 *  but WITHOUT ANY WARRANTY; without even the implied warranty of
 *  MERCHANTABILITY or FITNESS FOR A PARTICULAR PURPOSE.  See the
 *  GNU Affero General Public License for more details.
 *
 *  You should have received a copy of the GNU Affero General Public License
 *  along with this program.  If not, see <http://www.gnu.org/licenses/>.
 */

import axios from 'axios';
<<<<<<< HEAD
import { LOGIN_PATH } from '@/v5/ui/routes/routes.constants';
=======
>>>>>>> 5bb0cb4b
import { clientConfigService } from '@/v4/services/clientConfig';

axios.defaults.withCredentials = true;

<<<<<<< HEAD
axios.interceptors.response.use(
	(response) => response,
	(error) => {
		try {
			const invalidMessages = ['Authentication error', 'You are not logged in'] as any;

			switch (error.response.status) {
				case 401:
					if (error.response.data) {
						const notLogin = error.response.data.place !== `GET ${LOGIN_PATH}`;
						const unauthorized = invalidMessages.includes(error.response.data.message);

						const sessionHasExpired = unauthorized && notLogin;

						if (sessionHasExpired) {
							AuthActionsDispatchers.sessionExpired();
						} else {
							throw error.response;
						}
						// eslint-disable-next-line no-param-reassign
						error.handled = true;
					}
					break;
				case 403:
					// eslint-disable-next-line no-param-reassign
					error.handled = true;
					break;
				default:
					break;
			}

			return Promise.reject(error);
		} catch (e) {
			return Promise.reject(error);
		}
	},
);
=======
>>>>>>> 5bb0cb4b
export const generateV5ApiUrl = (url: string, requestMethod: string): string => encodeURI(clientConfigService.apiUrl(requestMethod, `v5/${url}`));

const getRequest = (url, ...options) => {
	const requestUrl = generateV5ApiUrl(url, clientConfigService.GET_API);
	return axios.get(requestUrl, ...options);
};

const postRequest = (url, ...options) => {
	const requestUrl = generateV5ApiUrl(url, clientConfigService.POST_API);
	return axios.post(requestUrl, ...options);
};

const putRequest = (url, ...options) => {
	const requestUrl = generateV5ApiUrl(url, clientConfigService.POST_API);
	return axios.put(requestUrl, ...options);
};

const deleteRequest = (url, data?) => {
	const requestUrl = generateV5ApiUrl(url, clientConfigService.POST_API);
	return axios.delete(requestUrl, { data });
};

const patchRequest = (url, ...options) => {
	const requestUrl = generateV5ApiUrl(url, clientConfigService.POST_API);
	return axios.patch(requestUrl, ...options);
};

export const setSocketIdHeader = (socketId) => {
	axios.defaults.headers['x-socket-id'] = socketId;
};

export default {
	get: getRequest,
	post: postRequest,
	put: putRequest,
	patch: patchRequest,
	delete: deleteRequest,
};<|MERGE_RESOLUTION|>--- conflicted
+++ resolved
@@ -16,54 +16,10 @@
  */
 
 import axios from 'axios';
-<<<<<<< HEAD
-import { LOGIN_PATH } from '@/v5/ui/routes/routes.constants';
-=======
->>>>>>> 5bb0cb4b
 import { clientConfigService } from '@/v4/services/clientConfig';
 
 axios.defaults.withCredentials = true;
 
-<<<<<<< HEAD
-axios.interceptors.response.use(
-	(response) => response,
-	(error) => {
-		try {
-			const invalidMessages = ['Authentication error', 'You are not logged in'] as any;
-
-			switch (error.response.status) {
-				case 401:
-					if (error.response.data) {
-						const notLogin = error.response.data.place !== `GET ${LOGIN_PATH}`;
-						const unauthorized = invalidMessages.includes(error.response.data.message);
-
-						const sessionHasExpired = unauthorized && notLogin;
-
-						if (sessionHasExpired) {
-							AuthActionsDispatchers.sessionExpired();
-						} else {
-							throw error.response;
-						}
-						// eslint-disable-next-line no-param-reassign
-						error.handled = true;
-					}
-					break;
-				case 403:
-					// eslint-disable-next-line no-param-reassign
-					error.handled = true;
-					break;
-				default:
-					break;
-			}
-
-			return Promise.reject(error);
-		} catch (e) {
-			return Promise.reject(error);
-		}
-	},
-);
-=======
->>>>>>> 5bb0cb4b
 export const generateV5ApiUrl = (url: string, requestMethod: string): string => encodeURI(clientConfigService.apiUrl(requestMethod, `v5/${url}`));
 
 const getRequest = (url, ...options) => {
