/**
 *  Copyright (C) 2021 3D Repo Ltd
 *
 *  This program is free software: you can redistribute it and/or modify
 *  it under the terms of the GNU Affero General Public License as
 *  published by the Free Software Foundation, either version 3 of the
 *  License, or (at your option) any later version.
 *
 *  This program is distributed in the hope that it will be useful,
 *  but WITHOUT ANY WARRANTY; without even the implied warranty of
 *  MERCHANTABILITY or FITNESS FOR A PARTICULAR PURPOSE.  See the
 *  GNU Affero General Public License for more details.
 *
 *  You should have received a copy of the GNU Affero General Public License
 *  along with this program.  If not, see <http://www.gnu.org/licenses/>.
 */

import axios from 'axios';
<<<<<<< HEAD
=======
import { push } from 'connected-react-router';

import { LOGIN_PATH } from '@/v5/ui/routes/routes.constants';
import { dispatch } from '@/v4/modules/store';
>>>>>>> 03b7241c
import { clientConfigService } from '@/v4/services/clientConfig';
import { AuthActionsDispatchers } from '../actionsDispatchers/authActions.dispatchers';

axios.defaults.withCredentials = true;

axios.interceptors.response.use(
	(response) => response,
	(error) => {
		try {
			const invalidMessages = ['Authentication error', 'You are not logged in'] as any;

			switch (error.response.status) {
				case 401:
					if (error.response.data) {
						const notLogin = error.response.data.place !== `GET ${LOGIN_PATH}`;
						const unauthorized = invalidMessages.includes(error.response.data.message);

						const sessionHasExpired = unauthorized && notLogin;

						if (sessionHasExpired) {
							AuthActionsDispatchers.sessionExpired();
						} else {
							throw error.response;
						}
						// eslint-disable-next-line no-param-reassign
						error.handled = true;
					}
					break;
				case 403:
					// eslint-disable-next-line no-param-reassign
					error.handled = true;
					break;
				default:
					break;
			}

			return Promise.reject(error);
		} catch (e) {
			return Promise.reject(error);
		}
	},
);
export const generateV5ApiUrl = (url: string, requestMethod: string): string => encodeURI(clientConfigService.apiUrl(requestMethod, `v5/${url}`));

const getRequest = (url, ...options) => {
	const requestUrl = generateV5ApiUrl(url, clientConfigService.GET_API);
	return axios.get(requestUrl, ...options);
};

const postRequest = (url, ...options) => {
	const requestUrl = generateV5ApiUrl(url, clientConfigService.POST_API);
	return axios.post(requestUrl, ...options);
};

const putRequest = (url, ...options) => {
	const requestUrl = generateV5ApiUrl(url, clientConfigService.POST_API);
	return axios.put(requestUrl, ...options);
};

const deleteRequest = (url, data?) => {
	const requestUrl = generateV5ApiUrl(url, clientConfigService.POST_API);
	return axios.delete(requestUrl, { data });
};

const patchRequest = (url, ...options) => {
	const requestUrl = generateV5ApiUrl(url, clientConfigService.POST_API);
	return axios.patch(requestUrl, ...options);
};

export const setSocketIdHeader = (socketId) => {
	axios.defaults.headers['x-socket-id'] = socketId;
};

export default {
	get: getRequest,
	post: postRequest,
	put: putRequest,
	patch: patchRequest,
	delete: deleteRequest,
};<|MERGE_RESOLUTION|>--- conflicted
+++ resolved
@@ -16,13 +16,7 @@
  */
 
 import axios from 'axios';
-<<<<<<< HEAD
-=======
-import { push } from 'connected-react-router';
-
 import { LOGIN_PATH } from '@/v5/ui/routes/routes.constants';
-import { dispatch } from '@/v4/modules/store';
->>>>>>> 03b7241c
 import { clientConfigService } from '@/v4/services/clientConfig';
 import { AuthActionsDispatchers } from '../actionsDispatchers/authActions.dispatchers';
 
