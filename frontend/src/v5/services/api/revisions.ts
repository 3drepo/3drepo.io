/**
 *  Copyright (C) 2021 3D Repo Ltd
 *
 *  This program is free software: you can redistribute it and/or modify
 *  it under the terms of the GNU Affero General Public License as
 *  published by the Free Software Foundation, either version 3 of the
 *  License, or (at your option) any later version.
 *
 *  This program is distributed in the hope that it will be useful,
 *  but WITHOUT ANY WARRANTY; without even the implied warranty of
 *  MERCHANTABILITY or FITNESS FOR A PARTICULAR PURPOSE.  See the
 *  GNU Affero General Public License for more details.
 *
 *  You should have received a copy of the GNU Affero General Public License
 *  along with this program.  If not, see <http://www.gnu.org/licenses/>.
 */

<<<<<<< HEAD
import { AxiosResponse } from 'axios';
import api from './default';
=======
import { clientConfigService } from '@/v4/services/clientConfig';
import api, { generateV5ApiUrl } from './default';
>>>>>>> 85166c26

export const fetchRevisions = (teamspace: string, projectId: string, containerId: string, showVoid = true): Promise<any> => api.get(`teamspaces/${teamspace}/projects/${projectId}/containers/${containerId}/revisions${showVoid ? '?showVoid=true' : ''}`);

export const setRevisionVoidStatus = (teamspace: string, projectId: string, containerId: string, revision: string, isVoid = true) => api.patch(`teamspaces/${teamspace}/projects/${projectId}/containers/${containerId}/revisions/${revision}`, {
	void: isVoid,
});

<<<<<<< HEAD
export const createRevision = (
	teamspace,
	projectId,
	containerId,
	onProgress,
	body,
): Promise<AxiosResponse<void>> => {
	const config = {
		onUploadProgress: (progressEvent) => onProgress(
			Math.round((progressEvent.loaded * 100) / progressEvent.total),
		),
	};
	return api.post(`teamspaces/${teamspace}/projects/${projectId}/containers/${containerId}/revisions`, body, config);
};
=======
export const getRevisionFileUrl = (teamspace: string, projectId: string, containerId: string, revision: string) => (
	generateV5ApiUrl(
		`teamspaces/${teamspace}/projects/${projectId}/containers/${containerId}/revisions/${revision}/files`,
		clientConfigService.GET_API,
	)
);
>>>>>>> 85166c26
<|MERGE_RESOLUTION|>--- conflicted
+++ resolved
@@ -15,13 +15,9 @@
  *  along with this program.  If not, see <http://www.gnu.org/licenses/>.
  */
 
-<<<<<<< HEAD
 import { AxiosResponse } from 'axios';
-import api from './default';
-=======
 import { clientConfigService } from '@/v4/services/clientConfig';
 import api, { generateV5ApiUrl } from './default';
->>>>>>> 85166c26
 
 export const fetchRevisions = (teamspace: string, projectId: string, containerId: string, showVoid = true): Promise<any> => api.get(`teamspaces/${teamspace}/projects/${projectId}/containers/${containerId}/revisions${showVoid ? '?showVoid=true' : ''}`);
 
@@ -29,7 +25,6 @@
 	void: isVoid,
 });
 
-<<<<<<< HEAD
 export const createRevision = (
 	teamspace,
 	projectId,
@@ -44,11 +39,10 @@
 	};
 	return api.post(`teamspaces/${teamspace}/projects/${projectId}/containers/${containerId}/revisions`, body, config);
 };
-=======
+
 export const getRevisionFileUrl = (teamspace: string, projectId: string, containerId: string, revision: string) => (
 	generateV5ApiUrl(
 		`teamspaces/${teamspace}/projects/${projectId}/containers/${containerId}/revisions/${revision}/files`,
 		clientConfigService.GET_API,
 	)
-);
->>>>>>> 85166c26
+);