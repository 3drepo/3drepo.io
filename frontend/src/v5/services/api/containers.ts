/**
 *  Copyright (C) 2021 3D Repo Ltd
 *
 *  This program is free software: you can redistribute it and/or modify
 *  it under the terms of the GNU Affero General Public License as
 *  published by the Free Software Foundation, either version 3 of the
 *  License, or (at your option) any later version.
 *
 *  This program is distributed in the hope that it will be useful,
 *  but WITHOUT ANY WARRANTY; without even the implied warranty of
 *  MERCHANTABILITY or FITNESS FOR A PARTICULAR PURPOSE.  See the
 *  GNU Affero General Public License for more details.
 *
 *  You should have received a copy of the GNU Affero General Public License
 *  along with this program.  If not, see <http://www.gnu.org/licenses/>.
 */

import { AxiosResponse } from 'axios';
import {
	DeleteContainerPayload,
	FavouritePayload,
	FetchContainersPayload, FetchContainersResponse,
	FetchContainerStatsPayload, FetchContainerStatsResponse,
	CreateContainerPayload,
} from '@/v5/store/containers/containers.types';
import api from './default';

export const addFavourites = (
	{ teamspace, projectId, containerId }: FavouritePayload,
): Promise<AxiosResponse<void>> => (
	api.patch(`teamspaces/${teamspace}/projects/${projectId}/containers/favourites`, {
		containers: [containerId],
	})
);

export const removeFavourites = (
	{ teamspace, projectId, containerId }: FavouritePayload,
): Promise<AxiosResponse<void>> => (
	api.delete(`teamspaces/${teamspace}/projects/${projectId}/containers/favourites`, {
		containers: [containerId],
	})
);

export const fetchContainers = async ({
	teamspace,
	projectId,
}: FetchContainersPayload): Promise<FetchContainersResponse> => {
	const { data } = await api.get(`teamspaces/${teamspace}/projects/${projectId}/containers`);
	return data;
};

export const fetchContainerStats = async ({
	teamspace,
	projectId,
	containerId,
}: FetchContainerStatsPayload): Promise<FetchContainerStatsResponse> => {
	const { data } = await api.get(`teamspaces/${teamspace}/projects/${projectId}/containers/${containerId}/stats`);
	return data;
};
<<<<<<< HEAD

export const createContainer = async ({
	teamspace,
	projectId,
	newContainer,
}: CreateContainerPayload): Promise<string> => {
	const { data } = await api.post(`teamspaces/${teamspace}/projects/${projectId}/containers`, newContainer);
	return data._id;
};
=======
export const deleteContainer = (
	{ teamspace, projectId, containerId }: DeleteContainerPayload,
): Promise<AxiosResponse<void>> => (
	api.delete(`teamspaces/${teamspace}/projects/${projectId}/containers/${containerId}`)
);
>>>>>>> 9c85cb40
<|MERGE_RESOLUTION|>--- conflicted
+++ resolved
@@ -57,7 +57,6 @@
 	const { data } = await api.get(`teamspaces/${teamspace}/projects/${projectId}/containers/${containerId}/stats`);
 	return data;
 };
-<<<<<<< HEAD
 
 export const createContainer = async ({
 	teamspace,
@@ -67,10 +66,9 @@
 	const { data } = await api.post(`teamspaces/${teamspace}/projects/${projectId}/containers`, newContainer);
 	return data._id;
 };
-=======
+
 export const deleteContainer = (
 	{ teamspace, projectId, containerId }: DeleteContainerPayload,
 ): Promise<AxiosResponse<void>> => (
 	api.delete(`teamspaces/${teamspace}/projects/${projectId}/containers/${containerId}`)
-);
->>>>>>> 9c85cb40
+);