--- conflicted
+++ resolved
@@ -15,18 +15,9 @@
  *  along with this program.  If not, see <http://www.gnu.org/licenses/>.
  */
 
-<<<<<<< HEAD
-import { delay } from '@/v4/helpers/async';
-import { drawingFilesName, drawingIds, mockRole } from '@/v5/store/drawings/drawings.temp';
-import { DrawingStats, DrawingUploadStatus, CalibrationState, MinimumDrawing, IDrawing } from '@/v5/store/drawings/drawings.types';
-import { AxiosResponse } from 'axios';
-import { sample } from 'lodash';
-import uuid from 'uuidv4';
-=======
 import { DrawingStats, MinimumDrawing } from '@/v5/store/drawings/drawings.types';
 import { AxiosResponse } from 'axios';
 import api from './default';
->>>>>>> 88d8452f
 
 export const addFavourite = (teamspace, projectId, drawingId): Promise<AxiosResponse<void>> => (
 	api.patch(`teamspaces/${teamspace}/projects/${projectId}/drawings/favourites`, {
@@ -34,96 +25,11 @@
 	})
 );
 
-<<<<<<< HEAD
-const arr = (new Array(10)).fill(0);
-
-const randCal = (revisionsCount) => {
-	switch (revisionsCount) {
-		case 0:
-			return CalibrationState.EMPTY;
-		case 1:
-			return CalibrationState.OUT_OF_SYNC;
-		case 2:
-			return CalibrationState.UNCALIBRATED;
-		default:
-			return CalibrationState.CALIBRATED;
-	}
-};
-const units = ['m', 'dm', 'cm', 'mm', 'ft'];
-
-const drawingsWithFixedDrawingURL = drawingFilesName.map((name, index) => ({
-	_id: drawingIds[index] ?? uuid(),
-	name: name.split('.').join(' as ') + ` - UNIT: ${units[index % units.length]}`,
-	drawingNumber: index,
-	isFavourite: true,
-	role: mockRole(index),
-	category: categories[index % 3],
-	status: DrawingUploadStatus.OK,
-	calibration: {
-		state: CalibrationState.CALIBRATED,
-		units: units[index % units.length],
-	},
-	revisionsCount: 1,
-	latestRevision: null,
-	lastUpdated: null,
-	hasStatsPending: false,
-	desc: 'This is a fixed drawing',
-})) as unknown as IDrawing[];
-
-const drawings: IDrawing[] = drawingsWithFixedDrawingURL.concat(arr.map((_, i) => {
-	const index = i + drawingFilesName.length;
-	const revisionsCount = Math.round(Math.random() * 3);
-	const unit = sample(units);
-	return {
-		_id: drawingIds[index] ?? uuid(),
-		name: 'A drawing ' + index + ' - ' + mockRole(index) + ` - UNIT: ${unit}`,
-		drawingNumber: uuid(),
-		isFavourite: (Math.random() > 0.5),
-		role: mockRole(index),
-		category: categories[Math.round(Math.random() * (categories.length - 1))],
-		status: DrawingUploadStatus.OK,
-		calibration: {
-			state: randCal(revisionsCount),
-			units: unit,
-		},
-		revisionsCount,
-		latestRevision: null,
-		lastUpdated: null,
-		hasStatsPending: false,
-		desc: 'This is a very long text that I need to use to see what the description will look like for a drawing in the viewer drawing card. This is then some extra text to make sure it is long enough',
-	};
-}));
-
-
-const stats = drawings.map(({ revisionsCount, _id }) => {
-	const lastUpdated = (Math.random() > 0.5) ? 1709569331628 + Math.round( Math.random() * 31556952000) : null;
-
-	const latestRevision = revisionsCount ? 'Revision ' + revisionsCount : undefined;
-	const status = revisionsCount ? DrawingUploadStatus.OK : undefined;
-
-	return {
-		_id,
-		revisions : {
-			lastUpdated,
-			total: revisionsCount,
-			latestRevision,
-		},
-		drawingNumber: uuid(), 
-		category: categories[Math.round(Math.random() * (categories.length - 1))],
-		status,
-	} as DrawingStats;
-});
-
-// eslint-disable-next-line @typescript-eslint/no-unused-vars
-export const fetchDrawings = (teamspace, projectId): Promise<MinimumDrawing[]> => {
-	return delay<MinimumDrawing[]>(Math.random() *  300, drawings);
-=======
 export const removeFavourite = (teamspace, projectId, drawingId): Promise<AxiosResponse<void>> => api.delete(`teamspaces/${teamspace}/projects/${projectId}/drawings/favourites?ids=${drawingId}`);
 
 export const fetchDrawings = async (teamspace, projectId): Promise<AxiosResponse<MinimumDrawing[]>> => {
 	const { data } = await api.get(`teamspaces/${teamspace}/projects/${projectId}/drawings`);
 	return data;
->>>>>>> 88d8452f
 };
 
 export const fetchDrawingsStats = async (teamspace, projectId, drawingId): Promise<DrawingStats> => {
