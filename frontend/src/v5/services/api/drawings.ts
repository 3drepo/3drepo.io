/**
 *  Copyright (C) 2024 3D Repo Ltd
 *
 *  This program is free software: you can redistribute it and/or modify
 *  it under the terms of the GNU Affero General Public License as
 *  published by the Free Software Foundation, either version 3 of the
 *  License, or (at your option) any later version.
 *
 *  This program is distributed in the hope that it will be useful,
 *  but WITHOUT ANY WARRANTY; without even the implied warranty of
 *  MERCHANTABILITY or FITNESS FOR A PARTICULAR PURPOSE.  See the
 *  GNU Affero General Public License for more details.
 *
 *  You should have received a copy of the GNU Affero General Public License
 *  along with this program.  If not, see <http://www.gnu.org/licenses/>.
 */
/* eslint-disable @typescript-eslint/no-unused-vars */

import { delay } from '@/v4/helpers/async';
<<<<<<< HEAD
import { Role } from '@/v5/store/currentUser/currentUser.types';
import { Drawing, DrawingStats, MinimumDrawing } from '@/v5/store/drawings/drawings.types';
import { AxiosResponse } from 'axios';

export const addFavourite = (teamspace, projectId, drawingId): Promise<AxiosResponse<void>> => {
	return delay(Math.random() * 15 ** 2, null) ;
};

export const removeFavourite = (teamspace, projectId, drawingId): Promise<AxiosResponse<void>> => {
	return delay(Math.random() * 15 ** 2, null) ;
};

// eslint-disable-next-line @typescript-eslint/no-unused-vars
export const fetchDrawings = (teamspace, projectId): Promise<MinimumDrawing[]> => {
	return delay<MinimumDrawing[]>(Math.random() *  300, [ // TODO: The schema is unfinished
		{
			_id: 'asdasdmom',
			name: 'My cool drawing',
			isFavourite: true,
			role: Role.ADMIN,
		},
		{
			_id: 'stilllife',
			name: 'Still life',
			isFavourite: true,
			role: Role.COLLABORATOR,
		},
		{
			_id: 'boring',
			name: 'Boring Drawing',
			isFavourite: false,
			role: Role.COMMENTER,
		},
		{
			_id: 'liuhiuhlk',
			name: 'Another drawing',
			isFavourite: false,
			role: Role.VIEWER,
		}]) ;
};

export const fetchDrawingsStats = async (teamspace, projectId, drawingId): Promise<DrawingStats> => {
	const stats =  { // TODO: The schema is unfinished
		asdasdmom: {
			_id: 'asdasdmom',
			revisions : { revisionsCount: 0, calibration: 'empty', isFavourite: false, type: 'Architectural', code: 'SC1-SFT-V1-01-M3-ST-30_10_30-0001' },
		},
		liuhiuhlk: {
			_id: 'liuhiuhlk',
			revisions : { revisionsCount: 1, lastUpdated: 1709569331628,  latestRevision:'I dunno', calibration: 'calibrated', isFavourite: false, type: 'Existing', code: 'SC1-SFT-V1-01-M3-ST-30_10_30-0002', status: 's4s' },
		},
		stilllife: {
			_id: 'stilllife',
			revisions : { revisionsCount: 2,  lastUpdated: 1009569331628,  latestRevision:'Apple', calibration: 'outOfSync', isFavourite: true, type: 'Existing', code: 'SC1-SFT-V1-01-M3-ST-30_10_30-0003' },
		},
		boring: {
			_id: 'boring',
			revisions : { revisionsCount: 10, lastUpdated: 1609569331628,  latestRevision:'Shading and other such things to improve the drawing', calibration: 'uncalibrated', isFavourite: false, type: 'MEP', code: 'SC2-SFT-V1-01-M4-ST-30_11_30-0001', status: 's5' },
		},

	};

	return delay<DrawingStats>(Math.random() * 250, stats[drawingId]) ;
};

export const deleteDrawing = (teamspace, projectId, drawingId): Promise<AxiosResponse<void>> => {
	return delay(Math.random() * 15 ** 2, null) ;
=======
import { IDrawing, DrawingStats } from '@/v5/store/drawings/drawings.types';
import uuid from 'uuidv4';

const categories =  ['A drawing category', 'Another drawing category', 'Yet another one'];

const drawings = [ // TODO: The schema is unfinished
	{
		_id: uuid(),
		name: 'My cool drawing',
		drawingNumber: uuid(),
		category: categories[0],
	},
	{
		_id: uuid(),
		name: 'Another drawing',
		drawingNumber: uuid(),
		category: categories[1],
	}];

// eslint-disable-next-line @typescript-eslint/no-unused-vars
export const fetchDrawings = (teamspace, projectId): Promise<IDrawing[]> => {
	return delay<IDrawing[]>(Math.random() *  300, drawings) ;
};

export const fetchDrawingsStats = async (teamspace, projectId, drawingId): Promise<DrawingStats> => {
	const stats =   [{
		_id: drawings[0]._id,
		revisions : { total: 0 },
	},
	{
		_id: drawings[1]._id,
		revisions : { total: 1, lastUpdated: 1709569331628,  latestRevision:'I dunno' },
	}];

	return delay<DrawingStats>(Math.random() * 250, stats.find(((s)=> s._id === drawingId))) ;
};


export const fetchCategories = (teamspace, projectId): Promise<string[]> => {
	return delay<string[]>(1000, categories) ;
};

export const createDrawing = (teamspace, projectId, drawing): Promise<string> => {
	delay(200, null);
	// throw new Error('name already exists');
	// throw new Error('Drawing number already exists');
	return delay<string>(500, uuid()) ;
};

export const updateDrawing = (teamspace, projectId, drawingId, drawing): Promise<string> => {
	// delay(200, null);
	// throw new Error('name already exists');
	// throw new Error('Drawing number already exists');
	return delay(500, null);
>>>>>>> 70a93794
};<|MERGE_RESOLUTION|>--- conflicted
+++ resolved
@@ -17,10 +17,10 @@
 /* eslint-disable @typescript-eslint/no-unused-vars */
 
 import { delay } from '@/v4/helpers/async';
-<<<<<<< HEAD
 import { Role } from '@/v5/store/currentUser/currentUser.types';
-import { Drawing, DrawingStats, MinimumDrawing } from '@/v5/store/drawings/drawings.types';
+import { DrawingStats, MinimumDrawing } from '@/v5/store/drawings/drawings.types';
 import { AxiosResponse } from 'axios';
+import uuid from 'uuidv4';
 
 export const addFavourite = (teamspace, projectId, drawingId): Promise<AxiosResponse<void>> => {
 	return delay(Math.random() * 15 ** 2, null) ;
@@ -30,97 +30,102 @@
 	return delay(Math.random() * 15 ** 2, null) ;
 };
 
-// eslint-disable-next-line @typescript-eslint/no-unused-vars
-export const fetchDrawings = (teamspace, projectId): Promise<MinimumDrawing[]> => {
-	return delay<MinimumDrawing[]>(Math.random() *  300, [ // TODO: The schema is unfinished
-		{
-			_id: 'asdasdmom',
-			name: 'My cool drawing',
-			isFavourite: true,
-			role: Role.ADMIN,
-		},
-		{
-			_id: 'stilllife',
-			name: 'Still life',
-			isFavourite: true,
-			role: Role.COLLABORATOR,
-		},
-		{
-			_id: 'boring',
-			name: 'Boring Drawing',
-			isFavourite: false,
-			role: Role.COMMENTER,
-		},
-		{
-			_id: 'liuhiuhlk',
-			name: 'Another drawing',
-			isFavourite: false,
-			role: Role.VIEWER,
-		}]) ;
-};
-
-export const fetchDrawingsStats = async (teamspace, projectId, drawingId): Promise<DrawingStats> => {
-	const stats =  { // TODO: The schema is unfinished
-		asdasdmom: {
-			_id: 'asdasdmom',
-			revisions : { revisionsCount: 0, calibration: 'empty', isFavourite: false, type: 'Architectural', code: 'SC1-SFT-V1-01-M3-ST-30_10_30-0001' },
-		},
-		liuhiuhlk: {
-			_id: 'liuhiuhlk',
-			revisions : { revisionsCount: 1, lastUpdated: 1709569331628,  latestRevision:'I dunno', calibration: 'calibrated', isFavourite: false, type: 'Existing', code: 'SC1-SFT-V1-01-M3-ST-30_10_30-0002', status: 's4s' },
-		},
-		stilllife: {
-			_id: 'stilllife',
-			revisions : { revisionsCount: 2,  lastUpdated: 1009569331628,  latestRevision:'Apple', calibration: 'outOfSync', isFavourite: true, type: 'Existing', code: 'SC1-SFT-V1-01-M3-ST-30_10_30-0003' },
-		},
-		boring: {
-			_id: 'boring',
-			revisions : { revisionsCount: 10, lastUpdated: 1609569331628,  latestRevision:'Shading and other such things to improve the drawing', calibration: 'uncalibrated', isFavourite: false, type: 'MEP', code: 'SC2-SFT-V1-01-M4-ST-30_11_30-0001', status: 's5' },
-		},
-
-	};
-
-	return delay<DrawingStats>(Math.random() * 250, stats[drawingId]) ;
-};
-
-export const deleteDrawing = (teamspace, projectId, drawingId): Promise<AxiosResponse<void>> => {
-	return delay(Math.random() * 15 ** 2, null) ;
-=======
-import { IDrawing, DrawingStats } from '@/v5/store/drawings/drawings.types';
-import uuid from 'uuidv4';
-
 const categories =  ['A drawing category', 'Another drawing category', 'Yet another one'];
 
 const drawings = [ // TODO: The schema is unfinished
 	{
 		_id: uuid(),
+		drawingNumber: uuid(),
 		name: 'My cool drawing',
-		drawingNumber: uuid(),
-		category: categories[0],
+		isFavourite: true,
+		role: Role.ADMIN,
 	},
 	{
 		_id: uuid(),
+		drawingNumber: uuid(),
+		name: 'Still life',
+		isFavourite: true,
+		role: Role.COLLABORATOR,
+	},
+	{
+		_id: uuid(),
+		drawingNumber: uuid(),
+		name: 'Boring Drawing',
+		isFavourite: false,
+		role: Role.COMMENTER,
+	},
+	{
+		_id: uuid(),
+		drawingNumber: uuid(),
 		name: 'Another drawing',
-		drawingNumber: uuid(),
-		category: categories[1],
-	}];
+		isFavourite: false,
+		role: Role.VIEWER,
+	},
+];
 
 // eslint-disable-next-line @typescript-eslint/no-unused-vars
-export const fetchDrawings = (teamspace, projectId): Promise<IDrawing[]> => {
-	return delay<IDrawing[]>(Math.random() *  300, drawings) ;
+export const fetchDrawings = (teamspace, projectId): Promise<MinimumDrawing[]> => {
+	return delay<MinimumDrawing[]>(Math.random() *  300, drawings);
 };
 
 export const fetchDrawingsStats = async (teamspace, projectId, drawingId): Promise<DrawingStats> => {
-	const stats =   [{
-		_id: drawings[0]._id,
-		revisions : { total: 0 },
-	},
-	{
-		_id: drawings[1]._id,
-		revisions : { total: 1, lastUpdated: 1709569331628,  latestRevision:'I dunno' },
-	}];
+	const stats = [ // TODO: The schema is unfinished
+		{
+			_id: drawings[0]._id,
+			revisions : {
+				lastUpdated: null,
+				total: 0,
+				calibration: 'empty',
+				isFavourite: false,
+				type: 'Architectural',
+				code: 'SC1-SFT-V1-01-M3-ST-30_10_30-0001',
+				category: categories[1],
+			},
+		},
+		{
+			_id: drawings[1]._id,
+			revisions : {
+				total: 1,
+				lastUpdated: 1709569331628,
+				latestRevision:'I dunno',
+				calibration: 'calibrated',
+				isFavourite: false,
+				type: 'Existing',
+				code: 'SC1-SFT-V1-01-M3-ST-30_10_30-0002',
+				status: 's4s',
+				category: categories[0],
+			},
+		},
+		{
+			_id: drawings[2]._id,
+			revisions : {
+				total: 2,
+				lastUpdated: 1009569331628,
+				latestRevision:'Apple',
+				calibration: 'outOfSync',
+				isFavourite: true,
+				type: 'Existing',
+				code: 'SC1-SFT-V1-01-M3-ST-30_10_30-0003',
+				category: categories[2],
+			},
+		},
+		{
+			_id: drawings[3]._id,
+			revisions : {
+				total: 10,
+				lastUpdated: 1609569331628,
+				latestRevision:'Shading and other such things to improve the drawing',
+				calibration: 'uncalibrated',
+				isFavourite: false,
+				type: 'MEP',
+				code: 'SC2-SFT-V1-01-M4-ST-30_11_30-0001',
+				status: 's5',
+				category: categories[0],
+			},
+		},
+	];
 
-	return delay<DrawingStats>(Math.random() * 250, stats.find(((s)=> s._id === drawingId))) ;
+	return delay<DrawingStats>(Math.random() * 250, stats.find(((s)=> s._id === drawingId)));
 };
 
 
@@ -140,5 +145,8 @@
 	// throw new Error('name already exists');
 	// throw new Error('Drawing number already exists');
 	return delay(500, null);
->>>>>>> 70a93794
+};
+
+export const deleteDrawing = (teamspace, projectId, drawingId): Promise<AxiosResponse<void>> => {
+	return delay(Math.random() * 15 ** 2, null) ;
 };