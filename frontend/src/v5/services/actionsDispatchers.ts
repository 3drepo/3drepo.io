/**
 *  Copyright (C) 2022 3D Repo Ltd
 *
 *  This program is free software: you can redistribute it and/or modify
 *  it under the terms of the GNU Affero General Public License as
 *  published by the Free Software Foundation, either version 3 of the
 *  License, or (at your option) any later version.
 *
 *  This program is distributed in the hope that it will be useful,
 *  but WITHOUT ANY WARRANTY; without even the implied warranty of
 *  MERCHANTABILITY or FITNESS FOR A PARTICULAR PURPOSE.  See the
 *  GNU Affero General Public License for more details.
 *
 *  You should have received a copy of the GNU Affero General Public License
 *  along with this program.  If not, see <http://www.gnu.org/licenses/>.
 */
/* eslint-disable max-len */
import { createActionsDispatchers } from '@/v5/helpers/actionsDistpatchers.helper';
import { AuthActions, IAuthActionCreators } from '@/v5/store/auth/auth.redux';
import { TicketCommentsActions, ITicketCommentsActionCreators } from '@/v5/store/tickets/comments/ticketComments.redux';
import { ContainersActions, IContainersActionCreators } from '@/v5/store/containers/containers.redux';
import { CurrentUserActions, ICurrentUserActionCreators } from '@/v5/store/currentUser/currentUser.redux';
import { DialogsActions, IDialogsActionCreators } from '@/v5/store/dialogs/dialogs.redux';
import { FederationsActions, IFederationsActionCreators } from '@/v5/store/federations/federations.redux';
import { GroupsActions } from '@/v4/modules/groups';
import { JobsActions } from '@/v4/modules/jobs';
import { IProjectsActions, ProjectsActions } from '@/v5/store/projects/projects.redux';
import { IRevisionsActionCreators, RevisionsActions } from '@/v5/store/revisions/revisions.redux';
import { SequencesActions } from '@/v4/modules/sequences';
import { TicketsActions, ITicketsActionCreators } from '@/v5/store/tickets/tickets.redux';
import { TicketsCardActions, ITicketsCardActionCreators } from '@/v5/store/tickets/card/ticketsCard.redux';
import { ITeamspacesActionCreators, TeamspacesActions } from '@/v5/store/teamspaces/teamspaces.redux';
import { IUsersActions, UsersActions } from '@/v5/store/users/users.redux';
import { ViewerActions, ViewerActionsCreators } from '@/v5/store/viewer/viewer.redux';

import { Action } from 'redux';

interface IGroupsActionCreators {
	setColorOverrides: (groupIds: string[], on: boolean) => Action;
	isolateGroups: (groupIds: string[]) => Action;
	setActiveGroup: (group: any) => Action;
	showDetails: (group: any) => Action;
}

<<<<<<< HEAD
interface ISequencesActionCreators {
	showSequenceDate: (date: Date) => Action;
=======
interface IJobsActionCreators {
	fetchJobs: (teamspace: string) => Action;
>>>>>>> 86343439
}

export const AuthActionsDispatchers = createActionsDispatchers<IAuthActionCreators>(AuthActions);
export const ContainersActionsDispatchers = createActionsDispatchers<IContainersActionCreators>(ContainersActions);
export const CurrentUserActionsDispatchers = createActionsDispatchers<ICurrentUserActionCreators>(CurrentUserActions);
export const DialogsActionsDispatchers = createActionsDispatchers<IDialogsActionCreators>(DialogsActions);
export const FederationsActionsDispatchers = createActionsDispatchers<IFederationsActionCreators>(FederationsActions);
export const GroupsActionsDispatchers = createActionsDispatchers<IGroupsActionCreators>(GroupsActions);
export const JobsActionsDispatchers = createActionsDispatchers<IJobsActionCreators>(JobsActions);
export const ProjectsActionsDispatchers = createActionsDispatchers<IProjectsActions>(ProjectsActions);
export const RevisionsActionsDispatchers = createActionsDispatchers<IRevisionsActionCreators>(RevisionsActions);
export const SequencesActionsDispatchers = createActionsDispatchers<ISequencesActionCreators>(SequencesActions);
export const TeamspacesActionsDispatchers = createActionsDispatchers<ITeamspacesActionCreators>(TeamspacesActions);
export const TicketsActionsDispatchers = createActionsDispatchers<ITicketsActionCreators>(TicketsActions);
export const TicketsCardActionsDispatchers = createActionsDispatchers<ITicketsCardActionCreators>(TicketsCardActions);
export const TicketCommentsActionsDispatchers = createActionsDispatchers<ITicketCommentsActionCreators>(TicketCommentsActions);
export const UsersActionsDispatchers = createActionsDispatchers<IUsersActions>(UsersActions);
export const ViewerActionsDispatchers = createActionsDispatchers<ViewerActionsCreators>(ViewerActions);<|MERGE_RESOLUTION|>--- conflicted
+++ resolved
@@ -42,13 +42,12 @@
 	showDetails: (group: any) => Action;
 }
 
-<<<<<<< HEAD
 interface ISequencesActionCreators {
 	showSequenceDate: (date: Date) => Action;
-=======
+}
+
 interface IJobsActionCreators {
 	fetchJobs: (teamspace: string) => Action;
->>>>>>> 86343439
 }
 
 export const AuthActionsDispatchers = createActionsDispatchers<IAuthActionCreators>(AuthActions);
