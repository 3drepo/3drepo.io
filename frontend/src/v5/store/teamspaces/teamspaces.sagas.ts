--- conflicted
+++ resolved
@@ -17,11 +17,8 @@
 
 import { put, select, takeLatest } from 'redux-saga/effects';
 import * as API from '@/v5/services/api';
-<<<<<<< HEAD
+import { DialogsActions } from '@/v5/store/dialogs/dialogs.redux';
 import { selectCurrentTeamspaceUsers } from '@/v5/store/teamspaces/teamspaces.selectors';
-=======
-import { DialogsActions } from '@/v5/store/dialogs/dialogs.redux';
->>>>>>> 3cd5345d
 import { TeamspacesActions, TeamspacesTypes, ITeamspace } from './teamspaces.redux';
 
 export function* fetch() {
@@ -46,8 +43,11 @@
 
 			yield put(TeamspacesActions.fetchUsersSuccess(teamspace, members));
 		}
-	} catch (e) {
-		console.error(e);
+	} catch (error) {
+		yield put(DialogsActions.open('alert', {
+			currentActions: 'trying to fetch users',
+			error,
+		}));
 	}
 }
 
