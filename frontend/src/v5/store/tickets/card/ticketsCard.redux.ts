--- conflicted
+++ resolved
@@ -195,14 +195,10 @@
 export type SetOverridesAction = Action<'SET_OVERRIDES'> & { overrides: OverridesDicts | null };
 export type SetUnsavedTicketAction = Action<'SET_UNSAVED_TICKET'> & { ticket: EditableTicket };
 export type SetEditingGroupsAction = Action<'SET_EDITING_GROUPS'> & { isEditing: boolean } ;
-<<<<<<< HEAD
 export type SetIsShowingPinsAction = Action<'SET_IS_SHOWING_PINS'> & { isShowing: boolean };
-=======
-export type SetIsShowingPinsAction = Action<'SET_IS_SHOWING_PINS'> & { isShowing: boolean } ;
 export type SetFilteringAction = Action<'SET_FILTERING'> & { isFiltering: boolean } ;
 export type ApplyFilterForTicketAction = Action<'APPLY_FILTER_FOR_TICKET'> & TeamspaceProjectAndModel & { isFederation: boolean, ticketId: string } ;
 
->>>>>>> e23fb075
 
 export interface ITicketsCardActionCreators {
 	setSelectedTicket: (ticketId: string) => SetSelectedTicketAction,
