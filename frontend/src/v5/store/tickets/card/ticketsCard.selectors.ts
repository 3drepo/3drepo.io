--- conflicted
+++ resolved
@@ -16,22 +16,13 @@
  */
 
 import { selectCurrentModel } from '@/v4/modules/model';
-<<<<<<< HEAD
-import { TicketsCardViews } from '@/v5/ui/routes/viewer/tickets/tickets.constants';
 import { createSelector } from 'reselect';
 import { selectTemplateById, selectTemplates, selectTicketById, selectTickets } from '../tickets.selectors';
 import { ITicketsCardState } from './ticketsCard.redux';
 import { getPinColorHex, DEFAULT_PIN,  ticketToPin } from '@/v5/ui/routes/viewer/tickets/ticketsForm/properties/coordsProperty/coordsProperty.helpers';
-=======
 import { IPin } from '@/v4/services/viewer/viewer';
 import { SequencingProperties, TicketsCardViews } from '@/v5/ui/routes/viewer/tickets/tickets.constants';
-import { theme } from '@/v5/ui/themes/theme';
-import { createSelector } from 'reselect';
 import { selectSelectedDate } from '@/v4/modules/sequences';
-import { ITicketsCardState } from './ticketsCard.redux';
-import { selectTemplateById, selectTicketById, selectTickets } from '../tickets.selectors';
-import { ITicket } from '../tickets.types';
->>>>>>> 0a88a598
 
 const selectTicketsCardDomain = (state): ITicketsCardState => state.ticketsCard || {};
 
@@ -41,21 +32,11 @@
 	selectTickets,
 );
 
-<<<<<<< HEAD
 export const selectCurrentTemplates = createSelector(
 	(state) => state,
 	selectCurrentModel,
 	selectTemplates,
 );
-=======
-const ticketToPin = (ticket: ITicket, selectedId): IPin => ({
-	id: ticket._id,
-	position: ticket.properties.Pin,
-	isSelected: ticket._id === selectedId,
-	type: 'issue',
-	colour: hexToGLColor(theme.palette.secondary.main),
-});
->>>>>>> 0a88a598
 
 export const selectView = createSelector(
 	selectTicketsCardDomain,
@@ -120,23 +101,17 @@
 	selectCurrentTickets,
 	selectCurrentTemplates,
 	selectView,
-<<<<<<< HEAD
 	selectSelectedTicketPinId,
-	(tickets, templates, view, selectedTicketPinId) => {
-=======
-	selectSelectedTicket,
 	selectSelectedDate,
-	(tickets, view, selectedTicket, selectedSequenceDate): IPin[] => {
->>>>>>> 0a88a598
+	(tickets, templates, view, selectedTicketPinId, selectedSequenceDate): IPin[] => {
 		if (view !== TicketsCardViews.List) return [];
 
 		return tickets.reduce(
 			(accum, ticket) => {
-<<<<<<< HEAD
+				if (!ticket.properties?.Pin) return accum;
 				const template = templates.find(({ _id }) => _id === ticket.type);
 				const color = getPinColorHex(DEFAULT_PIN, template, ticket);
-				return ticket.properties?.Pin ? [...accum, ticketToPin(ticket, selectedTicketPinId, color)] : accum;
-=======
+
 				const pin = ticket.properties?.Pin;
 				if (!pin) return accum;
 				const { sequencing } = ticket.modules;
@@ -149,8 +124,7 @@
 						endDate && new Date(endDate) < new Date(selectedSequenceDate)
 					) return accum;
 				}
-				return [...accum, ticketToPin(ticket, selectedTicket?._id)];
->>>>>>> 0a88a598
+				return [...accum, ticketToPin(ticket, selectedTicketPinId, color)];
 			},
 			[],
 		);
