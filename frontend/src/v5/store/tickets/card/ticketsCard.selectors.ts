--- conflicted
+++ resolved
@@ -16,23 +16,15 @@
  */
 
 import { selectCurrentModel } from '@/v4/modules/model';
-<<<<<<< HEAD
-import { TicketBaseKeys, TicketsCardViews } from '@/v5/ui/routes/viewer/tickets/tickets.constants';
+import { SequencingProperties, TicketBaseKeys, TicketsCardViews } from '@/v5/ui/routes/viewer/tickets/tickets.constants';
 import { createSelector } from 'reselect';
 import { selectTemplateById, selectTemplates, selectTicketById, selectTickets } from '../tickets.selectors';
 import { ITicketsCardState } from './ticketsCard.redux';
 import { getTicketIsCompleted } from '../tickets.helpers';
 import { DEFAULT_PIN, getPinColorHex, ticketToPin } from '@/v5/ui/routes/viewer/tickets/ticketsForm/properties/coordsProperty/coordsProperty.helpers';
 import { get } from 'lodash';
-=======
-import { createSelector } from 'reselect';
-import { selectTemplateById, selectTemplates, selectTicketById, selectTickets } from '../tickets.selectors';
-import { ITicketsCardState } from './ticketsCard.redux';
-import { getPinColorHex, DEFAULT_PIN,  ticketToPin } from '@/v5/ui/routes/viewer/tickets/ticketsForm/properties/coordsProperty/coordsProperty.helpers';
 import { IPin } from '@/v4/services/viewer/viewer';
-import { SequencingProperties, TicketsCardViews } from '@/v5/ui/routes/viewer/tickets/tickets.constants';
 import { selectSelectedDate } from '@/v4/modules/sequences';
->>>>>>> c31a64ea
 
 const selectTicketsCardDomain = (state): ITicketsCardState => state.ticketsCard || {};
 
@@ -158,9 +150,9 @@
 	selectCurrentTemplates,
 	selectView,
 	selectSelectedTicketPinId,
-<<<<<<< HEAD
 	selectSelectedTicket,
-	(tickets, templates, view, selectedTicketPinId, selectedTicket) => {
+	selectSelectedDate,
+	(tickets, templates, view, selectedTicketPinId, selectedTicket, selectedSequenceDate): IPin[] => {
 		if (view === TicketsCardViews.New) return [];
 		const pinArray = [];
 		if (view === TicketsCardViews.Details) {
@@ -185,22 +177,11 @@
 			});
 			return pinArray;
 		}
-
 		return (tickets).reduce(
-=======
-	selectSelectedDate,
-	(tickets, templates, view, selectedTicketPinId, selectedSequenceDate): IPin[] => {
-		if (view !== TicketsCardViews.List) return [];
-
-		return tickets.reduce(
->>>>>>> c31a64ea
 			(accum, ticket) => {
 				if (!ticket.properties?.Pin) return accum;
 				const template = templates.find(({ _id }) => _id === ticket.type);
 				const color = getPinColorHex(DEFAULT_PIN, template, ticket);
-<<<<<<< HEAD
-				return ticket.properties?.Pin ? [...accum, ticketToPin(ticket._id, ticket.properties.Pin, selectedTicketPinId, color)] : accum;
-=======
 
 				const pin = ticket.properties?.Pin;
 				if (!pin) return accum;
@@ -214,10 +195,9 @@
 						endDate && new Date(endDate) < new Date(selectedSequenceDate)
 					) return accum;
 				}
-				return [...accum, ticketToPin(ticket, selectedTicketPinId, color)];
->>>>>>> c31a64ea
+				return [...accum, ticketToPin(ticket._id, ticket.properties.Pin, selectedTicketPinId, color)];
 			},
-			[],
+			pinArray,
 		);
 	},
 );