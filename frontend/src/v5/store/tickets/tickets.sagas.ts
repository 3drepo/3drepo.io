--- conflicted
+++ resolved
@@ -33,20 +33,12 @@
 	FetchTicketGroupsAction,
 	UpsertTicketAndFetchGroupsAction,
 	UpdateTicketGroupAction,
-<<<<<<< HEAD
-	FetchTicketPropertiesAction,
-=======
->>>>>>> 9cd3b334
 	FetchTicketsPropertiesAction,
 } from './tickets.redux';
 import { DialogsActions } from '../dialogs/dialogs.redux';
 import { getContainerOrFederationFormattedText, RELOAD_PAGE_OR_CONTACT_SUPPORT_ERROR_MESSAGE } from '../store.helpers';
 import { ITicket, ViewpointState } from './tickets.types';
-<<<<<<< HEAD
-import { selectTicketById, selectTicketByIdRaw, selectTicketsById, selectTicketsGroups } from './tickets.selectors';
-=======
 import { selectTicketByIdRaw, selectTicketsById, selectTicketsGroups } from './tickets.selectors';
->>>>>>> 9cd3b334
 import { selectContainersByFederationId } from '../federations/federations.selectors';
 import { getSanitizedSmartGroup } from './ticketsGroups.helpers';
 import { addUpdatedAtTime } from './tickets.helpers';
@@ -81,60 +73,10 @@
 	ExecutionStrategy.Fifo,
 );
 
-<<<<<<< HEAD
-export function* fetchTicketProperties({
-	teamspace, projectId, modelId, ticketId,
-=======
 
 // The format of the propertiesToInclude is the propety name without property prefix, e.g. 'Assignees', 'Due Date', etc.
 // And with modules properties its the module name and property name separated by a dot, e.g. 'ModuleName.PropertyName' like
 // 'safetybase.Level Of Risk'.
-export function* fetchTicketsProperties({
-	teamspace, projectId, modelId, ticketIds,
->>>>>>> 9cd3b334
-	templateCode, isFederation, propertiesToInclude,
-}: FetchTicketsPropertiesAction) {
-	try {
-
-<<<<<<< HEAD
-		const { number } = yield select(selectTicketById, modelId, ticketId);
-=======
-		const codes = (yield select(selectTicketsById, ticketIds)).map(({ number }) => `${templateCode}:${number}`);
->>>>>>> 9cd3b334
-		const filterByTemplateCode = {
-			filter: {
-				operator: 'is',
-				values: codes,
-			},
-			property: 'Ticket ID',
-			type: 'ticketCode',
-		} as any;
-	
-		const tickets = yield ticketPropertiesQueue.addCall(
-			isFederation,
-			teamspace,
-			projectId,
-			modelId,
-			{ propertiesToInclude, filters: filtersToQuery([filterByTemplateCode]) },
-		);
-<<<<<<< HEAD
-		yield put(TicketsActions.upsertTicketSuccess(modelId, { ...ticket, _id: ticketId }));
-
-		// Mark properties as fetched
-		yield put(TicketsActions.setPropertiesFetched([ticketId], propertiesToInclude, true));
-
-	} catch (error) {
-		yield put(DialogsActions.open('alert', {
-			currentActions: formatMessage(
-				{ id: 'tickets.fetchTicketProperties.error', defaultMessage: 'trying to fetch {model} ticket properties' },
-				{ model: getContainerOrFederationFormattedText(isFederation) },
-			),
-			error,
-		}));
-	}
-}
-
-
 export function* fetchTicketsProperties({
 	teamspace, projectId, modelId, ticketIds,
 	templateCode, isFederation, propertiesToInclude,
@@ -158,8 +100,6 @@
 			modelId,
 			{ propertiesToInclude, filters: filtersToQuery([filterByTemplateCode]) },
 		);
-=======
->>>>>>> 9cd3b334
 		
 		yield put(TicketsActions.upsertTicketsSuccess(modelId, tickets));
 		yield put(TicketsActions.setPropertiesFetched(ticketIds, propertiesToInclude, true));
@@ -377,9 +317,5 @@
 	yield takeLatest(TicketsTypes.FETCH_TICKET_GROUPS, fetchTicketGroups);
 	yield takeLatest(TicketsTypes.UPSERT_TICKET_AND_FETCH_GROUPS, upsertTicketAndFetchGroups);
 	yield takeLatest(TicketsTypes.UPDATE_TICKET_GROUP, updateTicketGroup);
-<<<<<<< HEAD
-	yield takeEvery(TicketsTypes.FETCH_TICKET_PROPERTIES, fetchTicketProperties);
-=======
->>>>>>> 9cd3b334
 	yield takeEvery(TicketsTypes.FETCH_TICKETS_PROPERTIES, fetchTicketsProperties);
 }