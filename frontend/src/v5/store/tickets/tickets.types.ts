--- conflicted
+++ resolved
@@ -77,30 +77,12 @@
 	clipDirection: 1 | -1;
 };
 
-<<<<<<< HEAD
-export type ViewpointGroup = {
+export type Group = {
 	_id?: string,
 	name: string,
 	description?: string,
 	objects?: { container: string, _ids: string[] }[],
 	rules?: object[],
-};
-
-export enum ViewpointGroupHierarchyType {
-	Colour,
-	Hidden,
-	Transform,
-}
-
-type ColorAndOpacity = {
-	// at least 1 of the following is required, but not necessarily both
-=======
-export type Group = {
-	_id?: string,
-	name: string,
-	description: string,
-	objects?: { container: string, _ids: [] }[]
-	rules?: object[]
 };
 
 export enum ViewpointGroupOverrideType {
@@ -109,32 +91,21 @@
 	TRANSFORMED,
 }
 
-export type GroupOverride = {
-	prefix?: string[],
-	group: string | Group,
->>>>>>> 2b7d1714
+type ColorAndOpacity = {
 	color?: [number, number, number],
 	opacity?: number,
 };
 
-<<<<<<< HEAD
-export type ViewpointGroupHierarchy = ColorAndOpacity & {
+export type GroupOverride = ColorAndOpacity & {
 	prefix?: string[],
-	group: string | ViewpointGroup,
+	group: string | Group,
 };
 
-export type ViewpointState = {
-	showDefaultHidden: boolean;
-	hidden?: ViewpointGroupHierarchy[],
-	colored?: ViewpointGroupHierarchy[],
-	transformed?: ViewpointGroupHierarchy[],
-=======
 export type ViewpointState = {
 	showDefaultHidden: boolean;
 	hidden?: GroupOverride[],
 	colored?: GroupOverride[],
 	transformed?: GroupOverride[],
->>>>>>> 2b7d1714
 };
 
 export type Viewpoint = {
@@ -142,10 +113,6 @@
 	camera?: Camera;
 	clippingPlanes?: ClippingPlane[];
 	state?: ViewpointState;
-<<<<<<< HEAD
 };
 
-export type IGroupSettingsForm = Omit<ViewpointGroupHierarchy, 'group'> & ViewpointGroup;
-=======
-};
->>>>>>> 2b7d1714
+export type IGroupSettingsForm = Omit<GroupOverride, 'group'> & Group;