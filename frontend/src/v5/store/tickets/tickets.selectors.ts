--- conflicted
+++ resolved
@@ -126,33 +126,4 @@
 	// select template by project
 	(state, ...args) => selectCurrentProjectTemplateById(state, args.at(-1)),
 	(ticketTemplate, projectTemplate) => ticketTemplate?.config?.status || projectTemplate?.config?.status || DEFAULT_STATUS_CONFIG,
-<<<<<<< HEAD
-);
-
-export const selectAllValuesByModuleAndProperty = createSelector(
-	selectTemplates,
-	selectRiskCategories,
-	(state, modelId, module) => module,
-	(state, modelId, module, property) => property,
-	(state, modelId, module, property, type) => type,
-	(templates, riskCategories, module, property, type) => {
-		if (!type) return;
-		if (type === 'template') return templates.map(({ name }) => name);
-		const allValues = [];
-		templates.forEach((template) => {
-			const matchingModule = module ? template.modules.find((mod) => (mod.name || mod.type) === module)?.properties : template.properties;
-			const matchingProperty = matchingModule?.find(({ name, type: t }) => (name === property) && (['manyOf', 'oneOf'].includes(t)));
-			if (!matchingProperty) return;
-			const values = matchingProperty?.values;
-			if (values === 'riskCategories') {
-				allValues.push(...riskCategories);
-				return;
-			}
-			if (values.length < 1) return;
-			allValues.push(...values);
-		});
-		return uniq(allValues);
-	},
-=======
->>>>>>> 443c80bf
 );