/**
 *  Copyright (C) 2021 3D Repo Ltd
 *
 *  This program is free software: you can redistribute it and/or modify
 *  it under the terms of the GNU Affero General Public License as
 *  published by the Free Software Foundation, either version 3 of the
 *  License, or (at your option) any later version.
 *
 *  This program is distributed in the hope that it will be useful,
 *  but WITHOUT ANY WARRANTY; without even the implied warranty of
 *  MERCHANTABILITY or FITNESS FOR A PARTICULAR PURPOSE.  See the
 *  GNU Affero General Public License for more details.
 *
 *  You should have received a copy of the GNU Affero General Public License
 *  along with this program.  If not, see <http://www.gnu.org/licenses/>.
 */

import { createActions, createReducer } from 'reduxsauce';
import { Constants } from '../../helpers/actions.helper';
import { IAuthActionCreators } from './auth.types';

interface IAuthState {
	isAuthenticated: boolean;
	isPending: boolean;
	errorMessage: string;
}

export const { Types: AuthTypes, Creators: AuthActions } = createActions({
	authenticate: [],
	login: ['username', 'password'],
	loginFailed: ['errorMessage'],
	logout: [],
	setPendingStatus: ['isPending'],
	setAuthenticationStatus: ['status'],
	sessionExpired: [],
}, { prefix: 'AUTH2/' }) as { Types: Constants<IAuthActionCreators>; Creators: IAuthActionCreators };

export const INITIAL_STATE: IAuthState = {
	isAuthenticated: null,
	isPending: false,
	errorMessage: null,
};

export const setAuthenticationStatus = (state = INITIAL_STATE, { status }) => {
	window.localStorage.setItem('loggedIn', JSON.stringify(status));
	return (
		{ ...state,
			isAuthenticated: status,
		}
	);
};

export const setPendingStatus = (state = INITIAL_STATE, { isPending }) => ({ ...state, isPending });

export const loginFailed = (state = INITIAL_STATE, { errorMessage }): IAuthState => (
	{ ...state,
		errorMessage,
	}
);

<<<<<<< HEAD
export const reducer = createReducer(INITIAL_STATE, {
	[AuthTypes.LOGIN_FAILED]: loginFailed,
	[AuthTypes.SET_PENDING_STATUS]: setPendingStatus,
	[AuthTypes.SET_AUTHENTICATION_STATUS]: setAuthenticationStatus,
=======
export const authReducer = createReducer(INITIAL_STATE, {
	[AuthTypes.LOGIN_SUCCESS]: loginSuccess,
>>>>>>> dd8ad900
});<|MERGE_RESOLUTION|>--- conflicted
+++ resolved
@@ -15,15 +15,9 @@
  *  along with this program.  If not, see <http://www.gnu.org/licenses/>.
  */
 
+import { Action } from 'redux';
 import { createActions, createReducer } from 'reduxsauce';
 import { Constants } from '../../helpers/actions.helper';
-import { IAuthActionCreators } from './auth.types';
-
-interface IAuthState {
-	isAuthenticated: boolean;
-	isPending: boolean;
-	errorMessage: string;
-}
 
 export const { Types: AuthTypes, Creators: AuthActions } = createActions({
 	authenticate: [],
@@ -58,13 +52,32 @@
 	}
 );
 
-<<<<<<< HEAD
-export const reducer = createReducer(INITIAL_STATE, {
+export const authReducer = createReducer(INITIAL_STATE, {
 	[AuthTypes.LOGIN_FAILED]: loginFailed,
 	[AuthTypes.SET_PENDING_STATUS]: setPendingStatus,
 	[AuthTypes.SET_AUTHENTICATION_STATUS]: setAuthenticationStatus,
-=======
-export const authReducer = createReducer(INITIAL_STATE, {
-	[AuthTypes.LOGIN_SUCCESS]: loginSuccess,
->>>>>>> dd8ad900
-});+});
+
+/**
+ * Types
+*/
+
+interface IAuthState {
+	isAuthenticated: boolean;
+	isPending: boolean;
+	errorMessage: string;
+}
+
+export type LoginAction = Action<'LOGIN'> & { username: string, password: string };
+export type LoginFailedAction = Action<'LOGIN_FAILED'> & { errorMessage: string };
+export type SetPendingStatusAction = Action<'SET_PENDING_STATUS'> & { isPending: boolean };
+export type SetAuthenticationStatusAction = Action<'SET_AUTHENTICATION_STATUS'> & { status: boolean };
+export interface IAuthActionCreators {
+	authenticate: () => Action<'AUTHENTICATE'>;
+	login: (username: string, password: string) => LoginAction;
+	loginFailed: (errorMessage: string) => LoginFailedAction,
+	logout: () => Action<'LOGOUT'>;
+	setPendingStatus: (isPending: boolean) => SetPendingStatusAction;
+	setAuthenticationStatus: (status: boolean) => SetAuthenticationStatusAction;
+	sessionExpired: () => void;
+}