--- conflicted
+++ resolved
@@ -27,11 +27,6 @@
 import { selectContainersByFederationId } from '../federations/federations.selectors';
 import { TicketsCardActions } from '../tickets/card/ticketsCard.redux';
 import { FetchDataAction, ViewerActions, ViewerTypes } from './viewer.redux';
-<<<<<<< HEAD
-import { selectTemplates } from '../tickets/tickets.selectors';
-import { DrawingsActions } from '../drawings/drawings.redux';
-=======
->>>>>>> d32e9ba7
 
 function* fetchData({ teamspace, containerOrFederation, project }: FetchDataAction) {
 	yield put(ViewerActions.setFetching(true));
@@ -75,22 +70,7 @@
 			}
 		}
 
-<<<<<<< HEAD
-		yield put(TicketsActions.fetchTemplates(teamspace, project, containerOrFederation, isFederation, true));
-		yield take(TicketsTypes.FETCH_TEMPLATES_SUCCESS);
-		const templates = yield select(selectTemplates, containerOrFederation);
-		const filter = templates.reduce((acc, template) => {
-			const configColor = template.config?.pin?.color;
-			if (!configColor?.property) return acc;
-			const { module, property: { name } } = configColor;
-			const path = module ? `${module}.${name}` : name;
-			return [...acc, path];
-		}, []);
-		yield put(TicketsActions.fetchTickets(teamspace, project, containerOrFederation, isFederation, filter));
-		yield put(DrawingsActions.fetchDrawings(teamspace, project));
-=======
 		yield put(TicketsCardActions.fetchTicketsList(teamspace, project, containerOrFederation, isFederation));
->>>>>>> d32e9ba7
 	} catch (error) {
 		yield put(DialogsActions.open('alert', {
 			currentActions: formatMessage({ id: 'viewer.fetch.error', defaultMessage: 'trying to fetch viewer data' }),
