/**
 *  Copyright (C) 2021 3D Repo Ltd
 *
 *  This program is free software: you can redistribute it and/or modify
 *  it under the terms of the GNU Affero General Public License as
 *  published by the Free Software Foundation, either version 3 of the
 *  License, or (at your option) any later version.
 *
 *  This program is distributed in the hope that it will be useful,
 *  but WITHOUT ANY WARRANTY; without even the implied warranty of
 *  MERCHANTABILITY or FITNESS FOR A PARTICULAR PURPOSE.  See the
 *  GNU Affero General Public License for more details.
 *
 *  You should have received a copy of the GNU Affero General Public License
 *  along with this program.  If not, see <http://www.gnu.org/licenses/>.
 */

import { formatMessage } from '@/v5/services/intl';
import { Action } from 'redux';

export interface IContainersState {
	containersByProject: Record<string, IContainer[]>;
}

export enum UploadStatuses {
	OK = 'ok',
	FAILED = 'failed',
	UPLOADING = 'uploading',
	UPLOADED = 'uploaded',
	QUEUED = 'queued',
	PROCESSING = 'processing',
	GENERATING_BUNDLES = 'Generating Bundles',
	QUEUED_FOR_UNITY = 'Queued for Unity',
}

export const CONTAINER_TYPES = [
	{ value: formatMessage({ id: 'containers.type.uncategorised', defaultMessage: 'Uncategorised' }) },
	{ value: formatMessage({ id: 'containers.type.architectural', defaultMessage: 'Architectural' }) },
	{ value: formatMessage({ id: 'containers.type.existing', defaultMessage: 'Existing' }) },
	{ value: formatMessage({ id: 'containers.type.gis', defaultMessage: 'GIS' }) },
	{ value: formatMessage({ id: 'containers.type.infrastructure', defaultMessage: 'Infrastructure' }) },
	{ value: formatMessage({ id: 'containers.type.interior', defaultMessage: 'Interior' }) },
	{ value: formatMessage({ id: 'containers.type.landscape', defaultMessage: 'Landscape' }) },
	{ value: formatMessage({ id: 'containers.type.mep', defaultMessage: 'MEP' }) },
	{ value: formatMessage({ id: 'containers.type.mechanical', defaultMessage: 'Mechanical' }) },
	{ value: formatMessage({ id: 'containers.type.structural', defaultMessage: 'Structural' }) },
	{ value: formatMessage({ id: 'containers.type.survey', defaultMessage: 'Survey' }) },
	{ value: formatMessage({ id: 'containers.type.other', defaultMessage: 'Other' }) },
];

export const CONTAINER_UNITS = [
	{
		value: formatMessage({ id: 'containers.unit.value.mm', defaultMessage: 'mm' }),
		name: formatMessage({ id: 'containers.unit.name.mm', defaultMessage: 'Millimetres' }),
	},
	{
		value: formatMessage({ id: 'containers.unit.value.cm', defaultMessage: 'cm' }),
		name: formatMessage({ id: 'containers.unit.name.cm', defaultMessage: 'Centimetres' }),
	},
	{
		value: formatMessage({ id: 'containers.unit.value.dm', defaultMessage: 'dm' }),
		name: formatMessage({ id: 'containers.unit.name.dm', defaultMessage: 'Decimetres' }),
	},
	{
		value: formatMessage({ id: 'containers.unit.value.m', defaultMessage: 'm' }),
		name: formatMessage({ id: 'containers.unit.name.m', defaultMessage: 'Metres' }),
	},
	{
		value: formatMessage({ id: 'containers.unit.value.ft', defaultMessage: 'ft' }),
		name: formatMessage({ id: 'containers.unit.name.ft', defaultMessage: 'Feet and Inches' }),
	},
];

export interface IContainer {
	_id: string;
	name: string;
	latestRevision: string;
	revisionsCount?: number;
	lastUpdated: Date;
	type: string;
	code: string;
	status: UploadStatuses;
<<<<<<< HEAD
	unit: string;
	desc?: string;
=======
	unit?: string;
>>>>>>> 6b24f5fb
	isFavourite: boolean;
	role: string;
	hasStatsPending: boolean;
	errorResponse?: {
		message: string;
		date: Date | null;
	};
}

export type FavouritePayload = FetchContainersPayload & {
	containerId: string;
};

export type FetchContainersPayload = {
	teamspace: string;
	projectId: string;
};

export type FetchContainersContainerItemResponse = Pick<IContainer, '_id' | 'name' | 'role' | 'isFavourite'>;

export type FetchContainersResponse = {
	containers: Array<FetchContainersContainerItemResponse>
};

export type FetchContainerStatsPayload = FetchContainersPayload & {
	containerId: IContainer['_id'];
};

export type FetchContainerStatsSuccessPayload = {
	containerId: string,
	projectId: string;
	containerStats: FetchContainerStatsResponse;
};

export type FetchContainerStatsResponse = {
	revisions: {
		total: number;
		lastUpdated: number;
		latestRevision: string;
	};
	type: string;
	errorReason?: {
		message: string;
		timestamp: number;
	};
	status: UploadStatuses;
	unit: string;
	code: string;
};

export type NewContainerPayload = {
	name: string;
	unit: string;
	type: string;
	desc?: string;
	code?: string;
};

export type CreateContainerPayload = {
	teamspace: string;
	projectId: string;
	newContainer: NewContainerPayload;
};

export type CreateContainerSuccessPayload = NewContainerPayload & {
	_id: string;
};

export type DeleteContainerPayload = {
	teamspace: string;
	projectId: string;
	containerId: string;
};

export type DeleteContainerSuccessPayload = {
	projectId: string;
	containerId: string;
};

export type UploadItemFields = {
	uploadId: string;
	file: File;
	extension: string;
	containerId?: string;
	containerName?: string;
	containerUnit: string;
	containerType: string;
	containerDesc?: string;
	containerCode?: string;
	revisionTag: string;
	revisionDesc?: string;
	importAnimations?: boolean;
	timezone?: string;
};

export type UploadFieldArray = {
	uploads: UploadItemFields[];
};

export type DestinationOption = {
	containerId: string;
	containerName: string;
	containerUnit?: string;
	containerType?: string;
	containerDesc?: string;
	containerCode?: string;
	latestRevision: string;
};

export type AddFavouriteAction = Action<'ADD_FAVOURITE'> & FavouritePayload;
export type RemoveFavouriteAction = Action<'REMOVE_FAVOURITE'> & FavouritePayload;
export type SetFavouriteSuccessAction = Action<'SET_FAVOURITE_SUCCESS'> & {projectId: string, containerId: string, isFavourite: boolean};
export type FetchContainersAction = Action<'FETCH_CONTAINERS'> & FetchContainersPayload;
export type FetchContainersSuccessAction = Action<'FETCH_CONTAINERS_SUCCESS'> & { projectId: string, containers: IContainer[] };
export type FetchContainerStatsAction = Action<'FETCH_CONTAINER_STATS'> & FetchContainerStatsPayload;
export type FetchContainerStatsSuccessAction = Action<'FETCH_CONTAINER_STATS_SUCCESS'> & FetchContainerStatsSuccessPayload;
export type CreateContainerAction = Action<'CREATE_CONTAINER'> & CreateContainerPayload;
export type CreateContainerSuccessAction = Action<'CREATE_CONTAINER_SUCCESS'> & { projectId: string, container: IContainer };
export type DeleteContainerAction = Action<'DELETE'> & DeleteContainerPayload;
export type DeleteContainerSuccessAction = Action<'DELETE_SUCCESS'> & DeleteContainerSuccessPayload;

export interface IContainersActionCreators {
	addFavourite: (teamspace: string, projectId: string, containerId: string) => AddFavouriteAction;
	removeFavourite: (teamspace: string, projectId: string, containerId: string) => RemoveFavouriteAction;
	setFavouriteSuccess: (projectId: string, containerId: string, isFavourite: boolean) => SetFavouriteSuccessAction;
	fetchContainers: (teamspace: string, projectId: string) => FetchContainersAction;
	fetchContainersSuccess: (projectId: string, containers: IContainer[]) => FetchContainersSuccessAction;
	fetchContainerStats: (teamspace: string, projectId: string, containerId: string) => FetchContainerStatsAction;
	fetchContainerStatsSuccess: (
		projectId: string,
		containerId: string,
		containerStats: FetchContainerStatsResponse
	) => FetchContainerStatsSuccessAction;
	createContainer: (
		teamspace: string,
		projectId: string,
		newContainer: NewContainerPayload,
	) => CreateContainerAction;
	createContainerSuccess: (
		projectId: string,
		container: CreateContainerSuccessPayload,
	) => CreateContainerSuccessAction;
	deleteContainer: (teamspace: string, projectId: string, containerId: string) => DeleteContainerAction;
	deleteContainerSuccess: (projectId: string, containerId: string) => DeleteContainerSuccessAction;
}<|MERGE_RESOLUTION|>--- conflicted
+++ resolved
@@ -80,12 +80,8 @@
 	type: string;
 	code: string;
 	status: UploadStatuses;
-<<<<<<< HEAD
 	unit: string;
 	desc?: string;
-=======
-	unit?: string;
->>>>>>> 6b24f5fb
 	isFavourite: boolean;
 	role: string;
 	hasStatsPending: boolean;
