--- conflicted
+++ resolved
@@ -94,7 +94,6 @@
 	code: string;
 };
 
-<<<<<<< HEAD
 export type NewContainerPayload = {
 	name: string;
 	unit: string;
@@ -112,7 +111,6 @@
 export type CreateContainerSuccessPayload = NewContainerPayload & {
 	_id: string;
 };
-=======
 export interface DeleteContainerPayload {
 	teamspace: string;
 	projectId: string;
@@ -123,7 +121,6 @@
 	projectId: string;
 	containerId: string;
 }
->>>>>>> 9c85cb40
 
 export type SetFilterQueryAction = Action<'SET_FILTER_QUERY'> & { query: string};
 export type AddFavouriteAction = Action<'ADD_FAVOURITE'> & FavouritePayload;
@@ -134,13 +131,10 @@
 export type SetIsListPendingAction = Action<'SET_IS_LIST_PENDING'> & { isPending: boolean };
 export type FetchContainerStatsAction = Action<'FETCH_CONTAINER_STATS'> & FetchContainerStatsPayload;
 export type FetchContainerStatsSuccessAction = Action<'FETCH_CONTAINER_STATS_SUCCESS'> & FetchContainerStatsSuccessPayload;
-<<<<<<< HEAD
 export type CreateContainerAction = Action<'CREATE_CONTAINER'> & CreateContainerPayload;
 export type CreateContainerSuccessAction = Action<'CREATE_CONTAINER_SUCCESS'> & { projectId: string, container: CreateContainerSuccessPayload };
-=======
 export type DeleteContainerAction = Action<'DELETE'> & DeleteContainerPayload;
 export type DeleteContainerSuccessAction = Action<'DELETE_SUCCESS'> & DeleteContainerSuccessPayload;
->>>>>>> 9c85cb40
 
 export interface IContainersActionCreators {
 	setFilterQuery: (query: string) => SetFilterQueryAction;
@@ -156,7 +150,6 @@
 		containerStats: FetchContainerStatsResponse
 	) => FetchContainerStatsSuccessAction;
 	setIsListPending: (isPending: boolean) => SetIsListPendingAction;
-<<<<<<< HEAD
 	createContainer: (
 		teamspace: string,
 		projectId: string,
@@ -166,8 +159,6 @@
 		projectId: string,
 		container: CreateContainerSuccessPayload,
 	) => CreateContainerSuccessAction;
-=======
 	deleteContainer: (teamspace: string, projectId: string, containerId: string) => DeleteContainerAction;
 	deleteContainerSuccess: (projectId: string, containerId: string) => DeleteContainerSuccessAction;
->>>>>>> 9c85cb40
 }