--- conflicted
+++ resolved
@@ -17,11 +17,10 @@
 
 import { Action } from 'redux';
 
-<<<<<<< HEAD
-=======
 export interface IContainersState {
 	containers: Record<string, IContainer[]>;
-	filterQuery: string;
+	allFilterQuery: string;
+	favouritesFilterQuery: string;
 	isListPending: boolean;
 	areStatsPending: boolean;
 }
@@ -37,7 +36,6 @@
 	QUEUED_FOR_UNITY = 'Queued for Unity',
 }
 
->>>>>>> 906627f2
 export interface IContainer {
 	_id: string;
 	name: string;
@@ -57,30 +55,11 @@
 	};
 }
 
-<<<<<<< HEAD
-export interface IContainersState {
-	containers: IContainer[];
-	allFilterQuery: string;
-	favouritesFilterQuery: string;
-}
-
-export enum ContainerStatuses {
-	OK = 'ok',
-	FAILED = 'failed',
-	UPLOADING = 'uploading',
-	UPLOADED = 'uploaded',
-	QUEUED = 'queued',
-	PROCESSING = 'processing',
-}
-
-export interface FavouritePayload {
-=======
 export type FavouritePayload = FetchContainersPayload & {
 	containerId: string;
 };
 
 export type FetchContainersPayload = {
->>>>>>> 906627f2
 	teamspace: string;
 	projectId: string;
 };
