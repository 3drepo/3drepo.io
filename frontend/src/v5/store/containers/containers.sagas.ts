--- conflicted
+++ resolved
@@ -15,100 +15,22 @@
  *  along with this program.  If not, see <http://www.gnu.org/licenses/>.
  */
 
-<<<<<<< HEAD
 import { all, put, takeEvery, takeLatest } from 'redux-saga/effects';
-=======
-import { all, put, takeLatest } from 'redux-saga/effects';
->>>>>>> 8b51ff61
 import * as API from '@/v5/services/api';
 import {
 	ContainersActions,
 	ContainersTypes,
 } from '@/v5/store/containers/containers.redux';
-<<<<<<< HEAD
 import { DialogsActions } from '@/v5/store/dialogs/dialogs.redux';
 import {
 	AddFavouriteAction,
 	RemoveFavouriteAction,
 	FetchContainersResponse,
 	FetchContainerStatsResponse,
-	FetchContainersAction, FetchContainerStatsAction,
+	FetchContainersAction,
+	FetchContainerStatsAction,
 } from './containers.types';
 import { prepareContainersData } from './containers.helpers';
-=======
-import {
-	AddFavouriteAction,
-	RemoveFavouriteAction,
-	ContainerStatuses,
-} from './containers.types';
-
-export function* fetchContainers({ teamspace, projectId }) {
-	yield put(ContainersActions.setIsPending(true));
-	try {
-		const { data: { containers } } = yield API.fetchContainers(teamspace, projectId);
-
-		const stats = yield all(
-			containers.map(
-				(container) => API.fetchContainerStats(teamspace, projectId, container._id),
-			),
-		);
-
-		const containersWithStats = containers.map((container, index) => {
-			const containerStats = stats[index].data;
-			return {
-				...container,
-				revisionsCount: containerStats.revisions.total,
-				lastUpdated: containerStats.revisions.lastUpdate ? new Date(containerStats.revisions.lastUpdate) : null,
-				latestRevision: containerStats.revisions.latestRevision ?? '',
-				type: containerStats.type ?? '',
-				code: containerStats.code ?? '',
-				status: containerStats.status ?? ContainerStatuses.OK,
-				revisions: [],
-				isPending: true,
-			};
-		});
-
-		yield put(ContainersActions.fetchContainersSuccess(projectId, containersWithStats));
-		yield put(ContainersActions.setIsPending(false));
-	} catch (e) {
-		yield put(ContainersActions.setIsPending(false));
-		console.error(e);
-	}
-}
->>>>>>> 8b51ff61
-
-export function* addFavourites({ containerId, teamspace, projectId }: AddFavouriteAction) {
-	try {
-		yield put(ContainersActions.setFavouriteSuccess(projectId, containerId, true));
-		yield API.addFavourites({ teamspace, containerId, projectId });
-<<<<<<< HEAD
-	} catch (error) {
-		yield put(DialogsActions.open('alert', {
-			currentActions: 'trying to add container to favourites',
-			error,
-		}));
-		yield put(ContainersActions.setFavouriteSuccess(projectId, containerId, false));
-=======
-		yield put(ContainersActions.setFavouriteSuccess(projectId, containerId, true));
-	} catch (e) {
-		console.error(e);
->>>>>>> 8b51ff61
-	}
-}
-
-export function* removeFavourites({ containerId, teamspace, projectId }: RemoveFavouriteAction) {
-	try {
-		yield put(ContainersActions.setFavouriteSuccess(projectId, containerId, false));
-		yield API.removeFavourites({ containerId, teamspace, projectId });
-<<<<<<< HEAD
-	} catch (error) {
-		yield put(DialogsActions.open('alert', {
-			currentActions: 'trying to remove container from favourites',
-			error,
-		}));
-		yield put(ContainersActions.setFavouriteSuccess(projectId, containerId, true));
-	}
-}
 
 export function* fetchContainers({ teamspace, projectId }: FetchContainersAction) {
 	yield put(ContainersActions.setIsListPending(true));
@@ -144,16 +66,36 @@
 			currentActions: 'trying to fetch containers',
 			error,
 		}));
-=======
+	}
+}
+
+export function* addFavourites({ containerId, teamspace, projectId }: AddFavouriteAction) {
+	try {
+		yield put(ContainersActions.setFavouriteSuccess(projectId, containerId, true));
+		yield API.addFavourites({ teamspace, containerId, projectId });
+	} catch (error) {
+		yield put(DialogsActions.open('alert', {
+			currentActions: 'trying to add container to favourites',
+			error,
+		}));
 		yield put(ContainersActions.setFavouriteSuccess(projectId, containerId, false));
-	} catch (e) {
-		console.error(e);
->>>>>>> 8b51ff61
+	}
+}
+
+export function* removeFavourites({ containerId, teamspace, projectId }: RemoveFavouriteAction) {
+	try {
+		yield put(ContainersActions.setFavouriteSuccess(projectId, containerId, false));
+		yield API.removeFavourites({ containerId, teamspace, projectId });
+	} catch (error) {
+		yield put(DialogsActions.open('alert', {
+			currentActions: 'trying to remove container from favourites',
+			error,
+		}));
+		yield put(ContainersActions.setFavouriteSuccess(projectId, containerId, true));
 	}
 }
 
 export default function* ContainersSaga() {
-	yield takeLatest(ContainersTypes.FETCH_CONTAINERS as any, fetchContainers);
 	yield takeLatest(ContainersTypes.ADD_FAVOURITE, addFavourites);
 	yield takeLatest(ContainersTypes.REMOVE_FAVOURITE, removeFavourites);
 	yield takeLatest(ContainersTypes.FETCH_CONTAINERS, fetchContainers);
