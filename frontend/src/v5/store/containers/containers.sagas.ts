--- conflicted
+++ resolved
@@ -60,13 +60,7 @@
 
 		yield all(
 			containers.map(
-<<<<<<< HEAD
-				(container) => API.Containers.fetchContainerStats({
-					teamspace, projectId, containerId: container._id,
-				}),
-=======
 				(container) => put(ContainersActions.fetchContainerStats(teamspace, projectId, container._id)),
->>>>>>> fad746d6
 			),
 		);
 	} catch (error) {
@@ -79,7 +73,7 @@
 
 export function* fetchContainerStats({ teamspace, projectId, containerId }: FetchContainerStatsAction) {
 	try {
-		const stats: FetchContainerStatsResponse = yield API.fetchContainerStats({
+		const stats: FetchContainerStatsResponse = yield API.Containers.fetchContainerStats({
 			teamspace, projectId, containerId,
 		});
 
