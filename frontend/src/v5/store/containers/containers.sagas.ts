--- conflicted
+++ resolved
@@ -21,7 +21,7 @@
 	ContainersActions,
 	ContainersTypes,
 } from '@/v5/store/containers/containers.redux';
-<<<<<<< HEAD
+import { AddFavouriteAction, RemoveFavouriteAction } from './containers.types';
 import { ExtendedAction } from '@/v5/store/store.types';
 import {
 	FavouritePayload,
@@ -30,18 +30,11 @@
 	FetchContainerStatsResponse,
 } from './containers.types';
 import { prepareContainersData } from './containers.helpers';
-=======
-import { AddFavouriteAction, RemoveFavouriteAction } from './containers.types';
->>>>>>> f145730d
 
 export function* addFavourites({ containerId, teamspace, projectId }: AddFavouriteAction) {
 	try {
-		yield put(ContainersActions.toggleFavouriteSuccess(projectId, containerId));
 		yield API.addFavourites({ teamspace, containerId, projectId });
-<<<<<<< HEAD
-=======
 		yield put(ContainersActions.setFavouriteSuccess(containerId, true));
->>>>>>> f145730d
 	} catch (e) {
 		console.error(e);
 	}
@@ -49,12 +42,8 @@
 
 export function* removeFavourites({ containerId, teamspace, projectId }: RemoveFavouriteAction) {
 	try {
-		yield put(ContainersActions.toggleFavouriteSuccess(projectId, containerId));
 		yield API.removeFavourites({ containerId, teamspace, projectId });
-<<<<<<< HEAD
-=======
 		yield put(ContainersActions.setFavouriteSuccess(containerId, false));
->>>>>>> f145730d
 	} catch (e) {
 		console.error(e);
 	}
