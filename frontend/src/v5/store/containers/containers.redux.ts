/**
 *  Copyright (C) 2021 3D Repo Ltd
 *
 *  This program is free software: you can redistribute it and/or modify
 *  it under the terms of the GNU Affero General Public License as
 *  published by the Free Software Foundation, either version 3 of the
 *  License, or (at your option) any later version.
 *
 *  This program is distributed in the hope that it will be useful,
 *  but WITHOUT ANY WARRANTY; without even the implied warranty of
 *  MERCHANTABILITY or FITNESS FOR A PARTICULAR PURPOSE.  See the
 *  GNU Affero General Public License for more details.
 *
 *  You should have received a copy of the GNU Affero General Public License
 *  along with this program.  If not, see <http://www.gnu.org/licenses/>.
 */

import { createActions, createReducer } from 'reduxsauce';
<<<<<<< HEAD
import { cloneDeep } from 'lodash';
import { Constants } from '@/v5/store/common/actions.helper';
import { IContainersActionCreators, IContainersActions, IContainersState } from './containers.types';
=======
import { times } from 'lodash';
import { Constants } from '@/v5/store/common/actions.helper';
import { containerMockFactory } from './containers.fixtures';
import {
	IContainersActionCreators,
	IContainersState,
	ContainerStatuses,
	SetFilterQueryAction,
	SetFavouriteSuccessAction,
} from './containers.types';
>>>>>>> f145730d

export const { Types: ContainersTypes, Creators: ContainersActions } = createActions({
	setFilterQuery: ['query'],
	addFavourite: ['teamspace', 'projectId', 'containerId'],
	removeFavourite: ['teamspace', 'projectId', 'containerId'],
<<<<<<< HEAD
	toggleFavouriteSuccess: ['projectId', 'containerId'],
	fetchContainers: ['teamspace', 'projectId'],
	fetchContainersSuccess: ['projectId', 'containers'],
	setIsListPending: ['isPending'],
	setAreStatsPending: ['isPending'],
=======
	setFavouriteSuccess: ['containerId', 'isFavourite'],
>>>>>>> f145730d
}, { prefix: 'CONTAINERS/' }) as { Types: Constants<IContainersActionCreators>; Creators: IContainersActionCreators };

export const INITIAL_STATE: IContainersState = {
	containers: {},
	filterQuery: '',
	isListPending: true,
	areStatsPending: true,
};

export const setFilterQuery = (state = INITIAL_STATE, { query }: SetFilterQueryAction) => (
	{ ...state, filterQuery: query }
);

<<<<<<< HEAD
export const toggleFavourite = (state = INITIAL_STATE, {
	projectId,
	containerId,
}: IContainersActions['addFavourite']) => {
	const containers = cloneDeep(state.containers[projectId]);
	const containerIndex = containers.findIndex(({ _id }) => _id === containerId);

	containers[containerIndex].isFavourite = !containers[containerIndex].isFavourite;

	return {
		...state,
		containers: {
			...state.containers,
			[projectId]: containers,
		},
	};
};
=======
export const setFavourite = (state = INITIAL_STATE, {
	containerId,
	isFavourite,
}: SetFavouriteSuccessAction) => ({
	...state,
	containers: state.containers.map((container) => ({
		...container,
		isFavourite: container._id === containerId ? isFavourite : container.isFavourite,
	})),
});
>>>>>>> f145730d

export const fetchContainersSuccess = (state = INITIAL_STATE, {
	projectId,
	containers,
}: IContainersActions['fetchContainersSuccess']) => ({
	...state,
	containers: {
		...state.containers,
		[projectId]: containers,
	},
});

export const setIsListPending = (state = INITIAL_STATE, { isPending }: IContainersActions['setIsListPending']) => ({
	...state,
	isListPending: isPending,
});

export const setAreStatsPending = (state = INITIAL_STATE, { isPending }: IContainersActions['setAreStatsPending']) => ({
	...state,
	areStatsPending: isPending,
});

export const reducer = createReducer<IContainersState>(INITIAL_STATE, {
	[ContainersTypes.SET_FILTER_QUERY]: setFilterQuery,
<<<<<<< HEAD
	[ContainersTypes.TOGGLE_FAVOURITE_SUCCESS]: toggleFavourite,
	[ContainersTypes.FETCH_CONTAINERS_SUCCESS]: fetchContainersSuccess,
	[ContainersTypes.SET_IS_LIST_PENDING]: setIsListPending,
	[ContainersTypes.SET_ARE_STATS_PENDING]: setAreStatsPending,
=======
	[ContainersTypes.SET_FAVOURITE_SUCCESS]: setFavourite,
>>>>>>> f145730d
});<|MERGE_RESOLUTION|>--- conflicted
+++ resolved
@@ -16,36 +16,24 @@
  */
 
 import { createActions, createReducer } from 'reduxsauce';
-<<<<<<< HEAD
-import { cloneDeep } from 'lodash';
 import { Constants } from '@/v5/store/common/actions.helper';
-import { IContainersActionCreators, IContainersActions, IContainersState } from './containers.types';
-=======
-import { times } from 'lodash';
-import { Constants } from '@/v5/store/common/actions.helper';
-import { containerMockFactory } from './containers.fixtures';
 import {
 	IContainersActionCreators,
 	IContainersState,
-	ContainerStatuses,
 	SetFilterQueryAction,
 	SetFavouriteSuccessAction,
 } from './containers.types';
->>>>>>> f145730d
 
 export const { Types: ContainersTypes, Creators: ContainersActions } = createActions({
 	setFilterQuery: ['query'],
 	addFavourite: ['teamspace', 'projectId', 'containerId'],
 	removeFavourite: ['teamspace', 'projectId', 'containerId'],
-<<<<<<< HEAD
 	toggleFavouriteSuccess: ['projectId', 'containerId'],
 	fetchContainers: ['teamspace', 'projectId'],
 	fetchContainersSuccess: ['projectId', 'containers'],
 	setIsListPending: ['isPending'],
 	setAreStatsPending: ['isPending'],
-=======
 	setFavouriteSuccess: ['containerId', 'isFavourite'],
->>>>>>> f145730d
 }, { prefix: 'CONTAINERS/' }) as { Types: Constants<IContainersActionCreators>; Creators: IContainersActionCreators };
 
 export const INITIAL_STATE: IContainersState = {
@@ -59,25 +47,6 @@
 	{ ...state, filterQuery: query }
 );
 
-<<<<<<< HEAD
-export const toggleFavourite = (state = INITIAL_STATE, {
-	projectId,
-	containerId,
-}: IContainersActions['addFavourite']) => {
-	const containers = cloneDeep(state.containers[projectId]);
-	const containerIndex = containers.findIndex(({ _id }) => _id === containerId);
-
-	containers[containerIndex].isFavourite = !containers[containerIndex].isFavourite;
-
-	return {
-		...state,
-		containers: {
-			...state.containers,
-			[projectId]: containers,
-		},
-	};
-};
-=======
 export const setFavourite = (state = INITIAL_STATE, {
 	containerId,
 	isFavourite,
@@ -88,7 +57,6 @@
 		isFavourite: container._id === containerId ? isFavourite : container.isFavourite,
 	})),
 });
->>>>>>> f145730d
 
 export const fetchContainersSuccess = (state = INITIAL_STATE, {
 	projectId,
@@ -113,12 +81,9 @@
 
 export const reducer = createReducer<IContainersState>(INITIAL_STATE, {
 	[ContainersTypes.SET_FILTER_QUERY]: setFilterQuery,
-<<<<<<< HEAD
 	[ContainersTypes.TOGGLE_FAVOURITE_SUCCESS]: toggleFavourite,
 	[ContainersTypes.FETCH_CONTAINERS_SUCCESS]: fetchContainersSuccess,
 	[ContainersTypes.SET_IS_LIST_PENDING]: setIsListPending,
 	[ContainersTypes.SET_ARE_STATS_PENDING]: setAreStatsPending,
-=======
 	[ContainersTypes.SET_FAVOURITE_SUCCESS]: setFavourite,
->>>>>>> f145730d
 });