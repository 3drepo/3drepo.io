/**
 *  Copyright (C) 2021 3D Repo Ltd
 *
 *  This program is free software: you can redistribute it and/or modify
 *  it under the terms of the GNU Affero General Public License as
 *  published by the Free Software Foundation, either version 3 of the
 *  License, or (at your option) any later version.
 *
 *  This program is distributed in the hope that it will be useful,
 *  but WITHOUT ANY WARRANTY; without even the implied warranty of
 *  MERCHANTABILITY or FITNESS FOR A PARTICULAR PURPOSE.  See the
 *  GNU Affero General Public License for more details.
 *
 *  You should have received a copy of the GNU Affero General Public License
 *  along with this program.  If not, see <http://www.gnu.org/licenses/>.
 */

import { createActions, createReducer } from 'reduxsauce';
import { Constants } from '@/v5/store/common/actions.helper';
<<<<<<< HEAD
import { prepareSingleContainerData } from '@/v5/store/containers/containers.helpers';
=======
>>>>>>> 8b51ff61
import {
	IContainersActionCreators,
	IContainersState,
	SetFilterQueryAction,
	SetFavouriteSuccessAction,
	FetchContainersSuccessAction,
	SetIsListPendingAction,
	FetchContainerStatsSuccessAction,
} from './containers.types';

export const { Types: ContainersTypes, Creators: ContainersActions } = createActions({
	setFilterQuery: ['query'],
	addFavourite: ['teamspace', 'projectId', 'containerId'],
	removeFavourite: ['teamspace', 'projectId', 'containerId'],
<<<<<<< HEAD
	fetchContainers: ['teamspace', 'projectId'],
	fetchContainersSuccess: ['projectId', 'containers'],
	fetchContainerStats: ['teamspace', 'projectId', 'containerId'],
	fetchContainerStatsSuccess: ['projectId', 'containerId', 'containerStats'],
	setIsListPending: ['isPending'],
	setFavouriteSuccess: ['projectId', 'containerId', 'isFavourite'],
=======
	setFavouriteSuccess: ['projectId', 'containerId', 'isFavourite'],
	fetchContainers: ['teamspace', 'projectId'],
	fetchContainersSuccess: ['projectId', 'containers'],
	fetchRevisions: ['teamspace', 'projectId', 'containerId'],
	setRevisionVoidStatus: ['teamspace', 'projectId', 'containerId', 'revisionId', 'isVoid'],
	setRevisionVoidStatusSuccess: ['projectId', 'containerId', 'revisionId', 'isVoid'],
	setRevisionsIsPending: ['projectId', 'containerId', 'isPending'],
	fetchRevisionsSuccess: ['projectId', 'containerId', 'revisions'],
	setCurrentProject: ['projectId'],
	setIsPending: ['isPending'],
>>>>>>> 8b51ff61
}, { prefix: 'CONTAINERS/' }) as { Types: Constants<IContainersActionCreators>; Creators: IContainersActionCreators };

export const INITIAL_STATE: IContainersState = {
	containers: {},
	filterQuery: '',
<<<<<<< HEAD
	isListPending: true,
	areStatsPending: true,
=======
	currentProject: '',
	isPending: true,
>>>>>>> 8b51ff61
};

export const setFilterQuery = (state = INITIAL_STATE, { query }: SetFilterQueryAction) => (
	{ ...state, filterQuery: query }
);

export const setFavourite = (state = INITIAL_STATE, {
	projectId,
	containerId,
	isFavourite,
}: SetFavouriteSuccessAction) => ({
	...state,
	containers: {
		...state.containers,
		[projectId]: state.containers[projectId].map((container) => ({
			...container,
			isFavourite: container._id === containerId ? isFavourite : container.isFavourite,
		})),
	},
});

export const fetchContainersSuccess = (state = INITIAL_STATE, {
	projectId,
	containers,
<<<<<<< HEAD
}: FetchContainersSuccessAction) => ({
=======
}) => ({
>>>>>>> 8b51ff61
	...state,
	containers: {
		...state.containers,
		[projectId]: containers,
	},
});

<<<<<<< HEAD
export const fetchStatsSuccess = (state = INITIAL_STATE, {
	projectId,
	containerId,
	containerStats,
}: FetchContainerStatsSuccessAction) => ({
	...state,
	containers: {
		...state.containers,
		[projectId]: state.containers[projectId].map((container) => {
			if (containerId !== container._id) return container;
			return prepareSingleContainerData(container, containerStats);
		}),
	},
});

export const setIsListPending = (state = INITIAL_STATE, { isPending }: SetIsListPendingAction) => ({
	...state,
	isListPending: isPending,
=======
export const setCurrentProject = (state = INITIAL_STATE, { projectId }) => ({
	...state,
	currentProject: projectId,
});

export const setIsPending = (state = INITIAL_STATE, { isPending }) => ({
	...state,
	isPending,
>>>>>>> 8b51ff61
});

export const reducer = createReducer<IContainersState>(INITIAL_STATE, {
	[ContainersTypes.SET_FILTER_QUERY]: setFilterQuery,
	[ContainersTypes.FETCH_CONTAINERS_SUCCESS]: fetchContainersSuccess,
	[ContainersTypes.SET_IS_LIST_PENDING]: setIsListPending,
	[ContainersTypes.SET_FAVOURITE_SUCCESS]: setFavourite,
<<<<<<< HEAD
	[ContainersTypes.FETCH_CONTAINER_STATS_SUCCESS]: fetchStatsSuccess,
=======
	[ContainersTypes.FETCH_CONTAINERS_SUCCESS]: fetchContainersSuccess,
	[ContainersTypes.SET_CURRENT_PROJECT]: setCurrentProject,
	[ContainersTypes.SET_IS_PENDING]: setIsPending,
>>>>>>> 8b51ff61
});<|MERGE_RESOLUTION|>--- conflicted
+++ resolved
@@ -17,10 +17,7 @@
 
 import { createActions, createReducer } from 'reduxsauce';
 import { Constants } from '@/v5/store/common/actions.helper';
-<<<<<<< HEAD
 import { prepareSingleContainerData } from '@/v5/store/containers/containers.helpers';
-=======
->>>>>>> 8b51ff61
 import {
 	IContainersActionCreators,
 	IContainersState,
@@ -35,37 +32,24 @@
 	setFilterQuery: ['query'],
 	addFavourite: ['teamspace', 'projectId', 'containerId'],
 	removeFavourite: ['teamspace', 'projectId', 'containerId'],
-<<<<<<< HEAD
 	fetchContainers: ['teamspace', 'projectId'],
 	fetchContainersSuccess: ['projectId', 'containers'],
 	fetchContainerStats: ['teamspace', 'projectId', 'containerId'],
 	fetchContainerStatsSuccess: ['projectId', 'containerId', 'containerStats'],
 	setIsListPending: ['isPending'],
 	setFavouriteSuccess: ['projectId', 'containerId', 'isFavourite'],
-=======
-	setFavouriteSuccess: ['projectId', 'containerId', 'isFavourite'],
-	fetchContainers: ['teamspace', 'projectId'],
-	fetchContainersSuccess: ['projectId', 'containers'],
 	fetchRevisions: ['teamspace', 'projectId', 'containerId'],
 	setRevisionVoidStatus: ['teamspace', 'projectId', 'containerId', 'revisionId', 'isVoid'],
 	setRevisionVoidStatusSuccess: ['projectId', 'containerId', 'revisionId', 'isVoid'],
 	setRevisionsIsPending: ['projectId', 'containerId', 'isPending'],
 	fetchRevisionsSuccess: ['projectId', 'containerId', 'revisions'],
-	setCurrentProject: ['projectId'],
-	setIsPending: ['isPending'],
->>>>>>> 8b51ff61
 }, { prefix: 'CONTAINERS/' }) as { Types: Constants<IContainersActionCreators>; Creators: IContainersActionCreators };
 
 export const INITIAL_STATE: IContainersState = {
 	containers: {},
 	filterQuery: '',
-<<<<<<< HEAD
 	isListPending: true,
 	areStatsPending: true,
-=======
-	currentProject: '',
-	isPending: true,
->>>>>>> 8b51ff61
 };
 
 export const setFilterQuery = (state = INITIAL_STATE, { query }: SetFilterQueryAction) => (
@@ -90,11 +74,7 @@
 export const fetchContainersSuccess = (state = INITIAL_STATE, {
 	projectId,
 	containers,
-<<<<<<< HEAD
 }: FetchContainersSuccessAction) => ({
-=======
-}) => ({
->>>>>>> 8b51ff61
 	...state,
 	containers: {
 		...state.containers,
@@ -102,7 +82,6 @@
 	},
 });
 
-<<<<<<< HEAD
 export const fetchStatsSuccess = (state = INITIAL_STATE, {
 	projectId,
 	containerId,
@@ -121,16 +100,6 @@
 export const setIsListPending = (state = INITIAL_STATE, { isPending }: SetIsListPendingAction) => ({
 	...state,
 	isListPending: isPending,
-=======
-export const setCurrentProject = (state = INITIAL_STATE, { projectId }) => ({
-	...state,
-	currentProject: projectId,
-});
-
-export const setIsPending = (state = INITIAL_STATE, { isPending }) => ({
-	...state,
-	isPending,
->>>>>>> 8b51ff61
 });
 
 export const reducer = createReducer<IContainersState>(INITIAL_STATE, {
@@ -138,11 +107,5 @@
 	[ContainersTypes.FETCH_CONTAINERS_SUCCESS]: fetchContainersSuccess,
 	[ContainersTypes.SET_IS_LIST_PENDING]: setIsListPending,
 	[ContainersTypes.SET_FAVOURITE_SUCCESS]: setFavourite,
-<<<<<<< HEAD
 	[ContainersTypes.FETCH_CONTAINER_STATS_SUCCESS]: fetchStatsSuccess,
-=======
-	[ContainersTypes.FETCH_CONTAINERS_SUCCESS]: fetchContainersSuccess,
-	[ContainersTypes.SET_CURRENT_PROJECT]: setCurrentProject,
-	[ContainersTypes.SET_IS_PENDING]: setIsPending,
->>>>>>> 8b51ff61
 });