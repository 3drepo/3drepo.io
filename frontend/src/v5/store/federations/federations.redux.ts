--- conflicted
+++ resolved
@@ -140,23 +140,10 @@
 	projectId,
 	federationId,
 	updatedFederation,
-<<<<<<< HEAD
-}: UpdateFederationSuccessAction) => ({
-	...state,
-	federationsByProject: {
-		...state.federationsByProject,
-		[projectId]: state.federationsByProject[projectId].map((federation) => {
-			if (federationId !== federation._id) return federation;
-			return ({ ...federation, ...updatedFederation });
-		}),
-	},
-});
-=======
 }: UpdateFederationSuccessAction) => {
 	const federation = getFederationFromState(state, projectId, federationId);
 	Object.assign(federation, updatedFederation);
 };
->>>>>>> 2f164900
 
 export const federationsReducer = createReducer<IFederationsState>(INITIAL_STATE, produceAll({
 	[FederationsTypes.CREATE_FEDERATION_SUCCESS]: createFederationSuccess,
