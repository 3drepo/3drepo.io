--- conflicted
+++ resolved
@@ -232,7 +232,6 @@
 	) => UpdateFederationSettingsSuccessAction;
 	deleteFederation: (teamspace: string, projectId: string, federationId: string) => DeleteFederationAction;
 	deleteFederationSuccess: (projectId: string, federationId: string) => DeleteFederationSuccessAction;
-<<<<<<< HEAD
 	updateFederationContainers: (
 		teamspace: string,
 		projectId: string,
@@ -244,8 +243,9 @@
 		federationId: string,
 		containers: string[],
 	) => UpdateFederationContainersActionSuccess;
-=======
-	updateFederationSuccess: (projectId: string, federationId: string, updatedFederation: Partial<IFederation>)
-	=> UpdateFederationSuccessAction;
->>>>>>> 67889751
+	updateFederationSuccess: (
+		projectId: string, 
+		federationId: string, 
+		updatedFederation: Partial<IFederation>
+	) => UpdateFederationSuccessAction;
 }