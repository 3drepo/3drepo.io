--- conflicted
+++ resolved
@@ -28,15 +28,15 @@
 	selectCurrentUser, (state) => state.username || '',
 );
 
-<<<<<<< HEAD
+// TODO - check this merge conflicts (Errors and ApiKey are mine, firstname is from staging)
 export const selectErrors: (state) => { avatarError?: string, passwordError?: string } = createSelector(
 	selectCurrentUser, (state) => pick(state, 'avatarError', 'passwordError'),
 );
 
 export const selectApiKey: (state) => string = createSelector(
 	selectCurrentUser, (state) => state.apiKey || '',
-=======
+);
+
 export const selectFirstName: (state) => string = createSelector(
 	selectCurrentUser, (state) => state.firstName || '',
->>>>>>> 5bb0cb4b
 );