--- conflicted
+++ resolved
@@ -32,11 +32,7 @@
 	close: ['dialogId'],
 }, { prefix: 'MODALS/' }) as { Types: Constants<IDialogsActionCreators>; Creators: IDialogsActionCreators };
 
-<<<<<<< HEAD
 export const openHandler = (state, { modalType, props }: OpenAction) => {
-=======
-const openHandler = (state, { modalType, props }: OpenAction) => {
->>>>>>> 7eedb9ff
 	// avoid opening 2+ redirect modals
 	if (getErrorCode(props?.error)) {
 		const currentErrorIsPathNotFound = isPathNotFound(props?.error);
