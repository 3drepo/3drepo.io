--- conflicted
+++ resolved
@@ -37,11 +37,7 @@
 		if (user) {
 			return { ...user, avatarUrl: getMemberImgSrc(teamspace, user.user), hasAvatar: true };
 		}
-<<<<<<< HEAD
-		return { user: userName, firstName: userName, lastName: '', avatarUrl: '' };
-=======
 		return { user: userName, firstName: userName, lastName: '', avatarUrl: '', isNotTeamspaceMember: true };
->>>>>>> b302dc51
 	},
 );
 
