--- conflicted
+++ resolved
@@ -66,10 +66,7 @@
 
 export type FetchUsersAction = Action<'FETCH_USERS'> & TeamspaceId;
 export type FetchUsersSuccessAction = Action<'FETCH_USERS_SUCCESS'> & TeamspaceId & { users: IUser[] };
-<<<<<<< HEAD
-=======
 export type UpdateUserSuccessAction = Action<'UPDATE_USER_SUCCESS'> & TeamspaceId & { user: string, data: Partial<IUser> };
->>>>>>> f447688f
 
 export interface IUsersActions {
 	fetchUsers: (teamspace: string) => FetchUsersAction;
