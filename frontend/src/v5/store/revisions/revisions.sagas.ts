--- conflicted
+++ resolved
@@ -61,17 +61,7 @@
 	let { containerId } = body;
 	if (!containerId) {
 		try {
-<<<<<<< HEAD
-			const newContainer = {
-				name: body.containerName,
-				unit: body.containerUnit,
-				type: body.containerType,
-				code: body.containerCode,
-				desc: body.containerDesc,
-			};
-=======
 			const newContainer = createContainerFromRevisionBody(body);
->>>>>>> c4198eeb
 			containerId = yield API.Containers.createContainer(teamspace, projectId, newContainer);
 			yield put(ContainersActions.createContainerSuccess(projectId, { _id: containerId, ...newContainer }));
 		} catch (error) {
@@ -87,18 +77,6 @@
 				formatMessage({ id: 'revisions.error.noContainer', defaultMessage: 'Failed to create Container' })));
 			return;
 		}
-<<<<<<< HEAD
-		const formData = new FormData();
-		formData.append('file', body.file);
-		formData.append('tag', body.revisionTag);
-		formData.append('importAnimations', body.importAnimations.toString());
-		formData.append('timezone', body.timezone);
-		if (body.revisionDesc) {
-			formData.append('desc', body.revisionDesc);
-		}
-
-=======
->>>>>>> c4198eeb
 		yield put(RevisionsActions.setUploadComplete(uploadId, false));
 		yield API.Revisions.createRevision(
 			teamspace,
