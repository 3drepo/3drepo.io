/**
 *  Copyright (C) 2024 3D Repo Ltd
 *
 *  This program is free software: you can redistribute it and/or modify
 *  it under the terms of the GNU Affero General Public License as
 *  published by the Free Software Foundation, either version 3 of the
 *  License, or (at your option) any later version.
 *
 *  This program is distributed in the hope that it will be useful,
 *  but WITHOUT ANY WARRANTY; without even the implied warranty of
 *  MERCHANTABILITY or FITNESS FOR A PARTICULAR PURPOSE.  See the
 *  GNU Affero General Public License for more details.
 *
 *  You should have received a copy of the GNU Affero General Public License
 *  along with this program.  If not, see <http://www.gnu.org/licenses/>.
 */

import { put, select, takeEvery, takeLatest } from 'redux-saga/effects';
import * as API from '@/v5/services/api';
import { DialogsActions } from '@/v5/store/dialogs/dialogs.redux';
import { formatMessage } from '@/v5/services/intl';
import { DrawingRevisionsActionsDispatchers } from '@/v5/services/actionsDispatchers';
import { orderBy } from 'lodash';
import { CreateRevisionAction,
	FetchAction,
	DrawingRevisionsActions,
	DrawingRevisionsTypes,
	SetRevisionVoidStatusAction,
	FetchStatusCodesAction,
} from './drawingRevisions.redux';
import { DrawingsActions } from '../drawings.redux';
import { createDrawingFromRevisionBody, createFormDataFromRevisionBody } from './drawingRevisions.helpers';
import { selectIsPending, selectRevisions, selectStatusCodes } from './drawingRevisions.selectors';
<<<<<<< HEAD
=======
import { uuid } from '@/v4/helpers/uuid';
import { selectUsername } from '../../currentUser/currentUser.selectors';
import { UploadStatus } from '../../containers/containers.types';
>>>>>>> 83d64934

export function* fetch({ teamspace, projectId, drawingId, onSuccess }: FetchAction) {
	if (yield select(selectIsPending, drawingId)) return;

	yield put(DrawingRevisionsActions.setIsPending(drawingId, true));
	try {
		const { data: { revisions } } = yield API.DrawingRevisions.fetchRevisions(teamspace, projectId, drawingId);
		onSuccess?.();
		yield put(DrawingRevisionsActions.fetchSuccess(drawingId, revisions));
	} catch (error) {
		yield put(DialogsActions.open('alert', {
			currentActions: formatMessage({ id: 'revisions.fetch.error', defaultMessage: 'trying to fetch revisions' }),
			error,
		}));
	}
	yield put(DrawingRevisionsActions.setIsPending(drawingId, false));
}

export function* setVoidStatus({ teamspace, projectId, drawingId, revisionId, isVoid }: SetRevisionVoidStatusAction) {
	try {
		yield API.DrawingRevisions.setRevisionVoidStatus(teamspace, projectId, drawingId, revisionId, isVoid);
		yield put(DrawingRevisionsActions.setVoidStatusSuccess(drawingId, revisionId, isVoid));
		const revisions = yield select(selectRevisions, drawingId);
		const activeRevisions = revisions.filter((rev) => !rev.void);
		const revisionsCount = activeRevisions.length;
		const latestRevision = revisionsCount ? orderBy(activeRevisions, 'timestamp')[0].name : null;
		const updates = {
			revisionsCount,
			lastUpdated: new Date(),
			latestRevision,
		};
		yield put(DrawingsActions.updateDrawingSuccess(projectId, drawingId, updates));
	} catch (error) {
		yield put(DialogsActions.open('alert', {
			currentActions: formatMessage({ id: 'drawingRevisions.setVoid.error', defaultMessage: 'trying to set revision void status' }),
			error,
		}));
	}
}

export function* createRevision({ teamspace, projectId, uploadId, body }: CreateRevisionAction) {
	let { drawingId } = body;
	if (!drawingId) {
		try {
			const newDrawing = createDrawingFromRevisionBody(body);
			drawingId = yield API.Drawings.createDrawing(teamspace, projectId, newDrawing);
			yield put(DrawingsActions.createDrawingSuccess(projectId, { _id: drawingId, ...newDrawing }));
		} catch (error) {
			yield put(DialogsActions.open('alert', {
				currentActions: formatMessage({ id: 'revision.drawingsCreation.error', defaultMessage: 'trying to create drawing' }),
				error,
			}));
		}
	}
	try {
		if (!drawingId) {
			yield put(DrawingRevisionsActions.setUploadComplete(uploadId, true,
				formatMessage({ id: 'revisions.error.noDrawing', defaultMessage: 'Failed to create Drawing' })));
			return;
		}
		yield put(DrawingRevisionsActions.setUploadComplete(uploadId, false));
		yield API.DrawingRevisions.createRevision(
			teamspace,
			projectId,
			drawingId,
			(percent) => DrawingRevisionsActionsDispatchers.setUploadProgress(uploadId, percent),
			createFormDataFromRevisionBody(body),
		);
<<<<<<< HEAD

		yield put(DrawingsActions.updateDrawingSuccess(projectId, drawingId, { status: DrawingUploadStatus.QUEUED }));
		yield put(DrawingRevisionsActions.setUploadComplete(uploadId, true));
=======
		yield put(DrawingsActions.setDrawingStatus(projectId, drawingId, UploadStatus.QUEUED));
		yield put(DrawingRevisionsActions.setUploadComplete(uploadId, true));
		yield put(DrawingsActions.setDrawingStatus(projectId, drawingId, UploadStatus.OK));
		const revisions = yield select(selectRevisions, drawingId);
		const author = yield select(selectUsername);
		const newRevisions = [...revisions, {
			_id: uuid(),
			timestamp: new Date(),
			desc: body.drawingDesc,
			author,
			format: body.file.name.split('.').slice(-1)[0],
			statusCode: body.statusCode,
			revCode: body.revCode,
			void: false,
		}];
		yield put(DrawingRevisionsActions.fetchSuccess(drawingId, newRevisions));
		yield put(DrawingsActions.updateDrawingSuccess(projectId, drawingId, { latestRevision: body.revCode, revisionsCount: newRevisions.length }));
>>>>>>> 83d64934
	} catch (error) {
		let errorMessage = error.message;
		if (error.response) {
			const { message, status, code } = error.response.data;
			errorMessage = `${status} - ${code} (${message})`;
		}
		yield put(DrawingRevisionsActions.setUploadComplete(uploadId, true, errorMessage));
	}
}

export function* fetchStatusCodes({ teamspace, projectId }: FetchStatusCodesAction) {
	try {
		const existingStatusCodes = yield select(selectStatusCodes);
		if (existingStatusCodes.length) return;
		const { data: { statusCodes } } = yield API.DrawingRevisions.fetchStatusCodes(teamspace, projectId);
		yield put(DrawingRevisionsActions.fetchStatusCodesSuccess(statusCodes));
	} catch (error) {
		yield put(DialogsActions.open('alert', {
			currentActions: formatMessage({ id: 'drawingRevisions.fetchStatusCodes.error', defaultMessage: 'trying to fetch revision status codes' }),
			error,
		}));
	}
}

export default function* RevisionsSaga() {
	yield takeEvery(DrawingRevisionsTypes.FETCH, fetch);
	yield takeEvery(DrawingRevisionsTypes.SET_VOID_STATUS, setVoidStatus);
	yield takeEvery(DrawingRevisionsTypes.CREATE_REVISION, createRevision);
	yield takeLatest(DrawingRevisionsTypes.FETCH_STATUS_CODES, fetchStatusCodes);
}<|MERGE_RESOLUTION|>--- conflicted
+++ resolved
@@ -31,12 +31,7 @@
 import { DrawingsActions } from '../drawings.redux';
 import { createDrawingFromRevisionBody, createFormDataFromRevisionBody } from './drawingRevisions.helpers';
 import { selectIsPending, selectRevisions, selectStatusCodes } from './drawingRevisions.selectors';
-<<<<<<< HEAD
-=======
-import { uuid } from '@/v4/helpers/uuid';
-import { selectUsername } from '../../currentUser/currentUser.selectors';
 import { UploadStatus } from '../../containers/containers.types';
->>>>>>> 83d64934
 
 export function* fetch({ teamspace, projectId, drawingId, onSuccess }: FetchAction) {
 	if (yield select(selectIsPending, drawingId)) return;
@@ -105,29 +100,9 @@
 			(percent) => DrawingRevisionsActionsDispatchers.setUploadProgress(uploadId, percent),
 			createFormDataFromRevisionBody(body),
 		);
-<<<<<<< HEAD
 
-		yield put(DrawingsActions.updateDrawingSuccess(projectId, drawingId, { status: DrawingUploadStatus.QUEUED }));
+		yield put(DrawingsActions.updateDrawingSuccess(projectId, drawingId, { status: UploadStatus.QUEUED }));
 		yield put(DrawingRevisionsActions.setUploadComplete(uploadId, true));
-=======
-		yield put(DrawingsActions.setDrawingStatus(projectId, drawingId, UploadStatus.QUEUED));
-		yield put(DrawingRevisionsActions.setUploadComplete(uploadId, true));
-		yield put(DrawingsActions.setDrawingStatus(projectId, drawingId, UploadStatus.OK));
-		const revisions = yield select(selectRevisions, drawingId);
-		const author = yield select(selectUsername);
-		const newRevisions = [...revisions, {
-			_id: uuid(),
-			timestamp: new Date(),
-			desc: body.drawingDesc,
-			author,
-			format: body.file.name.split('.').slice(-1)[0],
-			statusCode: body.statusCode,
-			revCode: body.revCode,
-			void: false,
-		}];
-		yield put(DrawingRevisionsActions.fetchSuccess(drawingId, newRevisions));
-		yield put(DrawingsActions.updateDrawingSuccess(projectId, drawingId, { latestRevision: body.revCode, revisionsCount: newRevisions.length }));
->>>>>>> 83d64934
 	} catch (error) {
 		let errorMessage = error.message;
 		if (error.response) {
