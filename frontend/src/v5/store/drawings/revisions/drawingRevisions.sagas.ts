--- conflicted
+++ resolved
@@ -30,22 +30,11 @@
 } from './drawingRevisions.redux';
 import { DrawingsActions } from '../drawings.redux';
 import { createDrawingFromRevisionBody, createFormDataFromRevisionBody } from './drawingRevisions.helpers';
-<<<<<<< HEAD
-import { selectRevisions, selectStatusCodes } from './drawingRevisions.selectors';
-import { uuid } from '@/v4/helpers/uuid';
-import { selectUsername } from '../../currentUser/currentUser.selectors';
-import { selectDrawingById } from '../drawings.selectors';
-
-export function* fetch({ teamspace, projectId, drawingId, onSuccess }: FetchAction) {
-	// TODO - remove next line after backend is wired in
-	if ((yield select(selectRevisions, drawingId)).length) return;
-=======
 import { selectIsPending, selectRevisions, selectStatusCodes } from './drawingRevisions.selectors';
 import { UploadStatus } from '../../containers/containers.types';
 
 export function* fetch({ teamspace, projectId, drawingId, onSuccess }: FetchAction) {
 	if (yield select(selectIsPending, drawingId)) return;
->>>>>>> 025f3c25
 
 	yield put(DrawingRevisionsActions.setIsPending(drawingId, true));
 	try {
