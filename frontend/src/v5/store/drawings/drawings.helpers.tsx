/**
 *  Copyright (C) 2024 3D Repo Ltd
 *
 *  This program is free software: you can redistribute it and/or modify
 *  it under the terms of the GNU Affero General Public License as
 *  published by the Free Software Foundation, either version 3 of the
 *  License, or (at your option) any later version.
 *
 *  This program is distributed in the hope that it will be useful,
 *  but WITHOUT ANY WARRANTY; without even the implied warranty of
 *  MERCHANTABILITY or FITNESS FOR A PARTICULAR PURPOSE.  See the
 *  GNU Affero General Public License for more details.
 *
 *  You should have received a copy of the GNU Affero General Public License
 *  along with this program.  If not, see <http://www.gnu.org/licenses/>.
 */

import { formatMessage } from '@/v5/services/intl';
import WarningIcon from '@assets/icons/outlined/warning-outlined.svg';
import CalibratedIcon from '@assets/icons/filled/calibration-filled.svg';
import NotCalibrated from '@assets/icons/filled/no_calibration-filled.svg';
import { Display } from '@/v5/ui/themes/media';
import { CalibrationStates, DrawingStats, IDrawing, MinimumDrawing } from './drawings.types';
import { getNullableDate } from '@/v5/helpers/getNullableDate';
<<<<<<< HEAD
import { selectActiveRevisions, selectLastRevision, selectRevisionsPending } from './revisions/drawingRevisions.selectors';
import { Role } from '../currentUser/currentUser.types';
import { getState } from '@/v5/helpers/redux.helpers';
=======
import { UploadStatus } from '../containers/containers.types';
>>>>>>> 83d64934

export const DRAWING_LIST_COLUMN_WIDTHS = {
	name: {
		// width: 234,
		minWidth: 90,
	},
	revisionsCount: {
		width: 155,
		hideWhenSmallerThan: Display.Desktop,
	},
	calibration: {
		width: 155,
		hideWhenSmallerThan: Display.Tablet,
	},
	number: {
		width: 260,
	},
	type: {
		width: 120,
		hideWhenSmallerThan: Display.Desktop,
	},
	lastUpdated: {
		width: 120,
	},
	actions: {
		width: 84,
	},
};

export const DRAWINGS_SEARCH_FIELDS = ['name', 'latestRevision', 'type', 'number', 'status'];

export const CALIBRATION_MAP = {
	[CalibrationStates.CALIBRATED]: {
		label: formatMessage({ id: 'drawings.calibration.calibrated', defaultMessage: 'Calibrated' }),
		icon: <CalibratedIcon />,
	},
	[CalibrationStates.OUT_OF_SYNC]: {
		label: formatMessage({ id: 'drawings.calibration.outOfSync', defaultMessage: 'Calibrated' }),
		icon: <WarningIcon />,
	},
	[CalibrationStates.UNCALIBRATED]: {
		label: formatMessage({ id: 'drawings.calibration.uncalibrated', defaultMessage: 'Uncalibrated' }),
		icon: <NotCalibrated />,
	},
	[CalibrationStates.EMPTY]: {
		label: formatMessage({ id: 'drawings.calibration.empty', defaultMessage: 'Empty' }),
		icon: <NotCalibrated />,
	},
};
// TODO - fix (if necessary) when backend is available
export const canUploadToBackend = (status?: UploadStatus): boolean => {
	const statusesForUpload = [
		UploadStatus.OK,
		UploadStatus.FAILED,
	];

	return statusesForUpload.includes(status);
};

export const statsToDrawing = (
	stats?: DrawingStats,
): Partial<IDrawing> => ({
	revisionsCount: stats?.revisions?.total ?? 0,
	lastUpdated: getNullableDate(stats?.revisions.lastUpdated),
	latestRevision: stats?.revisions.latestRevision ?? '',
	number: stats?.number ?? '',
	type: stats?.type ?? '',
	desc: stats?.desc ?? '',
	calibration: stats?.calibration ?? CalibrationStates.UNCALIBRATED,
	status: stats?.status ?? UploadStatus.OK,
	hasStatsPending: !stats,
	errorReason: stats?.errorReason && {
		message: stats.errorReason.message,
		timestamp: getNullableDate(+stats?.errorReason.timestamp),
	},
});

export const fullDrawing = (
	drawing: Partial<IDrawing> &  MinimumDrawing,
): IDrawing => {
	const state = getState();
	const isPendingRevisions = selectRevisionsPending(state, drawing._id);
	const activeRevisions = selectActiveRevisions(state, drawing._id);
	const latestRevision = isPendingRevisions ? drawing.latestRevision : selectLastRevision(state, drawing._id);
	const revisionsCount = isPendingRevisions ? drawing.revisionsCount : activeRevisions.length;
	const calibration = revisionsCount > 0 ? drawing.calibration : CalibrationStates.EMPTY;
	const lastUpdated = isPendingRevisions ? drawing.lastUpdated :  (activeRevisions[0] || {}).timestamp;
	const status = drawing.status ?? DrawingUploadStatus.OK;
	const isFavourite = drawing.isFavourite ?? false;
	const role = drawing.role ?? Role.ADMIN;

	return {
		...drawing,
		status,
		isFavourite,
		role,
		latestRevision,
		revisionsCount,
		calibration, 
		lastUpdated: getNullableDate(lastUpdated), 
	};
};<|MERGE_RESOLUTION|>--- conflicted
+++ resolved
@@ -22,13 +22,10 @@
 import { Display } from '@/v5/ui/themes/media';
 import { CalibrationStates, DrawingStats, IDrawing, MinimumDrawing } from './drawings.types';
 import { getNullableDate } from '@/v5/helpers/getNullableDate';
-<<<<<<< HEAD
 import { selectActiveRevisions, selectLastRevision, selectRevisionsPending } from './revisions/drawingRevisions.selectors';
 import { Role } from '../currentUser/currentUser.types';
 import { getState } from '@/v5/helpers/redux.helpers';
-=======
 import { UploadStatus } from '../containers/containers.types';
->>>>>>> 83d64934
 
 export const DRAWING_LIST_COLUMN_WIDTHS = {
 	name: {
@@ -116,7 +113,7 @@
 	const revisionsCount = isPendingRevisions ? drawing.revisionsCount : activeRevisions.length;
 	const calibration = revisionsCount > 0 ? drawing.calibration : CalibrationStates.EMPTY;
 	const lastUpdated = isPendingRevisions ? drawing.lastUpdated :  (activeRevisions[0] || {}).timestamp;
-	const status = drawing.status ?? DrawingUploadStatus.OK;
+	const status = drawing.status ?? UploadStatus.OK;
 	const isFavourite = drawing.isFavourite ?? false;
 	const role = drawing.role ?? Role.ADMIN;
 
