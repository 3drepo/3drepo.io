--- conflicted
+++ resolved
@@ -41,9 +41,7 @@
 	isFavourite: boolean;
 }
 
-<<<<<<< HEAD
 export interface Calibration {
-	state: CalibrationState;
 	verticalRange: Vector1D;
 	horizontal: {
 		model: Vector3D,
@@ -52,34 +50,14 @@
 	units: string,
 }
 
-// TODO: Unfinished interface
-export interface IDrawing extends MinimumDrawing {
-	desc?: string;
-	lastUpdated?: Date;
-	latestRevision?: string;
-	calibration?: Partial<Calibration>,
-	status: DrawingUploadStatus;
-	revisionsCount: number;
-	role: any;
-	isFavourite: boolean;
-	hasStatsPending?: boolean;
-	errorReason?: {
-		message: string;
-		timestamp: Date | null;
-	};
-}
-
-// TODO: Unfinished interface
-=======
->>>>>>> 88d8452f
-export interface DrawingStats {
+export interface DrawingStats extends Partial<Calibration> {
 	revisions: {
 		total: number;
 		lastUpdated?: number;
 		latestRevision?: string,
 	};
 	number: string,
-	calibration?: CalibrationStates,
+	calibration?: CalibrationState,
 	type: string,
 	status: DrawingUploadStatus,
 	errorReason?: {
