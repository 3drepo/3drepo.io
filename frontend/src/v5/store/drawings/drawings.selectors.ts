--- conflicted
+++ resolved
@@ -20,20 +20,12 @@
 import { DrawingsState } from './drawings.redux';
 import { isCollaboratorRole, isCommenterRole, isViewerRole } from '../store.helpers';
 import { Role } from '../currentUser/currentUser.types';
-<<<<<<< HEAD
 import { Calibration, CalibrationState, CalibrationVectors } from './drawings.types';
 import { selectContainerById } from '../containers/containers.selectors';
 import { selectFederationById } from '../federations/federations.selectors';
 import { convertUnits, convertVectorUnits,  getTransformationMatrix, getUnitsConversionFactor, removeZ } from '@/v5/ui/routes/dashboard/projects/calibration/calibration.helpers';
 import { EMPTY_CALIBRATION, EMPTY_VECTOR } from '@/v5/ui/routes/dashboard/projects/calibration/calibration.constants';
 import {  Coord2D } from '@/v5/ui/routes/dashboard/projects/calibration/calibration.types';
-=======
-import { CalibrationState } from './drawings.types';
-import { selectContainerById } from '../containers/containers.selectors';
-import { selectFederationById } from '../federations/federations.selectors';
-import { convertCoordUnits, convertVectorUnits, getTransformationMatrix, getUnitsConversionFactor, removeZ } from '@/v5/ui/routes/dashboard/projects/calibration/calibration.helpers';
-import { EMPTY_CALIBRATION, EMPTY_VECTOR } from '@/v5/ui/routes/dashboard/projects/calibration/calibration.constants';
->>>>>>> 042c3fa1
 import { isEqual } from 'lodash';
 import { Vector2 } from 'three';
 
@@ -111,18 +103,9 @@
 export const selectCalibration = createSelector(
 	selectDrawingById,
 	(state, drawingId, modelId) => selectContainerById(state, modelId) || selectFederationById(state, modelId),
-<<<<<<< HEAD
 	(drawing, model): CalibrationVectors => {
 		if (!model) return EMPTY_CALIBRATION;
 		const calibration = drawing?.calibration || EMPTY_CALIBRATION as Partial<Calibration>;
-=======
-	(drawing, model) => {
-		const calibration = drawing?.calibration || EMPTY_CALIBRATION as any;
-
-		// console.log(JSON.stringify({calibration}, null, '\t'));
-		
-		
->>>>>>> 042c3fa1
 		const conversionFactor = getUnitsConversionFactor(calibration?.units, model.unit);
 		const horizontalCalibration = calibration.horizontal || EMPTY_CALIBRATION.horizontal;
 		return {
@@ -130,39 +113,15 @@
 				model: convertVectorUnits(horizontalCalibration.model, conversionFactor),
 				drawing: convertVectorUnits(horizontalCalibration.drawing, conversionFactor),
 			},
-<<<<<<< HEAD
 			verticalRange: convertUnits(calibration.verticalRange || EMPTY_CALIBRATION.verticalRange, conversionFactor) as Coord2D,
 		};
 	},
 );
 
-=======
-			verticalRange: convertCoordUnits(calibration.verticalRange || EMPTY_CALIBRATION.verticalRange, conversionFactor),
-		};
-	},
-);
-
-
->>>>>>> 042c3fa1
 export const selectTransformMatrix = createSelector(
 	selectCalibration,
 	(calibration) => {
 		if (isEqual(calibration.horizontal.drawing, EMPTY_VECTOR) || isEqual(calibration.horizontal.model, EMPTY_VECTOR)) return null;
-<<<<<<< HEAD
-		return getTransformationMatrix(calibration.horizontal.drawing as any, calibration.horizontal.model as any);
-	},
-);
-
-export const selectTransform2DTo3D = createSelector(
-	selectTransformMatrix,
-	(matrix) => {
-		if (!matrix) return null;
-		return (vector) => new Vector2(...vector).applyMatrix3(matrix);
-	},
-);
-
-export const selectTransform3DTo2D = createSelector(
-=======
 		return getTransformationMatrix(calibration.horizontal.drawing, calibration.horizontal.model);
 	},
 );
@@ -176,17 +135,12 @@
 );
 
 export const selectTransform3Dto2D = createSelector(
->>>>>>> 042c3fa1
 	selectTransformMatrix,
 	(matrix) => {
 		if (!matrix) return null;
 		const inverseMat = matrix.clone().invert();
-<<<<<<< HEAD
-		return (vector) => new Vector2(...removeZ(vector)).applyMatrix3(inverseMat);
-=======
 
 		return (vector): Vector2 => new Vector2(...removeZ(vector)).applyMatrix3(inverseMat) ;
->>>>>>> 042c3fa1
 	},
 );
 
