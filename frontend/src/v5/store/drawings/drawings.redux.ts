--- conflicted
+++ resolved
@@ -19,16 +19,11 @@
 import { Action } from 'redux';
 import { createActions, createReducer } from 'reduxsauce';
 import { TeamspaceAndProjectId, ProjectId, ProjectAndDrawingId, TeamspaceProjectAndDrawingId, SuccessAndErrorCallbacks } from '../store.types';
-<<<<<<< HEAD
-import { IDrawing, DrawingStats, DrawingUploadStatus, NewDrawing } from './drawings.types';
+import { IDrawing, DrawingStats, DrawingUploadStatus, NewDrawing, CalibrationStates } from './drawings.types';
 import { produceAll } from '@/v5/helpers/reducers.helper';
 import { getNullableDate } from '@/v5/helpers/getNullableDate';
 import { IDrawingRevision } from '../drawingRevisions/drawingRevisions.types';
-=======
-import { IDrawing, DrawingStats, CalibrationStates } from './drawings.types';
-import { produceAll } from '@/v5/helpers/reducers.helper';
 import { prepareSingleDrawingData } from './drawings.helpers';
->>>>>>> 10005e49
 
 export const { Types: DrawingsTypes, Creators: DrawingsActions } = createActions({
 	addFavourite: ['teamspace', 'projectId', 'drawingId'],
@@ -88,7 +83,6 @@
 	Object.assign(oldDrawing,  drawing);
 };
 
-<<<<<<< HEAD
 export const setDrawingStatus = (state, {
 	projectId,
 	drawingId,
@@ -109,7 +103,8 @@
 		latestRevision: revision.tag,
 	};
 	Object.assign(drawing, newRevisionProperties);
-=======
+};
+
 export const deleteDrawingSuccess = (state, {
 	projectId,
 	drawingId,
@@ -117,7 +112,6 @@
 	state.drawingsByProject[projectId] = state.drawingsByProject[projectId].filter(
 		(drawing) => drawingId !== drawing._id,
 	);
->>>>>>> 10005e49
 };
 
 const INITIAL_STATE: DrawingsState = {
@@ -168,10 +162,7 @@
 	fetchDrawings: (teamspace: string, projectId: string) => FetchDrawingsAction;
 	fetchDrawingsSuccess: (projectId: string, drawings: IDrawing[]) => FetchDrawingsSuccessAction;
 	fetchDrawingStats: (teamspace: string, projectId: string, drawingId: string) => FetchDrawingStatsAction;
-<<<<<<< HEAD
 	fetchDrawingStatsSuccess: (projectId: string, drawingId: string, stats: DrawingStats) => FetchDrawingStatsSuccessAction;
-=======
-	fetchDrawingStatsSuccess: ( projectId: string, drawingId: string, stats: DrawingStats ) => FetchDrawingStatsSuccessAction;
 	deleteDrawing: (teamspace: string,
 		projectId: string,
 		drawingId: string,
@@ -179,7 +170,6 @@
 		onError: (error) => void,
 	) => DeleteDrawingAction;
 	deleteDrawingSuccess: (projectId: string, drawingId: string) => DeleteDrawingSuccessAction;
->>>>>>> 10005e49
 	fetchCategories: (teamspace: string, projectId: string) => FetchCategoriesAction;
 	fetchCategoriesSuccess: (projectId: string, categories: string[]) => FetchCategoriesSuccessAction;
 	createDrawing: (teamspace: string, projectId: string, drawing: IDrawing, onSuccess: () => void, onError: (e:Error) => void) => CreateDrawingAction;
