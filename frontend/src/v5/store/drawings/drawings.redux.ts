--- conflicted
+++ resolved
@@ -19,18 +19,10 @@
 import { Action } from 'redux';
 import { createActions, createReducer } from 'reduxsauce';
 import { TeamspaceAndProjectId, ProjectId, ProjectAndDrawingId, TeamspaceProjectAndDrawingId, SuccessAndErrorCallbacks } from '../store.types';
-<<<<<<< HEAD
-import { IDrawing, DrawingStats, DrawingUploadStatus, NewDrawing, MinimumDrawing, CalibrationState } from './drawings.types';
-import { produceAll } from '@/v5/helpers/reducers.helper';
-import { getNullableDate } from '@/v5/helpers/getNullableDate';
-import { IDrawingRevision } from './revisions/drawingRevisions.types';
-import { prepareSingleDrawingData } from './drawings.helpers';
-import { merge } from 'lodash';
-=======
-import { IDrawing, DrawingStats, NewDrawing, MinimumDrawing, CalibrationStates } from './drawings.types';
+import { IDrawing, DrawingStats, NewDrawing, MinimumDrawing, CalibrationState } from './drawings.types';
 import { produceAll } from '@/v5/helpers/reducers.helper';
 import { statsToDrawing } from './drawings.helpers';
->>>>>>> 189ce33b
+import { merge } from 'lodash';
 import { Role } from '../currentUser/currentUser.types';
 import { UploadStatus } from '../containers/containers.types';
 
@@ -85,13 +77,8 @@
 	state.drawingsByProject[projectId] = (state.drawingsByProject[projectId] || []).concat([{
 		...drawing,
 		revisionsCount: 0,
-<<<<<<< HEAD
 		calibration: CalibrationState.EMPTY,
-		status: DrawingUploadStatus.OK,
-=======
-		calibration: CalibrationStates.EMPTY,
 		status: UploadStatus.OK,
->>>>>>> 189ce33b
 		isFavourite: false,
 		role: Role.ADMIN,
 	}]);
