/**
 *  Copyright (C) 2022 3D Repo Ltd
 *
 *  This program is free software: you can redistribute it and/or modify
 *  it under the terms of the GNU Affero General Public License as
 *  published by the Free Software Foundation, either version 3 of the
 *  License, or (at your option) any later version.
 *
 *  This program is distributed in the hope that it will be useful,
 *  but WITHOUT ANY WARRANTY; without even the implied warranty of
 *  MERCHANTABILITY or FITNESS FOR A PARTICULAR PURPOSE.  See the
 *  GNU Affero General Public License for more details.
 *
 *  You should have received a copy of the GNU Affero General Public License
 *  along with this program.  If not, see <http://www.gnu.org/licenses/>.
 */

import _ from 'lodash';

export const dirtyValues = (
	allValues: object,
	dirtyFields: object | boolean,
) => {
// If *any* item in an array was modified, the entire array must be submitted, because there's no way to indicate
// "placeholders" for unchanged elements. `dirtyFields` is true for leaves.
	if (dirtyFields === true || Array.isArray(dirtyFields)) return allValues;

	// Here, we have an object
	return Object.fromEntries(
		Object.keys(dirtyFields).map((key) => [
			key,
			dirtyValues(allValues[key], dirtyFields[key]),
		]),
	);
};

// eslint-disable-next-line max-len
<<<<<<< HEAD
const isBasicValue = (value: any) => _.isNull(value) || !!(value.toDate) || !_.isObject(value) || Array.isArray(value) || _.isString(value) || _.isDate(value);
=======
const isBasicValue = (value: any) => !!(value?.toDate) || !_.isObject(value) || Array.isArray(value) || _.isString(value) || _.isDate(value);
>>>>>>> 5f1ca7a4
// value.toDate assumes that is a wrapped date type.

/**
 * returns the tree but if the the leaf is an empty string, it changes it to null
 * example:
 * const tree = {
 *    properties: {
 *       Description: '',
 *       AnotherLeaf: 'with a value',
 *     }
 *  }
 *
 *  returns
 *    properties: {
 *       Description: null,
 *       AnotherLeaf: 'with a value',
 *     }
 *  }
 *
 */

export const nullifyEmptyStrings = (tree) => Object.fromEntries(
	Object.keys(tree).map((key) => {
		const value = tree[key];
		if (value === '') {
			return [key, null];
		}

		if (isBasicValue(value)) {
			return [key, value];
		}

		return [key, nullifyEmptyStrings(value)];
	}),
);

/**
 * It returns only the values that doesnt match the errors in the errors object
 */
export const filterErrors = (
	allValues: object,
	errors: object | undefined,
) => Object.keys(allValues).reduce((accum, key) => {
	const value = allValues[key];
	const error = errors[key];

	if (error?.message) {
		return accum;
	}

	if (!errors[key]) {
		return ({ ...accum, [key]: value });
	}
	return ({ ...accum, [key]: filterErrors(value, error) });
}, {});

export const removeEmptyObjects = (tree) => {
	if (isBasicValue(tree)) return tree;

	return Object.keys(tree).reduce((accum, key) => {
		const value = tree[key];

<<<<<<< HEAD
		if (_.isEmpty(value) && value !== null) {
=======
		if (_.isEmpty(value) && value != null) {
>>>>>>> 5f1ca7a4
			return accum;
		}

		return ({ ...accum, [key]: removeEmptyObjects(value) });
	}, {});
};<|MERGE_RESOLUTION|>--- conflicted
+++ resolved
@@ -35,11 +35,7 @@
 };
 
 // eslint-disable-next-line max-len
-<<<<<<< HEAD
-const isBasicValue = (value: any) => _.isNull(value) || !!(value.toDate) || !_.isObject(value) || Array.isArray(value) || _.isString(value) || _.isDate(value);
-=======
-const isBasicValue = (value: any) => !!(value?.toDate) || !_.isObject(value) || Array.isArray(value) || _.isString(value) || _.isDate(value);
->>>>>>> 5f1ca7a4
+const isBasicValue = (value: any) => _.isNull(value) || !!(value?.toDate) || !_.isObject(value) || Array.isArray(value) || _.isString(value) || _.isDate(value);
 // value.toDate assumes that is a wrapped date type.
 
 /**
@@ -102,11 +98,7 @@
 	return Object.keys(tree).reduce((accum, key) => {
 		const value = tree[key];
 
-<<<<<<< HEAD
 		if (_.isEmpty(value) && value !== null) {
-=======
-		if (_.isEmpty(value) && value != null) {
->>>>>>> 5f1ca7a4
 			return accum;
 		}
 
