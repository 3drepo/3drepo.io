--- conflicted
+++ resolved
@@ -24,11 +24,6 @@
 import { Provider } from 'react-redux';
 import '@/v4/services/fontAwesome';
 import 'simplebar/dist/simplebar.min.css';
-<<<<<<< HEAD
-import { ThemeProvider } from 'styled-components';
-import { MuiThemeProvider, StylesProvider } from '@material-ui/core';
-=======
->>>>>>> 04f7a5f5
 
 import 'simplebar';
 import { dispatch, history, store } from '@/v4/modules/store';
@@ -50,20 +45,7 @@
 		<Provider store={store as any}>
 			<ConnectedRouter history={history as History}>
 				<Switch>
-<<<<<<< HEAD
-					<Route exact path="/v5"><MainLayout /></Route>
-					<Route exact path="/v5/theme">
-						<ThemeProvider theme={theme}>
-							<MuiThemeProvider theme={theme}>
-								<StylesProvider injectFirst>
-									<ThemeLayout />
-								</StylesProvider>
-							</MuiThemeProvider>
-						</ThemeProvider>
-					</Route>
-=======
 					<Route exact path="/v5"><MainLayout title="Containers page" /></Route>
->>>>>>> 04f7a5f5
 					<Route><V4Root /></Route>
 				</Switch>
 			</ConnectedRouter>
