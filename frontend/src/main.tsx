/**
 *  Copyright (C) 2021 3D Repo Ltd
 *
 *  This program is free software: you can redistribute it and/or modify
 *  it under the terms of the GNU Affero General Public License as
 *  published by the Free Software Foundation, either version 3 of the
 *  License, or (at your option) any later version.
 *
 *  This program is distributed in the hope that it will be useful,
 *  but WITHOUT ANY WARRANTY; without even the implied warranty of
 *  MERCHANTABILITY or FITNESS FOR A PARTICULAR PURPOSE.  See the
 *  GNU Affero General Public License for more details.
 *
 *  You should have received a copy of the GNU Affero General Public License
 *  along with this program.  If not, see <http://www.gnu.org/licenses/>.
 */

import { ConnectedRouter } from 'connected-react-router';
import { Route, Switch } from 'react-router-dom';
import 'font-awesome/css/font-awesome.min.css';
import 'normalize.css/normalize.css';
import React from 'react';
import ReactDOM from 'react-dom';
import { Provider } from 'react-redux';
import '@/v4/services/fontAwesome';
import 'simplebar/dist/simplebar.min.css';

import 'simplebar';
import { dispatch, history, store } from '@/v4/modules/store';
import V4Root from '@/v4/routes/index';
import { Root as V5Root } from '@/v5/ui/routes';

import { IS_DEVELOPMENT } from '@/v4/constants/environment';
import { UnityUtil } from '@/globals/unity-util';
import { clientConfigService } from '@/v4/services/clientConfig';
import * as OfflinePluginRuntime from 'offline-plugin/runtime';
import { initializeActionsDispatchers } from './v5/services/actionsDispatchers/actionsDistpatchers.helper';

window.UnityUtil = UnityUtil;

initializeActionsDispatchers(dispatch);

const render = () => {
	ReactDOM.render(
		<Provider store={store as any}>
			<ConnectedRouter history={history as History}>
				<Switch>
<<<<<<< HEAD
					<Route exact path="/v5"><MainLayout /></Route>
=======
					<Route path="/v5"><V5Root /></Route>
>>>>>>> a7b570a5
					<Route><V4Root /></Route>
				</Switch>
			</ConnectedRouter>
		</Provider>,
		document.getElementById('app'),
	);
};

const initApp = () => {
	if (clientConfigService.isValid && !clientConfigService.isMaintenanceEnabled) {
		clientConfigService.injectCustomCSS();
		render();
	}

	clientConfigService.logAppVersion();
};

initApp();

if (!IS_DEVELOPMENT) {
	OfflinePluginRuntime.install();
}<|MERGE_RESOLUTION|>--- conflicted
+++ resolved
@@ -45,11 +45,7 @@
 		<Provider store={store as any}>
 			<ConnectedRouter history={history as History}>
 				<Switch>
-<<<<<<< HEAD
-					<Route exact path="/v5"><MainLayout /></Route>
-=======
 					<Route path="/v5"><V5Root /></Route>
->>>>>>> a7b570a5
 					<Route><V4Root /></Route>
 				</Switch>
 			</ConnectedRouter>
