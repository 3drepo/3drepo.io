--- conflicted
+++ resolved
@@ -95,22 +95,6 @@
 	type: panelType
 });
 
-<<<<<<< HEAD
-export const getViewerLeftPanels = () =>  [
-	VIEWER_PANELS.ISSUES,
-	VIEWER_PANELS.RISKS,
-	VIEWER_PANELS.TICKETS,
-	VIEWER_PANELS.GROUPS,
-	VIEWER_PANELS.VIEWS,
-	VIEWER_PANELS.TREE,
-	VIEWER_PANELS.COMPARE,
-	VIEWER_PANELS.GIS,
-	VIEWER_PANELS.SEQUENCES,
-	VIEWER_PANELS.MEASUREMENTS,
-	VIEWER_PANELS.DRAWINGS,
-].filter((panel) =>
-(clientConfigService.sequencesEnabled || panel !== VIEWER_PANELS.SEQUENCES)).map(getPanelConfig);
-=======
 export const getViewerLeftPanels = (issuesEnabled, risksEnabled) =>  {
 	const leftPanels = [
 		VIEWER_PANELS.TICKETS,
@@ -121,8 +105,10 @@
 		VIEWER_PANELS.GIS,
 		VIEWER_PANELS.SEQUENCES,
 		VIEWER_PANELS.MEASUREMENTS,
+		VIEWER_PANELS.DRAWINGS,
 	].filter((panel) =>
 	(clientConfigService.sequencesEnabled || panel !== VIEWER_PANELS.SEQUENCES))
+
 	if (risksEnabled) {
 		leftPanels.unshift(VIEWER_PANELS.RISKS);
 	}
@@ -133,7 +119,6 @@
 
 	return leftPanels.map(getPanelConfig);
 };
->>>>>>> 85934971
 
 export const VIEWER_DRAGGABLE_PANELS = [
 	VIEWER_PANELS.LEGEND,
