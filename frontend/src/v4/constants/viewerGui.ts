--- conflicted
+++ resolved
@@ -46,7 +46,6 @@
 	DRAWINGS: 'drawings',
 	ACTIVITIES: 'activities',
 	LEGEND: 'legend',
-	DRAWINGS: 'drawings'
 };
 
 export const VIEWER_PANELS_ICONS = {
@@ -60,11 +59,7 @@
 	[VIEWER_PANELS.GIS]: GisIcon,
 	[VIEWER_PANELS.SEQUENCES]: SequencesIcon,
 	[VIEWER_PANELS.MEASUREMENTS]: MeasureIcon,
-<<<<<<< HEAD
-	[VIEWER_PANELS.DRAWINGS]: CompareIcon,
-=======
 	[VIEWER_PANELS.DRAWINGS]: DrawingsIcon as ComponentType,
->>>>>>> 3ebd97e6
 };
 
 export const VIEWER_PANELS_MIN_HEIGHTS = {
@@ -92,11 +87,7 @@
 	[VIEWER_PANELS.GIS]: 'GIS',
 	[VIEWER_PANELS.SEQUENCES]: 'Sequences',
 	[VIEWER_PANELS.MEASUREMENTS]: 'Measurements',
-<<<<<<< HEAD
-	[VIEWER_PANELS.DRAWINGS]: 'DRAWINGS',
-=======
 	[VIEWER_PANELS.DRAWINGS]: 'Drawings',
->>>>>>> 3ebd97e6
 };
 
 const getPanelConfig = (panelType) => ({
