--- conflicted
+++ resolved
@@ -16,12 +16,8 @@
  */
 import { isEqual, partition } from 'lodash';
 import { formatMessage } from '@/v5/services/intl';
-<<<<<<< HEAD
-import { GLToHexColor } from '@/v4/helpers/colors';
+import { GLToHexColor } from '@/v5/helpers/colors.helper';
 import { getState } from '../store';
-=======
-import { GLToHexColor } from '@/v5/helpers/colors.helper';
->>>>>>> fcb0a61b
 import { STEP_SCALE } from '../../constants/sequences';
 import { Viewer } from '../../services/viewer/viewer';
 import { selectGetMeshesByIds, selectGetNodesIdsFromSharedIds } from '../tree';
