/**
 *  Copyright (C) 2017 3D Repo Ltd
 *
 *  This program is free software: you can redistribute it and/or modify
 *  it under the terms of the GNU Affero General Public License as
 *  published by the Free Software Foundation, either version 3 of the
 *  License, or (at your option) any later version.
 *
 *  This program is distributed in the hope that it will be useful,
 *  but WITHOUT ANY WARRANTY; without even the implied warranty of
 *  MERCHANTABILITY or FITNESS FOR A PARTICULAR PURPOSE.  See the
 *  GNU Affero General Public License for more details.
 *
 *  You should have received a copy of the GNU Affero General Public License
 *  along with this program.  If not, see <http://www.gnu.org/licenses/>.
 */

import copy from 'copy-to-clipboard';
import { get } from 'lodash';
import { all, put, select, take, takeEvery, takeLatest } from 'redux-saga/effects';
import { generatePath } from 'react-router-dom';

import { prefixBaseDomain } from '@/v5/helpers/url.helper';
import { getAPIUrl } from '@/v4/services/api/default';
import { CHAT_CHANNELS } from '@/v4/constants/chat';
<<<<<<< HEAD
import { dispatch } from '@/v5/helpers/redux.helpers';
=======
import { VIEWER_CLIP_MODES } from '@/v4/constants/viewer';
>>>>>>> 776782f9
import { ROUTES } from '../../constants/routes';
import { prepareGroup } from '../../helpers/groups';
import { createGroupsFromViewpoint, generateViewpoint,
	mergeGroupsDataFromViewpoint, setGroupData } from '../../helpers/viewpoints';
import * as API from '../../services/api';
import { Viewer } from '../../services/viewer/viewer';
import { DialogActions } from '../dialog';
import { ModelActions } from '../model';
import { selectCurrentRevisionId } from '../model';
import { SequencesActions } from '../sequences';
import { SnackbarActions } from '../snackbar';
import { TreeActions } from '../tree';
import { waitForTreeToBeReady } from '../tree/tree.sagas';
import { ViewerGuiActions } from '../viewerGui';
import { ChatActions } from '../chat/chat.redux';
import { PRESET_VIEW } from './viewpoints.constants';
import { ViewpointsActions, ViewpointsTypes } from './viewpoints.redux';
import { groupsOfViewpoint, isViewpointLoaded, selectSelectedViewpoint, selectViewpointsGroups, selectViewpointsGroupsBeingLoaded } from '.';

export const getThumbnailUrl = (thumbnail) => getAPIUrl(thumbnail);

export function* fetchViewpoints({ teamspace, modelId }) {
	try {
		yield put(ViewpointsActions.setPendingState(true));
		const { data: viewpoints } = yield API.getModelViewpoints(teamspace, modelId);
		viewpoints.forEach((viewpoint) => {
			if (viewpoint.screenshot && viewpoint.screenshot.thumbnail) {
				viewpoint.screenshot.thumbnailUrl = getThumbnailUrl(viewpoint.screenshot.thumbnail);
			}
		});

		yield put(ViewpointsActions.fetchViewpointsSuccess(viewpoints));
		yield put(ViewpointsActions.setPendingState(false));
	} catch (e) {
		yield put(DialogActions.showEndpointErrorDialog('get', 'model viewpoints', e.response));
	}
}

export function* createViewpoint({teamspace, modelId, viewpoint}) {
	try {
		const {data: updatedViewpoint} = yield API.createModelViewpoint(teamspace, modelId, viewpoint);
		yield put(ViewpointsActions.cacheGroupsFromViewpoint(updatedViewpoint.viewpoint, viewpoint.viewpoint));

		if (viewpoint.viewpoint.screenshot) {
			updatedViewpoint.viewpoint.screenshot = viewpoint.viewpoint.screenshot;
			delete updatedViewpoint.thumbnail;
			delete updatedViewpoint.screenshot;
		}

		yield put(ViewpointsActions.createViewpointSuccess(updatedViewpoint));
	} catch (error) {
		yield put(DialogActions.showEndpointErrorDialog('create', 'viewpoint', error));
	}
}

export function* updateViewpoint({teamspace, modelId, viewpointId, newName}) {
	try {
		yield API.updateModelViewpoint(teamspace, modelId, viewpointId, newName);

		const updatedView = { _id: viewpointId, name: newName };
		yield put(ViewpointsActions.updateViewpointSuccess(updatedView));
		yield put(ViewpointsActions.setComponentState({ editMode: false }));
	} catch (error) {
		yield put(DialogActions.showEndpointErrorDialog('update', 'viewpoint', error));
	}
}

export function* deleteViewpoint({teamspace, modelId, viewpointId}) {
	try {
		yield API.deleteModelViewpoint(teamspace, modelId, viewpointId);
		yield put(ViewpointsActions.deleteViewpointSuccess(viewpointId));
	} catch (error) {
		yield put(DialogActions.showEndpointErrorDialog('remove', 'viewpoint', error));
	}
}

const onUpdated = (updatedView) => dispatch(ViewpointsActions.updateViewpointSuccess(updatedView));

const onDeleted = (deletedView) => {
	dispatch(ViewpointsActions.showDeleteInfo(deletedView));

	setTimeout(() => {
		dispatch(ViewpointsActions.deleteViewpointSuccess(deletedView));
	}, 5000);
};

const onCreated = (createdView) => {
	if (createdView.screenshot.thumbnail) {
		createdView.screenshot.thumbnailUrl = getThumbnailUrl(createdView.screenshot.thumbnail);
	}
	dispatch(ViewpointsActions.createViewpointSuccess(createdView));
};

export function* subscribeOnViewpointChanges({ teamspace, modelId }) {
	yield put(ChatActions.callChannelActions(CHAT_CHANNELS.VIEWS, teamspace, modelId, {
		subscribeToUpdated: onUpdated,
		subscribeToCreated: onCreated,
		subscribeToDeleted: onDeleted
	}));
}

export function* unsubscribeOnViewpointChanges({ teamspace, modelId }) {
	yield put(ChatActions.callChannelActions(CHAT_CHANNELS.VIEWS, teamspace, modelId, {
		unsubscribeToUpdated: onUpdated,
		unsubscribeToCreated: onCreated,
		unsubscribeToDeleted: onDeleted
	}));
}

export function* showPreset({preset}) {
	yield Viewer.isViewerReady();

	switch (preset) {
		case PRESET_VIEW.TOP:
			yield Viewer.topView();
			break;
		case PRESET_VIEW.BOTTOM:
			yield Viewer.bottomView();
			break;
		case PRESET_VIEW.FRONT:
			yield Viewer.frontView();
			break;
		case PRESET_VIEW.BACK:
			yield Viewer.backView();
			break;
		case PRESET_VIEW.LEFT:
			yield Viewer.leftView();
			break;
		case PRESET_VIEW.RIGHT:
			yield Viewer.rightView();
			break;
	}
}

export function* showViewpoint({teamspace, modelId, view, ignoreCamera}) {
	if (view) {
		yield Viewer.isViewerReady();

		const viewpoint = view.viewpoint;
		if (!viewpoint) {
			return;
		}

		if (viewpoint.up && !ignoreCamera) {
			yield put(ViewerGuiActions.setCamera(viewpoint));
		} else {
			// If we're not moving the camera, ensure the projection mode icon ion the gui matches the viewpoint
			yield put(ViewerGuiActions.setProjectionModeSuccess(viewpoint.type));
		}

		const clippingPlanes = view.clippingPlanes || get(view, 'viewpoint.clippingPlanes');

		// The default value for hideIfc if it doesnt exists is 'false'
		yield put(TreeActions.setHiddenGeometryVisible(viewpoint.hideIfc === false));

		yield Viewer.updateClippingPlanes(clippingPlanes, teamspace, modelId);
		if (!viewpoint.clippingPlanes?.length) {
			yield put(ViewerGuiActions.setClippingMode(null));
		} else {
			yield put(ViewerGuiActions.setClippingMode(viewpoint.clippingPlanes.length === 1 ? VIEWER_CLIP_MODES.SINGLE : VIEWER_CLIP_MODES.BOX));
		}
		yield put(ViewerGuiActions.setClipEdit(false));

		yield waitForTreeToBeReady();
		yield put(ViewpointsActions.fetchViewpointGroups(teamspace, modelId, view));

		let viewpointsGroups = yield select(selectViewpointsGroups);

		while (!isViewpointLoaded(viewpoint, viewpointsGroups)) {
			yield take(ViewpointsTypes.FETCH_GROUP_SUCCESS);
			viewpointsGroups = yield select(selectViewpointsGroups);
		}

		yield put(TreeActions.clearCurrentlySelected());

		if (viewpoint.hidden_group?.objects?.length > 0) {
			yield put(TreeActions.hideNodesBySharedIds(viewpoint.hidden_group.objects, true));
		} else if (viewpoint.shown_group?.objects?.length > 0) {
			yield put(TreeActions.isolateNodesBySharedIds(viewpoint.shown_group.objects));
		} else {
			yield put(TreeActions.showAllNodes());
		}

		if (viewpoint.highlighted_group?.objects?.length > 0) {
			yield put(TreeActions.selectNodesBySharedIds(viewpoint.highlighted_group.objects));
			window.dispatchEvent(new Event('resize'));
		}

		yield put(ViewpointsActions.setSelectedViewpoint(viewpoint));
	}
}

export function* fetchViewpointGroups({teamspace, modelId, view}) {
	try  {
		if (!view.viewpoint) {
			return;
		}

		const revision = yield select(selectCurrentRevisionId);
		const viewpointsGroups = yield select(selectViewpointsGroups);
		const viewpointsGroupsBeingLoaded: Set<string> = yield select(selectViewpointsGroupsBeingLoaded);

		const viewpoint = view.viewpoint;

		const groupsToFetch = [];

		// This part discriminates which groups hasnt been loaded yet and add their ids to
		// the groupsToFetch array
		const ids = [];
		for (const id of groupsOfViewpoint(viewpoint)) {
			ids.push(id);
			if (!viewpointsGroups[id] && !viewpointsGroupsBeingLoaded.has(id)) {
				groupsToFetch.push(id);
			}
		}

		if (groupsToFetch.length > 0) {

			yield put(ViewpointsActions.addViewpointGroupsBeingLoaded(groupsToFetch));
			const fetchedGroups =  (yield all(groupsToFetch.map((groupId) =>
				API.getGroup(teamspace, modelId, groupId, revision))))
					.map(({data}) => prepareGroup(data));

			yield all(fetchedGroups.map((group) => put(ViewpointsActions.fetchGroupSuccess(group))));
		}

		const groupsMap = yield select(selectViewpointsGroups);
		const groupsObject = setGroupData(viewpoint, groupsMap);
		mergeGroupsDataFromViewpoint(viewpoint, groupsObject);
	} catch {
		// groups doesnt exists, still continue
	}
}

export function* cacheGroupsFromViewpoint({ viewpoint,  groupsData }) {
	const groups = createGroupsFromViewpoint(viewpoint, groupsData);
	yield all(groups.map((group) => put(ViewpointsActions.fetchGroupSuccess(group))));
}

export function* clearColorOverrides() {
	const viewpoint = yield select(selectSelectedViewpoint);
	if (viewpoint?.override_groups?.length) {
		yield put(ViewpointsActions.setSelectedViewpoint({
			...viewpoint,
			override_groups: [],
		}));
	}
}

export function* clearTransformations() {
	const viewpoint = yield select(selectSelectedViewpoint);
	if (!viewpoint?.transformation_groups?.length) {
		return;
	}
	yield put(ViewpointsActions.setSelectedViewpoint({
		...viewpoint,
		transformation_groups: [],
	}));
}

export function* setActiveViewpoint({ teamspace, modelId, view }) {
	try {
		if (view) {
			yield put(SequencesActions.setSelectedSequence(null));
			yield put(ViewpointsActions.showViewpoint(teamspace, modelId, view));
		} else {
			yield put(ViewpointsActions.setSelectedViewpoint(null));
		}

		yield put(ViewpointsActions.setComponentState({ activeViewpoint: view }));
	} catch (error) {
		yield put(ViewpointsActions.setComponentState({ activeViewpoint: null }));
		yield put(DialogActions.showErrorDialog('show', 'viewpoint'));
	}
}

export function* prepareNewViewpoint({ viewpointName}) {
	try {
		const newViewpoint = yield generateViewpoint(viewpointName, true);
		yield put(ViewpointsActions.setComponentState({ newViewpoint, activeViewpoint: null, editMode: false }));
	} catch (error) {
		yield put(DialogActions.showErrorDialog('prepare', 'new viewpoint'));
	}
}

export function* shareViewpointLink({ teamspace, modelId, viewpointId, project, revision }) {
	const pathParams = {
		teamspace,
		project,
		model: modelId,
		revision,
	};
	const basePath = generatePath(ROUTES.V5_MODEL_VIEWER, pathParams);
	const url = prefixBaseDomain(`${basePath}?viewId=${viewpointId}`);

	copy(url);
	yield put(SnackbarActions.show('Share link copied to clipboard'));
}

export function* setDefaultViewpoint({ teamspace, modelId, view }) {
	try {
		yield API.editModelSettings(teamspace, modelId, {defaultView: view._id});
		yield put(ModelActions.updateSettingsSuccess({defaultView: {id: view._id, name: view.name}}));
		yield put(SnackbarActions.show('View set as home view'));
	} catch (error) {
		yield put(DialogActions.showErrorDialog('set the home viewpoint', ''));
	}
}

export function* clearDefaultViewpoint({ teamspace, modelId }) {
	try {
		yield API.editModelSettings(teamspace, modelId, { defaultView: null });
		yield put(ModelActions.updateSettingsSuccess({ defaultView: null }));
		yield put(SnackbarActions.show('View unset as home view'));
	} catch (error) {
		yield put(DialogActions.showErrorDialog('unset the home viewpoint', ''));
	}
}

export default function* ViewpointsSaga() {
	yield takeEvery(ViewpointsTypes.FETCH_VIEWPOINTS, fetchViewpoints);
	yield takeEvery(ViewpointsTypes.CREATE_VIEWPOINT, createViewpoint);
	yield takeEvery(ViewpointsTypes.UPDATE_VIEWPOINT, updateViewpoint);
	yield takeEvery(ViewpointsTypes.DELETE_VIEWPOINT, deleteViewpoint);
	yield takeEvery(ViewpointsTypes.SET_ACTIVE_VIEWPOINT, setActiveViewpoint);
	yield takeEvery(ViewpointsTypes.SUBSCRIBE_ON_VIEWPOINT_CHANGES, subscribeOnViewpointChanges);
	yield takeEvery(ViewpointsTypes.UNSUBSCRIBE_ON_VIEWPOINT_CHANGES, unsubscribeOnViewpointChanges);
	yield takeEvery(ViewpointsTypes.PREPARE_NEW_VIEWPOINT, prepareNewViewpoint);
	yield takeLatest(ViewpointsTypes.SHOW_VIEWPOINT, showViewpoint);
	yield takeEvery(ViewpointsTypes.SHARE_VIEWPOINT_LINK, shareViewpointLink);
	yield takeEvery(ViewpointsTypes.SET_DEFAULT_VIEWPOINT, setDefaultViewpoint);
	yield takeEvery(ViewpointsTypes.CLEAR_DEFAULT_VIEWPOINT, clearDefaultViewpoint);
	yield takeEvery(ViewpointsTypes.CACHE_GROUPS_FROM_VIEWPOINT, cacheGroupsFromViewpoint);
	yield takeEvery(ViewpointsTypes.SHOW_PRESET, showPreset);
	yield takeEvery(ViewpointsTypes.FETCH_VIEWPOINT_GROUPS, fetchViewpointGroups);
	yield takeEvery(ViewpointsTypes.CLEAR_COLOR_OVERRIDES, clearColorOverrides);
	yield takeEvery(ViewpointsTypes.CLEAR_TRANSFORMATIONS, clearTransformations);
}<|MERGE_RESOLUTION|>--- conflicted
+++ resolved
@@ -23,11 +23,8 @@
 import { prefixBaseDomain } from '@/v5/helpers/url.helper';
 import { getAPIUrl } from '@/v4/services/api/default';
 import { CHAT_CHANNELS } from '@/v4/constants/chat';
-<<<<<<< HEAD
 import { dispatch } from '@/v5/helpers/redux.helpers';
-=======
 import { VIEWER_CLIP_MODES } from '@/v4/constants/viewer';
->>>>>>> 776782f9
 import { ROUTES } from '../../constants/routes';
 import { prepareGroup } from '../../helpers/groups';
 import { createGroupsFromViewpoint, generateViewpoint,
