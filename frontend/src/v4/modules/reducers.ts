/**
 *  Copyright (C) 2021 3D Repo Ltd
 *
 *  This program is free software: you can redistribute it and/or modify
 *  it under the terms of the GNU Affero General Public License as
 *  published by the Free Software Foundation, either version 3 of the
 *  License, or (at your option) any later version.
 *
 *  This program is distributed in the hope that it will be useful,
 *  but WITHOUT ANY WARRANTY; without even the implied warranty of
 *  MERCHANTABILITY or FITNESS FOR A PARTICULAR PURPOSE.  See the
 *  GNU Affero General Public License for more details.
 *
 *  You should have received a copy of the GNU Affero General Public License
 *  along with this program.  If not, see <http://www.gnu.org/licenses/>.
 */

import { connectRouter } from 'connected-react-router';
import { combineReducers } from 'redux';
import undoable from 'redux-undo';

<<<<<<< HEAD
import { reducer as containersReducer } from '@/v5/store/containers/containers.redux';
=======
import { reducer as dialogsReducer } from '../../v5/store/dialogs/dialogs.redux';
>>>>>>> ee306ac2
import { reducer as projectsReducer } from '../../v5/store/projects/projects.redux';
import { reducer as teamspaces2Reducer } from '../../v5/store/teamspaces/teamspaces.redux';
import { CanvasHistoryTypes } from './canvasHistory';
import { batchGroupBy } from './canvasHistory/canvasHistory.helpers';

import { reducer as activitiesReducer } from './activities/activities.redux';
import { reducer as authReducer } from './auth/auth.redux';
import { reducer as billingReducer } from './billing/billing.redux';
import { reducer as bimReducer } from './bim/bim.redux';
import { reducer as boardReducer } from './board/board.redux';
import { reducer as canvasHistoryReducer } from './canvasHistory/canvasHistory.redux';
import { reducer as chatReducer } from './chat/chat.redux';
import { reducer as commentsReducer } from './comments/comments.redux';
import { reducer as compareReducer } from './compare/compare.redux';
import { reducer as currentUserReducer } from './currentUser/currentUser.redux';
import { reducer as dialogReducer } from './dialog/dialog.redux';
import { reducer as gisReducer } from './gis/gis.redux';
import { reducer as groupsReducer } from './groups/groups.redux';
import { reducer as issuesReducer } from './issues/issues.redux';
import { reducer as jobsReducer } from './jobs/jobs.redux';
import { reducer as legendReducer } from './legend/legend.redux';
import { reducer as measurementsReducer } from './measurements/measurements.redux';
import { reducer as modelReducer } from './model/model.redux';
import { reducer as notificationsReducer } from './notifications/notifications.redux';
import { reducer as presentationReducer } from './presentation/presentation.redux';
import { reducer as risksReducer } from './risks/risks.redux';
import { reducer as sequencesReducer } from './sequences/sequences.redux';
import { reducer as snackbarReducer } from './snackbar/snackbar.redux';
import { reducer as starredReducer } from './starred/starred.redux';
import { reducer as teamspaceReducer } from './teamspace/teamspace.redux';
import { reducer as teamspacesReducer } from './teamspaces/teamspaces.redux';
import { reducer as treeReducer } from './tree/tree.redux';
import { reducer as userManagementReducer } from './userManagement/userManagement.redux';
import { reducer as viewerReducer } from './viewer/viewer.redux';
import { reducer as viewerGuiReducer } from './viewerGui/viewerGui.redux';
import { reducer as viewpointsReducer } from './viewpoints/viewpoints.redux';
// <-- IMPORT MODULE REDUCER -->

export default function createReducer(history) {
	return combineReducers({
		router: connectRouter(history),
		canvasHistory: undoable(canvasHistoryReducer, {
			undoType: CanvasHistoryTypes.UNDO,
			redoType: CanvasHistoryTypes.REDO,
			groupBy: batchGroupBy.init([]),
			clearHistoryType: CanvasHistoryTypes.CLEAR_HISTORY,
			ignoreInitialState: true
		}),
		currentUser: currentUserReducer,
		userManagement: userManagementReducer,
		dialog: dialogReducer,
		dialogsV5: dialogsReducer,
		jobs: jobsReducer,
		snackbar: snackbarReducer,
		billing: billingReducer,
		teamspaces: teamspacesReducer,
		teamspaces2: teamspaces2Reducer,
		model: modelReducer,
		auth: authReducer,
		notifications: notificationsReducer,
		comments: commentsReducer,
		gis: gisReducer,
		viewer: viewerReducer,
		viewpoints: viewpointsReducer,
		risks: risksReducer,
		groups: groupsReducer,
		tree: treeReducer,
		bim: bimReducer,
		starred: starredReducer,
		measurements: measurementsReducer,
		issues: issuesReducer,
		compare: compareReducer,
		chat: chatReducer,
		viewerGui: viewerGuiReducer,
		teamspace: teamspaceReducer,
		sequences: sequencesReducer,
		presentation: presentationReducer,
		projects: projectsReducer,
		activities: activitiesReducer,
		legend: legendReducer,
		containers: containersReducer,
		board: boardReducer // <-- INJECT MODULE REDUCER -->
	});
}<|MERGE_RESOLUTION|>--- conflicted
+++ resolved
@@ -19,11 +19,8 @@
 import { combineReducers } from 'redux';
 import undoable from 'redux-undo';
 
-<<<<<<< HEAD
+import { reducer as dialogsReducer } from '../../v5/store/dialogs/dialogs.redux';
 import { reducer as containersReducer } from '@/v5/store/containers/containers.redux';
-=======
-import { reducer as dialogsReducer } from '../../v5/store/dialogs/dialogs.redux';
->>>>>>> ee306ac2
 import { reducer as projectsReducer } from '../../v5/store/projects/projects.redux';
 import { reducer as teamspaces2Reducer } from '../../v5/store/teamspaces/teamspaces.redux';
 import { CanvasHistoryTypes } from './canvasHistory';
