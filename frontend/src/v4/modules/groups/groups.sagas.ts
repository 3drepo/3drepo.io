--- conflicted
+++ resolved
@@ -19,11 +19,8 @@
 import { call, all, put, select, take, takeLatest } from 'redux-saga/effects';
 
 import { takeEveryInOrder } from '@/v5/helpers/sagas.helpers';
-<<<<<<< HEAD
 import { dispatch, getState } from '@/v5/helpers/redux.helpers';
-=======
 import { getRandomRgbColor, hexToGLColor } from '@/v5/helpers/colors.helper';
->>>>>>> fcb0a61b
 import { CHAT_CHANNELS } from '../../constants/chat';
 import { GROUPS_TYPES } from '../../constants/groups';
 import { normalizeGroup, prepareGroup, prepareGroupWithCount } from '../../helpers/groups';
@@ -35,12 +32,7 @@
 import { selectCurrentUser } from '../currentUser';
 import { DialogActions } from '../dialog';
 import { SnackbarActions } from '../snackbar';
-<<<<<<< HEAD
-import { TreeActions, TreeTypes, selectTreeNodesList } from '../tree';
-=======
-import { dispatch, getState } from '../store';
 import { TreeActions, TreeTypes } from '../tree';
->>>>>>> fcb0a61b
 import { ViewpointsActions } from '../viewpoints';
 import { selectNodesBySharedIds, showNodesBySharedIds } from '../tree/tree.sagas';
 import { GroupsActions, GroupsTypes, INITIAL_CRITERIA_FIELD_STATE } from './groups.redux';
