--- conflicted
+++ resolved
@@ -14,12 +14,8 @@
  *  You should have received a copy of the GNU Affero General Public License
  *  along with this program.  If not, see <http://www.gnu.org/licenses/>.
  */
-<<<<<<< HEAD
 import { getState } from '@/v5/helpers/redux.helpers';
-=======
 import { hexToGLColor } from '@/v5/helpers/colors.helper';
-import { getState } from '../modules/store';
->>>>>>> fcb0a61b
 import { selectGetMeshesByIds, selectGetNodesIdsFromSharedIds,
 	selectTreeNodesList } from '../modules/tree';
 import { Viewer } from '../services/viewer/viewer';
