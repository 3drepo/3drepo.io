/**
 *  Copyright (C) 2020 3D Repo Ltd
 *
 *  This program is free software: you can redistribute it and/or modify
 *  it under the terms of the GNU Affero General Public License as
 *  published by the Free Software Foundation, either version 3 of the
 *  License, or (at your option) any later version.
 *
 *  This program is distributed in the hope that it will be useful,
 *  but WITHOUT ANY WARRANTY; without even the implied warranty of
 *  MERCHANTABILITY or FITNESS FOR A PARTICULAR PURPOSE.  See the
 *  GNU Affero General Public License for more details.
 *
 *  You should have received a copy of the GNU Affero General Public License
 *  along with this program.  If not, see <http://www.gnu.org/licenses/>.
 */

import { Tickets } from '@/v5/ui/routes/viewer/tickets/tickets.component';
import { isEmpty, isEqual } from 'lodash';
import { PureComponent, useContext } from 'react';
import { AdditionalProperties, TicketsCardViews } from '@/v5/ui/routes/viewer/tickets/tickets.constants';
import { goToView } from '@/v5/helpers/viewpoint.helpers';
import { ITicket } from '@/v5/store/tickets/tickets.types';
import { CalibrationContext } from '@/v5/ui/routes/dashboard/projects/calibration/calibrationContext';
import { DrawingsListCard } from '@/v5/ui/routes/viewer/drawings/drawingsList/drawingsListCard.component';
import { ViewerGuiActionsDispatchers } from '@/v5/services/actionsDispatchers';
import { VIEWER_EVENTS } from '../../constants/viewer';
import { getCalibrationViewerLeftPanels, getViewerLeftPanels, VIEWER_PANELS } from '../../constants/viewerGui';
import { getWindowHeight, getWindowWidth, renderWhenTrue } from '../../helpers/rendering';
import { MultiSelect } from '../../services/viewer/multiSelect';
import { Activities } from './components/activities/';
import { Bim } from './components/bim';
import { CloseFocusModeButton } from './components/closeFocusModeButton';
import { Compare } from './components/compare';
import Gis from './components/gis/gis.container';
import { Groups } from './components/groups';
import { Issues } from './components/issues';
import { Legend } from './components/legend';
import { PANEL_DEFAULT_WIDTH } from './components/legend/legend.constants';
import { Measurements } from './components/measurements';
import { PanelButton } from './components/panelButton/panelButton.component';
import RevisionsSwitch from './components/revisionsSwitch/revisionsSwitch.container';
import { Risks } from './components/risks';
import Sequences from './components/sequences/sequences.container';
import { Tree } from './components/tree';
import { ViewerLoader } from './components/viewerLoader';
import { Views } from './components/views';
import { Container, DraggablePanels, GuiContainer, LeftPanels, LeftPanelsButtons, RightPanels } from './viewerGui.styles';

interface IProps {
	viewer: any;
	className?: string;
	currentTeamspace: string;
	modelSettings: any;
	isModelPending: boolean;
	isPresentationActive: boolean;
	isFocusMode: boolean;
	match: {
		params: {
			model: string;
			teamspace: string;
			project?: string;
			revision?: string;
		}
	};
	queryParams: {
		issueId?: string;
		riskId?: string;
		presenter?: string;
	};
	leftPanels: string[];
	rightPanels: string[];
	draggablePanels: string[];
	selectedTicket: ITicket | undefined;
	treeNodesList: any;
	ticketsCardView: TicketsCardViews;
	isEditingGroups: boolean;
	isCalibrating: boolean;
	stopListenOnSelections: () => void;
	stopListenOnModelLoaded: () => void;
	stopListenOnClickPin: () => void;
	fetchData: (teamspace, model) => void;
	fetchTeamspaces: (username) => void;
	resetPanelsStates: () => void;
	resetModel: () => void;
	setPanelVisibility: (panelName, visibility?) => void;
	removeMeasurement: (uuid) => void;
	resetViewerGui: () => void;
	resetCompareComponent: () => void;
	joinPresentation: (code) => void;
	subscribeOnIssueChanges: (teamspace, modelId) => void;
	unsubscribeOnIssueChanges: (teamspace, modelId) => void;
	subscribeOnRiskChanges: (teamspace, modelId) => void;
	unsubscribeOnRiskChanges: (teamspace, modelId) => void;
	setProjectionModeSuccess: (mode) => void;
	clearCurrentlySelected: () => void;
}

interface IState {
	loadedModelId: string;
	showLoader: boolean;
	loaderType: string;
	loaderProgress: number;
}

class ViewerGuiBase extends PureComponent<IProps, IState> {

	private get urlParams() {
		return this.props.match.params;
	}

	private get minPanelHeight() {
		const height = getWindowHeight() * 0.3;
		return height < 300 ? 300 : height;
	}

	public state = {
		loadedModelId: null,
		showLoader: false,
		loaderType: null,
		loaderProgress: 0
	};

	public renderViewerLoader = renderWhenTrue(() => <ViewerLoader />);

	public componentDidMount() {
		const {
			queryParams: { issueId, riskId, presenter },
			match: { params },
			viewer,
			leftPanels,
			currentTeamspace,
			fetchTeamspaces,
		} = this.props;

		viewer.init();

		if (issueId && !leftPanels.includes(VIEWER_PANELS.ISSUES)) {
			this.props.setPanelVisibility(VIEWER_PANELS.ISSUES, true);
		}

		if (riskId && !leftPanels.includes(VIEWER_PANELS.RISKS)) {
			this.props.setPanelVisibility(VIEWER_PANELS.RISKS, true);
		}

		MultiSelect.initKeyWatchers();
		this.props.fetchData(params.teamspace, params.model);
		this.props.subscribeOnIssueChanges(params.teamspace, params.model);
		this.props.subscribeOnRiskChanges(params.teamspace, params.model);
		this.toggleViewerListeners(true);

		if (presenter) {
			this.props.joinPresentation(presenter);
		}

		fetchTeamspaces(currentTeamspace);
		this.props.viewer.on(VIEWER_EVENTS.CAMERA_PROJECTION_SET, this.props.setProjectionModeSuccess);
	}

	public componentDidUpdate(prevProps: IProps, prevState: IState) {
		const changes = {} as IState;
		const { match: { params }, queryParams, leftPanels } = this.props;
		const teamspaceChanged = params.teamspace !== prevProps.match.params.teamspace;
		const modelChanged = params.model !== prevProps.match.params.model;
		const revisionChanged = params.revision !== prevProps.match.params.revision;
		const presentationActivityChanged = prevProps.isPresentationActive !== this.props.isPresentationActive;

		const { issueId, riskId } = queryParams;

		if (issueId !== prevProps.queryParams.issueId && issueId && !leftPanels.includes(VIEWER_PANELS.ISSUES)) {
			this.props.setPanelVisibility(VIEWER_PANELS.ISSUES, true);
		}
		if (riskId !== prevProps.queryParams.riskId && riskId && !leftPanels.includes(VIEWER_PANELS.RISKS)) {
			this.props.setPanelVisibility(VIEWER_PANELS.RISKS, true);
		}

		if (teamspaceChanged || modelChanged || revisionChanged) {
			this.props.resetPanelsStates();
			this.props.unsubscribeOnIssueChanges(prevProps.match.params.teamspace, prevProps.match.params.model);
			this.props.unsubscribeOnRiskChanges(prevProps.match.params.teamspace, prevProps.match.params.model);
			this.props.fetchData(params.teamspace, params.model);
			this.props.subscribeOnIssueChanges(params.teamspace, params.model);
			this.props.subscribeOnRiskChanges(params.teamspace, params.model);
		}

		if (!isEmpty(changes)) {
			this.setState(changes);
		}

		if (presentationActivityChanged && this.props.isPresentationActive) {
			this.props.setPanelVisibility(VIEWER_PANELS.COMPARE, false);
			this.props.resetCompareComponent();
		}

		if (this.props.isEditingGroups) {
			return;
		}

		const prevView = prevProps.selectedTicket?.properties?.[AdditionalProperties.DEFAULT_VIEW];
		const currView = this.props.selectedTicket?.properties?.[AdditionalProperties.DEFAULT_VIEW];

		if (!isEqual(prevView, currView) || this.props.treeNodesList !== prevProps.treeNodesList) {
			// This is for not refreshing the view when exiting a selected ticket or when the card is closed
			goToView(currView);
		}
	}

	public componentWillUnmount() {
		const { match: { params } } = this.props;

		MultiSelect.removeKeyWatchers();
		this.props.unsubscribeOnIssueChanges(params.teamspace, params.model);
		this.props.unsubscribeOnRiskChanges(params.teamspace, params.model);
		this.props.stopListenOnSelections();
		this.props.stopListenOnModelLoaded();
		this.props.stopListenOnClickPin();
		this.props.resetPanelsStates();
		this.props.viewer.destroy();
		this.props.resetModel();
		this.props.resetViewerGui();
		this.toggleViewerListeners(false);
		this.props.clearCurrentlySelected();
	}

	private toggleViewerListeners = (enabled: boolean) => {
		const resolver = enabled ? 'on' : 'off';
		const { viewer } = this.props;

		viewer[resolver](VIEWER_EVENTS.MEASUREMENT_REMOVED, this.handleMeasureRemoved);
	}

	private handleMeasureRemoved = (measurementId) => this.props.removeMeasurement(measurementId);

	public render() {
		const { leftPanels, rightPanels, draggablePanels, isFocusMode, viewer, isCalibrating } = this.props;

		return (
			<GuiContainer $isCalibrating={isCalibrating}>
				<CloseFocusModeButton isFocusMode={isFocusMode} />
				<Container id="gui-container" className={this.props.className} hidden={isFocusMode}>
					<RevisionsSwitch />
					{this.renderLeftPanelsButtons()}
					{this.renderLeftPanels(leftPanels)}
					{this.renderRightPanels(rightPanels)}
					{this.renderDraggablePanels(draggablePanels)}
					{this.renderViewerLoader(viewer.hasInstance)}
				</Container>
			</GuiContainer>
		);
	}

	private handleTogglePanel = (panelType) => {
		this.props.setPanelVisibility(panelType);
	}

<<<<<<< HEAD
	private renderLeftPanelsButtons = () => {
		const { isCalibrating } = this.props;

		if (isCalibrating) {
			return (
				<LeftPanelsButtons>
					{getCalibrationViewerLeftPanels().map(({ name, type }) => (
						<PanelButton
							key={type}
							onClick={ViewerGuiActionsDispatchers.setPanelVisibility}
							label={name}
							type={type}
							id={type + '-panel-button'}
							active={this.props.leftPanels.includes(type)}
						/>
					))}
				</LeftPanelsButtons>
			);
		}
		return (
			<LeftPanelsButtons>
				{getViewerLeftPanels().map(({ name, type }) => (
					<PanelButton
						key={type}
						onClick={this.handleTogglePanel}
						label={name}
						type={type}
						id={type + '-panel-button'}
						active={this.props.leftPanels.includes(type)}
						disabled={this.props.disabledPanelButtons.has(type)}
					/>
				))}
			</LeftPanelsButtons>
		);
	};
=======
	private renderLeftPanelsButtons = () => (
		<LeftPanelsButtons>
			{getViewerLeftPanels().map(({ name, type }) => (
				<PanelButton
					key={type}
					onClick={this.handleTogglePanel}
					label={name}
					type={type}
					id={type + '-panel-button'}
					active={this.props.leftPanels.includes(type)}
				/>
			))}
		</LeftPanelsButtons>
	)
>>>>>>> 6fab0661

	private panelsMap = {
		[VIEWER_PANELS.ISSUES]: Issues,
		[VIEWER_PANELS.RISKS]: Risks,
		[VIEWER_PANELS.TICKETS]: Tickets,
		[VIEWER_PANELS.GROUPS]: Groups,
		[VIEWER_PANELS.VIEWS]: Views,
		[VIEWER_PANELS.TREE]: Tree,
		[VIEWER_PANELS.COMPARE]: Compare,
		[VIEWER_PANELS.GIS]: Gis,
		[VIEWER_PANELS.SEQUENCES]: Sequences,
		[VIEWER_PANELS.MEASUREMENTS]: Measurements,
		[VIEWER_PANELS.DRAWINGS]: DrawingsListCard,
	};

	private renderLeftPanels = (panels) => (
		<LeftPanels>
			{panels.map((panel) => {
				const PanelComponent = this.panelsMap[panel];
				return PanelComponent && <PanelComponent key={panel} id={panel + '-card'} {...this.urlParams} />;
			})}
		</LeftPanels>
	)

	private renderRightPanels = (panels) => (
		<RightPanels>
			{panels.includes(VIEWER_PANELS.BIM) && <Bim {...this.urlParams} />}
			{panels.includes(VIEWER_PANELS.ACTIVITIES) && <Activities {...this.urlParams} />}
		</RightPanels>
	)

	private renderDraggablePanels = (panels) => (
		<DraggablePanels>
			{panels.includes(VIEWER_PANELS.LEGEND) && <Legend
				defaultPosition={{
					x: getWindowWidth() - PANEL_DEFAULT_WIDTH - 20,
					y: getWindowHeight() - this.minPanelHeight - 170,
				}}
				height={this.minPanelHeight}
			/>}
		</DraggablePanels>
	)
}

export const ViewerGui = (props: Omit<IProps, 'isCalibrating'>) => {
	const { isCalibrating } = useContext(CalibrationContext);
	return <ViewerGuiBase {...props} isCalibrating={isCalibrating} />
};<|MERGE_RESOLUTION|>--- conflicted
+++ resolved
@@ -253,7 +253,6 @@
 		this.props.setPanelVisibility(panelType);
 	}
 
-<<<<<<< HEAD
 	private renderLeftPanelsButtons = () => {
 		const { isCalibrating } = this.props;
 
@@ -283,28 +282,11 @@
 						type={type}
 						id={type + '-panel-button'}
 						active={this.props.leftPanels.includes(type)}
-						disabled={this.props.disabledPanelButtons.has(type)}
 					/>
 				))}
 			</LeftPanelsButtons>
 		);
 	};
-=======
-	private renderLeftPanelsButtons = () => (
-		<LeftPanelsButtons>
-			{getViewerLeftPanels().map(({ name, type }) => (
-				<PanelButton
-					key={type}
-					onClick={this.handleTogglePanel}
-					label={name}
-					type={type}
-					id={type + '-panel-button'}
-					active={this.props.leftPanels.includes(type)}
-				/>
-			))}
-		</LeftPanelsButtons>
-	)
->>>>>>> 6fab0661
 
 	private panelsMap = {
 		[VIEWER_PANELS.ISSUES]: Issues,
