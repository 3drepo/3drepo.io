/**
 *  Copyright (C) 2020 3D Repo Ltd
 *
 *  This program is free software: you can redistribute it and/or modify
 *  it under the terms of the GNU Affero General Public License as
 *  published by the Free Software Foundation, either version 3 of the
 *  License, or (at your option) any later version.
 *
 *  This program is distributed in the hope that it will be useful,
 *  but WITHOUT ANY WARRANTY; without even the implied warranty of
 *  MERCHANTABILITY or FITNESS FOR A PARTICULAR PURPOSE.  See the
 *  GNU Affero General Public License for more details.
 *
 *  You should have received a copy of the GNU Affero General Public License
 *  along with this program.  If not, see <http://www.gnu.org/licenses/>.
 */

import { Tickets } from '@/v5/ui/routes/viewer/tickets/tickets.component';
import { isEmpty, isEqual } from 'lodash';
import { PureComponent } from 'react';
import { Toolbar } from '@/v5/ui/routes/viewer/toolbar/toolbar.component';
import { AdditionalProperties, TicketsCardViews } from '@/v5/ui/routes/viewer/tickets/tickets.constants';
import { goToView } from '@/v5/helpers/viewpoint.helpers';
import { ITicket } from '@/v5/store/tickets/tickets.types';
import { DrawingsListCard } from '@/v5/ui/routes/viewer/drawings/drawingsList/drawingsListCard.component';
import { VIEWER_EVENTS } from '../../constants/viewer';
import { getViewerLeftPanels, VIEWER_PANELS } from '../../constants/viewerGui';
import { getWindowHeight, getWindowWidth, renderWhenTrue } from '../../helpers/rendering';
import { MultiSelect } from '../../services/viewer/multiSelect';
import { Activities } from './components/activities/';
import { Bim } from './components/bim';
import { CloseFocusModeButton } from './components/closeFocusModeButton';
import { Compare } from './components/compare';
import Gis from './components/gis/gis.container';
import { Groups } from './components/groups';
import { Issues } from './components/issues';
import { Legend } from './components/legend';
import { PANEL_DEFAULT_WIDTH } from './components/legend/legend.constants';
import { Measurements } from './components/measurements';
import { PanelButton } from './components/panelButton/panelButton.component';
import RevisionsSwitch from './components/revisionsSwitch/revisionsSwitch.container';
import { Risks } from './components/risks';
import Sequences from './components/sequences/sequences.container';
import { Tree } from './components/tree';
import { ViewerLoader } from './components/viewerLoader';
import { Views } from './components/views';
import { Container, DraggablePanels, GuiContainer, LeftPanels, LeftPanelsButtons, RightPanels } from './viewerGui.styles';
import { Foo } from './foo';

interface IProps {
	viewer: any;
	className?: string;
	currentTeamspace: string;
	modelSettings: any;
	isModelPending: boolean;
	isPresentationActive: boolean;
	isFocusMode: boolean;
	match: {
		params: {
			model: string;
			teamspace: string;
			project?: string;
			revision?: string;
		}
	};
	queryParams: {
		issueId?: string;
		riskId?: string;
		presenter?: string;
	};
	leftPanels: string[];
	rightPanels: string[];
	draggablePanels: string[];
	disabledPanelButtons: Set<string>;
	selectedTicket: ITicket | undefined;
	treeNodesList: any;
	ticketsCardView: TicketsCardViews;
	isEditingGroups: boolean;
	stopListenOnSelections: () => void;
	stopListenOnModelLoaded: () => void;
	stopListenOnClickPin: () => void;
	fetchData: (teamspace, model) => void;
	fetchTeamspaces: (username) => void;
	resetPanelsStates: () => void;
	resetModel: () => void;
	setPanelVisibility: (panelName, visibility?) => void;
	removeMeasurement: (uuid) => void;
	resetViewerGui: () => void;
	resetCompareComponent: () => void;
	joinPresentation: (code) => void;
	subscribeOnIssueChanges: (teamspace, modelId) => void;
	unsubscribeOnIssueChanges: (teamspace, modelId) => void;
	subscribeOnRiskChanges: (teamspace, modelId) => void;
	unsubscribeOnRiskChanges: (teamspace, modelId) => void;
	setProjectionModeSuccess: (mode) => void;
}

interface IState {
	loadedModelId: string;
	showLoader: boolean;
	loaderType: string;
	loaderProgress: number;
}

export class ViewerGui extends PureComponent<IProps, IState> {

	private get urlParams() {
		return this.props.match.params;
	}

	private get minPanelHeight() {
		const height = getWindowHeight() * 0.3;
		return height < 300 ? 300 : height;
	}

	public state = {
		loadedModelId: null,
		showLoader: false,
		loaderType: null,
		loaderProgress: 0
	};

	public renderViewerLoader = renderWhenTrue(() => <ViewerLoader />);

	public componentDidMount() {
		const {
			queryParams: { issueId, riskId, presenter },
			match: { params },
			viewer,
			leftPanels,
			currentTeamspace,
			fetchTeamspaces,
		} = this.props;

		viewer.init();

		if (issueId && !leftPanels.includes(VIEWER_PANELS.ISSUES)) {
			this.props.setPanelVisibility(VIEWER_PANELS.ISSUES, true);
		}

		if (riskId && !leftPanels.includes(VIEWER_PANELS.RISKS)) {
			this.props.setPanelVisibility(VIEWER_PANELS.RISKS, true);
		}

		MultiSelect.initKeyWatchers();
		this.props.fetchData(params.teamspace, params.model);
		this.props.subscribeOnIssueChanges(params.teamspace, params.model);
		this.props.subscribeOnRiskChanges(params.teamspace, params.model);
		this.toggleViewerListeners(true);

		if (presenter) {
			this.props.joinPresentation(presenter);
		}

		fetchTeamspaces(currentTeamspace);
		this.props.viewer.on(VIEWER_EVENTS.CAMERA_PROJECTION_SET, this.props.setProjectionModeSuccess);
	}

	public componentDidUpdate(prevProps: IProps, prevState: IState) {
		const changes = {} as IState;
		const { match: { params }, queryParams, leftPanels } = this.props;
		const teamspaceChanged = params.teamspace !== prevProps.match.params.teamspace;
		const modelChanged = params.model !== prevProps.match.params.model;
		const revisionChanged = params.revision !== prevProps.match.params.revision;
		const presentationActivityChanged = prevProps.isPresentationActive !== this.props.isPresentationActive;

		const { issueId, riskId } = queryParams;

		if (issueId !== prevProps.queryParams.issueId && issueId && !leftPanels.includes(VIEWER_PANELS.ISSUES)) {
			this.props.setPanelVisibility(VIEWER_PANELS.ISSUES, true);
		}
		if (riskId !== prevProps.queryParams.riskId && riskId && !leftPanels.includes(VIEWER_PANELS.RISKS)) {
			this.props.setPanelVisibility(VIEWER_PANELS.RISKS, true);
		}

		if (teamspaceChanged || modelChanged || revisionChanged) {
			this.props.resetPanelsStates();
			this.props.unsubscribeOnIssueChanges(prevProps.match.params.teamspace, prevProps.match.params.model);
			this.props.unsubscribeOnRiskChanges(prevProps.match.params.teamspace, prevProps.match.params.model);
			this.props.fetchData(params.teamspace, params.model);
			this.props.subscribeOnIssueChanges(params.teamspace, params.model);
			this.props.subscribeOnRiskChanges(params.teamspace, params.model);
		}

		if (!isEmpty(changes)) {
			this.setState(changes);
		}

		if (presentationActivityChanged && this.props.isPresentationActive) {
			this.props.setPanelVisibility(VIEWER_PANELS.COMPARE, false);
			this.props.resetCompareComponent();
		}

		if (this.props.isEditingGroups) {
			return;
		}

		const prevView = prevProps.selectedTicket?.properties?.[AdditionalProperties.DEFAULT_VIEW];
		const currView = this.props.selectedTicket?.properties?.[AdditionalProperties.DEFAULT_VIEW];

		if (!isEqual(prevView, currView) || this.props.treeNodesList !== prevProps.treeNodesList) {
			// This is for not refreshing the view when exiting a selected ticket or when the card is closed
			goToView(currView);
		}
	}

	public componentWillUnmount() {
		const { match: { params } } = this.props;

		MultiSelect.removeKeyWatchers();
		this.props.unsubscribeOnIssueChanges(params.teamspace, params.model);
		this.props.unsubscribeOnRiskChanges(params.teamspace, params.model);
		this.props.stopListenOnSelections();
		this.props.stopListenOnModelLoaded();
		this.props.stopListenOnClickPin();
		this.props.resetPanelsStates();
		this.props.viewer.destroy();
		this.props.resetModel();
		this.props.resetViewerGui();
		this.toggleViewerListeners(false);
	}

	private toggleViewerListeners = (enabled: boolean) => {
		const resolver = enabled ? 'on' : 'off';
		const { viewer } = this.props;

		viewer[resolver](VIEWER_EVENTS.MEASUREMENT_REMOVED, this.handleMeasureRemoved);
	}

	private handleMeasureRemoved = (measurementId) => this.props.removeMeasurement(measurementId);

	public render() {
		const { leftPanels, rightPanels, draggablePanels, isFocusMode, viewer } = this.props;

		return (
			<GuiContainer>
				<CloseFocusModeButton isFocusMode={isFocusMode} />
				<Container id="gui-container" className={this.props.className} hidden={isFocusMode}>
					<RevisionsSwitch />
					<Toolbar />
					{this.renderLeftPanelsButtons()}
					{this.renderLeftPanels(leftPanels)}
					{this.renderRightPanels(rightPanels)}
					{this.renderDraggablePanels(draggablePanels)}
					{this.renderViewerLoader(viewer.hasInstance)}
				</Container>
			</GuiContainer>
		);
	}

	private handleTogglePanel = (panelType) => {
		this.props.setPanelVisibility(panelType);
	}

	private renderLeftPanelsButtons = () => (
		<LeftPanelsButtons>
			{getViewerLeftPanels().map(({ name, type }) => (
				<PanelButton
					key={type}
					onClick={this.handleTogglePanel}
					label={name}
					type={type}
					id={type + '-panel-button'}
					active={this.props.leftPanels.includes(type)}
					disabled={this.props.disabledPanelButtons.has(type)}
				/>
			))}
		</LeftPanelsButtons>
	)

	private panelsMap = {
		[VIEWER_PANELS.ISSUES]: Issues,
		[VIEWER_PANELS.RISKS]: Risks,
		[VIEWER_PANELS.TICKETS]: Tickets,
		[VIEWER_PANELS.GROUPS]: Groups,
		[VIEWER_PANELS.VIEWS]: Views,
		[VIEWER_PANELS.TREE]: Tree,
		[VIEWER_PANELS.COMPARE]: Compare,
		[VIEWER_PANELS.GIS]: Gis,
		[VIEWER_PANELS.SEQUENCES]: Sequences,
		[VIEWER_PANELS.MEASUREMENTS]: Measurements,
<<<<<<< HEAD
		[VIEWER_PANELS.DRAWINGS]: Foo,
=======
		[VIEWER_PANELS.DRAWINGS]: DrawingsListCard,
>>>>>>> 3ebd97e6
	};

	private renderLeftPanels = (panels) => (
		<LeftPanels>
			{panels.map((panel) => {
				const PanelComponent = this.panelsMap[panel];
				return PanelComponent && <PanelComponent key={panel} id={panel + '-card'} {...this.urlParams} />;
			})}
		</LeftPanels>
	)

	private renderRightPanels = (panels) => (
		<RightPanels>
			{panels.includes(VIEWER_PANELS.BIM) && <Bim {...this.urlParams} />}
			{panels.includes(VIEWER_PANELS.ACTIVITIES) && <Activities {...this.urlParams} />}
		</RightPanels>
	)

	private renderDraggablePanels = (panels) => (
		<DraggablePanels>
			{panels.includes(VIEWER_PANELS.LEGEND) && <Legend
				defaultPosition={{
					x: getWindowWidth() - PANEL_DEFAULT_WIDTH - 20,
					y: getWindowHeight() - this.minPanelHeight - 170,
				}}
				height={this.minPanelHeight}
			/>}
		</DraggablePanels>
	)
}<|MERGE_RESOLUTION|>--- conflicted
+++ resolved
@@ -45,7 +45,6 @@
 import { ViewerLoader } from './components/viewerLoader';
 import { Views } from './components/views';
 import { Container, DraggablePanels, GuiContainer, LeftPanels, LeftPanelsButtons, RightPanels } from './viewerGui.styles';
-import { Foo } from './foo';
 
 interface IProps {
 	viewer: any;
@@ -279,11 +278,7 @@
 		[VIEWER_PANELS.GIS]: Gis,
 		[VIEWER_PANELS.SEQUENCES]: Sequences,
 		[VIEWER_PANELS.MEASUREMENTS]: Measurements,
-<<<<<<< HEAD
-		[VIEWER_PANELS.DRAWINGS]: Foo,
-=======
 		[VIEWER_PANELS.DRAWINGS]: DrawingsListCard,
->>>>>>> 3ebd97e6
 	};
 
 	private renderLeftPanels = (panels) => (
