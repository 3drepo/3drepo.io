--- conflicted
+++ resolved
@@ -20,11 +20,7 @@
 import { FormattedMessage } from 'react-intl';
 
 import { RouteComponentProps } from 'react-router';
-<<<<<<< HEAD
-import { formatShortDateTime } from '../../../../../../services/formatting/formatDate';
-=======
 import { formatDateTime } from '@/v5/helpers/intl.helper';
->>>>>>> e9575d55
 import {
 	SequenceDatesContainer,
 	SequenceItemContainer,
