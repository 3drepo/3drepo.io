--- conflicted
+++ resolved
@@ -61,14 +61,8 @@
 	font-size: 13px;
 	background-color: transparent;
 	color: ${({ theme }) => theme.palette.base.main};
-<<<<<<< HEAD
-	margin: 12px 0;
-	padding: 10px;
-	width: 100%;
-=======
 	margin: 12px;
 	padding: 10px;
->>>>>>> c7e424a2
 	box-sizing: border-box;
 `;
 
