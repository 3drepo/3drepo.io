--- conflicted
+++ resolved
@@ -280,19 +280,12 @@
 		return (
 			<>
 				<ViewerContainer visible={this.shouldBeVisible}>
-<<<<<<< HEAD
-=======
 					<Calibration3DInfoBox />
->>>>>>> f5b2bc4f
 					<div
 						ref={this.containerRef}
 						className={this.props.className}
 					/>
-<<<<<<< HEAD
 					{this.props.isCalibrating ? <CalibrationToolbar /> : <Toolbar />}
-=======
-					<Toolbar />
->>>>>>> f5b2bc4f
 				</ViewerContainer>
 				<Border
 					presentationMode={this.props.presentationMode}
