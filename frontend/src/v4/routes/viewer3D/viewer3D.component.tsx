/**
 *  Copyright (C) 2020 3D Repo Ltd
 *
 *  This program is free software: you can redistribute it and/or modify
 *  it under the terms of the GNU Affero General Public License as
 *  published by the Free Software Foundation, either version 3 of the
 *  License, or (at your option) any later version.
 *
 *  This program is distributed in the hope that it will be useful,
 *  but WITHOUT ANY WARRANTY; without even the implied warranty of
 *  MERCHANTABILITY or FITNESS FOR A PARTICULAR PURPOSE.  See the
 *  GNU Affero General Public License for more details.
 *
 *  You should have received a copy of the GNU Affero General Public License
 *  along with this program.  If not, see <http://www.gnu.org/licenses/>.
 */
import { PureComponent, createRef, useContext } from 'react';
import { difference, differenceBy, isEqual } from 'lodash';
import { dispatch } from '@/v4/modules/store';
import { DialogActions } from '@/v4/modules/dialog';
import { Toolbar } from '@/v5/ui/routes/viewer/toolbar/toolbar.component';
import { CalibrationToolbar } from '@/v5/ui/routes/dashboard/projects/calibration/calibrationToolbar/calibrationToolbar.component';
import { LifoQueue } from '@/v5/helpers/functions.helpers';
import { CalibrationContext } from '@/v5/ui/routes/dashboard/projects/calibration/calibrationContext';
import { useViewerCalibrationSetup } from '@/v5/ui/routes/dashboard/projects/calibration/useViewerCalibrationSetup';
import {queuableFunction} from '../../helpers/async';

import { ROUTES } from '../../constants/routes';
import { addColorOverrides, overridesColorDiff, removeColorOverrides } from '../../helpers/colorOverrides';
import { pinsDiff, pinsRemoved, pinsSelectionChanged } from '../../helpers/pins';
import { moveMeshes, resetMovedMeshes, transformationDiffChanges,
transformationDiffRemoves } from '../../modules/sequences/sequences.helper';
import { ViewerService } from '../../services/viewer/viewer';
<<<<<<< HEAD
import { Border, ViewerContainer } from './viewer3D.styles';
import { Calibration3DInfoBox } from './calibration3DInfoBox/calibration3DInfoBox.component';
=======
import { ViewerContainer } from './viewer3D.styles';
>>>>>>> 6fab0661

interface IProps {
	location: any;
	className?: string;
	viewer: ViewerService;
	match: {
		params: {
			model: string;
			teamspace: string;
			revision?: string;
		}
	};
	colorOverrides: any;
	transparencies: any;
	issuePins: any[];
	riskPins: any[];
	measurementPins: any[];
	measurementsAngle: any[];
	measurementsArea: any[];
	measurementsLength: any[];
	transformations: any[];
	gisLayers: string[];
	hasGisCoordinates: boolean;
	gisCoordinates: any;
	handleTransparencyOverridesChange: any;
	viewerManipulationEnabled: boolean;
	isPresentationPaused: boolean;
	issuesShapes: any[];
	risksShapes: any[];
	issuesHighlightedShapes: any[];
	risksHighlightedShapes: any[];
	ticketPins: any;
	isCalibrating: boolean;
}

export class Viewer3DBase extends PureComponent<IProps, any> {
	private containerRef = createRef<HTMLDivElement>();
	public state = { updatesQueue: new LifoQueue((prevProps, currProps) => this.onComponentDidUpdate(prevProps, currProps), 1, false) };

	private handleUnityError = (message: string, reload: boolean, isUnity: boolean) => {
		let errorType = '3D Repo Error';

		if (isUnity) {
			errorType = 'Unity Error';
		}

		dispatch(DialogActions.showDialog({
			title: errorType,
			content: message,
			onCancel: () => {
				if (reload) {
					location.reload();
				}
			}
		}));

		console.error('Unity errored and user canceled reload', message);
	}

	constructor(props) {
		super(props);
		this.renderMeasurements = queuableFunction(this.renderMeasurements, this);
	}

	public get shouldBeVisible() {
		return this.props.location.pathname.includes(ROUTES.VIEWER);
	}

	public componentDidMount() {
		const { viewer } = this.props;
		viewer.setupInstance(this.containerRef.current, this.handleUnityError);
	}

	public renderGisCoordinates(coordinates) {
		const { viewer, gisLayers } = this.props;
		viewer.mapInitialise(coordinates);

		if (gisLayers.length > 0) {
			viewer.mapStop();
			viewer.mapStart();
		}
	}

	public async renderPins(prev, curr) {
		if (this.shouldBeVisible) {
			const { viewer } = this.props;

			const toShow = pinsDiff(curr, prev);
			const toRemove = pinsRemoved(prev, curr);
			const toChangeSelection = pinsSelectionChanged(curr, prev);

			await Promise.all([
				...toRemove.map(viewer.removePin.bind(viewer)),
				...toChangeSelection.map(viewer.setSelectionPin.bind(viewer)),
				...toShow.map(viewer.showPin.bind(viewer)),
			]);
		}
	}

	public renderColorOverrides(prev, curr) {
		const toAdd = overridesColorDiff(curr, prev);
		const toRemove = overridesColorDiff(prev, curr);

		removeColorOverrides(toRemove);
		addColorOverrides(toAdd);
	}

	public renderTransformations(prev, curr) {
		const changes = transformationDiffChanges(prev, curr);
		const removes = transformationDiffRemoves(prev, curr);

		moveMeshes(changes);
		resetMovedMeshes(removes);
	}

	public renderGisLayers(prev: string[], curr: string[]) {
		const { viewer } = this.props;
		const toAdd = difference(curr, prev);
		const toRemove = difference(prev, curr);

		toAdd.forEach(viewer.addMapSource.bind(viewer));
		toRemove.forEach(viewer.removeMapSource.bind(viewer));

		if (curr.length === 0) {
			viewer.mapStop();
		}

		if (prev.length === 0 && curr.length > 0) {
			viewer.mapStart();
		}
	}

	public async renderMeasurements(prev: any[], curr: any[]) {
		const { viewer } = this.props;

		const toAdd = differenceBy(curr, prev, 'uuid', 'color');
		const toRemove = differenceBy(prev, curr, 'uuid', 'color');

		await viewer.removeMeasurements(toRemove);
		await viewer.addMeasurements(toAdd, true);
	}

	public async renderMeasurementsHighlights(prev: any[], curr: any[]) {
		const { viewer } = this.props;

		const toAdd = difference(curr, prev);
		const toRemove = difference(prev, curr);

		await viewer.deselectMeasurements(toRemove);
		await viewer.selectMeasurements(toAdd);
	}

	public async componentDidUpdate(prevProps: IProps) {
		this.state.updatesQueue.enqueue(prevProps, this.props);
	}

	public async onComponentDidUpdate(prevProps, currProps) {
		const { colorOverrides, issuePins, riskPins, measurementPins, hasGisCoordinates,
			gisCoordinates, gisLayers, transparencies, transformations,
<<<<<<< HEAD
			sequenceHiddenNodes, viewerManipulationEnabled, viewer,
			issuesShapes, issuesHighlightedShapes, risksShapes, risksHighlightedShapes,
			ticketPins, measurementsAngle, measurementsArea, measurementsLength
=======
			viewerManipulationEnabled, viewer, issuesShapes, issuesHighlightedShapes,
			risksShapes, risksHighlightedShapes,
			ticketPins
>>>>>>> 6fab0661
		} = currProps;

		if (colorOverrides && !isEqual(colorOverrides, prevProps.colorOverrides)) {
			this.renderColorOverrides(prevProps.colorOverrides, colorOverrides);
		}

		if (transparencies && !isEqual(transparencies, prevProps.transparencies)) {
			currProps.handleTransparencyOverridesChange(transparencies, prevProps.transparencies);
		}

		if (transformations && !isEqual(transformations, prevProps.transformations)) {
			this.renderTransformations(prevProps.transformations, transformations);
		}

		if (!isEqual(issuePins, prevProps.issuePins)) {
			this.renderPins(prevProps.issuePins, issuePins);
		}

		if (!isEqual(riskPins, prevProps.riskPins)) {
			this.renderPins(prevProps.riskPins, riskPins);
		}

		if (!isEqual(measurementPins, prevProps.measurementPins)) {
			this.renderPins(prevProps.measurementPins, measurementPins);
		}

		if (!isEqual(ticketPins, prevProps.ticketPins)) {
			await this.renderPins(prevProps.ticketPins, ticketPins);
		}

		if (hasGisCoordinates && !isEqual(prevProps.gisCoordinates, gisCoordinates)) {
			this.renderGisCoordinates(gisCoordinates);
		}

		if (hasGisCoordinates && !isEqual(prevProps.gisLayers, gisLayers)) {
			this.renderGisLayers(prevProps.gisLayers, gisLayers);
		}

		if (!isEqual(prevProps.issuesShapes, issuesShapes)) {
			await this.renderMeasurements(prevProps.issuesShapes, issuesShapes);
		}

		if (!isEqual(prevProps.issuesHighlightedShapes, issuesHighlightedShapes)) {
			await this.renderMeasurementsHighlights(prevProps.issuesHighlightedShapes, issuesHighlightedShapes);
		}

		if (!isEqual(prevProps.risksShapes, risksShapes)) {
			await this.renderMeasurements(prevProps.risksShapes, risksShapes);
		}

		if (!isEqual(prevProps.risksHighlightedShapes, risksHighlightedShapes)) {
			await this.renderMeasurementsHighlights(prevProps.risksHighlightedShapes, risksHighlightedShapes);
		}

		if (!isEqual(prevProps.measurementsAngle, measurementsAngle)) {
			await this.renderMeasurements(prevProps.measurementsAngle, measurementsAngle);
		}

		if (!isEqual(prevProps.measurementsLength, measurementsLength)) {
			await this.renderMeasurements(prevProps.measurementsLength, measurementsLength);
		}

		if (!isEqual(prevProps.measurementsArea, measurementsArea)) {
			await this.renderMeasurements(prevProps.measurementsArea, measurementsArea);
		}

		if (prevProps.viewerManipulationEnabled !== viewerManipulationEnabled) {
			if (viewerManipulationEnabled) {
				viewer.setNavigationOn();
			} else {
				viewer.setNavigationOff();
			}
		}
	}

	public render() {
		return (
<<<<<<< HEAD
			<>
				<ViewerContainer visible={this.shouldBeVisible}>
					<Calibration3DInfoBox />
					<div
						ref={this.containerRef}
						className={this.props.className}
					/>
					{this.props.isCalibrating ? <CalibrationToolbar /> : <Toolbar />}
				</ViewerContainer>
				<Border
					presentationMode={this.props.presentationMode}
					isPresentationPaused={this.props.isPresentationPaused}
				/>
			</>
=======
			<ViewerContainer visible={this.shouldBeVisible} >
				<div ref={this.containerRef} className={this.props.className} />
				<Toolbar />
			</ ViewerContainer>
>>>>>>> 6fab0661
		);
	}
}

const getCalibrationProps = (props) => ({
	...props,
	issuePins: [],
	riskPins: [],
	measurementPins: [],
	ticketPins: [],
	measurementsArea: [],
	measurementsLength: [],
	measurementsAngle: [],
});

export const Viewer3D = (props: Omit<IProps, 'isCalibrating'>) => {
	const { isCalibrating } = useContext(CalibrationContext);
	useViewerCalibrationSetup();
	return (<Viewer3DBase {...(isCalibrating ? getCalibrationProps(props) : props)} isCalibrating={isCalibrating} />)
}<|MERGE_RESOLUTION|>--- conflicted
+++ resolved
@@ -31,12 +31,8 @@
 import { moveMeshes, resetMovedMeshes, transformationDiffChanges,
 transformationDiffRemoves } from '../../modules/sequences/sequences.helper';
 import { ViewerService } from '../../services/viewer/viewer';
-<<<<<<< HEAD
-import { Border, ViewerContainer } from './viewer3D.styles';
 import { Calibration3DInfoBox } from './calibration3DInfoBox/calibration3DInfoBox.component';
-=======
 import { ViewerContainer } from './viewer3D.styles';
->>>>>>> 6fab0661
 
 interface IProps {
 	location: any;
@@ -196,15 +192,9 @@
 	public async onComponentDidUpdate(prevProps, currProps) {
 		const { colorOverrides, issuePins, riskPins, measurementPins, hasGisCoordinates,
 			gisCoordinates, gisLayers, transparencies, transformations,
-<<<<<<< HEAD
-			sequenceHiddenNodes, viewerManipulationEnabled, viewer,
-			issuesShapes, issuesHighlightedShapes, risksShapes, risksHighlightedShapes,
-			ticketPins, measurementsAngle, measurementsArea, measurementsLength
-=======
 			viewerManipulationEnabled, viewer, issuesShapes, issuesHighlightedShapes,
 			risksShapes, risksHighlightedShapes,
-			ticketPins
->>>>>>> 6fab0661
+			ticketPins, measurementsAngle, measurementsArea, measurementsLength
 		} = currProps;
 
 		if (colorOverrides && !isEqual(colorOverrides, prevProps.colorOverrides)) {
@@ -282,27 +272,11 @@
 
 	public render() {
 		return (
-<<<<<<< HEAD
-			<>
-				<ViewerContainer visible={this.shouldBeVisible}>
-					<Calibration3DInfoBox />
-					<div
-						ref={this.containerRef}
-						className={this.props.className}
-					/>
-					{this.props.isCalibrating ? <CalibrationToolbar /> : <Toolbar />}
-				</ViewerContainer>
-				<Border
-					presentationMode={this.props.presentationMode}
-					isPresentationPaused={this.props.isPresentationPaused}
-				/>
-			</>
-=======
 			<ViewerContainer visible={this.shouldBeVisible} >
+				<Calibration3DInfoBox />
 				<div ref={this.containerRef} className={this.props.className} />
-				<Toolbar />
+				{this.props.isCalibrating ? <CalibrationToolbar /> : <Toolbar />}
 			</ ViewerContainer>
->>>>>>> 6fab0661
 		);
 	}
 }
