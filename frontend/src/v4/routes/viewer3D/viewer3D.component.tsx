/**
 *  Copyright (C) 2020 3D Repo Ltd
 *
 *  This program is free software: you can redistribute it and/or modify
 *  it under the terms of the GNU Affero General Public License as
 *  published by the Free Software Foundation, either version 3 of the
 *  License, or (at your option) any later version.
 *
 *  This program is distributed in the hope that it will be useful,
 *  but WITHOUT ANY WARRANTY; without even the implied warranty of
 *  MERCHANTABILITY or FITNESS FOR A PARTICULAR PURPOSE.  See the
 *  GNU Affero General Public License for more details.
 *
 *  You should have received a copy of the GNU Affero General Public License
 *  along with this program.  If not, see <http://www.gnu.org/licenses/>.
 */
<<<<<<< HEAD
import { PureComponent, createRef, useContext, useEffect } from 'react';
import { difference, differenceBy, isEqual } from 'lodash';
import { dispatch } from '@/v4/modules/store';
import { DialogActions } from '@/v4/modules/dialog';
import { Toolbar } from '@/v5/ui/routes/viewer/toolbar/toolbar.component';
import { CalibrationContext } from '@/v5/ui/routes/dashboard/projects/calibration/calibrationContext';
import { CalibrationToolbar } from '@/v5/ui/routes/dashboard/projects/calibration/calibrationToolbar/calibrationToolbar.component';
import { CompareActionsDispatchers, IssuesActionsDispatchers, MeasurementsActionsDispatchers, RisksActionsDispatchers, TicketsCardActionsDispatchers, ViewpointsActionsDispatchers } from '@/v5/services/actionsDispatchers';
import { UnityUtil } from '@/globals/unity-util';
import { MeasurementsHooksSelectors } from '@/v5/services/selectorsHooks';
=======
import { PureComponent, createRef } from 'react';
import { difference, differenceBy, isEqual, omit } from 'lodash';
import { dispatch } from '@/v4/modules/store';
import { DialogActions } from '@/v4/modules/dialog';
import { Toolbar } from '@/v5/ui/routes/viewer/toolbar/toolbar.component';
import { LifoQueue } from '@/v5/helpers/functions.helpers';
>>>>>>> ecb715d5
import {queuableFunction} from '../../helpers/async';

import { ROUTES } from '../../constants/routes';
import { addColorOverrides, overridesColorDiff, removeColorOverrides } from '../../helpers/colorOverrides';
import { pinsDiff, pinsRemoved, pinsSelectionChanged } from '../../helpers/pins';
import { PresentationMode } from '../../modules/presentation/presentation.constants';
import { moveMeshes, resetMovedMeshes, transformationDiffChanges,
transformationDiffRemoves } from '../../modules/sequences/sequences.helper';
import { ViewerService } from '../../services/viewer/viewer';
import { Border, ViewerContainer } from './viewer3D.styles';

interface IProps {
	location: any;
	className?: string;
	viewer: ViewerService;
	match: {
		params: {
			model: string;
			teamspace: string;
			revision?: string;
		}
	};
	colorOverrides: any;
	transparencies: any;
	issuePins: any[];
	riskPins: any[];
	measurementPins: any[];
	transformations: any[];
	gisLayers: string[];
	sequenceHiddenNodes: string[];
	hasGisCoordinates: boolean;
	gisCoordinates: any;
	handleTransparencyOverridesChange: any;
	viewerManipulationEnabled: boolean;
	presentationMode: PresentationMode;
	isPresentationPaused: boolean;
	handleTransparenciesVisibility: any;
	issuesShapes: any[];
	risksShapes: any[];
	issuesHighlightedShapes: any[];
	risksHighlightedShapes: any[];
	ticketPins: any;
	isCalibrating: boolean;
}

class Viewer3DBase extends PureComponent<IProps, any> {
	private containerRef = createRef<HTMLDivElement>();
	public state = { updatesQueue: new LifoQueue((prevProps, currProps) => this.onComponentDidUpdate(prevProps, currProps), 1, false) };

	private handleUnityError = (message: string, reload: boolean, isUnity: boolean) => {
		let errorType = '3D Repo Error';

		if (isUnity) {
			errorType = 'Unity Error';
		}

		dispatch(DialogActions.showDialog({
			title: errorType,
			content: message,
			onCancel: () => {
				if (reload) {
					location.reload();
				}
			}
		}));

		console.error('Unity errored and user canceled reload', message);
	}

	constructor(props) {
		super(props);
		this.renderMeasurements = queuableFunction(this.renderMeasurements, this);
	}

	public get shouldBeVisible() {
		return this.props.location.pathname.includes(ROUTES.VIEWER);
	}

	public componentDidMount() {
		const { viewer } = this.props;
		viewer.setupInstance(this.containerRef.current, this.handleUnityError);
	}

	public renderGisCoordinates(coordinates) {
		const { viewer, gisLayers } = this.props;
		viewer.mapInitialise(coordinates);

		if (gisLayers.length > 0) {
			viewer.mapStop();
			viewer.mapStart();
		}
	}

	public async renderPins(prev, curr) {
		if (this.shouldBeVisible) {
			const { viewer } = this.props;

			const toShow = pinsDiff(curr, prev);
			const toRemove = pinsRemoved(prev, curr);
			const toChangeSelection = pinsSelectionChanged(curr, prev);

			await Promise.all([
				...toRemove.map(viewer.removePin.bind(viewer)),
				...toChangeSelection.map(viewer.setSelectionPin.bind(viewer)),
				...toShow.map(viewer.showPin.bind(viewer)),
			]);
		}
	}

	public renderColorOverrides(prev, curr) {
		const toAdd = overridesColorDiff(curr, prev);
		const toRemove = overridesColorDiff(prev, curr);

		removeColorOverrides(toRemove);
		addColorOverrides(toAdd);
	}

	public renderTransformations(prev, curr) {
		const changes = transformationDiffChanges(prev, curr);
		const removes = transformationDiffRemoves(prev, curr);

		moveMeshes(changes);
		resetMovedMeshes(removes);
	}

	public renderGisLayers(prev: string[], curr: string[]) {
		const { viewer } = this.props;
		const toAdd = difference(curr, prev);
		const toRemove = difference(prev, curr);

		toAdd.forEach(viewer.addMapSource.bind(viewer));
		toRemove.forEach(viewer.removeMapSource.bind(viewer));

		if (curr.length === 0) {
			viewer.mapStop();
		}

		if (prev.length === 0 && curr.length > 0) {
			viewer.mapStart();
		}
	}

	public async renderMeasurements(prev: any[], curr: any[]) {
		const { viewer } = this.props;

		const toAdd = differenceBy(curr, prev, 'uuid', 'color');
		const toRemove = differenceBy(prev, curr, 'uuid', 'color');

		await viewer.removeMeasurements(toRemove);
		await viewer.addMeasurements(toAdd, true);
	}

	public async renderMeasurementsHighlights(prev: any[], curr: any[]) {
		const { viewer } = this.props;

		const toAdd = difference(curr, prev);
		const toRemove = difference(prev, curr);

		await viewer.deselectMeasurements(toRemove);
		await viewer.selectMeasurements(toAdd);
	}

	public async componentDidUpdate(prevProps: IProps) {
		this.state.updatesQueue.enqueue(prevProps, this.props);
	}

	public async onComponentDidUpdate(prevProps, currProps) {
		const { colorOverrides, issuePins, riskPins, measurementPins, hasGisCoordinates,
			gisCoordinates, gisLayers, transparencies, transformations,
			sequenceHiddenNodes, viewerManipulationEnabled, viewer,
			issuesShapes, issuesHighlightedShapes, risksShapes, risksHighlightedShapes,
			ticketPins
		} = currProps;

		if (sequenceHiddenNodes && !isEqual(prevProps.sequenceHiddenNodes, sequenceHiddenNodes)) {
			currProps.handleTransparenciesVisibility(sequenceHiddenNodes);
		}

		if (colorOverrides && !isEqual(colorOverrides, prevProps.colorOverrides)) {
			this.renderColorOverrides(prevProps.colorOverrides, colorOverrides);
		}

		if (transparencies && !isEqual(transparencies, prevProps.transparencies)) {
			currProps.handleTransparencyOverridesChange(transparencies, prevProps.transparencies);
		}

		if (transformations && !isEqual(transformations, prevProps.transformations)) {
			this.renderTransformations(prevProps.transformations, transformations);
		}

		if (!isEqual(issuePins, prevProps.issuePins)) {
			this.renderPins(prevProps.issuePins, issuePins);
		}

		if (!isEqual(riskPins, prevProps.riskPins)) {
			this.renderPins(prevProps.riskPins, riskPins);
		}

		if (!isEqual(measurementPins, prevProps.measurementPins)) {
			this.renderPins(prevProps.measurementPins, measurementPins);
		}

		if (!isEqual(ticketPins, prevProps.ticketPins)) {
			await this.renderPins(prevProps.ticketPins, ticketPins);
		}

		if (hasGisCoordinates && !isEqual(prevProps.gisCoordinates, gisCoordinates)) {
			this.renderGisCoordinates(gisCoordinates);
		}

		if (hasGisCoordinates && !isEqual(prevProps.gisLayers, gisLayers)) {
			this.renderGisLayers(prevProps.gisLayers, gisLayers);
		}

		if (!isEqual(prevProps.issuesShapes, issuesShapes)) {
			await this.renderMeasurements(prevProps.issuesShapes, issuesShapes);
		}

		if (!isEqual(prevProps.issuesHighlightedShapes, issuesHighlightedShapes)) {
			await this.renderMeasurementsHighlights(prevProps.issuesHighlightedShapes, issuesHighlightedShapes);
		}

		if (!isEqual(prevProps.risksShapes, risksShapes)) {
			await this.renderMeasurements(prevProps.risksShapes, risksShapes);
		}

		if (!isEqual(prevProps.risksHighlightedShapes, risksHighlightedShapes)) {
			await this.renderMeasurementsHighlights(prevProps.risksHighlightedShapes, risksHighlightedShapes);
		}

		if (prevProps.viewerManipulationEnabled !== viewerManipulationEnabled) {
			if (viewerManipulationEnabled) {
				viewer.setNavigationOn();
			} else {
				viewer.setNavigationOff();
			}
		}
	}

	public render() {
		return (
			<>
				<ViewerContainer visible={this.shouldBeVisible}>
					<div
						ref={this.containerRef}
						className={this.props.className}
					/>
					{this.props.isCalibrating ? <CalibrationToolbar /> : <Toolbar />}
				</ViewerContainer>
				<Border
					presentationMode={this.props.presentationMode}
					isPresentationPaused={this.props.isPresentationPaused}
				/>
			</>
		);
	}
}

export const Viewer3D = (props: Omit<IProps, 'isCalibrating'>) => {
	const { isCalibrating } = useContext(CalibrationContext);
	const measurements = [
		...MeasurementsHooksSelectors.selectAreaMeasurements(),
		...MeasurementsHooksSelectors.selectLengthMeasurements(),
		...MeasurementsHooksSelectors.selectPointMeasurements(),
		...MeasurementsHooksSelectors.selectAngleMeasurements(),
	];

	useEffect(() => {
		if (isCalibrating) {
			ViewpointsActionsDispatchers.reset();
			TicketsCardActionsDispatchers.resetState();
			IssuesActionsDispatchers.setActiveIssue(null);
			RisksActionsDispatchers.setActiveRisk(null);
			CompareActionsDispatchers.stopCompare();
			UnityUtil.clearAllMeasurements();
		} else {
			props.viewer.addMeasurements(measurements, true);
		}

		IssuesActionsDispatchers.toggleShowPins(!isCalibrating);
		RisksActionsDispatchers.toggleShowPins(!isCalibrating);
		TicketsCardActionsDispatchers.setShowPins(!isCalibrating);
		MeasurementsActionsDispatchers.setShowPins(!isCalibrating);
	}, [isCalibrating]);

	return <Viewer3DBase {...props} isCalibrating={isCalibrating} />;
};<|MERGE_RESOLUTION|>--- conflicted
+++ resolved
@@ -14,7 +14,6 @@
  *  You should have received a copy of the GNU Affero General Public License
  *  along with this program.  If not, see <http://www.gnu.org/licenses/>.
  */
-<<<<<<< HEAD
 import { PureComponent, createRef, useContext, useEffect } from 'react';
 import { difference, differenceBy, isEqual } from 'lodash';
 import { dispatch } from '@/v4/modules/store';
@@ -25,14 +24,7 @@
 import { CompareActionsDispatchers, IssuesActionsDispatchers, MeasurementsActionsDispatchers, RisksActionsDispatchers, TicketsCardActionsDispatchers, ViewpointsActionsDispatchers } from '@/v5/services/actionsDispatchers';
 import { UnityUtil } from '@/globals/unity-util';
 import { MeasurementsHooksSelectors } from '@/v5/services/selectorsHooks';
-=======
-import { PureComponent, createRef } from 'react';
-import { difference, differenceBy, isEqual, omit } from 'lodash';
-import { dispatch } from '@/v4/modules/store';
-import { DialogActions } from '@/v4/modules/dialog';
-import { Toolbar } from '@/v5/ui/routes/viewer/toolbar/toolbar.component';
 import { LifoQueue } from '@/v5/helpers/functions.helpers';
->>>>>>> ecb715d5
 import {queuableFunction} from '../../helpers/async';
 
 import { ROUTES } from '../../constants/routes';
