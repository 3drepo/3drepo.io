--- conflicted
+++ resolved
@@ -1,10 +1,6 @@
 {
 	"name": "3drepo.io-frontend",
-<<<<<<< HEAD
-	"version": "4.27.0",
-=======
 	"version": "4.26.1",
->>>>>>> f109bac8
 	"description": "The frontend for 3drepo.io",
 	"main": "index.js",
 	"directories": {
@@ -51,7 +47,6 @@
 		"@popperjs/core": "2.6.0",
 		"@webscopeio/react-textarea-autocomplete": "4.6.3",
 		"axios": "0.26.1",
-		"byte-size": "8.1.0",
 		"connected-react-router": "6.9.1",
 		"contrast-color": "1.0.1",
 		"copy-to-clipboard": "3.2.0",
@@ -65,7 +60,6 @@
 		"formik": "1.5.7",
 		"history": "4.9.0",
 		"idb": "6.0.0",
-		"immer": "9.0.15",
 		"konva": "4.0.9",
 		"lodash": "4.17.21",
 		"make-plural": "7.0.0",
