--- conflicted
+++ resolved
@@ -144,12 +144,7 @@
 		 */
 		function traverseNodeAndPushId(node, ids){
 			traverseNode(node, function(node){
-<<<<<<< HEAD
-				if (!node.children && node.type == "mesh")
->>>>>>> ISSUE_336
-=======
 				if (!node.children && ((node.type || "mesh") === "mesh"))
->>>>>>> 39d00808
 				{
 					ids.push(node._id);
 				}
@@ -521,7 +516,6 @@
 					vm.setToggleState(head, nodeToggleState);
 				}
 
-<<<<<<< HEAD
 				if (head.children)
 				{
 					for(var i = 0; i < head.children.length; i++)
@@ -530,10 +524,6 @@
 					}
 				}
 			}
-=======
-			});
-
->>>>>>> 39d00808
 
 			//a__b .. c__d
 			//toggle parent
