/**
 *  Copyright (C) 2014 3D Repo Ltd
 *
 *  This program is free software: you can redistribute it and/or modify
 *  it under the terms of the GNU Affero General Public License as
 *  published by the Free Software Foundation, either version 3 of the
 *  License, or (at your option) any later version.
 *
 *  This program is distributed in the hope that it will be useful,
 *  but WITHOUT ANY WARRANTY; without even the implied warranty of
 *  MERCHANTABILITY or FITNESS FOR A PARTICULAR PURPOSE.  See the
 *  GNU Affero General Public License for more details.
 *
 *  You should have received a copy of the GNU Affero General Public License
 *  along with this program.  If not, see <http://www.gnu.org/licenses/>.
 */

(function () {
	"use strict";

	angular.module("3drepo")
		.directive("tree", tree);

	function tree() {
		return {
			restrict: "EA",
			templateUrl: "tree.html",
			scope: {
				account:  "=",
				project:  "=",
				branch:   "=",
				revision: "=",
				filterText: "=",
				onContentHeightRequest: "&"
			},
			controller: TreeCtrl,
			controllerAs: "vm",
			bindToController: true
		};
	}

	TreeCtrl.$inject = ["$scope", "$timeout", "TreeService", "EventService"];

	function TreeCtrl($scope, $timeout, TreeService, EventService) {
		var vm = this,
			promise = null,
			i = 0,
			length = 0,
			currentSelectedNode = null,
			currentScrolledToNode = null;

		/*
		 * Init
		 */
		vm.nodes = [];
		vm.showTree = true;
		vm.showFilterList = false;
		vm.currentFilterItemSelected = null;
		vm.viewerSelectedObject = null;
		vm.showProgress = true;
		vm.progressInfo = "Loading full tree structure";
		vm.onContentHeightRequest({height: 70}); // To show the loading progress

		/*
		 * Get all the tree nodes
		 */
		promise = TreeService.init(vm.account, vm.project, vm.branch, vm.revision);
		promise.then(function (data) {
			vm.allNodes = [];
			vm.allNodes.push(data.nodes);
			vm.nodes = vm.allNodes;
			vm.showTree = true;
			vm.showProgress = false;

			vm.idToPath = data.idToPath;
			initNodesToShow();
			setupInfiniteScroll();
			setContentHeight(vm.nodesToShow);
		});

		/**
		 * Set the content height.
		 * The height of a node is dependent on its name length and its level.
		 */
		function setContentHeight (nodesToShow) {
			var i, length, height = 0, maxNumNodes = 20, nodeMinHeight = 36,
				maxStringLength = 35, maxStringLengthForLevel = 0, lineHeight = 18, levelOffset = 2;
			for (i = 0, length = nodesToShow.length; ((i < length) && (i < maxNumNodes)); i += 1) {
				maxStringLengthForLevel = maxStringLength - (nodesToShow[i].level * levelOffset);
				height += nodeMinHeight + (lineHeight * Math.floor(nodesToShow[i].name.length / maxStringLengthForLevel));
			}
			vm.onContentHeightRequest({height: height});
		}

		/**
		 * Initialise the tree nodes to show to the first node
		 */
		function initNodesToShow () {
			vm.nodesToShow = [vm.allNodes[0]];
			vm.nodesToShow[0].level = 0;
			vm.nodesToShow[0].expanded = false;
			vm.nodesToShow[0].hasChildren = true;
			vm.nodesToShow[0].selected = false;
			vm.nodesToShow[0].toggleState = "visible";
		}

		vm.visible   = [];
		vm.invisible = [];

		/**
		 * Set the toggle state of a node
		 * @param node Node to change the visibility for
		 * @param String visibility Visibility to change to
		 */
		vm.setToggleState = function(node, visibility)
		{
			var idx = -1;

			// TODO: This function is probably in-efficient
			if (visibility === "invisible")
			{
				if ((idx = vm.invisible.indexOf(node._id)) !== -1)
				{
					vm.invisible.splice(idx,1);
				} else {
					vm.invisible.push(node._id);
				}

				if ((idx = vm.visible.indexOf(node._id)) !== -1)
				{
					vm.visible.splice(idx, 1);
				}
			} else {
				if ((idx = vm.visible.indexOf(node._id)) !== -1)
				{
					vm.visible.splice(idx,1);
				} else {
					vm.visible.push(node._id);
				}

				if ((idx = vm.invisible.indexOf(node._id)) !== -1)
				{
					vm.invisible.splice(idx, 1);
				}

			}

			node.toggleState = visibility;
		};

		/**
		 * Expand a node to show its children.
		 * @param _id
		 */
		vm.expand = function (_id) {
			var i, numChildren = 0, index = -1, length, endOfSplice = false;

			for (i = 0, length = vm.nodesToShow.length; i < length; i += 1) {
				if (vm.nodesToShow[i]._id === _id) {
					index = i;
					break;
				}
			}
			if (index !== -1) {
				if (vm.nodesToShow[index].hasChildren) {
					if (vm.nodesToShow[index].expanded) {
						while (!endOfSplice) {
							if (angular.isDefined(vm.nodesToShow[index + 1]) && vm.nodesToShow[index + 1].path.indexOf(_id) !== -1) {
								vm.nodesToShow.splice(index + 1, 1);
							} else {
								endOfSplice = true;
							}
						}
					} else {
						numChildren = vm.nodesToShow[index].children.length;
						for (i = 0; i < numChildren; i += 1) {
							vm.nodesToShow[index].children[i].expanded = false;

							vm.setToggleState(vm.nodesToShow[index].children[i], vm.nodesToShow[index].toggleState);

							vm.nodesToShow[index].children[i].level = vm.nodesToShow[index].level + 1;
							vm.nodesToShow[index].children[i].hasChildren = vm.nodesToShow[index].children[i].children.length > 0;
							vm.nodesToShow.splice(index + i + 1, 0, vm.nodesToShow[index].children[i]);
						}
					}
					vm.nodesToShow[index].expanded = !vm.nodesToShow[index].expanded;
				}
			}

			setContentHeight(vm.nodesToShow);
		};

		/**
		 * Expand the tree and highlight the node corresponding to the object selected in the viewer.
		 * @param path
		 * @param level
		 */
		function expandToSelection(path, level) {
			var i, j, length, childrenLength, selectedId = path[path.length - 1], selectedIndex = 0, selectionFound = false;

			for (i = 0, length = vm.nodesToShow.length; i < length; i += 1) {
				if (vm.nodesToShow[i]._id === path[level]) {
					vm.nodesToShow[i].expanded = true;
					vm.nodesToShow[i].selected = false;
					childrenLength = vm.nodesToShow[i].children.length;

					if (level === (path.length - 2)) {
						selectedIndex = i;
					}

					for (j = 0; j < childrenLength; j += 1) {
						vm.nodesToShow[i].children[j].selected = (vm.nodesToShow[i].children[j]._id === selectedId);

						vm.setToggleState(vm.nodesToShow[i].children[j], "visible");

						vm.nodesToShow[i].children[j].hasChildren = vm.nodesToShow[i].children[j].children.length > 0;
						if (vm.nodesToShow[i].children[j].selected) {
							selectionFound = true;

							// This is a hack to get around the double click event issue
							currentScrolledToNode = vm.nodesToShow[i].children[j];
							$timeout(function () {
								currentSelectedNode = currentScrolledToNode;
							});
						}
						if ((level === (path.length - 2)) && !selectionFound) {
							selectedIndex += 1;
						}
						vm.nodesToShow[i].children[j].level = level + 1;
						vm.nodesToShow.splice(i + j + 1, 0, vm.nodesToShow[i].children[j]);
					}
				}
			}
			if (level < (path.length - 2)) {
				expandToSelection(path, (level + 1));
			} else if (level === (path.length - 2)) {
				vm.topIndex = selectedIndex - 2;
				setContentHeight(vm.nodesToShow);
			}
		}

		$scope.$watch(EventService.currentEvent, function(event) {
			if (event.type === EventService.EVENT.VIEWER.OBJECT_SELECTED) {
				if (event.value.source !== "tree")
				{
					var objectID = event.value.id;
					var path = vm.idToPath[objectID].split("__");

					initNodesToShow();
					expandToSelection(path, 0);
				}
			}
			else if (event.type === EventService.EVENT.VIEWER.BACKGROUND_SELECTED) {
				// Remove highlight from any selected node in the tree
				if (currentSelectedNode !== null) {
					currentSelectedNode.selected = false;
					currentSelectedNode = null;
				}
			}
		});

		vm.toggleTreeNode = function (node) {
			var i = 0, j = 0, k = 0, nodesLength, path, parent = null, nodeToggleState = "visible", numInvisible = 0, numParentInvisible = 0;

			vm.toggledNode = node;

			path = node.path.split("__");
			path.splice(path.length - 1, 1);

			for (i = 0, nodesLength = vm.nodesToShow.length; i < nodesLength; i += 1) {
				// Set node toggle state
				if (vm.nodesToShow[i]._id === node._id) {
					vm.setToggleState(vm.nodesToShow[i], (vm.nodesToShow[i].toggleState === "visible") ? "invisible" : "visible");
					nodeToggleState = vm.nodesToShow[i].toggleState;
				}
				// Set children to node toggle state
				else if (vm.nodesToShow[i].path.indexOf(node._id) !== -1) {
					vm.setToggleState(vm.nodesToShow[i], nodeToggleState);
				}
				// Get node parent
				if (vm.nodesToShow[i]._id === path[path.length - 1]) {
					parent = vm.nodesToShow[i];
				}
			}

			// Set the toggle state of the nodes above
			if (parent !== null) {
				for (i = (path.length - 1); i >= 0; i -= 1) {
					for (j = 0, nodesLength = vm.nodesToShow.length; j < nodesLength; j += 1) {
						if (vm.nodesToShow[j]._id === path[i]) {
							numInvisible = vm.nodesToShow[j].children.reduce(function(total,child){return child.toggleState=="invisible"? total+1 : total}, 0)
							numParentInvisible = vm.nodesToShow[j].children.reduce(function(total,child){return child.toggleState=="parentOfInvisible"? total+1 : total}, 0)

							if (numInvisible === vm.nodesToShow[j].children.length) {
								vm.setToggleState(vm.nodesToShow[j], "invisible");
							} else if ((numParentInvisible + numInvisible) > 0) {
								vm.setToggleState(vm.nodesToShow[j], "parentOfInvisible");
							} else {
								vm.setToggleState(vm.nodesToShow[j], "visible");
							}
						}
					}
				}
			}
			toggleNode(node);
		};

		var toggleNode = function (node) {
			var childNodes = [];
			var pathArr = [];
			var idx = 0, i = 0;

			for (var obj in vm.idToPath) {
				if (vm.idToPath.hasOwnProperty(obj) && (vm.idToPath[obj].indexOf(node.path) !== -1)) {
					pathArr = vm.idToPath[obj].split("__");
					childNodes.push(pathArr[pathArr.length - 1]);
				}
			}

			if (node.toggleState === "invisible")
			{
				for(i = 0; i < childNodes.length; i++)
				{
					if (vm.invisible.indexOf(childNodes[i]) === -1)
					{
						vm.invisible.push(childNodes[i]);
					}

					idx = vm.visible.indexOf(childNodes[i]);
					if (idx !== -1)
					{
						vm.visible.splice(idx,1);
					}
				}
			} else {
				for(i = 0; i < childNodes.length; i++)
				{
					if (vm.visible.indexOf(childNodes[i]) === -1)
					{
						vm.visible.push(childNodes[i]);
					}

					idx = vm.invisible.indexOf(childNodes[i]);
					if (idx !== -1)
					{
						vm.invisible.splice(idx,1);
					}
				}
			}

			EventService.send(EventService.EVENT.VIEWER.SWITCH_OBJECT_VISIBILITY, {
				source: "tree",
				account: node.account,
				project: node.project,
				name: node.name,
				visible_ids: vm.visible,
				invisible_ids: vm.invisible
			});
		};

		function setupInfiniteScroll() {
			$timeout(function () {
				// Infinite items
				vm.infiniteItemsTree = {
					numLoaded_: 0,
					toLoad_: 0,

					getItemAtIndex: function (index) {
						if (index > this.numLoaded_) {
							this.fetchMoreItems_(index);
							return null;
						}

						if (index < vm.nodesToShow.length) {
							return vm.nodesToShow[index];
						} else {
							return null;
						}
					},

					getLength: function () {
						return this.numLoaded_ + 5;
					},

					fetchMoreItems_: function (index) {
						if (this.toLoad_ < index) {
							this.toLoad_ += 500;
							$timeout(angular.noop, 300).then(angular.bind(this, function () {
								this.numLoaded_ = this.toLoad_;
							}));
						}
					}
				};
			}, 100);
		}

		$scope.$watch("vm.filterText", function (newValue) {
			if (angular.isDefined(newValue)) {
				if (newValue.toString() === "") {
					vm.showTree = true;
					vm.showFilterList = false;
					vm.nodes = vm.allNodes;
				} else {
					vm.showTree = false;
					vm.showFilterList = false;
					vm.showProgress = true;
					vm.progressInfo = "Filtering tree for objects";

					promise = TreeService.search(newValue);
					promise.then(function (json) {
						vm.showFilterList = true;
						vm.showProgress = false;
						vm.nodes = json.data;
						for (i = 0, length = vm.nodes.length; i < length; i += 1) {
							vm.nodes[i].index = i;
							vm.nodes[i].toggleState = "visible";
							vm.nodes[i].class = "unselectedFilterItem";
							vm.nodes[i].level = 0;
						}
						setupInfiniteItemsFilter();
						setContentHeight(vm.nodes);
					});
				}
			}
		});

		/**
		 * Selected a node in the tree
		 *
		 * @param node
		 */
		vm.selectNode = function (node) {
			// Remove highlight from the current selection and highlight this node if not the same
			console.log(currentSelectedNode);
			if (currentSelectedNode !== null) {
				currentSelectedNode.selected = false;
				if (currentSelectedNode._id === node._id) {
					currentSelectedNode = null;
				}
				else {
					node.selected = true;
					currentSelectedNode = node;
				}
			}
			else {
				node.selected = true;
				currentSelectedNode = node;
			}

			// Remove highlight from the current selection in the viewer and highlight this object if not the same
			if (currentSelectedNode === null) {
				EventService.send(EventService.EVENT.VIEWER.BACKGROUND_SELECTED);
			}
			else {
				var map = [];
				var pathArr = [];
				for (var obj in vm.idToPath) {
					if (vm.idToPath.hasOwnProperty(obj) && (vm.idToPath[obj].indexOf(node._id) !== -1)) {
						pathArr = vm.idToPath[obj].split("__");
						map.push(pathArr[pathArr.length - 1]);
					}
				}

				// Select the parent node in the group for cards and viewer
				EventService.send(EventService.EVENT.VIEWER.OBJECT_SELECTED, {
					source: "tree",
					account: node.account,
					project: node.project,
<<<<<<< HEAD
					ids: node._id,
					name: node.name
				});

				// Separately highlight the children
				EventService.send(EventService.EVENT.VIEWER.HIGHLIGHT_OBJECTS, {
					source: "tree",
					account: node.account,
					project: node.project,
					ids: map
				});
				/*
				 EventService.send(EventService.EVENT.VIEWER.HIGHLIGHT_OBJECTS, {
				 source: "tree",
				 account: node.account,
				 project: node.project,
				 ids: map,
				 colour: "1.0 0.0 0.0"
				 });
				 */
=======
					id: node._id,
					name: node.name,
				});

				// Separately highlight the children
				// but only for multipart meshes
				if (document.getElementsByTagName("multipart").length)
				{
					EventService.send(EventService.EVENT.VIEWER.HIGHLIGHT_OBJECTS, {
						source: "tree",
						account: node.account,
						project: node.project,
						ids: map
					});
				}
>>>>>>> e9e63cd0
			}
		};

		vm.filterItemSelected = function (item) {
			if (vm.currentFilterItemSelected === null) {
				vm.nodes[item.index].class = "selectedFilterItem";
				vm.currentFilterItemSelected = item;
			} else if (item.index === vm.currentFilterItemSelected.index) {
				vm.nodes[item.index].class = "unselectedFilterItem";
				vm.currentFilterItemSelected = null;
			} else {
				vm.nodes[vm.currentFilterItemSelected.index].class = "unselectedFilterItem";
				vm.nodes[item.index].class = "selectedFilterItem";
				vm.currentFilterItemSelected = item;
			}

			var selectedNode = vm.nodes[item.index];

			vm.selectNode(selectedNode);
		};

		vm.toggleFilterNode = function (item) {
			vm.setToggleState(item, (item.toggleState === "visible") ? "invisible" : "visible");
			item.path = item._id;
			toggleNode(item);
		};

		function setupInfiniteItemsFilter() {
			$timeout(function () {
				vm.infiniteItemsFilter = {
					numLoaded_: 0,
					toLoad_: 0,
					getItemAtIndex: function (index) {
						if (index > this.numLoaded_) {
							this.fetchMoreItems_(index);
							return null;
						}

						if (index < vm.nodes.length) {
							return vm.nodes[index];
						} else {
							return null;
						}
					},
					getLength: function () {
						return this.numLoaded_ + 5;
					},
					fetchMoreItems_: function (index) {
						if (this.toLoad_ < index) {
							this.toLoad_ += 20;
							$timeout(angular.noop, 300).then(angular.bind(this, function () {
								this.numLoaded_ = this.toLoad_;
							}));
						}
					}
				};
			}, 100);
		}
	}
}());<|MERGE_RESOLUTION|>--- conflicted
+++ resolved
@@ -466,30 +466,8 @@
 					source: "tree",
 					account: node.account,
 					project: node.project,
-<<<<<<< HEAD
-					ids: node._id,
+					id: node._id,
 					name: node.name
-				});
-
-				// Separately highlight the children
-				EventService.send(EventService.EVENT.VIEWER.HIGHLIGHT_OBJECTS, {
-					source: "tree",
-					account: node.account,
-					project: node.project,
-					ids: map
-				});
-				/*
-				 EventService.send(EventService.EVENT.VIEWER.HIGHLIGHT_OBJECTS, {
-				 source: "tree",
-				 account: node.account,
-				 project: node.project,
-				 ids: map,
-				 colour: "1.0 0.0 0.0"
-				 });
-				 */
-=======
-					id: node._id,
-					name: node.name,
 				});
 
 				// Separately highlight the children
@@ -503,7 +481,6 @@
 						ids: map
 					});
 				}
->>>>>>> e9e63cd0
 			}
 		};
 
