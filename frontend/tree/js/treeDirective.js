/**
 *  Copyright (C) 2014 3D Repo Ltd
 *
 *  This program is free software: you can redistribute it and/or modify
 *  it under the terms of the GNU Affero General Public License as
 *  published by the Free Software Foundation, either version 3 of the
 *  License, or (at your option) any later version.
 *
 *  This program is distributed in the hope that it will be useful,
 *  but WITHOUT ANY WARRANTY; without even the implied warranty of
 *  MERCHANTABILITY or FITNESS FOR A PARTICULAR PURPOSE.  See the
 *  GNU Affero General Public License for more details.
 *
 *  You should have received a copy of the GNU Affero General Public License
 *  along with this program.  If not, see <http://www.gnu.org/licenses/>.
 */

(function () {
	"use strict";

	angular.module("3drepo")
		.directive("tree", tree);

	function tree() {
		return {
			restrict: "EA",
			templateUrl: "tree.html",
			scope: {
				account:  "=",
				model:  "=",
				branch:   "=",
				revision: "=",
				filterText: "=",
				onContentHeightRequest: "&"
			},
			controller: TreeCtrl,
			controllerAs: "vm",
			bindToController: true
		};
	}

	TreeCtrl.$inject = ["$scope", "$timeout", "TreeService", "EventService"];

	/**
	 *
	 * @param $scope
	 * @param $timeout
	 * @param TreeService
	 * @param EventService
	 * @constructor
	 */
	function TreeCtrl($scope, $timeout, TreeService, EventService) {
		var vm = this,
			promise = null,
			i = 0,
			length = 0,
			currentSelectedNode = null,
			currentScrolledToNode = null,
			highlightSelectedViewerObject = true,
			clickedHidden = {}, // Nodes that have actually been clicked to hide
			clickedShown = {}, // Nodes that have actually been clicked to show
			multiSelectMode = false;

		/*
		 * Init
		 */
		vm.nodes = [];
		vm.showNodes = true;
		vm.showTree = true;
		vm.showFilterList = false;
		vm.currentFilterItemSelected = null;
		vm.viewerSelectedObject = null;
		vm.showProgress = true;
		vm.progressInfo = "Loading full tree structure";
		vm.onContentHeightRequest({height: 70}); // To show the loading progress
		vm.visible   = {};
		vm.invisible = {};

		/**
		 * Set the content height.
		 * The height of a node is dependent on its name length and its level.
		 *
		 * @param {Array} nodesToShow
		 */
		function setContentHeight (nodesToShow) {
			var i, length,
				height = 0,
				nodeMinHeight = 42,
				maxStringLength = 35, maxStringLengthForLevel = 0,
				lineHeight = 18, levelOffset = 2;

			for (i = 0, length = nodesToShow.length; i < length ; i += 1) {
				maxStringLengthForLevel = maxStringLength - (nodesToShow[i].level * levelOffset);
				if (nodesToShow[i].hasOwnProperty("name")) {
					height += nodeMinHeight + (lineHeight * Math.floor(nodesToShow[i].name.length / maxStringLengthForLevel));
				}
				else {
					height += nodeMinHeight + lineHeight;
				}
			}
			vm.onContentHeightRequest({height: height});
		}

		/**
		 * Initialise the tree nodes to show to the first node
		 */
		function initNodesToShow () {
			vm.nodesToShow = [vm.allNodes[0]];
			vm.nodesToShow[0].level = 0;
			vm.nodesToShow[0].expanded = false;
			vm.nodesToShow[0].selected = false;
			vm.nodesToShow[0].hasChildren = vm.nodesToShow[0].children;

			// Only make the top node visible if it does not have a toggleState
			if (!vm.nodesToShow[0].hasOwnProperty("toggleState")) {
				vm.nodesToShow[0].toggleState = "visible";
			}
		}

		/**
		 * Show the first set of children using the expand function but deselect the child used for this
		 */
		function expandFirstNode () {
			expandToSelection(vm.nodesToShow[0].children[0].path.split("__"), 0, true);
			vm.nodesToShow[0].children[0].selected = false;
		}

		/**
		 * traverse children of a node recursively
		 * @param {Object} node
		 * @param {Function} callback
		 */
		function traverseNode(node, callback){
			callback(node);
			node.children && node.children.forEach(function(child){
				traverseNode(child, callback);
			});
		}

		function getAccountModelKey(account, model)
		{
			return account + "@" + model;
		}

		/**
		 * Add all child id of a node recursively, the parent node's id will also be added.
		 * @param {Object} node
		 * @param {Array} nodes Array to push the nodes to
		 */
		function traverseNodeAndPushId(node, nodes){
			traverseNode(node, function(node){
				if (!node.children && ((node.type || "mesh") === "mesh"))
				{
					var key = getAccountModelKey(node.account, node.model);
					if(!nodes[key]){
						nodes[key] = [];
					}

					nodes[key].push(node._id);
				}
			});
		}

		function getVisibleArray(account, model){
			var key = getAccountModelKey(account, model);
			if(!vm.visible[key]){
				vm.visible[key] = new Set();
			}

			return vm.visible[key];
		}

		function getInvisibleArray(account, model){
			var key = getAccountModelKey(account, model);
			if(!vm.invisible[key]){
				vm.invisible[key] = new Set();
			}

			return vm.invisible[key];
		}

		/**
		 * Set the toggle state of a node
		 * @param {Object} node Node to change the visibility for
		 * @param {String} visibility Visibility to change to
		 */
		vm.setToggleState = function(node, visibility)
		{
			var visible = getVisibleArray(node.account, node.model);
			var invisible = getInvisibleArray(node.account, node.model);

			if (!node.children && ((node.type || "mesh") === "mesh"))
			{
				if (visibility === "invisible")
				{
					if (invisible.has(node._id))
					{
						invisible.delete(node._id);
					} else {
						invisible.add(node._id);
					}

					visible.delete(node._id);
				} else {
					if (visible.has(node._id))
					{
						visible.delete(node._id);
					} else {
						visible.add(node._id);
					}

					invisible.delete(node._id);
				}
			}

			node.toggleState = visibility;
		};

		/*
		* See if id in each ids is a sub string of path
		*/
		function matchPath(ids, path){

			for(var i=0; i<ids.length; i++){
				if(path.indexOf(ids[i]) !== -1){
					return true;
				}
			}

			return false;
		}

		/**
		 * Expand a node to show its children.
		 * @param event
		 * @param _id
		 */
		vm.expand = function (event, _id) {
			var i, length,
				j, jLength,
				numChildren = 0,
				index = -1,
				endOfSplice = false,
				numChildrenToForceRedraw = 3;

			event.stopPropagation();

			// Find node index
			for (i = 0, length = vm.nodesToShow.length; i < length; i += 1) {
				if (vm.nodesToShow[i]._id === _id) {
					index = i;
					break;
				}
			}

			var _ids = [_id];
			// Found
			if (index !== -1) {
				if (vm.nodesToShow[index].hasChildren) {
					if (vm.nodesToShow[index].expanded) {
						// Collapse

						//if the target itself contains subModelTree
						if(vm.nodesToShow[index].hasSubProjTree){
							//node containing sub model tree must have only one child
							var subModelNode = vm.subTreesById[vm.nodesToShow[index].children[0]._id];
							_ids.push(subModelNode._id);
						}

						while (!endOfSplice) {

							if (angular.isDefined(vm.nodesToShow[index + 1]) && matchPath(_ids, vm.nodesToShow[index + 1].path)) {

								if(vm.nodesToShow[index + 1].hasSubProjTree){
									var subModelNode = vm.subTreesById[vm.nodesToShow[index + 1].children[0]._id];
									_ids.push(subModelNode._id);
								}

								vm.nodesToShow.splice(index + 1, 1);

							} else {
								endOfSplice = true;
							}
						}
					} else {
						// Expand
						numChildren = vm.nodesToShow[index].children.length;

						// If the node has a large number of children then force a redraw of the tree to get round the display problem
						if (numChildren >= numChildrenToForceRedraw) {
							vm.showNodes = false;
						}

						for (i = 0; i < numChildren; i += 1) {
							// For federation - handle node of model that cannot be viewed or has been deleted
							// That node will be below level 0 only
							if ((vm.nodesToShow[index].level === 0) &&
								vm.nodesToShow[index].children[i].hasOwnProperty("children") &&
								vm.nodesToShow[index].children[i].children[0].hasOwnProperty("status")) {

								vm.nodesToShow[index].children[i].status = vm.nodesToShow[index].children[i].children[0].status;

							}
							else {
								// Normal tree node
								vm.nodesToShow[index].children[i].expanded = false;

								// If the child node does not have a toggleState set it to visible
								if (!vm.nodesToShow[index].children[i].hasOwnProperty("toggleState")) {
									vm.setToggleState(vm.nodesToShow[index].children[i], "visible");
								}

							}

							// A child node only "hasChildren", i.e. expandable, if any of it's children have a name
							vm.nodesToShow[index].children[i].level = vm.nodesToShow[index].level + 1;
							vm.nodesToShow[index].children[i].hasChildren = false;
							if (("children" in vm.nodesToShow[index].children[i]) && (vm.nodesToShow[index].children[i].children.length > 0)) {
								for (j = 0, jLength = vm.nodesToShow[index].children[i].children.length; j < jLength; j++) {
									if (vm.nodesToShow[index].children[i].children[j].hasOwnProperty("name")) {
										vm.nodesToShow[index].children[i].hasChildren = true;
										break;
									}
								}
							}

							if(vm.nodesToShow[index].children[i].hasOwnProperty("name")){
								vm.nodesToShow.splice(index + i + 1, 0, vm.nodesToShow[index].children[i]);
							}
							
						}

						// Redraw the tree if needed
						if (!vm.showNodes) {
							$timeout(function () {
								vm.showNodes = true;
								// Resize virtual repeater
								// Taken from kseamon's comment - https://github.com/angular/material/issues/4314
								$scope.$broadcast('$md-resize');
							});
						}
					}
					vm.nodesToShow[index].expanded = !vm.nodesToShow[index].expanded;
				}
			}

			setContentHeight(vm.nodesToShow);
		};

		/**
		 * Expand the tree and highlight the node corresponding to the object selected in the viewer.
		 * @param path
		 * @param level
		 */

		var lastParentWithName = null;

		function expandToSelection(path, level, noHighlight) {
			var i, j, length, childrenLength, selectedId = path[path.length - 1], selectedIndex = 0, selectionFound = false;

			// Force a redraw of the tree to get round the display problem
			vm.showNodes = false;
			var condLoop = true;
			for (i = 0, length = vm.nodesToShow.length; i < length && condLoop; i += 1) {
				if (vm.nodesToShow[i]._id === path[level]) {

					//console.log('name', vm.nodesToShow[i].name);
					//console.log('selectedId', selectedId);
					//console.log('length', vm.nodesToShow.length)
					
					lastParentWithName = vm.nodesToShow[i];

					vm.nodesToShow[i].expanded = true;
					vm.nodesToShow[i].selected = false;
					childrenLength = vm.nodesToShow[i].children.length;

					if (level === (path.length - 2)) {
						selectedIndex = i;
					}

					var childWithNameCount = 0;

					for (j = 0; j < childrenLength; j += 1) {
						// Set child to not expanded
						vm.nodesToShow[i].children[j].expanded = false;

						if (vm.nodesToShow[i].children[j]._id === selectedId) {

							if (vm.nodesToShow[i].children[j].hasOwnProperty("name")) {
								//console.log('selected', vm.nodesToShow[i].children[j].name);
								vm.nodesToShow[i].children[j].selected = true;
								lastParentWithName = null;
								selectedIndex = i + j + 1;

							}
							else if(!noHighlight){
								// If the selected mesh doesn't have a name highlight the parent in the tree
								// highlight the parent in the viewer

								vm.selectNode(vm.nodesToShow[i]);
								selectedId = vm.nodesToShow[i]._id;
								selectedIndex = i;
								//console.log('selectedIndex', selectedIndex);
								//console.log(vm.nodesToShow[i]);
								lastParentWithName = null;
								//console.log('vm.nodesToShow[i]', vm.nodesToShow[i]);
								selectedId = vm.nodesToShow[i]._id;
							}

							condLoop = false;
						}
						else {
							// This will clear any previously selected node
							vm.nodesToShow[i].children[j].selected = false;
						}

						// Only set the toggle state once when the node is listed
						if (!vm.nodesToShow[i].children[j].hasOwnProperty("toggleState")) {
							vm.setToggleState(vm.nodesToShow[i].children[j], "visible");
						}

						// Determine if child node has childern
						vm.nodesToShow[i].children[j].hasChildren = false;
						if (("children" in vm.nodesToShow[i].children[j]) && (vm.nodesToShow[i].children[j].children.length > 0)) {
							for (var k = 0, jLength = vm.nodesToShow[i].children[j].children.length; k < jLength; k++) {
								if (vm.nodesToShow[i].children[j].children[k].hasOwnProperty("name")) {
									vm.nodesToShow[i].children[j].hasChildren = true;
									break;
								}
							}
						}

						// Set current selected node
						if (vm.nodesToShow[i].children[j].selected) {
							selectionFound = true;
							currentSelectedNode = vm.nodesToShow[i].children[j];

						}


						vm.nodesToShow[i].children[j].level = level + 1;

						if(vm.nodesToShow[i].hasChildren && vm.nodesToShow[i].children[j].hasOwnProperty('name')){

							vm.nodesToShow.splice(i + childWithNameCount + 1, 0, vm.nodesToShow[i].children[j]);
							childWithNameCount++;
						}
						
					}
				}
			}
			if (level < (path.length - 2)) {
				expandToSelection(path, (level + 1));
			} else if (level === (path.length - 2)) {
				setContentHeight(vm.nodesToShow);
				vm.showNodes = true;
				$timeout(function() {
					// Redraw the tree

					// Resize virtual repeater

					// Taken from kseamon's comment - https://github.com/angular/material/issues/4314
					$scope.$broadcast('$md-resize');
					//console.log('this selectedIndex', selectedIndex);
					vm.topIndex = selectedIndex;
				});

				$timeout(function(){
					var el = document.getElementById(selectedId);
					if(!el){
						//console.log('el not found')
					}
					el && el.scrollIntoView();
				});

			}
		}

		$scope.$watch(EventService.currentEvent, function(event) {
			if (event.type === EventService.EVENT.VIEWER.OBJECT_SELECTED) {
				if ((event.value.source !== "tree") && highlightSelectedViewerObject)
				{
					var objectID = event.value.id;

					if (objectID)
					{
						var path;
						if(vm.idToPath[objectID]){
							path = vm.idToPath[objectID].split("__");
						} else {
							path = vm.subProjIdToPath[objectID].split("__");
							var parentPath = vm.subTreesById[path[0]].parent.path.split("__");
							path = parentPath.concat(path);
						}

						initNodesToShow();
						//console.log('path', path);
						lastParentWithName = null;
						expandToSelection(path, 0);
						//console.log('lastParentWithName', lastParentWithName);
						lastParentWithName && vm.selectNode(lastParentWithName);
					}
				}
			}
			else if (event.type === EventService.EVENT.VIEWER.BACKGROUND_SELECTED) {
				// Remove highlight from any selected node in the tree
				if (currentSelectedNode !== null) {
					currentSelectedNode.selected = false;
					currentSelectedNode = null;
					if (vm.currentFilterItemSelected !== null) {
						vm.currentFilterItemSelected.class = "";
						vm.currentFilterItemSelected = null;
					}
				}
			}
			else if ((event.type === EventService.EVENT.PANEL_CARD_ADD_MODE) ||
					 (event.type === EventService.EVENT.PANEL_CARD_EDIT_MODE)) {
				// If another card is in modify mode don't show a node if an object is clicked in the viewer
				highlightSelectedViewerObject = !event.value.on;
			}
			else if (event.type === EventService.EVENT.MULTI_SELECT_MODE) {
				multiSelectMode = event.value;
			}
			else if (event.type === EventService.EVENT.TREE_READY){
				/*
				 * Get all the tree nodes
				 */

				vm.allNodes = [];
				vm.allNodes.push(event.value.nodes);
				vm.nodes = vm.allNodes;
				vm.showTree = true;
				vm.showProgress = false;
				vm.subTreesById = event.value.subTreesById;
				vm.idToPath = event.value.idToPath;
				vm.subProjIdToPath = event.value.subProjIdToPath;

				initNodesToShow();
				expandFirstNode();
				setupInfiniteScroll();
				setContentHeight(vm.nodesToShow);
			}
		});

		vm.toggleTreeNode = function (node) {
			var i, j,
				nodesLength,
				path,
				hasParent,
				lastParent = node,
				nodeToggleState = "visible",
				numInvisible = 0,
				numParentInvisible = 0;

			vm.toggledNode = node;

			//toggle yourself
			vm.setToggleState(node, (node.toggleState === "visible") ? "invisible" : "visible");
			nodeToggleState = node.toggleState;
			updateClickedHidden(node);
			updateClickedShown(node);

			var stack = [node];
			var head = null;

			while (stack.length > 0)
			{
				var head = stack.pop();

				if (node !== head) {
					vm.setToggleState(head, nodeToggleState);
				}

				if (head.children)
				{
					for(var i = 0; i < head.children.length; i++)
					{
						stack.push(head.children[i]);
					}
				}
			}

			//a__b .. c__d
			//toggle parent
			path = node.path.split("__");
			path.splice(path.length - 1, 1);

			for (i = 0, nodesLength = vm.nodesToShow.length; i < nodesLength; i += 1) {
			// 	// Get node parent
				if (vm.nodesToShow[i]._id === path[path.length - 1]) {

					lastParent = vm.nodesToShow[i];
					hasParent = true;

				} else if(lastParent.parent){

					//Get node parent and reconstruct the path in case it is a fed model
					lastParent = lastParent.parent;
					path = lastParent.path.split("__").concat(path);
					hasParent = true;
				}
			}

			// Set the toggle state of the nodes above
			if (hasParent) {
				for (i = (path.length - 1); i >= 0; i -= 1) {
					for (j = 0, nodesLength = vm.nodesToShow.length; j < nodesLength; j += 1) {
						if (vm.nodesToShow[j]._id === path[i]) {
							numInvisible = vm.nodesToShow[j].children.reduce(
								function (total, child) {
									return child.toggleState === "invisible" ? total + 1 : total;
								},
								0);
							numParentInvisible = vm.nodesToShow[j].children.reduce(
								function (total, child) {
									return child.toggleState === "parentOfInvisible" ? total + 1 : total;
								},
								0);

							if (numInvisible === vm.nodesToShow[j].children.length) {
								vm.nodesToShow[j].toggleState = 'invisible';
							} else if ((numParentInvisible + numInvisible) > 0) {
								vm.nodesToShow[j].toggleState = 'parentOfInvisible';
							} else {
								vm.setToggleState(vm.nodesToShow[j], "visible");
							}
						}
					}
				}
			}

			toggleNode(node);
		};

		var toggleNode = function (node) {
			var childNodes = [];

			traverseNodeAndPushId(node, childNodes);
			
			for (var key in childNodes){

				var vals = key.split('@');
				var account = vals[0];
				var model = vals[1];

				EventService.send(EventService.EVENT.VIEWER.SWITCH_OBJECT_VISIBILITY, {
					source: "tree",
					account: account,
					model: model,
					name: node.name,
<<<<<<< HEAD
					visible : node.toggleState != "invisible",
					ids: childNodes[key]
=======
					visible_ids: getVisibleArray(account, model),
					invisible_ids: getInvisibleArray(account, model)
>>>>>>> 5771a146
				});
			}

		};

		function setupInfiniteScroll() {
			// Infinite items
			vm.infiniteItemsTree = {
				numLoaded_: 0,
				toLoad_: 0,

				getItemAtIndex: function (index) {
					if (index > this.numLoaded_) {
						this.fetchMoreItems_(index);
						return null;
					}

					if (index < vm.nodesToShow.length) {
						return vm.nodesToShow[index];
					} else {
						return null;
					}
				},

				getLength: function () {
					return this.numLoaded_ + 5;
				},

				fetchMoreItems_: function (index) {
					if (this.toLoad_ < index) {
						this.toLoad_ += 500;
						$timeout(angular.noop, 300).then(angular.bind(this, function () {
							this.numLoaded_ = this.toLoad_;
						}));
					}
				}
			};
		}

		$scope.$watch("vm.filterText", function (newValue) {
			var noFilterItemsFoundHeight = 82;

			if (angular.isDefined(newValue)) {
				if (newValue.toString() === "") {
					vm.showTree = true;
					vm.showFilterList = false;
					vm.showProgress = false;
					vm.nodes = vm.nodesToShow;
					setContentHeight(vm.nodes);
				} else {
					vm.showTree = false;
					vm.showFilterList = false;
					vm.showProgress = true;
					vm.progressInfo = "Filtering tree for objects";

					promise = TreeService.search(newValue);
					promise.then(function (json) {
						vm.showFilterList = true;
						vm.showProgress = false;
						vm.nodes = json.data;
						if (vm.nodes.length > 0) {
							vm.filterItemsFound = true;
							for (i = 0, length = vm.nodes.length; i < length; i += 1) {
								vm.nodes[i].index = i;
								vm.nodes[i].toggleState = "visible";
								vm.nodes[i].class = "unselectedFilterItem";
								vm.nodes[i].level = 0;
							}
							setupInfiniteItemsFilter();
							setContentHeight(vm.nodes);
						}
						else {
							vm.filterItemsFound = false;
							vm.onContentHeightRequest({height: noFilterItemsFoundHeight});
						}
					});
				}
			}
		});

		/**
		 * Selected a node in the tree
		 *
		 * @param node
		 */
		vm.selectNode = function (node) {
			//console.log('selectNode');
			// Remove highlight from the current selection and highlight this node if not the same
			if (currentSelectedNode !== null) {
				currentSelectedNode.selected = false;
				if (currentSelectedNode._id === node._id) {
					currentSelectedNode = null;
				}
				else {
					node.selected = true;
					currentSelectedNode = node;
				}
			}
			else {
				node.selected = true;
				currentSelectedNode = node;
			}

			// Remove highlight from the current selection in the viewer and highlight this object if not the same
			if (currentSelectedNode === null) {
				EventService.send(EventService.EVENT.VIEWER.BACKGROUND_SELECTED);
			}
			else {
				var map = [];

				traverseNodeAndPushId(node, map);

				// Select the parent node in the group for cards and viewer
				EventService.send(EventService.EVENT.VIEWER.OBJECT_SELECTED, {
					source: "tree",
					account: node.account,
					model: node.model,
					id: node._id,
					name: node.name
				});

				for(var key in map)
				{
					var vals = key.split("@");
					var account = vals[0];
					var model = vals[1];
				
					// Separately highlight the children
					// but only for multipart meshes
					EventService.send(EventService.EVENT.VIEWER.HIGHLIGHT_OBJECTS, {
						source: "tree",
						account: account,
<<<<<<< HEAD
						project: project,
						ids: map[key],
						multi: true

=======
						model: model,
						ids: map[key]
>>>>>>> 5771a146
					});
				}
			}
		};

		vm.filterItemSelected = function (item) {
			if (vm.currentFilterItemSelected === null) {
				vm.nodes[item.index].class = "treeNodeSelected";
				vm.currentFilterItemSelected = item;
			} else if (item.index === vm.currentFilterItemSelected.index) {
				vm.nodes[item.index].class = "";
				vm.currentFilterItemSelected = null;
			} else {
				vm.nodes[vm.currentFilterItemSelected.index].class = "";
				vm.nodes[item.index].class = "treeNodeSelected";
				vm.currentFilterItemSelected = item;
			}

			var selectedNode = vm.nodes[item.index];

			vm.selectNode(selectedNode);
		};

		vm.toggleFilterNode = function (item) {
			vm.setToggleState(item, (item.toggleState === "visible") ? "invisible" : "visible");
			item.path = item._id;
			toggleNode(item);
		};

		function setupInfiniteItemsFilter() {
			vm.infiniteItemsFilter = {
				numLoaded_: 0,
				toLoad_: 0,
				getItemAtIndex: function (index) {
					if (index > this.numLoaded_) {
						this.fetchMoreItems_(index);
						return null;
					}

					if (index < vm.nodes.length) {
						return vm.nodes[index];
					} else {
						return null;
					}
				},
				getLength: function () {
					return this.numLoaded_ + 5;
				},
				fetchMoreItems_: function (index) {
					if (this.toLoad_ < index) {
						this.toLoad_ += 20;
						$timeout(angular.noop, 300).then(angular.bind(this, function () {
							this.numLoaded_ = this.toLoad_;
						}));
					}
				}
			};
		}

		/**
		 * If a node was clicked to hide, add it to a list of similar nodes
		 *
		 * @param {Object} node
		 */
		function updateClickedHidden (node) {
			if (node.toggleState === "invisible") {
				clickedHidden[node._id] = node;
			}
			else {
				delete clickedHidden[node._id];
			}
		}

		/**
		 * If a node was clicked to show, add it to a list of similar nodes
		 *
		 * @param {Object} node
		 */
		function updateClickedShown (node) {
			if (node.toggleState === "visible") {
				clickedShown[node._id] = node;
			}
			else {
				delete clickedShown[node._id];
			}
		}

		/**
		 * Check if a relative in the path was clicked to show
		 *
		 * @param {Object} node
		 */
		function pathRelativeWasClickShown (node) {
			var i, length,
				relativeWasClickShown = false,
				path = node.path.split("__");

			path.pop(); // Remove _id of node from path
			for (i = 0, length = path.length; i < length; i += 1) {
				if (clickedShown.hasOwnProperty(path[i])) {
					relativeWasClickShown = true;
					break;
				}
			}

			return relativeWasClickShown;
		}

		/**
		 * Check if a node was clicked to hide
		 *
		 * @param {Object} node
		 */
		function wasClickedHidden (node) {
			return clickedHidden.hasOwnProperty(node._id);
		}
	}
}());<|MERGE_RESOLUTION|>--- conflicted
+++ resolved
@@ -648,13 +648,8 @@
 					account: account,
 					model: model,
 					name: node.name,
-<<<<<<< HEAD
 					visible : node.toggleState != "invisible",
 					ids: childNodes[key]
-=======
-					visible_ids: getVisibleArray(account, model),
-					invisible_ids: getInvisibleArray(account, model)
->>>>>>> 5771a146
 				});
 			}
 
@@ -787,15 +782,9 @@
 					EventService.send(EventService.EVENT.VIEWER.HIGHLIGHT_OBJECTS, {
 						source: "tree",
 						account: account,
-<<<<<<< HEAD
-						project: project,
+						model: model,
 						ids: map[key],
 						multi: true
-
-=======
-						model: model,
-						ids: map[key]
->>>>>>> 5771a146
 					});
 				}
 			}
