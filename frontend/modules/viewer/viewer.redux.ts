/**
 *  Copyright (C) 2017 3D Repo Ltd
 *
 *  This program is free software: you can redistribute it and/or modify
 *  it under the terms of the GNU Affero General Public License as
 *  published by the Free Software Foundation, either version 3 of the
 *  License, or (at your option) any later version.
 *
 *  This program is distributed in the hope that it will be useful,
 *  but WITHOUT ANY WARRANTY; without even the implied warranty of
 *  MERCHANTABILITY or FITNESS FOR A PARTICULAR PURPOSE.  See the
 *  GNU Affero General Public License for more details.
 *
 *  You should have received a copy of the GNU Affero General Public License
 *  along with this program.  If not, see <http://www.gnu.org/licenses/>.
 */

import { createActions, createReducer } from 'reduxsauce';
import { DEFAULT_SETTINGS } from '../../constants/viewer';

export const { Types: ViewerTypes, Creators: ViewerActions } = createActions({
	updateSettings: ['settings'],
<<<<<<< HEAD
	updateSettingsSuccess: ['settings']
}, { prefix: 'VIEWER_CANVAS/' });

export const INITIAL_STATE = {
	settings: window.localStorage.getItem('visualSettings') ?
			JSON.parse(window.localStorage.getItem('visualSettings')) : DEFAULT_SETTINGS,
=======
	saveSettings: ['settings'],
	loadSettings: [],
	setNavigationMode: ['mode'],
	setNavigationModeSuccess: ['mode'],
	initialiseToolbar: [],
	goToExtent: [],
	setHelicopterSpeed: ['speed'],
	resetHelicopterSpeed: ['teamspace', 'modelId', 'updateDefaultSpeed'],
	getHelicopterSpeed: ['teamspace', 'modelId'],
	increaseHelicopterSpeed: ['teamspace', 'modelId'],
	decreaseHelicopterSpeed: ['teamspace', 'modelId'],
	setIsFocusMode: ['isFocusMode'],
	setClippingMode: ['mode'],
	setClippingModeSuccess: ['mode'],
	setClipEdit: ['isClipEdit'],
	setClipEditSuccess: ['isClipEdit'],
	setClipNumber: ['clipNumber'],
	setMetadataVisibility: ['visible'],
	setMeasureVisibility: ['visible'],
	setPanelVisibility: ['panelName', 'isVisible'],
	deactivateMeasure: [],
	updateClipState: ['clipNumber'],
	startListenOnNumClip: [],
	stopListenOnNumClip: [],
	setIsModelLoaded: ['isModelLoaded'],
	startListenOnModelLoaded: [],
	stopListenOnModelLoaded: [],
	clearHighlights: [],
	zoomToHighlightedMeshes: []
}, { prefix: 'VIEWER/' });

export const INITIAL_STATE = {
	settings: {...DEFAULT_SETTINGS, ...JSON.parse(window.localStorage.getItem('visualSettings') || '{}')},
	navigationMode: VIEWER_NAV_MODES.TURNTABLE,
	clippingMode: null,
	helicopterSpeed: INITIAL_HELICOPTER_SPEED,
	isFocusMode: false,
	isClipEdit: false,
	clipNumber: 0,
	visiblePanels: {
		[VIEWER_PANELS.METADATA]: false
	},
	isModelLoaded: false
>>>>>>> 66afeffe
};

const updateSettingsSuccess = (state = INITIAL_STATE, { settings }) => {
	return { ...state, settings };
};

export const reducer = createReducer(INITIAL_STATE, {
	[ViewerTypes.UPDATE_SETTINGS_SUCCESS] : updateSettingsSuccess,
});<|MERGE_RESOLUTION|>--- conflicted
+++ resolved
@@ -20,58 +20,11 @@
 
 export const { Types: ViewerTypes, Creators: ViewerActions } = createActions({
 	updateSettings: ['settings'],
-<<<<<<< HEAD
 	updateSettingsSuccess: ['settings']
 }, { prefix: 'VIEWER_CANVAS/' });
 
 export const INITIAL_STATE = {
-	settings: window.localStorage.getItem('visualSettings') ?
-			JSON.parse(window.localStorage.getItem('visualSettings')) : DEFAULT_SETTINGS,
-=======
-	saveSettings: ['settings'],
-	loadSettings: [],
-	setNavigationMode: ['mode'],
-	setNavigationModeSuccess: ['mode'],
-	initialiseToolbar: [],
-	goToExtent: [],
-	setHelicopterSpeed: ['speed'],
-	resetHelicopterSpeed: ['teamspace', 'modelId', 'updateDefaultSpeed'],
-	getHelicopterSpeed: ['teamspace', 'modelId'],
-	increaseHelicopterSpeed: ['teamspace', 'modelId'],
-	decreaseHelicopterSpeed: ['teamspace', 'modelId'],
-	setIsFocusMode: ['isFocusMode'],
-	setClippingMode: ['mode'],
-	setClippingModeSuccess: ['mode'],
-	setClipEdit: ['isClipEdit'],
-	setClipEditSuccess: ['isClipEdit'],
-	setClipNumber: ['clipNumber'],
-	setMetadataVisibility: ['visible'],
-	setMeasureVisibility: ['visible'],
-	setPanelVisibility: ['panelName', 'isVisible'],
-	deactivateMeasure: [],
-	updateClipState: ['clipNumber'],
-	startListenOnNumClip: [],
-	stopListenOnNumClip: [],
-	setIsModelLoaded: ['isModelLoaded'],
-	startListenOnModelLoaded: [],
-	stopListenOnModelLoaded: [],
-	clearHighlights: [],
-	zoomToHighlightedMeshes: []
-}, { prefix: 'VIEWER/' });
-
-export const INITIAL_STATE = {
 	settings: {...DEFAULT_SETTINGS, ...JSON.parse(window.localStorage.getItem('visualSettings') || '{}')},
-	navigationMode: VIEWER_NAV_MODES.TURNTABLE,
-	clippingMode: null,
-	helicopterSpeed: INITIAL_HELICOPTER_SPEED,
-	isFocusMode: false,
-	isClipEdit: false,
-	clipNumber: 0,
-	visiblePanels: {
-		[VIEWER_PANELS.METADATA]: false
-	},
-	isModelLoaded: false
->>>>>>> 66afeffe
 };
 
 const updateSettingsSuccess = (state = INITIAL_STATE, { settings }) => {
