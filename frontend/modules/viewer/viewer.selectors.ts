/**
 *  Copyright (C) 2019 3D Repo Ltd
 *
 *  This program is free software: you can redistribute it and/or modify
 *  it under the terms of the GNU Affero General Public License as
 *  published by the Free Software Foundation, either version 3 of the
 *  License, or (at your option) any later version.
 *
 *  This program is distributed in the hope that it will be useful,
 *  but WITHOUT ANY WARRANTY; without even the implied warranty of
 *  MERCHANTABILITY or FITNESS FOR A PARTICULAR PURPOSE.  See the
 *  GNU Affero General Public License for more details.
 *
 *  You should have received a copy of the GNU Affero General Public License
 *  along with this program.  If not, see <http://www.gnu.org/licenses/>.
 */
import { createSelector } from 'reselect';

export const selectViewerDomain = (state) => ({...state.viewer});

export const selectSettings = createSelector(
	selectViewerDomain, (state) => state.settings
);

export const selectShadowSetting = createSelector(
	selectSettings, (state) => state.shadows
);

export const selectStatsSetting = createSelector(
	selectSettings, (state) => state.statistics
);

export const selectNearPlaneSetting = createSelector(
	selectSettings, (state) => state.nearPlane
);

export const selectFarPlaneAlgorithm = createSelector(
	selectSettings, (state) => state.farPlaneAlgorithm
);

export const selectShadingSetting = createSelector(
	selectSettings, (state) => state.shading
);

export const selectXraySetting = createSelector(
	selectSettings, (state) => state.xray
);

export const selectCacheSetting = createSelector(
	selectSettings, (state) => state.caching
);

export const selectMemory = createSelector(
	selectSettings, (state) => state.memory
);

export const selectFarPlaneSamplingPoints = createSelector(
	selectSettings, (state) => state.farPlaneSamplingPoints
);

export const selectMaxShadowDistance = createSelector(
	selectSettings, (state) => state.maxShadowDistance
<<<<<<< HEAD
=======
);

export const selectNumCacheThreads = createSelector(
	selectSettings, (state) => state.numCacheThreads
);

export const selectNavigationMode = createSelector(
	selectViewerDomain, (state) => state.navigationMode
);

export const selectHelicopterSpeed = createSelector(
	selectViewerDomain, (state) => state.helicopterSpeed
);

export const selectIsFocusMode = createSelector(
	selectViewerDomain, (state) => state.isFocusMode
);

export const selectClippingMode = createSelector(
	selectViewerDomain, (state) => state.clippingMode
);

export const selectIsClipEdit = createSelector(
	selectViewerDomain, (state) => state.isClipEdit
);

export const selectClipNumber = createSelector(
	selectViewerDomain, (state) => state.clipNumber
);

export const selectVisiblePanels = createSelector(
	selectViewerDomain, (state) => state.visiblePanels
);

export const selectIsMetadataVisible = createSelector(
	selectVisiblePanels, Bim.selectIsPending,
	(state, isPending) => state[VIEWER_PANELS.METADATA] && !isPending
);

export const selectIsModelLoaded = createSelector(
	selectViewerDomain, (state) => state.isModelLoaded
>>>>>>> ff0539c6
);<|MERGE_RESOLUTION|>--- conflicted
+++ resolved
@@ -60,48 +60,4 @@
 
 export const selectMaxShadowDistance = createSelector(
 	selectSettings, (state) => state.maxShadowDistance
-<<<<<<< HEAD
-=======
-);
-
-export const selectNumCacheThreads = createSelector(
-	selectSettings, (state) => state.numCacheThreads
-);
-
-export const selectNavigationMode = createSelector(
-	selectViewerDomain, (state) => state.navigationMode
-);
-
-export const selectHelicopterSpeed = createSelector(
-	selectViewerDomain, (state) => state.helicopterSpeed
-);
-
-export const selectIsFocusMode = createSelector(
-	selectViewerDomain, (state) => state.isFocusMode
-);
-
-export const selectClippingMode = createSelector(
-	selectViewerDomain, (state) => state.clippingMode
-);
-
-export const selectIsClipEdit = createSelector(
-	selectViewerDomain, (state) => state.isClipEdit
-);
-
-export const selectClipNumber = createSelector(
-	selectViewerDomain, (state) => state.clipNumber
-);
-
-export const selectVisiblePanels = createSelector(
-	selectViewerDomain, (state) => state.visiblePanels
-);
-
-export const selectIsMetadataVisible = createSelector(
-	selectVisiblePanels, Bim.selectIsPending,
-	(state, isPending) => state[VIEWER_PANELS.METADATA] && !isPending
-);
-
-export const selectIsModelLoaded = createSelector(
-	selectViewerDomain, (state) => state.isModelLoaded
->>>>>>> ff0539c6
 );