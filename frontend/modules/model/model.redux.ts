/**
 *  Copyright (C) 2017 3D Repo Ltd
 *
 *  This program is free software: you can redistribute it and/or modify
 *  it under the terms of the GNU Affero General Public License as
 *  published by the Free Software Foundation, either version 3 of the
 *  License, or (at your option) any later version.
 *
 *  This program is distributed in the hope that it will be useful,
 *  but WITHOUT ANY WARRANTY; without even the implied warranty of
 *  MERCHANTABILITY or FITNESS FOR A PARTICULAR PURPOSE.  See the
 *  GNU Affero General Public License for more details.
 *
 *  You should have received a copy of the GNU Affero General Public License
 *  along with this program.  If not, see <http://www.gnu.org/licenses/>.
 */

import { cloneDeep } from 'lodash';
import { createActions, createReducer } from 'reduxsauce';

export const { Types: ModelTypes, Creators: ModelActions } = createActions({
	fetchSettings: ['teamspace', 'modelId'],
	fetchSettingsSuccess: ['settings', 'metaKeys'],
	updateSettings: ['modelData', 'settings'],
	waitForSettingsAndFetchRevisions: ['teamspace', 'modelId'],
	fetchRevisions: ['teamspace', 'modelId', 'showVoid'],
	fetchRevisionsSuccess: ['revisions'],
	setModelRevisionState: ['teamspace', 'modelId', 'revision', 'isVoid'],
	setModelRevisionStateSuccess: ['revision', 'isVoid'],
	setPendingRevision: ['revision'],
	resetRevisions: [],
	downloadModel: ['teamspace', 'modelId'],
	uploadModelFile: ['teamspace', 'project', 'modelData', 'fileData'],
	setPendingState: ['pendingState'],
	onModelStatusChanged: ['modelData', 'teamspace', 'project', 'modelId', 'modelName'],
	subscribeOnStatusChange: ['teamspace', 'project', 'modelData'],
	unsubscribeOnStatusChange: ['teamspace', 'project', 'modelData'],
	fetchMaps: ['teamspace', 'modelId'],
	fetchMapsSuccess: ['maps'],
	updateSettingsSuccess: ['settings'],
	fetchMetaKeys: ['teamspace', 'modelId'],
	fetchMetaKeysSuccess: ['metaKeys'],
	reset: []
}, { prefix: 'MODEL/' });

export const INITIAL_STATE = {
	settings: {
		properties: {
<<<<<<< HEAD
			topicTypes: [],
			unit: 'mm',
=======
>>>>>>> 7869a7a2
		},
		permissions: [],
	},
	metaKeys: [],
	revisions: [],
	isPending: true,
	pendingRevision: null,
	maps: []
};

const setPendingState = (state = INITIAL_STATE, { pendingState }) => {
	return { ...state, isPending: pendingState };
};

const setPendingRevision = (state = INITIAL_STATE, { revision }) => {
	return { ...state, pendingRevision: revision };
};

const fetchSettingsSuccess = (state = INITIAL_STATE, { settings }) => {
	return { ...state, settings };
};

const fetchMetaKeysSuccess = (state = INITIAL_STATE, { metaKeys }) => {
	return { ...state, metaKeys };
};

const fetchRevisionsSuccess = (state = INITIAL_STATE, { revisions }) => {
	return { ...state, revisions };
};

const resetRevisions = (state = INITIAL_STATE) => {
	return { ...state, revisions: INITIAL_STATE.revisions };
};

const fetchMapsSuccess = (state = INITIAL_STATE, { maps }) => {
	return { ...state, maps };
};

const updateSettingsSuccess = (state = INITIAL_STATE, { settings }) => {
	return { ...state, settings: { ...state.settings, ...settings} };
};

const reset = (state = INITIAL_STATE) => ({...INITIAL_STATE});

const setModelRevisionStateSuccess = (state = INITIAL_STATE, { revision, isVoid }) => {
	const revisions = cloneDeep(state.revisions);
	const changedRevisionIndex = revisions.findIndex(((rev) => rev._id === revision));

	revisions[changedRevisionIndex].void = isVoid;
	return { ...state, revisions };
};

export const reducer = createReducer(INITIAL_STATE, {
	[ModelTypes.FETCH_META_KEYS_SUCCESS]: fetchMetaKeysSuccess,
	[ModelTypes.FETCH_SETTINGS_SUCCESS]: fetchSettingsSuccess,
	[ModelTypes.FETCH_REVISIONS_SUCCESS]: fetchRevisionsSuccess,
	[ModelTypes.RESET_REVISIONS]: resetRevisions,
	[ModelTypes.SET_PENDING_STATE]: setPendingState,
	[ModelTypes.SET_PENDING_REVISION]: setPendingRevision,
	[ModelTypes.FETCH_MAPS_SUCCESS]: fetchMapsSuccess,
	[ModelTypes.UPDATE_SETTINGS_SUCCESS]: updateSettingsSuccess,
	[ModelTypes.RESET]: reset,
	[ModelTypes.SET_MODEL_REVISION_STATE_SUCCESS]: setModelRevisionStateSuccess
});<|MERGE_RESOLUTION|>--- conflicted
+++ resolved
@@ -46,11 +46,8 @@
 export const INITIAL_STATE = {
 	settings: {
 		properties: {
-<<<<<<< HEAD
 			topicTypes: [],
 			unit: 'mm',
-=======
->>>>>>> 7869a7a2
 		},
 		permissions: [],
 	},
