--- conflicted
+++ resolved
@@ -107,12 +107,7 @@
 	modelNotifications.unsubscribeFromStatusChanged(onChanged, this);
 }
 
-<<<<<<< HEAD
-export function* uploadModelFile({ teamspace, project, modelId, fileData }) {
-
-=======
 export function* uploadModelFile({ teamspace, project, modelData, fileData }) {
->>>>>>> c60ef72b
 	try {
 		const formData = new FormData();
 		formData.append('file', fileData.file);
