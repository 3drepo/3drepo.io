--- conflicted
+++ resolved
@@ -51,15 +51,14 @@
 	selectModelDomain, (state) => Boolean(state.metaKeys.length)
 );
 
-<<<<<<< HEAD
 export const selectIsFederation = createSelector(
 	selectSettings, (state) =>  Boolean(state.federate)
-=======
+);
+
 export const selectSettingsProperties = createSelector(
 	selectSettings, (state) => state.properties
 );
 
 export const selectTopicTypes = createSelector(
 	selectSettingsProperties, (state) => state.topicTypes
->>>>>>> 662b65a9
 );