/**
 *  Copyright (C) 2020 3D Repo Ltd
 *
 *  This program is free software: you can redistribute it and/or modify
 *  it under the terms of the GNU Affero General Public License as
 *  published by the Free Software Foundation, either version 3 of the
 *  License, or (at your option) any later version.
 *
 *  This program is distributed in the hope that it will be useful,
 *  but WITHOUT ANY WARRANTY; without even the implied warranty of
 *  MERCHANTABILITY or FITNESS FOR A PARTICULAR PURPOSE.  See the
 *  GNU Affero General Public License for more details.
 *
 *  You should have received a copy of the GNU Affero General Public License
 *  along with this program.  If not, see <http://www.gnu.org/licenses/>.
 */

import { all, put, select, takeLatest } from 'redux-saga/effects';
import { VIEWER_EVENTS } from '../../constants/viewer';

import { Viewer } from '../../services/viewer/viewer';
import { BimActions } from '../bim';
import { DialogActions } from '../dialog';
import { dispatch } from '../store';
import { ViewerGuiActions } from '../viewerGui';
import {
	selectAreaMeasurements,
	selectEdgeSnapping,
	selectLengthMeasurements,
	selectMeasurementsDomain,
	selectMeasureMode,
	selectMeasureUnits,
	selectPointMeasurements,
	MeasurementsActions,
	MeasurementsTypes,
} from './';
import { MEASURE_TYPE_NAME, MEASURE_TYPE_STATE_MAP } from './measurements.constants';

const onMeasurementCreated = (measure) => {
	dispatch(MeasurementsActions.addMeasurement(measure));
};

const onMeasurementChanged = () => {
	dispatch(MeasurementsActions.setMeasureMode(''));
};

export function* setMeasureMode({ mode }) {
	try {
<<<<<<< HEAD
		yield Viewer.off(VIEWER_EVENTS.MEASUREMENT_CREATED, onMeasurementCreated);
		yield Viewer.off(VIEWER_EVENTS.MEASUREMENT_MODE_CHANGED, onMeasurementChanged);
		yield put(MeasurementsActions.setMeasureModeSuccess(mode));

		if (mode === '') {
			return;
		}

		yield put(MeasurementsActions.setMeasureModeSuccess(mode));
		yield Viewer.setMeasureMode(mode);
		yield Viewer.on(VIEWER_EVENTS.MEASUREMENT_CREATED, onMeasurementCreated);
		yield Viewer.on(VIEWER_EVENTS.MEASUREMENT_MODE_CHANGED, onMeasurementChanged);

		ViewerGuiActions.setClipEdit(false);
		BimActions.setIsActive(false);
=======

		const modeReset = mode === '';
		const pointMode = mode === MEASURING_MODE.POINT;

		if (modeReset || pointMode) {
			yield put(MeasurementsActions.setMeasureModeSuccess(mode));
		} else {
			yield all([
				Viewer.setMeasureMode(mode),
				put(MeasurementsActions.setMeasureModeSuccess(mode))
			]);
		}

		const isSnapping = yield select(selectEdgeSnapping);

		// NOTE: Order matters here, as setPinDropMode will reset snapping
		yield Viewer.setPinDropMode(pointMode, isSnapping);

		if (isSnapping && !modeReset) {
			yield Viewer.enableEdgeSnapping();
		} else {
			yield Viewer.disableEdgeSnapping();
		}

>>>>>>> d2e48121
	} catch (error) {
		DialogActions.showErrorDialog('set', `measure mode to ${mode}`, error);
	}
}

export function* setMeasureUnits({ units }) {
	try {
		yield all([
			Viewer.setMeasuringUnits(units),
			put(MeasurementsActions.setMeasureUnitsSuccess(units))
		]);
	} catch (error) {
		DialogActions.showErrorDialog('set', `measure units to ${units}`, error);
	}
}

export function* addMeasurement({ measurement }) {
	try {
		const measurementStateName = MEASURE_TYPE_STATE_MAP[measurement.type];

		if (measurementStateName) {
			const measurementsState = yield select(selectMeasurementsDomain);
			const index = measurementsState[measurementStateName].length + 1;

			measurement.name = `${MEASURE_TYPE_NAME[measurement.type]} ${index}`;
			measurement.color.r = measurement.color.r * 255;
			measurement.color.g = measurement.color.g * 255;
			measurement.color.b = measurement.color.b * 255;

			yield Viewer.setMeasurementName(measurement.uuid, measurement.name);
			yield put(MeasurementsActions.addMeasurementSuccess(measurement));
		}
	} catch (error) {
		DialogActions.showErrorDialog('add', `measurement`, error);
	}
}

export function* removeMeasurement({ uuid }) {
	try {
		yield all([
			Viewer.removeMeasurement(uuid),
			put(MeasurementsActions.removeMeasurementSuccess(uuid))
		]);
	} catch (error) {
		DialogActions.showErrorDialog('remove', `measurement`, error);
	}
}

export function* setMeasurementColor({ uuid, color }) {
	const colorToSet = [color.r / 255, color.g / 255, color.b / 255, color.a];
	try {
		yield Viewer.setMeasurementColor(uuid, colorToSet);
		yield put(MeasurementsActions.setMeasurementColorSuccess(uuid, color));
	} catch (error) {
		DialogActions.showErrorDialog('set color', 'measure', error);
	}
}

export function* setMeasurementName({ uuid, name, measureType }) {
	try {
		yield Viewer.setMeasurementName(uuid, name);
		yield put(MeasurementsActions.setMeasurementNameSuccess(uuid, name, measureType));
	} catch (error) {
		DialogActions.showErrorDialog('set name', 'measure', error);
	}
}

export function* resetMeasurementColors() {
	try {
		const areaMeasurements = yield select(selectAreaMeasurements);
		const lengthMeasurements = yield select(selectLengthMeasurements);
		const pointMeasurements = yield select(selectPointMeasurements);

		const setDefaultColor = async ({ uuid, color }) => {
			const colorToSet = [color.r / 255, color.g / 255, color.b / 255, color.a];
			await Viewer.setMeasurementColor(uuid, colorToSet);
		};

		if (areaMeasurements.length) {
			areaMeasurements.forEach(setDefaultColor);
		}

		if (lengthMeasurements.length) {
			lengthMeasurements.forEach(setDefaultColor);
		}

		if (lengthMeasurements.length) {
			pointMeasurements.forEach(setDefaultColor);
		}

		yield put(MeasurementsActions.resetMeasurementColorsSuccess());
	} catch (error) {
		DialogActions.showErrorDialog('set color', 'measure', error);
	}
}

export function* setMeasureEdgeSnapping({ edgeSnapping }) {
	try {
		if ((yield select(selectMeasureMode)) !==  '') {
			if (edgeSnapping) {
				yield Viewer.enableEdgeSnapping();
			} else {
				yield Viewer.disableEdgeSnapping();
			}
		}
		yield put(MeasurementsActions.setMeasureEdgeSnappingSuccess(edgeSnapping));
	} catch (error) {
		DialogActions.showErrorDialog('set edge snapping', 'measure', error);
	}
}

export function* setMeasureXyzDisplay({ xyzDisplay }) {
	try {
		if (xyzDisplay) {
			yield Viewer.enableMeasureXYZDisplay();
		} else {
			yield Viewer.disableMeasureXYZDisplay();
		}
		yield put(MeasurementsActions.setMeasureXyzDisplaySuccess(xyzDisplay));
	} catch (error) {
		DialogActions.showErrorDialog('set XYZ display', 'measure', error);
	}
}

export function* clearMeasurements() {
	try {
		yield Viewer.clearMeasurements();
		yield put(MeasurementsActions.clearMeasurementsSuccess());
	} catch (error) {
		DialogActions.showErrorDialog('clear', 'measurements', error);
	}
}

export function* resetMeasurementTool() {
	try {
		yield put(MeasurementsActions.resetMeasurementToolSuccess());
		const units = yield select(selectMeasureUnits);
		yield put(MeasurementsActions.setMeasureUnits(units));
	} catch (error) {
		DialogActions.showErrorDialog('reset', 'measurements tool', error);
	}
}

export default function* MeasurementsSaga() {
	yield takeLatest(MeasurementsTypes.SET_MEASURE_MODE, setMeasureMode);
	yield takeLatest(MeasurementsTypes.SET_MEASURE_UNITS, setMeasureUnits);
	yield takeLatest(MeasurementsTypes.ADD_MEASUREMENT, addMeasurement);
	yield takeLatest(MeasurementsTypes.REMOVE_MEASUREMENT, removeMeasurement);
	yield takeLatest(MeasurementsTypes.CLEAR_MEASUREMENTS, clearMeasurements);
	yield takeLatest(MeasurementsTypes.SET_MEASUREMENT_COLOR, setMeasurementColor);
	yield takeLatest(MeasurementsTypes.RESET_MEASUREMENT_COLORS, resetMeasurementColors);
	yield takeLatest(MeasurementsTypes.SET_MEASURE_EDGE_SNAPPING, setMeasureEdgeSnapping);
	yield takeLatest(MeasurementsTypes.SET_MEASURE_XYZ_DISPLAY, setMeasureXyzDisplay);
	yield takeLatest(MeasurementsTypes.SET_MEASUREMENT_NAME, setMeasurementName);
	yield takeLatest(MeasurementsTypes.RESET_MEASUREMENT_TOOL, resetMeasurementTool);
}<|MERGE_RESOLUTION|>--- conflicted
+++ resolved
@@ -46,7 +46,6 @@
 
 export function* setMeasureMode({ mode }) {
 	try {
-<<<<<<< HEAD
 		yield Viewer.off(VIEWER_EVENTS.MEASUREMENT_CREATED, onMeasurementCreated);
 		yield Viewer.off(VIEWER_EVENTS.MEASUREMENT_MODE_CHANGED, onMeasurementChanged);
 		yield put(MeasurementsActions.setMeasureModeSuccess(mode));
@@ -62,32 +61,14 @@
 
 		ViewerGuiActions.setClipEdit(false);
 		BimActions.setIsActive(false);
-=======
-
-		const modeReset = mode === '';
-		const pointMode = mode === MEASURING_MODE.POINT;
-
-		if (modeReset || pointMode) {
-			yield put(MeasurementsActions.setMeasureModeSuccess(mode));
-		} else {
-			yield all([
-				Viewer.setMeasureMode(mode),
-				put(MeasurementsActions.setMeasureModeSuccess(mode))
-			]);
-		}
 
 		const isSnapping = yield select(selectEdgeSnapping);
 
-		// NOTE: Order matters here, as setPinDropMode will reset snapping
-		yield Viewer.setPinDropMode(pointMode, isSnapping);
-
-		if (isSnapping && !modeReset) {
+		if (isSnapping) {
 			yield Viewer.enableEdgeSnapping();
 		} else {
 			yield Viewer.disableEdgeSnapping();
 		}
-
->>>>>>> d2e48121
 	} catch (error) {
 		DialogActions.showErrorDialog('set', `measure mode to ${mode}`, error);
 	}
