--- conflicted
+++ resolved
@@ -61,14 +61,11 @@
 	attachLinkResources: ['links'],
 	attachResourcesSuccess: ['resources', 'riskId'],
 	updateResourcesSuccess: ['resourcesIds', 'updates', 'riskId' ],
-<<<<<<< HEAD
 	fetchMitigationCriteria: ['teamspace'],
 	fetchMitigationCriteriaSuccess: ['criteria', 'teamspace'],
 	fetchMitigationCriteriaFailure: [],
 	showMitigationSuggestions: ['conditions', 'setFieldValue'],
-=======
 	reset: []
->>>>>>> 6bb5cf4c
 }, { prefix: 'RISKS/' });
 
 export interface IRisksComponentState {
@@ -257,13 +254,12 @@
 	return { ...state, risksMap};
 };
 
-<<<<<<< HEAD
 export const fetchMitigationCriteriaSuccess = (state = INITIAL_STATE,  { criteria, teamspace }) => {
 	return { ...state, mitigationCriteria: { ...criteria, teamspace } };
-=======
+};
+
 const reset = () => {
 	return cloneDeep(INITIAL_STATE);
->>>>>>> 6bb5cf4c
 };
 
 export const reducer = createReducer(INITIAL_STATE, {
@@ -284,10 +280,7 @@
 	[RisksTypes.ATTACH_RESOURCES_SUCCESS]: attachResourcesSuccess,
 	[RisksTypes.UPDATE_RESOURCES_SUCCESS]: updateResourcesSuccess,
 	[RisksTypes.TOGGLE_SHOW_PINS]: toggleShowPins,
-<<<<<<< HEAD
 	[RisksTypes.FETCH_MITIGATION_CRITERIA_SUCCESS]: fetchMitigationCriteriaSuccess,
 	[RisksTypes.FETCH_MITIGATION_CRITERIA_FAILURE]: fetchRiskFailure,
-=======
-	[RisksTypes.RESET]: reset
->>>>>>> 6bb5cf4c
+	[RisksTypes.RESET]: reset,
 });