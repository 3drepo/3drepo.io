/**
 *  Copyright (C) 2019 3D Repo Ltd
 *
 *  This program is free software: you can redistribute it and/or modify
 *  it under the terms of the GNU Affero General Public License as
 *  published by the Free Software Foundation, either version 3 of the
 *  License, or (at your option) any later version.
 *
 *  This program is distributed in the hope that it will be useful,
 *  but WITHOUT ANY WARRANTY; without even the implied warranty of
 *  MERCHANTABILITY or FITNESS FOR A PARTICULAR PURPOSE.  See the
 *  GNU Affero General Public License for more details.
 *
 *  You should have received a copy of the GNU Affero General Public License
 *  along with this program.  If not, see <http://www.gnu.org/licenses/>.
 */

import { createActions, createReducer } from 'reduxsauce';
import { keyBy, cloneDeep } from 'lodash';

export const { Types: RisksTypes, Creators: RisksActions } = createActions({
	fetchRisks: ['teamspace', 'modelId', 'revision'],
	fetchRisksSuccess: ['risks'],
	fetchRisk: ['teamspace', 'modelId', 'riskId'],
	fetchRiskSuccess: ['risk'],
	fetchRiskFailure: [],
	setComponentState: ['componentState'],
	saveRisk: ['teamspace', 'model', 'riskData'],
	updateRisk: ['teamspace', 'modelId', 'riskData'],
	postComment: ['teamspace', 'modelId', 'riskData'],
	removeComment: ['teamspace', 'modelId', 'riskData'],
	saveRiskSuccess: ['risk'],
	setNewRisk: [],
	renderPins: [],
	printRisks: ['teamspace', 'modelId'],
	downloadRisks: ['teamspace', 'modelId'],
	showDetails: ['teamspace', 'model', 'revision', 'risk'],
	closeDetails: [],
	setActiveRisk: ['risk', 'revision'],
	showNewPin: ['risk', 'pinData'],
	togglePendingState: ['isPending'],
<<<<<<< HEAD
	toggleShowPins: ['showPins'],
	subscribeOnRiskChanges: ['teamspace', 'modelId'],
	unsubscribeOnRiskChanges: ['teamspace', 'modelId'],
	focusOnRisk: ['risk', 'revision'],
=======
	toggleDetailsPendingState: ['isPending'],
	toggleShowPins: ['showPins', 'filteredRisks'],
	subscribeOnRiskChanges: ['teamspace', 'modelId'],
	unsubscribeOnRiskChanges: ['teamspace', 'modelId'],
	focusOnRisk: ['risk', 'filteredRisks', 'revision'],
	subscribeOnRiskCommentsChanges: ['teamspace', 'modelId', 'riskId'],
	unsubscribeOnRiskCommentsChanges: ['teamspace', 'modelId', 'riskId'],
	createCommentSuccess: ['comment'],
	deleteCommentSuccess: ['commentGuid'],
	updateCommentSuccess: ['comment'],
	updateLogs: ['logs'],
>>>>>>> 2f8d209c
	updateNewRisk: ['newRisk'],
	setFilters: ['filters'],
	resetComponentState: []
}, { prefix: 'RISKS/' });

export interface IRisksComponentState {
	showPins: boolean;
	activeRisk: any;
	showDetails: boolean;
	expandDetails: boolean;
	newRisk: any;
	newComment: any;
	selectedFilters: any[];
	associatedActivities: any[];
}

export interface IRisksState {
	risksMap: any;
	isPending: boolean;
	componentState: IRisksComponentState;
}

export const INITIAL_STATE: IRisksState = {
	risksMap: {},
	isPending: true,
	componentState: {
		activeRisk: null,
		showDetails: false,
		expandDetails: true,
		newRisk: {},
		newComment: {},
		selectedFilters: [],
		showPins: true,
		logs: [],
		fetchingDetailsIsPending: false,
		associatedActivities: [],
		failedToLoad: false
	}
};

export const togglePendingState = (state = INITIAL_STATE, { isPending }) => ({ ...state, isPending });

export const toggleDetailsPendingState = (state = INITIAL_STATE, { isPending }) => {
	return setComponentState(state, { componentState: { fetchingDetailsIsPending: isPending } });
};

export const fetchRisksSuccess = (state = INITIAL_STATE, { risks = [] }) => {
	const risksMap = keyBy(risks, '_id');

	const associatedActivities = risks.reduce((activities, risk) => {
		if (risk.associated_activity && !activities.includes(risk.associated_activity)) {
			activities.push(risk.associated_activity);
		}
		return activities;
	}, []);

	return {
		...state, risksMap, associatedActivities,
		componentState: { ...cloneDeep(INITIAL_STATE.componentState) }
	};
};

export const fetchRiskSuccess = (state = INITIAL_STATE, { risk }) => {
	const risksMap = cloneDeep(state.risksMap);
	risksMap[risk._id].comments = risk.comments;
	return {...state, risksMap, componentState: { ...state.componentState, logs: risk.comments, failedToLoad: false }};
};

export const fetchRiskFailure = (state = INITIAL_STATE) => {
	return {...state, componentState: { ...state.componentState, logs: [], failedToLoad: true }};
};

export const saveRiskSuccess = (state = INITIAL_STATE, { risk }) => {
	const risksMap = cloneDeep(state.risksMap);
	risksMap[risk._id] = risk;

	return {
		...state,
		risksMap,
		componentState: { ...state.componentState, newRisk: {}}
	};
};

export const setComponentState = (state = INITIAL_STATE, { componentState = {} }) => {
	return { ...state, componentState: { ...state.componentState, ...componentState } };
};

<<<<<<< HEAD
export const resetComponentState = (state = INITIAL_STATE) => {
	return { ...state, componentState: INITIAL_STATE.componentState };
=======
export const createCommentSuccess = (state = INITIAL_STATE, { comment }) => {
	const clonedLogs = cloneDeep(state.componentState.logs);
	const updatedLogs = clonedLogs.map((log) => {
		log.sealed = true;
		return log;
	});

	let logs;

	if (comment.action || comment.viewpoint) {
		logs = [comment, ...updatedLogs];
	} else {
		logs = updatedLogs;
	}

	return {...state, componentState: { ...state.componentState, logs }};
};

export const updateCommentSuccess = (state = INITIAL_STATE, { comment }) => {
	const logs = cloneDeep(state.componentState.logs);
	const commentIndex = state.componentState.logs.findIndex((log) => log.guid === comment.guid);
	logs[commentIndex] = comment;
	return {...state, componentState: { ...state.componentState, logs }};
};

export const deleteCommentSuccess = (state = INITIAL_STATE, { commentGuid }) => {
	const logs = cloneDeep(state.componentState.logs);
	const updatedLogs = logs.filter((log) => log.guid !== commentGuid );
	return {...state, componentState: { ...state.componentState, logs: updatedLogs }};
};

export const updateLogs = (state = INITIAL_STATE, { logs }) => {
	return {...state, componentState: { ...state.componentState, logs }};
>>>>>>> 2f8d209c
};

export const reducer = createReducer(INITIAL_STATE, {
	[RisksTypes.FETCH_RISKS_SUCCESS]: fetchRisksSuccess,
	[RisksTypes.FETCH_RISK_SUCCESS]: fetchRiskSuccess,
	[RisksTypes.FETCH_RISK_FAILURE]: fetchRiskFailure,
	[RisksTypes.SET_COMPONENT_STATE]: setComponentState,
	[RisksTypes.SAVE_RISK_SUCCESS]: saveRiskSuccess,
	[RisksTypes.TOGGLE_PENDING_STATE]: togglePendingState,
<<<<<<< HEAD
	[RisksTypes.RESET_COMPONENT_STATE]: resetComponentState
=======
	[RisksTypes.TOGGLE_DETAILS_PENDING_STATE]: toggleDetailsPendingState,
	[RisksTypes.CREATE_COMMENT_SUCCESS]: createCommentSuccess,
	[RisksTypes.UPDATE_COMMENT_SUCCESS]: updateCommentSuccess,
	[RisksTypes.DELETE_COMMENT_SUCCESS]: deleteCommentSuccess,
	[RisksTypes.UPDATE_LOGS]: updateLogs
>>>>>>> 2f8d209c
});<|MERGE_RESOLUTION|>--- conflicted
+++ resolved
@@ -25,7 +25,7 @@
 	fetchRiskSuccess: ['risk'],
 	fetchRiskFailure: [],
 	setComponentState: ['componentState'],
-	saveRisk: ['teamspace', 'model', 'riskData'],
+	saveRisk: ['teamspace', 'model', 'riskData', 'revision'],
 	updateRisk: ['teamspace', 'modelId', 'riskData'],
 	postComment: ['teamspace', 'modelId', 'riskData'],
 	removeComment: ['teamspace', 'modelId', 'riskData'],
@@ -35,30 +35,23 @@
 	printRisks: ['teamspace', 'modelId'],
 	downloadRisks: ['teamspace', 'modelId'],
 	showDetails: ['teamspace', 'model', 'revision', 'risk'],
-	closeDetails: [],
+	closeDetails: ['teamspace', 'model', 'revision'],
 	setActiveRisk: ['risk', 'revision'],
 	showNewPin: ['risk', 'pinData'],
 	togglePendingState: ['isPending'],
-<<<<<<< HEAD
-	toggleShowPins: ['showPins'],
+	toggleDetailsPendingState: ['isPending'],
 	subscribeOnRiskChanges: ['teamspace', 'modelId'],
 	unsubscribeOnRiskChanges: ['teamspace', 'modelId'],
 	focusOnRisk: ['risk', 'revision'],
-=======
-	toggleDetailsPendingState: ['isPending'],
-	toggleShowPins: ['showPins', 'filteredRisks'],
-	subscribeOnRiskChanges: ['teamspace', 'modelId'],
-	unsubscribeOnRiskChanges: ['teamspace', 'modelId'],
-	focusOnRisk: ['risk', 'filteredRisks', 'revision'],
+	toggleShowPins: ['showPins'],
 	subscribeOnRiskCommentsChanges: ['teamspace', 'modelId', 'riskId'],
 	unsubscribeOnRiskCommentsChanges: ['teamspace', 'modelId', 'riskId'],
-	createCommentSuccess: ['comment'],
-	deleteCommentSuccess: ['commentGuid'],
-	updateCommentSuccess: ['comment'],
-	updateLogs: ['logs'],
->>>>>>> 2f8d209c
+	createCommentSuccess: ['comment', 'riskId'],
+	deleteCommentSuccess: ['commentGuid', 'riskId'],
+	updateCommentSuccess: ['comment', 'riskId'],
 	updateNewRisk: ['newRisk'],
 	setFilters: ['filters'],
+	showCloseInfo: ['riskId'],
 	resetComponentState: []
 }, { prefix: 'RISKS/' });
 
@@ -79,7 +72,7 @@
 	componentState: IRisksComponentState;
 }
 
-export const INITIAL_STATE: IRisksState = {
+export const INITIAL_STATE = {
 	risksMap: {},
 	isPending: true,
 	componentState: {
@@ -89,8 +82,8 @@
 		newRisk: {},
 		newComment: {},
 		selectedFilters: [],
+		filteredRisks: [],
 		showPins: true,
-		logs: [],
 		fetchingDetailsIsPending: false,
 		associatedActivities: [],
 		failedToLoad: false
@@ -144,44 +137,39 @@
 	return { ...state, componentState: { ...state.componentState, ...componentState } };
 };
 
-<<<<<<< HEAD
+export const createCommentSuccess = (state = INITIAL_STATE, { comment, riskId }) => {
+	const risksMap = cloneDeep(state.risksMap);
+	const risk = risksMap[riskId];
+
+	if (comment.action || comment.viewpoint) {
+		risk.comments = [comment, ...risk.comments.map((log) => ({...log, sealed: true, new: true }))];
+	} else {
+		risk.comments = [...risk.comments.map((log) => ({...log, sealed: true, new: true }))];
+	}
+
+	risksMap[riskId] = risk;
+
+	return { ...state, risksMap };
+};
+
+export const updateCommentSuccess = (state = INITIAL_STATE, { comment, riskId }) => {
+	const risksMap = cloneDeep(state.risksMap);
+	const commentIndex = risksMap[riskId].comments.findIndex((log) => log.guid === comment.guid);
+	risksMap[riskId].comments[commentIndex] = comment;
+
+	return { ...state, risksMap };
+};
+
+export const deleteCommentSuccess = (state = INITIAL_STATE, { commentGuid, riskId }) => {
+	const risksMap = cloneDeep(state.risksMap);
+	const updatedComments = risksMap[riskId].comments.filter((log) => log.guid !== commentGuid );
+	risksMap[riskId].comments = updatedComments;
+
+	return { ...state, risksMap };
+};
+
 export const resetComponentState = (state = INITIAL_STATE) => {
 	return { ...state, componentState: INITIAL_STATE.componentState };
-=======
-export const createCommentSuccess = (state = INITIAL_STATE, { comment }) => {
-	const clonedLogs = cloneDeep(state.componentState.logs);
-	const updatedLogs = clonedLogs.map((log) => {
-		log.sealed = true;
-		return log;
-	});
-
-	let logs;
-
-	if (comment.action || comment.viewpoint) {
-		logs = [comment, ...updatedLogs];
-	} else {
-		logs = updatedLogs;
-	}
-
-	return {...state, componentState: { ...state.componentState, logs }};
-};
-
-export const updateCommentSuccess = (state = INITIAL_STATE, { comment }) => {
-	const logs = cloneDeep(state.componentState.logs);
-	const commentIndex = state.componentState.logs.findIndex((log) => log.guid === comment.guid);
-	logs[commentIndex] = comment;
-	return {...state, componentState: { ...state.componentState, logs }};
-};
-
-export const deleteCommentSuccess = (state = INITIAL_STATE, { commentGuid }) => {
-	const logs = cloneDeep(state.componentState.logs);
-	const updatedLogs = logs.filter((log) => log.guid !== commentGuid );
-	return {...state, componentState: { ...state.componentState, logs: updatedLogs }};
-};
-
-export const updateLogs = (state = INITIAL_STATE, { logs }) => {
-	return {...state, componentState: { ...state.componentState, logs }};
->>>>>>> 2f8d209c
 };
 
 export const reducer = createReducer(INITIAL_STATE, {
@@ -191,13 +179,9 @@
 	[RisksTypes.SET_COMPONENT_STATE]: setComponentState,
 	[RisksTypes.SAVE_RISK_SUCCESS]: saveRiskSuccess,
 	[RisksTypes.TOGGLE_PENDING_STATE]: togglePendingState,
-<<<<<<< HEAD
-	[RisksTypes.RESET_COMPONENT_STATE]: resetComponentState
-=======
+	[RisksTypes.RESET_COMPONENT_STATE]: resetComponentState,
 	[RisksTypes.TOGGLE_DETAILS_PENDING_STATE]: toggleDetailsPendingState,
 	[RisksTypes.CREATE_COMMENT_SUCCESS]: createCommentSuccess,
 	[RisksTypes.UPDATE_COMMENT_SUCCESS]: updateCommentSuccess,
-	[RisksTypes.DELETE_COMMENT_SUCCESS]: deleteCommentSuccess,
-	[RisksTypes.UPDATE_LOGS]: updateLogs
->>>>>>> 2f8d209c
+	[RisksTypes.DELETE_COMMENT_SUCCESS]: deleteCommentSuccess
 });