--- conflicted
+++ resolved
@@ -252,17 +252,11 @@
 	return { ...state, risksMap};
 };
 
-<<<<<<< HEAD
 export const fetchMitigationCriteriaSuccess = (state = INITIAL_STATE,  { criteria, teamspace }) => {
 	return { ...state, mitigationCriteria: { ...criteria, teamspace } };
 };
 
-const reset = () => {
-	return cloneDeep(INITIAL_STATE);
-};
-=======
 const reset = () => cloneDeep(INITIAL_STATE);
->>>>>>> 79174987
 
 export const reducer = createReducer(INITIAL_STATE, {
 	[RisksTypes.FETCH_RISKS_SUCCESS]: fetchRisksSuccess,
