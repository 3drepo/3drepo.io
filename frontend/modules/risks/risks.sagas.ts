/**
 *  Copyright (C) 2020 3D Repo Ltd
 *
 *  This program is free software: you can redistribute it and/or modify
 *  it under the terms of the GNU Affero General Public License as
 *  published by the Free Software Foundation, either version 3 of the
 *  License, or (at your option) any later version.
 *
 *  This program is distributed in the hope that it will be useful,
 *  but WITHOUT ANY WARRANTY; without even the implied warranty of
 *  MERCHANTABILITY or FITNESS FOR A PARTICULAR PURPOSE.  See the
 *  GNU Affero General Public License for more details.
 *
 *  You should have received a copy of the GNU Affero General Public License
 *  along with this program.  If not, see <http://www.gnu.org/licenses/>.
 */

import { push } from 'connected-react-router';
import filesize from 'filesize';
import { isEmpty, isEqual, map, omit, pick } from 'lodash';
import * as queryString from 'query-string';
import { all, put, select, takeLatest } from 'redux-saga/effects';

import { CHAT_CHANNELS } from '../../constants/chat';
import { RISK_LEVELS } from '../../constants/risks';
import { ROUTES } from '../../constants/routes';
import {
	createAttachResourceComments,
	createRemoveResourceComment
} from '../../helpers/comments';

import { EXTENSION_RE } from '../../constants/resources';
import { imageUrlToBase64 } from '../../helpers/imageUrlToBase64';
import { prepareResources } from '../../helpers/resources';
import { prepareRisk } from '../../helpers/risks';
import { SuggestedTreatmentsDialog } from '../../routes/components/dialogContainer/components';
import { analyticsService, EVENT_ACTIONS, EVENT_CATEGORIES } from '../../services/analytics';
import * as API from '../../services/api';
import * as Exports from '../../services/export';
import { BoardActions } from '../board';
import { ChatActions } from '../chat';
import { selectCurrentUser } from '../currentUser';
import { DialogActions } from '../dialog';
import { selectJobsList, selectMyJob } from '../jobs';
import { selectCurrentModel, selectCurrentModelTeamspace } from '../model';
import { selectQueryParams, selectUrlParams } from '../router/router.selectors';
import { SnackbarActions } from '../snackbar';
import { dispatch, getState } from '../store';
<<<<<<< HEAD
import { selectIfcSpacesHidden, TreeActions } from '../tree';
import { ViewerGuiActions } from '../viewerGui';
=======
import { ViewpointsActions } from '../viewpoints';
import { generateViewpoint } from '../viewpoints/viewpoints.sagas';
>>>>>>> 986ce71a
import { RisksActions, RisksTypes } from './risks.redux';
import {
	selectActiveRiskDetails,
	selectActiveRiskId,
	selectComponentState,
	selectFilteredRisks,
	selectRisks,
	selectRisksMap
} from './risks.selectors';

function* fetchRisks({teamspace, modelId, revision}) {
	yield put(RisksActions.togglePendingState(true));
	try {
		const {data} = yield API.getRisks(teamspace, modelId, revision);
		const jobs = yield select(selectJobsList);
		const preparedRisks = data.map((risk) => prepareRisk(risk, jobs));

		yield put(RisksActions.fetchRisksSuccess(preparedRisks));
	} catch (error) {
		yield put(DialogActions.showErrorDialog('get', 'risks', error));
	}
	yield put(RisksActions.togglePendingState(false));
}

function* fetchRisk({teamspace, modelId, riskId}) {
	yield put(RisksActions.toggleDetailsPendingState(true));

	try {
		const {data} = yield API.getRisk(teamspace, modelId, riskId);
		data.resources = prepareResources(teamspace, modelId, data.resources);
		yield put(RisksActions.fetchMitigationCriteria(teamspace));
		yield put(RisksActions.fetchRiskSuccess(data));
	} catch (error) {
		yield put(RisksActions.fetchRiskFailure());
		yield put(DialogActions.showErrorDialog('get', 'risk', error));
	}
	yield put(RisksActions.toggleDetailsPendingState(false));
}

const createGroupData = (name, nodes) => {
	const groupData = {
		name,
		color: [255, 0, 0],
		objects: nodes,
		isRiskGroup: true
	};

	return nodes.length === 0 ? null : groupData;
};

const createGroup = (risk, objectInfo, teamspace, model, revision) => {
	const highlightedGroupData = createGroupData(risk.name, objectInfo.highlightedNodes);
	const hiddenGroupData = createGroupData(risk.name, objectInfo.hiddenNodes);

	return Promise.all([
		highlightedGroupData && API.createGroup(teamspace, model, revision, highlightedGroupData),
		hiddenGroupData && API.createGroup(teamspace, model, revision, hiddenGroupData)
	]);
};

function* saveRisk({ teamspace, model, riskData, revision, finishSubmitting, ignoreViewer = false  }) {
	yield put(RisksActions.toggleDetailsPendingState(true));
	try {
		const userJob = yield select(selectMyJob);

		let risk = !ignoreViewer ?
			yield generateViewpoint( teamspace, model, riskData.name, !Boolean(riskData.descriptionThumbnail) ) :
			{ viewpoint: {} };

			// .substring(screenshot.indexOf(',') + 1);
		if (riskData.descriptionThumbnail ) {
			risk.viewpoint = {
				...(risk.viewpoint || {}),
				screenshot: riskData.descriptionThumbnail
			};
		}

		risk = {
			...risk,
			...omit(riskData, ['author', 'statusColor', 'roleColor', 'defaultHidden', 'viewpoint', 'descriptionThumbnail']),
			owner: riskData.author,
			rev_id: revision,
			creator_role: userJob._id
		};

		const { data: savedRisk } = yield API.saveRisk(teamspace, model, risk);

		analyticsService.sendEvent(EVENT_CATEGORIES.RISK, EVENT_ACTIONS.CREATE);

		const jobs = yield select(selectJobsList);
		const preparedRisk = prepareRisk(savedRisk, jobs);

		finishSubmitting();
		yield put(RisksActions.setComponentState({ activeRisk: preparedRisk._id }));
		yield put(RisksActions.saveRiskSuccess(preparedRisk));

		if (!ignoreViewer) {
			yield put(RisksActions.showDetails(revision, preparedRisk._id));
			yield put(RisksActions.goToRisk(preparedRisk));
		} else {
			yield put(DialogActions.hideDialog());
		}

		yield put(SnackbarActions.show('Risk created'));
	} catch (error) {
		yield put(DialogActions.showEndpointErrorDialog('save', 'risk', error));
	}
	yield put(RisksActions.toggleDetailsPendingState(false));
}

function* updateRisk({ teamspace, modelId, riskData }) {
	try {
		const { _id, rev_id, position } = yield select(selectActiveRiskDetails);
		const { data: updatedRisk } = yield API.updateRisk(teamspace, modelId, _id, rev_id, riskData);
		updatedRisk.resources = prepareResources(teamspace, modelId, updatedRisk.resources);

		analyticsService.sendEvent(EVENT_CATEGORIES.RISK, EVENT_ACTIONS.EDIT);

		const jobs = yield select(selectJobsList);
		const preparedRisk = prepareRisk(updatedRisk, jobs);

		yield put(RisksActions.setComponentState({ savedPin: position }));
		yield put(RisksActions.saveRiskSuccess(preparedRisk));
		yield put(SnackbarActions.show('Risk updated'));
	} catch (error) {
		yield put(DialogActions.showEndpointErrorDialog('update', 'risk', error));
	}
}

function* updateBoardRisk({ teamspace, modelId, riskData }) {
	try {
		const { _id, ...changedData } = riskData;
		const { data: updatedRisk } = yield API.updateRisk(teamspace, modelId, _id, null, changedData);
		const jobs = yield select(selectJobsList);
		const preparedIssue = prepareRisk(updatedRisk, jobs);
		yield put(RisksActions.saveRiskSuccess(preparedIssue));
		yield put(SnackbarActions.show('Risk updated'));
	} catch (error) {
		yield put(DialogActions.showEndpointErrorDialog('update', 'board risk', error));
	}
}

function* updateNewRisk({ newRisk }) {
	try {
		const jobs = yield select(selectJobsList);
		const preparedRisk = prepareRisk(newRisk, jobs);

		yield put(RisksActions.setComponentState({ newRisk: preparedRisk }));
	} catch (error) {
		yield put(DialogActions.showErrorDialog('update', 'new risk', error));
	}
}

function* postComment({ teamspace, modelId, riskData, ignoreViewer, finishSubmitting }) {
	yield put(RisksActions.togglePostCommentPendingState(true));
	try {
		const { _id, account, model } = yield select(selectActiveRiskDetails);
		const { viewpoint } = !ignoreViewer ?  yield generateViewpoint( account, model, '', false) : {viewpoint: {}};

		riskData.viewpoint = {
			...viewpoint,
			... riskData.viewpoint
		};

		if (isEmpty(riskData.viewpoint) || isEqual(riskData.viewpoint, { screenshot: '' }) ) {
			delete riskData.viewpoint;
		}

		const { data: comment } = yield API.addRiskComment(teamspace, modelId, _id, riskData);

		finishSubmitting();
		yield put(RisksActions.createCommentSuccess(comment, riskData._id));
		yield put(SnackbarActions.show('Risk comment added'));
	} catch (error) {
		yield put(DialogActions.showEndpointErrorDialog('post', 'risk comment', error));
	}
	yield put(RisksActions.togglePostCommentPendingState(false));
}

function* removeComment({ teamspace, modelId, riskData }) {
	try {
		const { _id, guid } = riskData;
		yield API.deleteRiskComment(teamspace, modelId, _id, guid);
		yield put(RisksActions.deleteCommentSuccess(guid, _id));
		yield put(SnackbarActions.show('Comment removed'));
	} catch (error) {
		yield put(DialogActions.showEndpointErrorDialog('remove', 'comment', error));
	}

}

function* downloadRisks({ teamspace, modelId }) {
	try {
		const filteredRisks = yield select(selectFilteredRisks);
		const riskNumbers = map(filteredRisks, 'number').join(',');
		yield Exports.exportRisksToJSON(teamspace, modelId, riskNumbers);
	} catch (error) {
		yield put(DialogActions.showErrorDialog('update', 'risk', error));
	}
}

function* printRisks({ teamspace, modelId }) {
	try {
		const filteredRisks = yield select(selectFilteredRisks);
		const riskNumbers = map(filteredRisks, 'number').join(',');
		Exports.printRisks(teamspace, modelId, riskNumbers);
	} catch (error) {
		yield put(DialogActions.showErrorDialog('update', 'risk', error));
	}
}

<<<<<<< HEAD
const getRiskGroup = async (risk, groupId, revision) => {
	if (!groupId) {
		return null;
	}

	const cachedGroup = Cache.get('risk.group', groupId);
	if (cachedGroup) {
		return cachedGroup;
	}

	try {
		const { data } = await API.getGroup(risk.account, risk.model, groupId, revision);

		if (data.hiddenObjects && !risk.viewpoint.group_id) {
			data.hiddenObjects = null;
		}

		Cache.add('risk.group', groupId, data);
		return data;
	} catch (error) {
		return null;
	}
};

function* showMultipleGroups({risk, revision}) {
	try {
		const hasViewpointGroups = !isEmpty(pick(risk.viewpoint, [
			'highlighted_group_id',
			'hidden_group_id',
			'shown_group_id'
		]));

		let objects = {} as { hidden: any[], shown: any[], objects: any[] };

		if (hasViewpointGroups) {
			const [highlightedGroupData, hiddenGroupData, shownGroupData] = yield Promise.all([
				getRiskGroup(risk, risk.viewpoint.highlighted_group_id, revision),
				getRiskGroup(risk, risk.viewpoint.hidden_group_id, revision),
				getRiskGroup(risk, risk.viewpoint.shown_group_id, revision)
			]) as any;

			if (hiddenGroupData) {
				objects.hidden = hiddenGroupData.objects;
			}

			if (shownGroupData) {
				objects.shown = shownGroupData.objects;
			}

			if (highlightedGroupData) {
				objects.objects = highlightedGroupData.objects;
			}
	} else {
		const  groupId =  risk.viewpoint.group_id || risk.group_id;
		const groupData = yield getRiskGroup(risk, groupId, revision);

		if (groupData.hiddenObjects && !risk.viewpoint.group_id) {
				groupData.hiddenObjects = null;
				Cache.add('risk.group', groupId, groupData);
			}

		objects = groupData;
		}

		if (objects.hidden) {
			yield put(TreeActions.hideNodesBySharedIds(objects.hidden));
		}

		if (objects.shown) {
			yield put(TreeActions.isolateNodesBySharedIds(objects.shown));
		}

		if (objects.objects && objects.objects.length > 0) {
			yield put(TreeActions.selectNodesBySharedIds(objects.objects));
			window.dispatchEvent(new Event('resize'));
		}
	} catch (error) {
		yield put(DialogActions.showErrorDialog('show', 'multiple groups', error));
	}
}

function* focusOnRisk({ risk, revision }) {
	try {
		yield Viewer.isViewerReady();

		// Remove highlight from any multi objects
		Viewer.clearHighlights();
		yield put(TreeActions.clearCurrentlySelected());

		const hasViewpoint = risk.viewpoint;
		const hasHiddenOrShownGroup = hasViewpoint && (risk.viewpoint.hidden_group_id || risk.viewpoint.shown_group_id);

		// Reset object visibility
		if (hasViewpoint && risk.viewpoint.hideIfc) {
			yield put(TreeActions.setIfcSpacesHidden(risk.viewpoint.hideIfc));
		}

		yield put(TreeActions.showAllNodes(!hasHiddenOrShownGroup));

		const hasViewpointGroup = hasViewpoint && (risk.viewpoint.highlighted_group_id || risk.viewpoint.group_id);
		const hasGroup = risk.group_id;

		if (hasViewpointGroup || hasGroup || hasHiddenOrShownGroup) {
			yield put(RisksActions.showMultipleGroups(risk, revision));
		}

		const { account, model, viewpoint } = risk;
		if (viewpoint && viewpoint.position) {
			yield put(ViewerGuiActions.setCamera({ ...viewpoint, account, model }));
			yield Viewer.updateClippingPlanes(viewpoint.clippingPlanes, account, model);
		} else {
			yield Viewer.goToDefaultViewpoint();
		}

	} catch (error) {
		yield put(DialogActions.showErrorDialog('focus', 'risk', error));
	}
}

=======
>>>>>>> 986ce71a
function* setActiveRisk({ risk, revision, ignoreViewer = false }) {
	try {
		yield all([
			!ignoreViewer ?  put(ViewpointsActions.showViewpoint(risk?.account, risk?.model, risk)) : null,
			put(RisksActions.setComponentState({ activeRisk: risk._id, expandDetails: true }))
		]);
	} catch (error) {
		yield put(DialogActions.showErrorDialog('set', 'risk as active', error));
	}
}

function* goToRisk({ risk }) {
	const {teamspace, model, revision} = yield select(selectUrlParams);
	let queryParams =  yield select(selectQueryParams);

	const riskId = (risk || {})._id;
	const path = [ROUTES.VIEWER, teamspace, model, revision].filter(Boolean).join('/');

	queryParams = riskId ?  {... queryParams, riskId} : omit(queryParams, 'riskId');
	let query = queryString.stringify(queryParams);
	if (query) {
		query = '?' + query;
	}

	yield put(push(`${path}${query}`));
}

function* showDetails({ revision, riskId }) {
	try {
		const risksMap = yield select(selectRisksMap);
		const risk = risksMap[riskId];

		yield put(RisksActions.setActiveRisk(risk, revision));
		yield put(RisksActions.setComponentState({ showDetails: true, savedPin: risk.position }));
	} catch (error) {
		yield put(DialogActions.showErrorDialog('display', 'risk details', error));
	}
}

function* closeDetails() {
	try {
		const activeRisk = yield select(selectActiveRiskDetails);
		const componentState = yield select(selectComponentState);

		if (componentState.showDetails) {
			if (!isEqual(activeRisk.position, componentState.savedPin)) {
				yield put(RisksActions.updateSelectedRiskPin(componentState.savedPin));
			}

			yield put(RisksActions.setComponentState({ showDetails: false, savedPin: null }));
		}
	} catch (error) {
		yield put(DialogActions.showErrorDialog('close', 'risk details', error));
	}
}

const onUpdateEvent = (updatedRisk) => {
	const jobs = selectJobsList(getState());

	if ([RISK_LEVELS.AGREED_FULLY, RISK_LEVELS.VOID].includes(updatedRisk.mitigation_status)) {
		dispatch(RisksActions.showCloseInfo(updatedRisk._id));
		setTimeout(() => {
			dispatch(RisksActions.saveRiskSuccess(prepareRisk(updatedRisk, jobs)));
		}, 5000);
		setTimeout(() => {
			dispatch(RisksActions.hideCloseInfo(updatedRisk._id));
		}, 6000);
	} else {
		dispatch(RisksActions.saveRiskSuccess(prepareRisk(updatedRisk, jobs)));
	}
};

const onCreateEvent = (createdRisk) => {
	const jobs = selectJobsList(getState());
	dispatch(RisksActions.saveRiskSuccess(prepareRisk(createdRisk[0], jobs)));
};

function* subscribeOnRiskChanges({ teamspace, modelId }) {
	yield put(ChatActions.callChannelActions(CHAT_CHANNELS.RISKS, teamspace, modelId, {
		subscribeToUpdated: onUpdateEvent,
		subscribeToCreated: onCreateEvent
	}));
}

function* unsubscribeOnRiskChanges({ teamspace, modelId }) {
	yield put(ChatActions.callChannelActions(CHAT_CHANNELS.RISKS, teamspace, modelId, {
		unsubscribeFromUpdated: onUpdateEvent,
		unsubscribeFromCreated: onCreateEvent
	}));
}

const onUpdateCommentEvent = (updatedComment) => {
	const riskId = selectActiveRiskId(getState());
	dispatch(RisksActions.updateCommentSuccess(updatedComment, riskId));
};

const onCreateCommentEvent = (createdComment) => {
	const riskId = selectActiveRiskId(getState());
	dispatch(RisksActions.createCommentSuccess(createdComment, riskId));
};

const onDeleteCommentEvent = (deletedComment) => {
	const riskId = selectActiveRiskId(getState());
	dispatch(RisksActions.deleteCommentSuccess(deletedComment.guid, riskId));
};

function* subscribeOnRiskCommentsChanges({ teamspace, modelId, riskId }) {
	yield put(ChatActions.callCommentsChannelActions(CHAT_CHANNELS.RISKS, teamspace, modelId, riskId, {
		subscribeToCreated: onCreateCommentEvent,
		subscribeToUpdated: onUpdateCommentEvent,
		subscribeToDeleted: onDeleteCommentEvent
	}));
}

function* unsubscribeOnRiskCommentsChanges({ teamspace, modelId, riskId }) {
	yield put(ChatActions.callCommentsChannelActions(CHAT_CHANNELS.RISKS, teamspace, modelId, riskId, {
		unsubscribeFromCreated: onCreateCommentEvent,
		unsubscribeFromUpdated: onUpdateCommentEvent,
		unsubscribeFromDeleted: onDeleteCommentEvent
	}));
}

function* cloneRisk({ dialogId }) {
	const activeRisk = yield select(selectActiveRiskDetails);
	const jobs = yield select(selectJobsList);
	const currentUser = yield select(selectCurrentUser);
	const clonedProperties = omit(activeRisk, [
		'_id',
		'rev_id',
		'number',
		'owner',
		'comments',
		'created',
		'creator_role',
		'lastUpdated',
		'resources',
		'thumbnail',
		'viewpoint',
		'priority_last_changed',
		'status_last_changed',
	]);

	if (activeRisk.descriptionThumbnail) {
		const base64Image = yield imageUrlToBase64(activeRisk.descriptionThumbnail);
		clonedProperties.descriptionThumbnail = `data:image/png;base64,${base64Image}`;
	}

	try {
		const newRisk = prepareRisk({
			...clonedProperties,
			owner: currentUser.username,
			clone: true,
		}, jobs);

		if (dialogId) {
			yield put(DialogActions.hideDialog(dialogId));
			yield put(BoardActions.openCardDialog(null, null, true));
		}

		yield put(RisksActions.setComponentState({
			showDetails: true,
			activeRisk: null,
			newRisk
		}));
	} catch (error) {
		yield put(DialogActions.showErrorDialog('prepare', 'clone risk', error));
	}
}

function* setNewRisk() {
	const jobs = yield select(selectJobsList);
	const currentUser = yield select(selectCurrentUser);

	try {
		const newRisk = prepareRisk({
			name: 'Untitled risk',
			associated_activity: '',
			assigned_roles: [],
			category: '',
			comments: [],
			safetibase_id: '',
			likelihood: 0,
			consequence: 0,
			level_of_risk: 0,
			overall_level_of_risk: 0,
			residual_likelihood: -1,
			residual_consequence: -1,
			residual_level_of_risk: -1,
			mitigation_status: '',
			mitigation_desc: '',
			residual_risk: '',
			viewpoint: {},
			owner: currentUser.username
		}, jobs);

		yield put(RisksActions.setComponentState({
			showDetails: true,
			activeRisk: null,
			newRisk
		}));
	} catch (error) {
		yield put(DialogActions.showErrorDialog('prepare', 'new risk', error));
	}
}

function* setFilters({ filters }) {
	try {
		yield put(RisksActions.setComponentState({ selectedFilters: filters }));
	} catch (error) {
		yield put(DialogActions.showErrorDialog('update', 'filters', error));
	}
}

export function* removeResource({ resource }) {
	try {
		const teamspace = yield select(selectCurrentModelTeamspace);
		const issueId = (yield select(selectActiveRiskDetails))._id;
		const model  = yield select(selectCurrentModel);
		const username = (yield select(selectCurrentUser)).username;

		yield API.removeResourceFromRisk(teamspace, model, issueId, resource._id);
		yield put(RisksActions.removeResourceSuccess(resource, issueId));
		yield put(RisksActions.createCommentSuccess(createRemoveResourceComment(username, resource), issueId));
	} catch (error) {
		yield put(DialogActions.showEndpointErrorDialog('remove', 'resource', error));
	}
}

export function* attachFileResources({ files }) {
	const names = files.map((file) => file.name);
	files = files.map((file) => file.file);

	const timeStamp = Date.now();

	const tempResources = files.map((f, i) => (
		{
			_id: timeStamp + i,
			name: names[i] + (f.name.match(EXTENSION_RE) || ['', ''])[0].toLowerCase(),
			uploading: true,
			progress: 0,
			size: 0,
			originalSize: f.size
		}
	));

	const resourceIds = tempResources.map((resource) => resource._id);
	const teamspace = yield select(selectCurrentModelTeamspace);
	const issueId = (yield select(selectActiveRiskDetails))._id;

	try {
		const model  = yield select(selectCurrentModel);
		const username = (yield select(selectCurrentUser)).username;

		yield put(RisksActions.attachResourcesSuccess( prepareResources(teamspace, model, tempResources), issueId));

		const { data } = yield API.attachFileResourcesToRisk(teamspace, model, issueId, names, files, (progress) => {
			const updates = tempResources.map((r) => (
				{
					progress: progress * 100,
					size : filesize(r.originalSize * progress, {round: 0}).replace(' ', '')
				}
				));

			dispatch(RisksActions.updateResourcesSuccess(resourceIds, updates, issueId));
		});

		const resources = prepareResources(teamspace, model, data, { uploading: false});

		yield put(RisksActions.updateResourcesSuccess(resourceIds, resources, issueId));

		const comments = createAttachResourceComments(username, data);

		yield all(comments.map((c) => put(RisksActions.createCommentSuccess(c, issueId))));
	} catch (error) {
		for (let i = 0; i < resourceIds.length; ++i) {
			yield put(RisksActions.removeResourceSuccess({_id: resourceIds[i]}, issueId));
		}
		yield put(DialogActions.showEndpointErrorDialog('attach', 'resource', error));
	}
}

const sanitiseURL = (link: string) => {
	try {
		const testURL = new URL(link);
		return link;
	} catch (_) {
		return `http://${link}`;
	}
};

export function* attachLinkResources({ links }) {
	try {
		const teamspace = yield select(selectCurrentModelTeamspace);
		const issueId = (yield select(selectActiveRiskDetails))._id;
		const model = yield select(selectCurrentModel);
		const names = links.map((link) => link.name);
		const urls = links.map((link) => sanitiseURL(link.link));
		const username = (yield select(selectCurrentUser)).username;

		const {data} = yield API.attachLinkResourcesToRisk(teamspace, model, issueId, names, urls);
		const resources = prepareResources(teamspace, model, data);
		yield put(RisksActions.attachResourcesSuccess(resources, issueId));

		const comments = createAttachResourceComments(username, data);
		yield all(comments.map((c) => put(RisksActions.createCommentSuccess(c, issueId))));
	} catch (error) {
		yield put(DialogActions.showEndpointErrorDialog('remove', 'resource', error));
	}
}

function* fetchMitigationCriteria({ teamspace }) {
	try {
		const {data} = yield API.getMitigationCriteria(teamspace);
		yield put(RisksActions.fetchMitigationCriteriaSuccess(data, teamspace));
	} catch (error) {
		yield put(RisksActions.fetchMitigationCriteriaFailure());
		yield put(DialogActions.showErrorDialog('get', 'mitigation criteria', error));
	}
}

function* showMitigationSuggestions({conditions, setFieldValue}) {
	try {
		const teamspace = yield select(selectCurrentModelTeamspace);
		const { data } = yield API.getMitigationSuggestions(teamspace, conditions);

		const config = {
			title: 'Suggested Treatments',
			template: SuggestedTreatmentsDialog,
			data: {
				setFieldValue,
				suggestions: data,
			}
		};
		yield put(DialogActions.showDialog(config));
	} catch (error) {
		yield put(DialogActions.showErrorDialog('post', 'mitigation suggestions', error));
	}
}

export function * updateActiveRiskViewpoint({screenshot}) {
	const { model, account } = yield select(selectActiveRiskDetails);
	let { viewpoint } = yield generateViewpoint(account, model, '', false);

	if (screenshot) {
		viewpoint = {...viewpoint, screenshot};
	}

	yield put(RisksActions.updateRisk(account, model, {viewpoint}));
}

export default function* RisksSaga() {
	yield takeLatest(RisksTypes.FETCH_RISKS, fetchRisks);
	yield takeLatest(RisksTypes.FETCH_RISK, fetchRisk);
	yield takeLatest(RisksTypes.SAVE_RISK, saveRisk);
	yield takeLatest(RisksTypes.UPDATE_RISK, updateRisk);
	yield takeLatest(RisksTypes.POST_COMMENT, postComment);
	yield takeLatest(RisksTypes.REMOVE_COMMENT, removeComment);
	yield takeLatest(RisksTypes.DOWNLOAD_RISKS, downloadRisks);
	yield takeLatest(RisksTypes.PRINT_RISKS, printRisks);
	yield takeLatest(RisksTypes.SET_ACTIVE_RISK, setActiveRisk);
	yield takeLatest(RisksTypes.SHOW_DETAILS, showDetails);
	yield takeLatest(RisksTypes.CLOSE_DETAILS, closeDetails);
	yield takeLatest(RisksTypes.SUBSCRIBE_ON_RISK_CHANGES, subscribeOnRiskChanges);
	yield takeLatest(RisksTypes.UNSUBSCRIBE_ON_RISK_CHANGES, unsubscribeOnRiskChanges);
	yield takeLatest(RisksTypes.SET_NEW_RISK, setNewRisk);
	yield takeLatest(RisksTypes.CLONE_RISK, cloneRisk);
	yield takeLatest(RisksTypes.SUBSCRIBE_ON_RISK_COMMENTS_CHANGES, subscribeOnRiskCommentsChanges);
	yield takeLatest(RisksTypes.UNSUBSCRIBE_ON_RISK_COMMENTS_CHANGES, unsubscribeOnRiskCommentsChanges);
	yield takeLatest(RisksTypes.UPDATE_NEW_RISK, updateNewRisk);
	yield takeLatest(RisksTypes.SET_FILTERS, setFilters);
	yield takeLatest(RisksTypes.GO_TO_RISK, goToRisk);
	yield takeLatest(RisksTypes.UPDATE_BOARD_RISK, updateBoardRisk);
	yield takeLatest(RisksTypes.REMOVE_RESOURCE, removeResource);
	yield takeLatest(RisksTypes.ATTACH_FILE_RESOURCES, attachFileResources);
	yield takeLatest(RisksTypes.ATTACH_LINK_RESOURCES, attachLinkResources);
	yield takeLatest(RisksTypes.FETCH_MITIGATION_CRITERIA, fetchMitigationCriteria);
	yield takeLatest(RisksTypes.SHOW_MITIGATION_SUGGESTIONS, showMitigationSuggestions);
	yield takeLatest(RisksTypes.UPDATE_ACTIVE_RISK_VIEWPOINT, updateActiveRiskViewpoint);
}<|MERGE_RESOLUTION|>--- conflicted
+++ resolved
@@ -46,13 +46,8 @@
 import { selectQueryParams, selectUrlParams } from '../router/router.selectors';
 import { SnackbarActions } from '../snackbar';
 import { dispatch, getState } from '../store';
-<<<<<<< HEAD
-import { selectIfcSpacesHidden, TreeActions } from '../tree';
-import { ViewerGuiActions } from '../viewerGui';
-=======
 import { ViewpointsActions } from '../viewpoints';
 import { generateViewpoint } from '../viewpoints/viewpoints.sagas';
->>>>>>> 986ce71a
 import { RisksActions, RisksTypes } from './risks.redux';
 import {
 	selectActiveRiskDetails,
@@ -264,128 +259,6 @@
 	}
 }
 
-<<<<<<< HEAD
-const getRiskGroup = async (risk, groupId, revision) => {
-	if (!groupId) {
-		return null;
-	}
-
-	const cachedGroup = Cache.get('risk.group', groupId);
-	if (cachedGroup) {
-		return cachedGroup;
-	}
-
-	try {
-		const { data } = await API.getGroup(risk.account, risk.model, groupId, revision);
-
-		if (data.hiddenObjects && !risk.viewpoint.group_id) {
-			data.hiddenObjects = null;
-		}
-
-		Cache.add('risk.group', groupId, data);
-		return data;
-	} catch (error) {
-		return null;
-	}
-};
-
-function* showMultipleGroups({risk, revision}) {
-	try {
-		const hasViewpointGroups = !isEmpty(pick(risk.viewpoint, [
-			'highlighted_group_id',
-			'hidden_group_id',
-			'shown_group_id'
-		]));
-
-		let objects = {} as { hidden: any[], shown: any[], objects: any[] };
-
-		if (hasViewpointGroups) {
-			const [highlightedGroupData, hiddenGroupData, shownGroupData] = yield Promise.all([
-				getRiskGroup(risk, risk.viewpoint.highlighted_group_id, revision),
-				getRiskGroup(risk, risk.viewpoint.hidden_group_id, revision),
-				getRiskGroup(risk, risk.viewpoint.shown_group_id, revision)
-			]) as any;
-
-			if (hiddenGroupData) {
-				objects.hidden = hiddenGroupData.objects;
-			}
-
-			if (shownGroupData) {
-				objects.shown = shownGroupData.objects;
-			}
-
-			if (highlightedGroupData) {
-				objects.objects = highlightedGroupData.objects;
-			}
-	} else {
-		const  groupId =  risk.viewpoint.group_id || risk.group_id;
-		const groupData = yield getRiskGroup(risk, groupId, revision);
-
-		if (groupData.hiddenObjects && !risk.viewpoint.group_id) {
-				groupData.hiddenObjects = null;
-				Cache.add('risk.group', groupId, groupData);
-			}
-
-		objects = groupData;
-		}
-
-		if (objects.hidden) {
-			yield put(TreeActions.hideNodesBySharedIds(objects.hidden));
-		}
-
-		if (objects.shown) {
-			yield put(TreeActions.isolateNodesBySharedIds(objects.shown));
-		}
-
-		if (objects.objects && objects.objects.length > 0) {
-			yield put(TreeActions.selectNodesBySharedIds(objects.objects));
-			window.dispatchEvent(new Event('resize'));
-		}
-	} catch (error) {
-		yield put(DialogActions.showErrorDialog('show', 'multiple groups', error));
-	}
-}
-
-function* focusOnRisk({ risk, revision }) {
-	try {
-		yield Viewer.isViewerReady();
-
-		// Remove highlight from any multi objects
-		Viewer.clearHighlights();
-		yield put(TreeActions.clearCurrentlySelected());
-
-		const hasViewpoint = risk.viewpoint;
-		const hasHiddenOrShownGroup = hasViewpoint && (risk.viewpoint.hidden_group_id || risk.viewpoint.shown_group_id);
-
-		// Reset object visibility
-		if (hasViewpoint && risk.viewpoint.hideIfc) {
-			yield put(TreeActions.setIfcSpacesHidden(risk.viewpoint.hideIfc));
-		}
-
-		yield put(TreeActions.showAllNodes(!hasHiddenOrShownGroup));
-
-		const hasViewpointGroup = hasViewpoint && (risk.viewpoint.highlighted_group_id || risk.viewpoint.group_id);
-		const hasGroup = risk.group_id;
-
-		if (hasViewpointGroup || hasGroup || hasHiddenOrShownGroup) {
-			yield put(RisksActions.showMultipleGroups(risk, revision));
-		}
-
-		const { account, model, viewpoint } = risk;
-		if (viewpoint && viewpoint.position) {
-			yield put(ViewerGuiActions.setCamera({ ...viewpoint, account, model }));
-			yield Viewer.updateClippingPlanes(viewpoint.clippingPlanes, account, model);
-		} else {
-			yield Viewer.goToDefaultViewpoint();
-		}
-
-	} catch (error) {
-		yield put(DialogActions.showErrorDialog('focus', 'risk', error));
-	}
-}
-
-=======
->>>>>>> 986ce71a
 function* setActiveRisk({ risk, revision, ignoreViewer = false }) {
 	try {
 		yield all([
