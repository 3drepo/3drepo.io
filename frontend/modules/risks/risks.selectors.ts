/**
 *  Copyright (C) 2017 3D Repo Ltd
 *
 *  This program is free software: you can redistribute it and/or modify
 *  it under the terms of the GNU Affero General Public License as
 *  published by the Free Software Foundation, either version 3 of the
 *  License, or (at your option) any later version.
 *
 *  This program is distributed in the hope that it will be useful,
 *  but WITHOUT ANY WARRANTY; without even the implied warranty of
 *  MERCHANTABILITY or FITNESS FOR A PARTICULAR PURPOSE.  See the
 *  GNU Affero General Public License for more details.
 *
 *  You should have received a copy of the GNU Affero General Public License
 *  along with this program.  If not, see <http://www.gnu.org/licenses/>.
 */

import { createSelector } from 'reselect';
import { values } from 'lodash';
import { getSortedRisks } from '../../helpers/risks';
import { searchByFilters } from '../../helpers/searching';
import { RISK_LEVELS } from '../../constants/risks';

export const selectRisksDomain = (state) => Object.assign({}, state.risks);

export const selectRisks = createSelector(
	selectRisksDomain, (state) => getSortedRisks(values(state.risksMap))
);

export const selectRisksMap = createSelector(
	selectRisksDomain, (state) => state.risksMap
);

export const selectComponentState = createSelector(
	selectRisksDomain, (state) => state.componentState
);

export const selectIsRisksPending = createSelector(
	selectRisksDomain, (state) => state.isPending
);

export const selectAssociatedActivities = createSelector(
	selectRisksDomain, (state) => state.associatedActivities
);

export const selectActiveRiskId = createSelector(
	selectComponentState, (state) => state.activeRisk
);

export const selectActiveRiskDetails = createSelector(
	selectRisksDomain, selectComponentState, (state, componentState) => {
		return state.risksMap[componentState.activeRisk] || componentState.newRisk;
	}
);

export const selectShowDetails = createSelector(
	selectComponentState, (state) => state.showDetails
);

export const selectExpandDetails = createSelector(
	selectComponentState, (state) => state.expandDetails
);

export const selectNewRiskDetails = createSelector(
	selectComponentState, (state) => state.newRisk
);

export const selectNewComment = createSelector(
	selectComponentState, (state) => state.newComment
);

export const selectSearchEnabled = createSelector(
	selectComponentState, (state) => state.searchEnabled
);

export const selectSelectedFilters = createSelector(
	selectComponentState, (state) => state.selectedFilters
);

export const selectFilteredRisks = createSelector(
	selectRisks, selectSelectedFilters, (risks, selectedFilters) => {
		let returnHiddenRisk = false;
		if (selectedFilters.length) {
			returnHiddenRisk = selectedFilters
				.some(({ value: { value } }) => value === RISK_LEVELS.AGREED_FULLY);
		}

		return searchByFilters(risks, selectedFilters, returnHiddenRisk);
	}
);

<<<<<<< HEAD
export const selectShowPins = createSelector(
	selectComponentState, (state) => state.showPins
=======
export const selectLogs = createSelector(
	selectComponentState, (state) => state.logs
);

export const selectFetchingDetailsIsPending = createSelector(
	selectComponentState, (state) => state.fetchingDetailsIsPending
);

export const selectFailedToLoad = createSelector(
	selectComponentState, (state) => state.failedToLoad
);

export const selectAssociatedActivities = createSelector(
	selectComponentState, (state) => state.associatedActivities
>>>>>>> 2f8d209c
);<|MERGE_RESOLUTION|>--- conflicted
+++ resolved
@@ -89,10 +89,10 @@
 	}
 );
 
-<<<<<<< HEAD
 export const selectShowPins = createSelector(
 	selectComponentState, (state) => state.showPins
-=======
+);
+
 export const selectLogs = createSelector(
 	selectComponentState, (state) => state.logs
 );
@@ -103,9 +103,4 @@
 
 export const selectFailedToLoad = createSelector(
 	selectComponentState, (state) => state.failedToLoad
-);
-
-export const selectAssociatedActivities = createSelector(
-	selectComponentState, (state) => state.associatedActivities
->>>>>>> 2f8d209c
 );