--- conflicted
+++ resolved
@@ -77,10 +77,7 @@
 	highlightedGroups: any;
 	totalMeshes: number;
 	criteriaFieldState: ICriteriaFieldState;
-<<<<<<< HEAD
-=======
 	allOverridden: boolean;
->>>>>>> 66afeffe
 	searchEnabled: boolean;
 }
 
@@ -116,10 +113,7 @@
 		selectedFilters: [],
 		totalMeshes: 0,
 		criteriaFieldState: INITIAL_CRITERIA_FIELD_STATE,
-<<<<<<< HEAD
-=======
 		allOverridden: false,
->>>>>>> 66afeffe
 		searchEnabled: false
 	},
 	colorOverrides: [],
