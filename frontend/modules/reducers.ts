--- conflicted
+++ resolved
@@ -9,10 +9,7 @@
 import { reducer as teamspacesReducer } from './teamspaces/teamspaces.redux';
 import { reducer as modelReducer } from './model/model.redux';
 import { reducer as authReducer } from './auth/auth.redux';
-<<<<<<< HEAD
-=======
 import { reducer as notificationsReducer } from './notifications/notifications.redux';
->>>>>>> aa526da5
 // <-- IMPORT MODULE REDUCER -->
 
 export default function createReducer() {
@@ -25,11 +22,7 @@
 		billing: billingReducer,
 		teamspaces: teamspacesReducer,
 		model: modelReducer,
-<<<<<<< HEAD
-		auth: authReducer// <-- INJECT MODULE REDUCER -->
-=======
 		auth: authReducer,
 		notifications: notificationsReducer// <-- INJECT MODULE REDUCER -->
->>>>>>> aa526da5
 	});
 }