--- conflicted
+++ resolved
@@ -17,12 +17,8 @@
 import { reducer as notificationsReducer } from './notifications/notifications.redux';
 import { reducer as risksReducer } from './risks/risks.redux';
 import { reducer as snackbarReducer } from './snackbar/snackbar.redux';
-<<<<<<< HEAD
 import { reducer as starredReducer } from './starred/starred.redux';
-import { reducer as staticPagesReducer } from './staticPages/staticPages.redux';
-=======
 import { reducer as starredMetaReducer } from './starredMeta/starredMeta.redux';
->>>>>>> 96ccc16b
 import { reducer as teamspacesReducer } from './teamspaces/teamspaces.redux';
 import { reducer as treeReducer } from './tree/tree.redux';
 import { reducer as userManagementReducer } from './userManagement/userManagement.redux';
