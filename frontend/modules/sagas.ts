import { all, fork } from 'redux-saga/effects';
import currentUserSaga from './currentUser/currentUser.sagas';
import userManagementSaga from './userManagement/userManagement.sagas';
import jobsSaga from './jobs/jobs.sagas';
import billingSaga from './billing/billing.sagas';
import teamspacesSaga from './teamspaces/teamspaces.sagas';
import modelSaga from './model/model.sagas';
import authSaga from './auth/auth.sagas';
import notificationsSaga from './notifications/notifications.sagas';
import staticPagesSaga from './staticPages/staticPages.sagas';
import usersSaga from './users/users.sagas';
import gisSaga from './gis/gis.sagas';
import viewerSaga from './viewer/viewer.sagas';
import viewpointsSaga from './viewpoints/viewpoints.sagas';
import risksSaga from './risks/risks.sagas';
import groupsSaga from './groups/groups.sagas';
import treeSaga from './tree/tree.sagas';
<<<<<<< HEAD
import issuesSaga from './issues/issues.sagas';
=======
import bimSaga from './bim/bim.sagas';
import starredMetaSaga from './starredMeta/starredMeta.sagas';
import measureSaga from './measure/measure.sagas';
>>>>>>> 8eeb9189
// <-- IMPORT MODULE SAGA -->

export default function* rootSaga() {
	yield all([
		fork(currentUserSaga),
		fork(userManagementSaga),
		fork(jobsSaga),
		fork(billingSaga),
		fork(teamspacesSaga),
		fork(modelSaga),
		fork(authSaga),
		fork(notificationsSaga),
		fork(staticPagesSaga),
		fork(usersSaga),
		fork(gisSaga),
		fork(viewerSaga),
		fork(risksSaga),
		fork(viewpointsSaga),
		fork(groupsSaga),
		fork(treeSaga),
<<<<<<< HEAD
		fork(issuesSaga)// <-- INJECT MODULE SAGA -->
=======
		fork(bimSaga),
		fork(starredMetaSaga),
		fork(measureSaga)// <-- INJECT MODULE SAGA -->
>>>>>>> 8eeb9189
	]);
}<|MERGE_RESOLUTION|>--- conflicted
+++ resolved
@@ -15,13 +15,10 @@
 import risksSaga from './risks/risks.sagas';
 import groupsSaga from './groups/groups.sagas';
 import treeSaga from './tree/tree.sagas';
-<<<<<<< HEAD
-import issuesSaga from './issues/issues.sagas';
-=======
 import bimSaga from './bim/bim.sagas';
 import starredMetaSaga from './starredMeta/starredMeta.sagas';
 import measureSaga from './measure/measure.sagas';
->>>>>>> 8eeb9189
+import issuesSaga from './issues/issues.sagas';
 // <-- IMPORT MODULE SAGA -->
 
 export default function* rootSaga() {
@@ -42,12 +39,9 @@
 		fork(viewpointsSaga),
 		fork(groupsSaga),
 		fork(treeSaga),
-<<<<<<< HEAD
-		fork(issuesSaga)// <-- INJECT MODULE SAGA -->
-=======
 		fork(bimSaga),
 		fork(starredMetaSaga),
-		fork(measureSaga)// <-- INJECT MODULE SAGA -->
->>>>>>> 8eeb9189
+		fork(measureSaga),
+		fork(issuesSaga)// <-- INJECT MODULE SAGA -->
 	]);
 }