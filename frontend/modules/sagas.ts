import { all, fork } from 'redux-saga/effects';
import currentUserSaga from './currentUser/currentUser.sagas';
import userManagementSaga from './userManagement/userManagement.sagas';
import jobsSaga from './jobs/jobs.sagas';
import billingSaga from './billing/billing.sagas';
import teamspacesSaga from './teamspaces/teamspaces.sagas';
import modelSaga from './model/model.sagas';
import authSaga from './auth/auth.sagas';
<<<<<<< HEAD
=======
import notificationsSaga from './notifications/notifications.sagas';
>>>>>>> aa526da5
// <-- IMPORT MODULE SAGA -->

export default function* rootSaga() {
	yield all([
		fork(currentUserSaga),
		fork(userManagementSaga),
		fork(jobsSaga),
		fork(billingSaga),
		fork(teamspacesSaga),
		fork(modelSaga),
<<<<<<< HEAD
		fork(authSaga)// <-- INJECT MODULE SAGA -->
=======
		fork(authSaga),
		fork(notificationsSaga)// <-- INJECT MODULE SAGA -->
>>>>>>> aa526da5
	]);
}<|MERGE_RESOLUTION|>--- conflicted
+++ resolved
@@ -6,10 +6,7 @@
 import teamspacesSaga from './teamspaces/teamspaces.sagas';
 import modelSaga from './model/model.sagas';
 import authSaga from './auth/auth.sagas';
-<<<<<<< HEAD
-=======
 import notificationsSaga from './notifications/notifications.sagas';
->>>>>>> aa526da5
 // <-- IMPORT MODULE SAGA -->
 
 export default function* rootSaga() {
@@ -20,11 +17,7 @@
 		fork(billingSaga),
 		fork(teamspacesSaga),
 		fork(modelSaga),
-<<<<<<< HEAD
-		fork(authSaga)// <-- INJECT MODULE SAGA -->
-=======
 		fork(authSaga),
 		fork(notificationsSaga)// <-- INJECT MODULE SAGA -->
->>>>>>> aa526da5
 	]);
 }