import { intersection, keys, memoize, pickBy, uniqBy } from 'lodash';
import { NODE_TYPES, SELECTION_STATES, VISIBILITY_STATES } from '../../../constants/tree';
import { mergeArrays } from '../../../helpers/arrays';

export class Processing {
	public get fullySelectedNodesIds() {
		const res = [];
		let nodeIdx = 0;
		while (nodeIdx < this.nodesList.length) {
			const node = this.nodesList[nodeIdx];
			const nodeID = node._id;
			if (this.selectionMap[nodeID] === SELECTION_STATES.SELECTED) {
				res.push(nodeID);
				nodeIdx += node.deepChildrenNumber;
			} else if (this.selectionMap[nodeID] === SELECTION_STATES.UNSELECTED) {
				nodeIdx += node.deepChildrenNumber;
			}
			++nodeIdx;
		}
		return res;
	}

	public nodesList = [];
	public nodesIndexesMap = {};
	public defaultVisibilityMap = {};
	public meshesByNodeId = {};
	public nodesBySharedIdsMap = {};
	public selectionMap = {};
	public visibilityMap = {};
	public treePath = {} as any;
	public subModelsRootNodes = {};

	public getParentsByPath = memoize((node = {}) => {
		const parents = [];
		const subModel = this.treePath.subModels.find((s) => s.model === node.model);
		const idToPath = subModel ? subModel.idToPath : this.treePath.mainTree.idToPath;
		let path = idToPath[node._id];
		const parentsIds = path.split('__');
		const lastParentId = this.nodesList[this.nodesIndexesMap[parentsIds[0]]].parentId;
		const rootPath = this.treePath.mainTree.idToPath[lastParentId];
		path = rootPath ? `${rootPath}__${path}` : path;
		const parentsPath = path.split('__');

		for (let j = 0; j < parentsPath.length; j++) {
			const parentIndex = this.nodesIndexesMap[parentsPath[j]];
			if (this.nodesList[parentIndex].type !== 'mesh') {
				parents.push(this.nodesList[parentIndex]);
			}
		}

		return parents.reverse();
	}, (node = {}) => node._id);

	public getParentsID = memoize((node = {}) => {
		const subModel = this.treePath.subModels.find((s) => s.model === node.model);
		const idToPath = subModel ? subModel.idToPath : this.treePath.mainTree.idToPath;
		let parentsIds = idToPath[node._id].split('__');
		if (subModel) {
			const lastParentId = this.nodesList[this.nodesIndexesMap[parentsIds[0]]].parentId;
			const rootPath = this.treePath.mainTree.idToPath[lastParentId];
			parentsIds = [...rootPath.split('__'), ...parentsIds];
		}
		return parentsIds;
	}, (node = {}) => node._id);

	constructor(data) {
		const {
			nodesList, nodesIndexesMap, defaultVisibilityMap,
			meshesByNodeId, nodesBySharedIdsMap, visibilityMap, selectionMap,
			treePath, subModelsRootNodes
		} = data;
		this.nodesList = nodesList;
		this.nodesIndexesMap = nodesIndexesMap;
		this.defaultVisibilityMap = defaultVisibilityMap;
		this.meshesByNodeId = meshesByNodeId;
		this.visibilityMap = visibilityMap;
		this.selectionMap = selectionMap;
		this.nodesBySharedIdsMap = nodesBySharedIdsMap;
		this.treePath = treePath;
		this.subModelsRootNodes = subModelsRootNodes;
	}

	public clearCurrentlySelected = () => {
		let index = 0;
		while (index < this.nodesList.length) {
			const node = this.nodesList[index];
			const id = node._id;
			if (this.selectionMap[id] !== SELECTION_STATES.UNSELECTED) {
				this.selectionMap[id] = SELECTION_STATES.UNSELECTED;
			} else {
				index += node.deepChildrenNumber;
			}
			++index;
		}
	}

	public selectNodes = ({ nodesIds = [], ...extraData }) => {
		const nodes = new Set();
		nodesIds.forEach((id) => {
			if (this.visibilityMap[id] !== VISIBILITY_STATES.INVISIBLE) {
				const node = this.nodesList[this.nodesIndexesMap[id]];
<<<<<<< HEAD
				if (node) {
					if (node.type === 'mesh' && !node.name) {
						nodes.push(this.nodesList[this.nodesIndexesMap[node.parentId]]);
					} else {
						nodes.push(node);
					}
=======
				if (node.type === 'mesh' && !node.name) {
					nodes.add(this.nodesList[this.nodesIndexesMap[node.parentId]]);
				} else {
					nodes.add(node);
>>>>>>> 39f0f6f4
				}
			}
		});

		if (!nodes.size) {
			return { highlightedObjects: [] };
		}

		const highlightedObjects = this.handleSelection(Array.from(nodes), SELECTION_STATES.SELECTED);

		return { highlightedObjects };
	}

	public deselectNodes = ({ nodesIds = [] }) => {
		const nodes = new Set();
		for (let index = 0, size = nodesIds.length; index < size; index++) {
			const nodeId = nodesIds[index];
			if (this.selectionMap[nodeId] !== SELECTION_STATES.UNSELECTED) {
				this.selectionMap[nodeId] = SELECTION_STATES.UNSELECTED;
				const [node] = this.getNodesByIds([nodeId]);
				if (node.type === 'mesh' && !node.name) {
					nodes.add(this.nodesList[this.nodesIndexesMap[node.parentId]]);
				} else {
					nodes.add(node);
				}
			}
		}

		if (!nodes.size) {
			return { unhighlightedObjects: [] };
		}

		const unhighlightedObjects = this.handleSelection(Array.from(nodes), SELECTION_STATES.UNSELECTED);
		return { unhighlightedObjects };
	}

	public getMeshesByNodeIds = (nodeIds = []) => {
		const nodes = this.getNodesByIds(nodeIds);
		return this.getMeshesByNodes(nodes);
	}

	public isolateNodes = ({ nodesIds = [], ifcSpacesHidden = true}: any) => {
		const meshesToUpdate = {};
		const parentNodesByLevel = [];
		const toIsolate = {};
		const isParent = {};
		const toShow = [];
		const toHide = [];

		nodesIds.forEach((id) => {
			const [node] = this.getNodesByIds([id]);
			toIsolate[id] = 1;

			if (this.visibilityMap[id] !== VISIBILITY_STATES.VISIBLE) {
				toShow.push(id);
			} else {
				const parents = this.getParentsByPath(node);
				for (let index = 0; index < parents.length ; ++index) {
					const parentLevel = parents.length - index - 1;
					if (parentNodesByLevel[parentLevel]) {
						parentNodesByLevel[parentLevel].add(parents[index]);
					} else {
						parentNodesByLevel[parentLevel] = new Set([parents[index]]);
					}
					isParent[parents[index]._id] = 1;
				}
			}
		});

		let nodeIdx = 0;

		while (nodeIdx < this.nodesList.length) {
			const node = this.nodesList[nodeIdx];
			const nodeID = node._id;
			if (toIsolate[nodeID]) {
				// We hit a node we want to isolate skip its children
				nodeIdx += node.deepChildrenNumber;
			} else if (!isParent[nodeID]) {
				if (this.visibilityMap[nodeID] !== VISIBILITY_STATES.INVISIBLE) {
					toHide.push(nodeID);
				}
				// We hit a branch that we wish to hide. Skip its children
				nodeIdx += node.deepChildrenNumber;
			}
			++nodeIdx;
		}

		const { unhighlightedObjects, meshesToUpdate: meshToHide } = this.hideNodes(toHide, true);
		const { meshesToUpdate: meshToShow }  = this.showNodes(toShow, ifcSpacesHidden);

		for (let i =  parentNodesByLevel.length - 1 ; i >= 0; --i) {
			this.updateParentsVisibility(parentNodesByLevel[i]);
			this.updateParentsSelection(parentNodesByLevel[i]);
		}

		return { unhighlightedObjects, meshToHide, meshToShow};
	}

	private hideNodes = (nodesId, skipParent = false) => {
		const toDeselect = [];
		const toGetMeshes = [];
		const parentNodesByLevel = [];
		for (let nodeIdx = 0; nodeIdx < nodesId.length; ++nodeIdx) {
			const nodeID = nodesId[nodeIdx];
			const currentState = this.visibilityMap[nodeID];
			let idxToList = this.nodesIndexesMap[nodeID];
			const node = this.nodesList[idxToList];
			if (currentState && currentState !== VISIBILITY_STATES.INVISIBLE) {
				if (SELECTION_STATES.UNSELECTED !== this.selectionMap[nodeID]) {
					this.selectionMap[nodeID] = SELECTION_STATES.UNSELECTED;
					toDeselect.push(node);
				}

				toGetMeshes.push(node);

				this.visibilityMap[nodeID] = VISIBILITY_STATES.INVISIBLE;

				if (node.hasChildren) {
					const lastIdx = idxToList + node.deepChildrenNumber + 1;
					// Hide all children
					while  (++idxToList < lastIdx) {
						const descendent = this.nodesList[idxToList];
						if (this.visibilityMap[descendent._id] === VISIBILITY_STATES.INVISIBLE) {
							// Already hidden, skip its children
							idxToList += descendent.deepChildrenNumber;
						} else {
							this.selectionMap[descendent._id] = SELECTION_STATES.UNSELECTED;
							this.visibilityMap[descendent._id] = VISIBILITY_STATES.INVISIBLE;
						}
					}
				}

				if (!skipParent) {
					const parents = this.getParentsByPath(node);
					for (let index = 0; index < parents.length ; ++index) {
						const parentLevel = parents.length - index - 1;
						if (parentNodesByLevel[parentLevel]) {
							parentNodesByLevel[parentLevel].add(parents[index]);
						} else {
							parentNodesByLevel[parentLevel] = new Set([parents[index]]);
						}
					}
				}
			}
		}

		for (let i =  parentNodesByLevel.length - 1 ; i >= 0; --i) {
			this.updateParentsVisibility(parentNodesByLevel[i]);
			this.updateParentsSelection(parentNodesByLevel[i]);
		}

		const unhighlightedObjects = this.handleSelection(toDeselect, SELECTION_STATES.UNSELECTED);
		const meshesToUpdate = this.getMeshesByNodes(toGetMeshes);

		return { unhighlightedObjects, meshesToUpdate };

	}

	private showNodes = (nodesIds, ifcSpacesHidden) => {
		const filteredNodes = [];
		for (let nodeIdx = 0; nodeIdx < nodesIds.length; ++nodeIdx) {
			const nodeID = nodesIds[nodeIdx];
			const currentState = this.visibilityMap[nodeID];
			if (currentState !== VISIBILITY_STATES.VISIBLE) {
				const node = this.nodesList[this.nodesIndexesMap[nodeID]];
				filteredNodes.push(node);
			}
		}
		const meshesToCheck = this.getMeshesByNodes(filteredNodes);
		const meshesToUpdate = [];
		const parentNodesByLevel = [];

		for (const ns in meshesToCheck) {
			const entry = {...meshesToCheck[ns]};
			entry.meshes = [];
			meshesToCheck[ns].meshes.forEach((meshId) => {
				const currentState = this.visibilityMap[meshId];
				const desiredState = ifcSpacesHidden ?  this.defaultVisibilityMap[meshId] : VISIBILITY_STATES.VISIBLE;
				if (currentState !== desiredState) {
					this.visibilityMap[meshId] = desiredState;
					entry.meshes.push(meshId);
					const [meshNode] = this.getNodesByIds([meshId]);
					const parents = this.getParentsByPath(meshNode);
					for (let index = 0; index < parents.length ; ++index) {
						const parentLevel = parents.length - index - 1;
						if (parentNodesByLevel[parentLevel]) {
							parentNodesByLevel[parentLevel].add(parents[index]);
						} else {
							parentNodesByLevel[parentLevel] = new Set([parents[index]]);
						}
					}
				}
			});

			meshesToUpdate.push(entry);
		}

		for (let i =  parentNodesByLevel.length - 1 ; i >= 0; --i) {
			this.updateParentsVisibility(parentNodesByLevel[i]);
		}

		return { meshesToUpdate };
	}

	public showAllExceptMeshIDs = (ifcSpacesHidden, meshes) => {
		const nodes = this.nodesList[0].childrenIds;

		if (!meshes || meshes.length === 0) {
			const { meshesToUpdate } =  this.showNodes(nodes, ifcSpacesHidden);
			return { meshesToShow: meshesToUpdate, meshesToHide: []};
		}

		const meshToHide = {};
		meshes.forEach((mesh) => meshToHide[mesh] = true);

		const meshesToCheck = this.getMeshesByNodes(nodes.map((nodeId) => this.nodesList[this.nodesIndexesMap[nodeId]]));
		const meshesToShow = [];
		const meshesToHide = [];
		const parentNodesByLevel = [];

		for (const ns in meshesToCheck) {
			const toShowEntry = {...meshesToCheck[ns]};
			const toHideEntry = {...meshesToCheck[ns]};
			toShowEntry.meshes = [];
			toHideEntry.meshes = [];

			meshesToCheck[ns].meshes.forEach((meshId) => {
				const currentState = this.visibilityMap[meshId];
				const shouldHide = meshToHide[meshId];

				const desiredState = shouldHide ? VISIBILITY_STATES.INVISIBLE
					: (ifcSpacesHidden ?  this.defaultVisibilityMap[meshId] : VISIBILITY_STATES.VISIBLE);

				if (currentState !== desiredState) {
					this.visibilityMap[meshId] = desiredState;
					if (shouldHide) {
						toHideEntry.meshes.push(meshId);
					} else {
						toShowEntry.meshes.push(meshId);
					}

					const [meshNode] = this.getNodesByIds([meshId]);
					const parents = this.getParentsByPath(meshNode);
					for (let index = 0; index < parents.length ; ++index) {
						const parentLevel = parents.length - index - 1;
						if (parentNodesByLevel[parentLevel]) {
							parentNodesByLevel[parentLevel].add(parents[index]);
						} else {
							parentNodesByLevel[parentLevel] = new Set([parents[index]]);
						}
					}
				}
			});

			meshesToShow.push(toShowEntry);
			meshesToHide.push(toHideEntry);
		}

		for (let i =  parentNodesByLevel.length - 1 ; i >= 0; --i) {
			this.updateParentsVisibility(parentNodesByLevel[i]);
		}

		return { meshesToShow, meshesToHide };
	}

	public updateVisibility = ({ nodesIds = [], ifcSpacesHidden, visibility}) => {

		if (visibility === VISIBILITY_STATES.INVISIBLE) {
			return this.hideNodes(nodesIds);
		} else {
			return this.showNodes(nodesIds, ifcSpacesHidden);
		}
	}

	private updateParentsVisibility = (nodes) => {
		nodes.forEach((node) => {
			const hasVisibleChildren = node.childrenIds.every((id) => this.visibilityMap[id] === VISIBILITY_STATES.VISIBLE);
			const hasInvisibleChildren = node.childrenIds.every((id) => this.visibilityMap[id] === VISIBILITY_STATES.INVISIBLE);

			if (hasVisibleChildren) {
				this.visibilityMap[node._id] = VISIBILITY_STATES.VISIBLE;
			} else if (hasInvisibleChildren) {
				this.visibilityMap[node._id] = VISIBILITY_STATES.INVISIBLE;
				this.selectionMap[node._id] = SELECTION_STATES.UNSELECTED;
			} else {
				this.visibilityMap[node._id] = VISIBILITY_STATES.PARENT_OF_INVISIBLE;
			}
		});
	}

	private handleSelection = (toSelect, desiredState) => {
		const meshes = this.getMeshesByNodes(toSelect);
		const parentNodesByLevel = [];
		for (const ns in meshes) {
			meshes[ns].meshes.forEach((meshId) => {
				const meshNode = this.nodesList[this.nodesIndexesMap[meshId]];
				if (this.isVisibleNode(meshId) && this.selectionMap[meshId] !== desiredState) {
					this.selectionMap[meshId] = desiredState;
					const parents = this.getParentsByPath(meshNode);
					for (let index = 0; index < parents.length ; ++index) {
						const parentLevel = parents.length - index - 1;
						if (parentNodesByLevel[parentLevel]) {
							parentNodesByLevel[parentLevel].add(parents[index]);
						} else {
							parentNodesByLevel[parentLevel] = new Set([parents[index]]);
						}
					}
				}
			});
		}

		for (let i =  parentNodesByLevel.length - 1 ; i >= 0; --i) {
			this.updateParentsSelection(parentNodesByLevel[i]);
		}
		return meshes;
	}

	private updateParentsSelection = (parents) => {
		parents.forEach((parentNode) => {
			const parentId = parentNode._id;
			const everyChildrenSelected =
				parentNode.childrenIds.every((childId) => this.selectionMap[childId] === SELECTION_STATES.SELECTED);

			const everyChildrenUnselected =
				parentNode.childrenIds.every((childId) => this.selectionMap[childId] === SELECTION_STATES.UNSELECTED);

			if (everyChildrenSelected) {
				this.selectionMap[parentId] = SELECTION_STATES.SELECTED;
			} else if (everyChildrenUnselected) {
				this.selectionMap[parentId] = SELECTION_STATES.UNSELECTED;
			} else {
				this.selectionMap[parentId] = SELECTION_STATES.PARENT_OF_UNSELECTED;
			}
		});
	}

	private getNodesByIds = (nodesIds) => {
		return nodesIds.map((nodeId) => {
			return this.nodesList[this.nodesIndexesMap[nodeId]];
		});
	}

	private isVisibleNode = (nodeId) => this.visibilityMap[nodeId] !== VISIBILITY_STATES.INVISIBLE;

	private isSelectedNode = (nodeId) => this.selectionMap[nodeId] !== SELECTION_STATES.UNSELECTED;

	private getMeshesByNodes = (nodes = []) => {
		if (!nodes.length) {
			return [];
		}

		const meshList = {};
		for (let index = 0; index < nodes.length; ++index) {
			const node = nodes[index];
			if (node.subTreeRoots.length) {
				// This is a fed node
				node.subTreeRoots.forEach((subTreeRootID) => {
					const stRoot = this.nodesList[this.nodesIndexesMap[subTreeRootID]];
					const meshes = this.meshesByNodeId[stRoot.namespacedId][stRoot._id];
					if (meshes && meshes.length) {
						if (!meshList[stRoot.namespacedId]) {
							meshList[stRoot.namespacedId] = {
								modelId: stRoot.model,
								teamspace: stRoot.teamspace,
								meshes : [...meshes]
							};
						} else {
							mergeArrays(meshList[stRoot.namespacedId].meshes, meshes);
						}
					}
				});
			} else {
				const meshes = this.meshesByNodeId[node.namespacedId] ? this.meshesByNodeId[node.namespacedId][node._id] : [];
				if (meshes && meshes.length) {
					if (!meshList[node.namespacedId]) {
						meshList[node.namespacedId] = {
							modelId: node.model,
							teamspace: node.teamspace,
							meshes:  [...meshes]
						};
					} else {
						mergeArrays(meshList[node.namespacedId].meshes, meshes);
					}
				}
			}
		}

		const results = [];
		for (const key in meshList) {
			results.push(meshList[key]);
		}
		return results;
	}
}<|MERGE_RESOLUTION|>--- conflicted
+++ resolved
@@ -99,19 +99,12 @@
 		nodesIds.forEach((id) => {
 			if (this.visibilityMap[id] !== VISIBILITY_STATES.INVISIBLE) {
 				const node = this.nodesList[this.nodesIndexesMap[id]];
-<<<<<<< HEAD
 				if (node) {
 					if (node.type === 'mesh' && !node.name) {
-						nodes.push(this.nodesList[this.nodesIndexesMap[node.parentId]]);
+						nodes.add(this.nodesList[this.nodesIndexesMap[node.parentId]]);
 					} else {
-						nodes.push(node);
-					}
-=======
-				if (node.type === 'mesh' && !node.name) {
-					nodes.add(this.nodesList[this.nodesIndexesMap[node.parentId]]);
-				} else {
-					nodes.add(node);
->>>>>>> 39f0f6f4
+						nodes.add(node);
+					}
 				}
 			}
 		});
