/**
 *  Copyright (C) 2020 3D Repo Ltd
 *
 *  This program is free software: you can redistribute it and/or modify
 *  it under the terms of the GNU Affero General Public License as
 *  published by the Free Software Foundation, either version 3 of the
 *  License, or (at your option) any later version.
 *
 *  This program is distributed in the hope that it will be useful,
 *  but WITHOUT ANY WARRANTY; without even the implied warranty of
 *  MERCHANTABILITY or FITNESS FOR A PARTICULAR PURPOSE.  See the
 *  GNU Affero General Public License for more details.
 *
 *  You should have received a copy of the GNU Affero General Public License
 *  along with this program.  If not, see <http://www.gnu.org/licenses/>.
 */

import { push } from 'connected-react-router';
import filesize from 'filesize';
import { isEmpty, isEqual, map, omit, pick } from 'lodash';
import { all, put, select, takeLatest } from 'redux-saga/effects';

import * as queryString from 'query-string';
import { CHAT_CHANNELS } from '../../constants/chat';
import { DEFAULT_PROPERTIES, PRIORITIES, STATUSES } from '../../constants/issues';
import { EXTENSION_RE } from '../../constants/resources';
import { ROUTES } from '../../constants/routes';
import {
	createAttachResourceComments,
	createRemoveResourceComment
} from '../../helpers/comments';
import { imageUrlToBase64 } from '../../helpers/imageUrlToBase64';
import { prepareIssue } from '../../helpers/issues';
import { prepareResources } from '../../helpers/resources';
import { analyticsService, EVENT_ACTIONS, EVENT_CATEGORIES } from '../../services/analytics';
import * as API from '../../services/api';
import * as Exports from '../../services/export';
import { Viewer } from '../../services/viewer/viewer';
import { BoardActions } from '../board';
import { ChatActions } from '../chat';
import { selectCurrentUser } from '../currentUser';
import { DialogActions } from '../dialog';
import { selectJobsList, selectMyJob } from '../jobs';
import { selectCurrentModel, selectCurrentModelTeamspace } from '../model';
import { selectQueryParams, selectUrlParams } from '../router/router.selectors';
import { SnackbarActions } from '../snackbar';
import { dispatch, getState } from '../store';
import { selectTopicTypes } from '../teamspace';
<<<<<<< HEAD
import { selectIfcSpacesHidden, TreeActions } from '../tree';
import { ViewerGuiActions } from '../viewerGui';
=======
import { ViewpointsActions } from '../viewpoints';
import { generateViewpoint, showViewpoint } from '../viewpoints/viewpoints.sagas';
>>>>>>> 986ce71a
import { IssuesActions, IssuesTypes } from './issues.redux';
import {
	selectActiveIssueDetails,
	selectActiveIssueId,
	selectComponentState,
	selectFilteredIssues,
	selectIssuesMap
} from './issues.selectors';

function* fetchIssues({teamspace, modelId, revision}) {
	yield put(IssuesActions.togglePendingState(true));
	try {
		const { data } = yield API.getIssues(teamspace, modelId, revision);
		const jobs = yield select(selectJobsList);

		const preparedIssues = data.map((issue) => prepareIssue(issue, jobs));

		yield put(IssuesActions.fetchIssuesSuccess(preparedIssues));
	} catch (error) {
		yield put(DialogActions.showEndpointErrorDialog('get', 'issues', error));
	}
	yield put(IssuesActions.togglePendingState(false));
}

function* fetchIssue({teamspace, modelId, issueId}) {
	yield put(IssuesActions.toggleDetailsPendingState(true));

	try {
		const {data} = yield API.getIssue(teamspace, modelId, issueId);
		data.resources = prepareResources(teamspace, modelId, data.resources);

		yield put(IssuesActions.fetchIssueSuccess(data));
	} catch (error) {
		yield put(IssuesActions.fetchIssueFailure());
		yield put(DialogActions.showEndpointErrorDialog('get', 'issue', error));
	}
	yield put(IssuesActions.toggleDetailsPendingState(false));
}

function* saveIssue({ teamspace, model, issueData, revision, finishSubmitting, ignoreViewer = false }) {
	yield put(IssuesActions.toggleDetailsPendingState(true));
	try {
		const userJob = yield select(selectMyJob);

		let issue = !ignoreViewer ?
			yield generateViewpoint( teamspace, model, issueData.name, !Boolean(issueData.descriptionThumbnail) ) :
			{ viewpoint: {} };

		if (issueData.descriptionThumbnail ) {
			issue.viewpoint = {
				...(issue.viewpoint || {}),
				screenshot: issueData.descriptionThumbnail
			};
		}

			// .substring(screenshot.indexOf(',') + 1);
		if (issueData.descriptionThumbnail ) {
			issue.viewpoint = {
				...(issue.viewpoint || {}),
				screenshot: issueData.descriptionThumbnail.substring(issueData.descriptionThumbnail.indexOf(',') + 1 )
			};
		}

		issue = {
			...issue,
			...omit(issueData, ['author', 'statusColor', 'roleColor', 'defaultHidden', 'viewpoint', 'descriptionThumbnail']),
			owner: issueData.author,
			rev_id: revision,
			creator_role: userJob._id,
		};

		const { data: savedIssue } = yield API.saveIssue(teamspace, model, issue);

		analyticsService.sendEvent(EVENT_CATEGORIES.ISSUE, EVENT_ACTIONS.CREATE);

		const jobs = yield select(selectJobsList);
		const preparedIssue = prepareIssue(savedIssue, jobs);

		finishSubmitting();

		if (!ignoreViewer) {
			yield put(IssuesActions.goToIssue(savedIssue));
		} else {
			yield put(DialogActions.hideDialog());
		}
		yield put(IssuesActions.saveIssueSuccess(preparedIssue));
		yield put(SnackbarActions.show('Issue created'));
	} catch (error) {
		yield put(DialogActions.showEndpointErrorDialog('save', 'issue', error));
	}
	yield put(IssuesActions.toggleDetailsPendingState(false));
}

function* updateActiveIssue({ issueData }) {
	try {
		const { _id, rev_id, model, account, position } = yield select(selectActiveIssueDetails);
		const { data: updatedIssue } = yield API.updateIssue(account, model, _id, rev_id, issueData);
		yield analyticsService.sendEvent(EVENT_CATEGORIES.ISSUE, EVENT_ACTIONS.EDIT);

		const jobs = yield select(selectJobsList);
		const preparedIssue = prepareIssue(updatedIssue, jobs);

		yield put(IssuesActions.setComponentState({ savedPin: position }));
		yield put(IssuesActions.saveIssueSuccess(preparedIssue));
		yield put(SnackbarActions.show('Issue updated'));
	} catch (error) {
		yield put(DialogActions.showEndpointErrorDialog('update', 'issue', error));
	}
}

function* updateBoardIssue({ teamspace, modelId, issueData }) {
	try {
		const { _id, ...changedData } = issueData;
		const { data: updatedIssue } = yield API.updateIssue(teamspace, modelId, _id, null, changedData);
		const jobs = yield select(selectJobsList);
		const preparedIssue = prepareIssue(updatedIssue, jobs);

		yield put(IssuesActions.saveIssueSuccess(preparedIssue));
		yield put(SnackbarActions.show('Issue updated'));
	} catch (error) {
		yield put(DialogActions.showEndpointErrorDialog('update', 'board issue', error));
	}
}

function* updateNewIssue({ newIssue }) {
	try {
		const jobs = yield select(selectJobsList);
		const preparedIssue = prepareIssue(newIssue, jobs);
		yield put(IssuesActions.setComponentState({ newIssue: preparedIssue }));
	} catch (error) {
		yield put(DialogActions.showErrorDialog('update', 'new issue', error));
	}
}

function* postComment({ issueData, ignoreViewer, finishSubmitting }) {
	yield put(IssuesActions.togglePostCommentPendingState(true));
	try {
		const { _id, model, account } = yield select(selectActiveIssueDetails);
		const { viewpoint } = !ignoreViewer ?  yield generateViewpoint( account, model, '', false) : {viewpoint: {}};

		issueData.viewpoint = {
			...viewpoint,
			... issueData.viewpoint
		};

		if (isEmpty(issueData.viewpoint) || isEqual(issueData.viewpoint, { screenshot: '' }) ) {
			delete issueData.viewpoint;
		}

		const { data: comment } = yield API.addIssueComment(account, model, _id, issueData);
		finishSubmitting();
		yield put(IssuesActions.createCommentSuccess(comment, _id));
		yield put(SnackbarActions.show('Issue comment added'));
	} catch (error) {
		yield put(DialogActions.showEndpointErrorDialog('post', 'issue comment', error));
	}
	yield put(IssuesActions.togglePostCommentPendingState(false));
}

function* removeComment({ issueData }) {
	try {
		const { guid } = issueData;
		const { _id, model, account } = yield select(selectActiveIssueDetails);

		yield API.deleteIssueComment(account, model, _id, guid);
		yield put(IssuesActions.deleteCommentSuccess(guid, _id));
		yield put(SnackbarActions.show('Comment removed'));
	} catch (error) {
		yield put(DialogActions.showEndpointErrorDialog('remove', 'comment', error));
	}
}

export function* downloadIssues({ teamspace, modelId }) {
	try {
		const filteredIssues = yield select(selectFilteredIssues);
		const issueNumbers = map(filteredIssues, 'number').join(',');
		yield Exports.exportIssuesToJSON(teamspace, modelId, issueNumbers);
	} catch (error) {
		yield put(DialogActions.showEndpointErrorDialog('download', 'json', error));
	}
}

function* exportBcf({ teamspace, modelId }) {
	try {
		const filteredIssues = yield select(selectFilteredIssues);
		const issuesIds = map(filteredIssues, 'number').join(',');
		Exports.exportBCF(teamspace, modelId, issuesIds);
	} catch (error) {
		yield put(DialogActions.showErrorDialog('export', 'BCF', error));
	}
}

function* importBcf({ teamspace, modelId, file, revision }) {
	yield put(IssuesActions.toggleIsImportingBcf(true));

	try {
		yield API.importBCF(teamspace, modelId, file, revision);
		yield put(IssuesActions.fetchIssues(teamspace, modelId, revision));
		yield put(SnackbarActions.show('BCF file uploaded'));
	} catch (error) {
		yield put(DialogActions.showEndpointErrorDialog('import', 'BCF', error));
	}

	yield put(IssuesActions.toggleIsImportingBcf(false));
}

function* printIssues({ teamspace, modelId }) {
	try {
		const filteredIssues = yield select(selectFilteredIssues);
		const issueNumbers = map(filteredIssues, 'number').join(',');
		Exports.printIssues(teamspace, modelId, issueNumbers);
	} catch (error) {
		yield put(DialogActions.showErrorDialog('print', 'issue', error));
	}
}

<<<<<<< HEAD
const getIssueGroup = async (issue, groupId, revision) => {
	if (!groupId) {
		return null;
	}

	const cachedGroup = Cache.get('issue.group', groupId);
	if (cachedGroup) {
		return cachedGroup;
	}

	const { data } = await API.getGroup(issue.account, issue.model, groupId, revision);

	if (data.hiddenObjects && !issue.viewpoint.group_id) {
		data.hiddenObjects = null;
	}

	Cache.add('issue.group', groupId, data);
	return data;
};

function* showMultipleGroups({issue, revision}) {
	try {
		const hasViewpointGroups = !isEmpty(pick(issue.viewpoint, [
			'highlighted_group_id',
			'hidden_group_id',
			'shown_group_id'
		]));

		let objects = {} as { hidden: any[], shown: any[], objects: any[] };

		if (hasViewpointGroups) {
			const [highlightedGroupData, hiddenGroupData, shownGroupData] = yield Promise.all([
				getIssueGroup(issue, issue.viewpoint.highlighted_group_id, revision),
				getIssueGroup(issue, issue.viewpoint.hidden_group_id, revision),
				getIssueGroup(issue, issue.viewpoint.shown_group_id, revision)
			]) as any;

			if (hiddenGroupData) {
				objects.hidden = hiddenGroupData.objects;
			}

			if (shownGroupData) {
				objects.shown = shownGroupData.objects;
			}

			if (highlightedGroupData) {
				objects.objects = highlightedGroupData.objects;
			}
		} else {
			const hasViewpointDefaultGroup = issue.viewpoint.group_id;
			const groupId = hasViewpointDefaultGroup ? issue.viewpoint.group_id : issue.group_id;
			const groupData = yield getIssueGroup(issue, groupId, revision);

			if (groupData.hiddenObjects && !issue.viewpoint.group_id) {
				groupData.hiddenObjects = null;
				Cache.add('issue.group', groupId, groupData);
			}

			objects = groupData;
		}

		if (objects.hidden) {
			yield put(TreeActions.hideNodesBySharedIds(objects.hidden));
		}

		if (objects.shown) {
			yield put(TreeActions.isolateNodesBySharedIds(objects.shown));
		}

		if (objects.objects && objects.objects.length > 0) {
			yield put(TreeActions.selectNodesBySharedIds(objects.objects));
			window.dispatchEvent(new Event('resize'));
		}
	} catch (error) {
		yield put(DialogActions.showErrorDialog('show', 'multiple groups', error));
	}
}

function* focusOnIssue({ issue, revision }) {
	try {
		yield Viewer.isViewerReady();

		// Remove highlight from any multi objects
		yield Viewer.clearHighlights();
		yield put(TreeActions.clearCurrentlySelected());

		const hasViewpoint = issue.viewpoint;
		const hasHiddenOrShownGroup = hasViewpoint && (issue.viewpoint.hidden_group_id || issue.viewpoint.shown_group_id);

		// Reset object visibility
		if (hasViewpoint && issue.viewpoint.hideIfc) {
			yield put(TreeActions.setIfcSpacesHidden(issue.viewpoint.hideIfc));
		}

		yield put(TreeActions.showAllNodes(!hasHiddenOrShownGroup));

		const hasViewpointGroup = hasViewpoint && (issue.viewpoint.highlighted_group_id || issue.viewpoint.group_id);
		const hasGroup = issue.group_id;

		if (hasViewpointGroup || hasGroup || hasHiddenOrShownGroup) {
			yield put(IssuesActions.showMultipleGroups(issue, revision));
		}

		const { account, model, viewpoint } = issue;
		if (viewpoint && viewpoint.position) {
			yield put(ViewerGuiActions.setCamera({ ...viewpoint, account, model }));
			yield Viewer.updateClippingPlanes(viewpoint.clippingPlanes, account, model);
		} else {
			yield Viewer.goToDefaultViewpoint();
		}

	} catch (error) {
		yield put(DialogActions.showErrorDialog('focus', 'issue', error));
	}
}

=======
>>>>>>> 986ce71a
function* setActiveIssue({ issue, revision, ignoreViewer = false }) {
	try {
		const activeIssueId = yield select(selectActiveIssueId);
		const issuesMap = yield select(selectIssuesMap);

		if (issuesMap[activeIssueId]) {
			const {account , model } = issuesMap[activeIssueId];
			yield put(IssuesActions.unsubscribeOnIssueCommentsChanges(account, model, activeIssueId));
		}

		if (issue) {
			const {account , model, _id} = issue;
			yield put(IssuesActions.subscribeOnIssueCommentsChanges(account, model, _id));
		}

		yield all([
			!ignoreViewer ? put(ViewpointsActions.showViewpoint(issue?.account, issue?.model, issue)) : null,
			put(IssuesActions.setComponentState({ activeIssue: issue._id, expandDetails: true }))
		]);
	} catch (error) {
		yield put(DialogActions.showErrorDialog('set', 'issue as active', error));
	}
}

function* goToIssue({ issue }) {
	const { teamspace, model, revision } = yield select(selectUrlParams);
	let queryParams =  yield select(selectQueryParams);

	const issueId = (issue || {})._id;
	const path = [ROUTES.VIEWER, teamspace, model, revision].filter(Boolean).join('/');

	queryParams = issueId ?  {... queryParams, issueId} : omit(queryParams, 'issueId');
	let query = queryString.stringify(queryParams);
	if (query) {
		query = '?' + query;
	}

	yield put(push(`${path}${query}`));
}

function* showDetails({ revision, issueId }) {
	try {
		const issuesMap = yield select(selectIssuesMap);
		const issue = issuesMap[issueId];

		yield put(IssuesActions.setActiveIssue(issue, revision));
		yield put(IssuesActions.setComponentState({ showDetails: true, savedPin: issue.position }));
	} catch (error) {
		yield put(DialogActions.showErrorDialog('display', 'issue details', error));
	}
}

function* closeDetails() {
	try {
		const activeIssue = yield select(selectActiveIssueDetails);
		const componentState = yield select(selectComponentState);

		if (componentState.showDetails) {
			if (!isEqual(activeIssue.position, componentState.savedPin)) {
				yield put(IssuesActions.updateSelectedIssuePin(componentState.savedPin));
			}

			yield put(IssuesActions.setComponentState({ showDetails: false, savedPin: null }));
		}

	} catch (error) {
		yield put(DialogActions.showErrorDialog('close', 'issue details', error));
	}
}

const onUpdateEvent = (updatedIssue) => {
	const jobs = selectJobsList(getState());

	if ([STATUSES.CLOSED, STATUSES.VOID].includes(updatedIssue.status)) {
		dispatch(IssuesActions.showCloseInfo(updatedIssue._id));
		setTimeout(() => {
			dispatch(IssuesActions.saveIssueSuccess(prepareIssue(updatedIssue, jobs)));
		}, 5000);
		setTimeout(() => {
			dispatch(IssuesActions.hideCloseInfo(updatedIssue._id));
		}, 6000);
	} else {
		dispatch(IssuesActions.saveIssueSuccess(prepareIssue(updatedIssue, jobs)));
	}
};

const onCreateEvent = (createdIssue) => {
	const jobs = selectJobsList(getState());
	dispatch(IssuesActions.saveIssueSuccess(prepareIssue(createdIssue[0], jobs)));
};

const onResourcesCreated = (resources) => {
	resources = resources.filter((r) => r.issueIds );
	if (!resources.length) {
		return;
	}
	const currentState = getState();
	const teamspace = selectCurrentModelTeamspace(currentState);
	const model = selectCurrentModel(currentState);
	const issueId =  resources[0].issueIds[0];
	dispatch(IssuesActions.attachResourcesSuccess(prepareResources(teamspace, model, resources), issueId));
};

const onResourceDeleted = (resource) => {
	if (!resource.issueIds) {
		return;
	}

	dispatch(IssuesActions.removeResourceSuccess(resource, resource.issueIds[0]));
};

function* subscribeOnIssueChanges({ teamspace, modelId }) {
	yield put(ChatActions.callChannelActions(CHAT_CHANNELS.ISSUES, teamspace, modelId, {
		subscribeToUpdated: onUpdateEvent,
		subscribeToCreated: onCreateEvent
	}));
	yield put(ChatActions.callChannelActions(CHAT_CHANNELS.RESOURCES, teamspace, modelId, {
		subscribeToCreated: onResourcesCreated,
		subscribeToDeleted: onResourceDeleted
	}));
}

function* unsubscribeOnIssueChanges({ teamspace, modelId }) {
	yield put(ChatActions.callChannelActions(CHAT_CHANNELS.ISSUES, teamspace, modelId, {
		unsubscribeFromUpdated: onUpdateEvent,
		unsubscribeFromCreated: onCreateEvent
	}));
	yield put(ChatActions.callChannelActions(CHAT_CHANNELS.RESOURCES, teamspace, modelId, {
		unsubscribeFromCreated: onResourcesCreated,
		unsubscribeFromDeleted: onResourceDeleted
	}));
}

const onUpdateCommentEvent = (updatedComment) => {
	const issueId = selectActiveIssueId(getState());
	dispatch(IssuesActions.updateCommentSuccess(updatedComment, issueId));
};

const onCreateCommentEvent = (createdComment) => {
	const issueId = selectActiveIssueId(getState());
	dispatch(IssuesActions.createCommentSuccess(createdComment, issueId));
};

const onDeleteCommentEvent = (deletedComment) => {
	const issueId = selectActiveIssueId(getState());
	dispatch(IssuesActions.deleteCommentSuccess(deletedComment.guid, issueId));
};

function* subscribeOnIssueCommentsChanges({ teamspace, modelId, issueId }) {
	yield put(ChatActions.callCommentsChannelActions(CHAT_CHANNELS.ISSUES, teamspace, modelId, issueId, {
		subscribeToCreated: onCreateCommentEvent,
		subscribeToUpdated: onUpdateCommentEvent,
		subscribeToDeleted: onDeleteCommentEvent
	}));
}

function* unsubscribeOnIssueCommentsChanges({ teamspace, modelId, issueId }) {
	yield put(ChatActions.callCommentsChannelActions(CHAT_CHANNELS.ISSUES, teamspace, modelId, issueId, {
		unsubscribeFromCreated: onCreateCommentEvent,
		unsubscribeFromUpdated: onUpdateCommentEvent,
		unsubscribeFromDeleted: onDeleteCommentEvent
	}));
}

export function* cloneIssue({ dialogId }) {
	const activeIssue = yield select(selectActiveIssueDetails);
	const jobs = yield select(selectJobsList);
	const currentUser = yield select(selectCurrentUser);
	const clonedProperties = omit(activeIssue, [
		'_id',
		'rev_id',
		'number',
		'owner',
		'comments',
		'created',
		'creator_role',
		'lastUpdated',
		'resources',
		'thumbnail',
		'viewpoint',
		'priority_last_changed',
		'status_last_changed',
	]);

	if (activeIssue.descriptionThumbnail) {
		const base64Image = yield imageUrlToBase64(activeIssue.descriptionThumbnail);
		clonedProperties.descriptionThumbnail = `data:image/png;base64,${base64Image}`;
	}

	try {
		const newIssue = prepareIssue({
			...clonedProperties,
			owner: currentUser.username,
			clone: true,
		}, jobs);

		if (dialogId) {
			yield put(DialogActions.hideDialog(dialogId));
			yield put(BoardActions.openCardDialog(null, null, true));
		}

		yield put(IssuesActions.setComponentState({
			showDetails: true,
			activeIssue: null,
			newIssue
		}));
	} catch (error) {
		yield put(DialogActions.showErrorDialog('prepare', 'clone issue', error));
	}
}
export function* setNewIssue() {
	const jobs = yield select(selectJobsList);
	const currentUser = yield select(selectCurrentUser);
	const topicTypes: any[] = yield select(selectTopicTypes);
	const topicType =  topicTypes.length > 0 ? (topicTypes.find((t) => t === DEFAULT_PROPERTIES.TOPIC_TYPE) ?
		DEFAULT_PROPERTIES.TOPIC_TYPE : topicTypes[0]) : undefined;

	try {
		const newIssue = prepareIssue({
			name: 'Untitled Issue',
			assigned_roles: [],
			status: STATUSES.OPEN,
			priority: PRIORITIES.NONE,
			topic_type: topicType,
			viewpoint: {},
			owner: currentUser.username
		}, jobs);

		yield put(IssuesActions.setComponentState({
			showDetails: true,
			activeIssue: null,
			newIssue
		}));
	} catch (error) {
		yield put(DialogActions.showErrorDialog('prepare', 'new issue', error));
	}
}

function* setFilters({ filters }) {
	try {
		yield put(IssuesActions.setComponentState({ selectedFilters: filters }));
	} catch (error) {
		yield put(DialogActions.showErrorDialog('update', 'filters', error));
	}
}

function* toggleSubmodelsIssues({ showSubmodelIssues }) {
	try {
		yield put(IssuesActions.setComponentState({ showSubmodelIssues }));
	} catch (error) {
		yield put(DialogActions.showErrorDialog('toggle', 'submodels issues', error));
	}
}

export function* removeResource({ resource }) {
	try {
		const teamspace = yield select(selectCurrentModelTeamspace);
		const issueId = (yield select(selectActiveIssueDetails))._id;
		const model  = yield select(selectCurrentModel);
		const username = (yield select(selectCurrentUser)).username;

		yield API.removeResourceFromIssue(teamspace, model, issueId, resource._id);
		yield put(IssuesActions.removeResourceSuccess(resource, issueId));
		yield put(IssuesActions.createCommentSuccess(createRemoveResourceComment(username, resource), issueId));
	} catch (error) {
		yield put(DialogActions.showEndpointErrorDialog('remove', 'resource', error));
	}
}

export function* attachFileResources({ files }) {
	const names =  files.map((file) => file.name);
	files = files.map((file) => file.file);

	const timeStamp = Date.now();

	const tempResources = files.map((f, i) => (
		{
			_id: timeStamp + i,
			name: names[i] + (f.name.match(EXTENSION_RE) || ['', ''])[0].toLowerCase(),
			uploading: true,
			progress: 0,
			size: 0,
			originalSize: f.size
		})
		);

	const resourceIds = tempResources.map((resource) => resource._id);
	const teamspace = yield select(selectCurrentModelTeamspace);
	const issueId = (yield select(selectActiveIssueDetails))._id;

	try {
		const model  = yield select(selectCurrentModel);
		const username = (yield select(selectCurrentUser)).username;

		yield put(IssuesActions.attachResourcesSuccess( prepareResources(teamspace, model, tempResources), issueId));

		const { data } = yield API.attachFileResourcesToIssue(teamspace, model, issueId, names, files, (progress) => {
			const updates = tempResources.map((r) => (
				{
					progress: progress * 100,
					size : filesize(r.originalSize * progress, {round: 0}).replace(' ', '')
				}
				));

			dispatch(IssuesActions.updateResourcesSuccess(resourceIds, updates, issueId));
		});

		const resources = prepareResources(teamspace, model, data, { uploading: false});

		yield put(IssuesActions.updateResourcesSuccess(resourceIds, resources, issueId));
		yield put(IssuesActions.createCommentsSuccess(createAttachResourceComments(username, data), issueId));
	} catch (error) {
		for (let i = 0; i < resourceIds.length; ++i) {
			yield put(IssuesActions.removeResourceSuccess({_id: resourceIds[i]}, issueId));
		}
		yield put(DialogActions.showEndpointErrorDialog('attach', 'resource', error));
	}
}

const sanitiseURL = (link: string) => {
	try {
		const testURL = new URL(link);
		return link;
	} catch (_) {
		return `http://${link}`;
	}
};

export function* attachLinkResources({ links }) {
	try {
		const teamspace = yield select(selectCurrentModelTeamspace);
		const issueId = (yield select(selectActiveIssueDetails))._id;
		const model = yield select(selectCurrentModel);
		const names = links.map((link) => link.name);
		const urls = links.map((link) => sanitiseURL(link.link));
		const username = (yield select(selectCurrentUser)).username;

		const {data} = yield API.attachLinkResourcesToIssue(teamspace, model, issueId, names, urls);
		const resources = prepareResources(teamspace, model, data);
		yield put(IssuesActions.attachResourcesSuccess(resources, issueId));
		yield put(IssuesActions.createCommentsSuccess(createAttachResourceComments(username, data), issueId));
	} catch (error) {
		yield put(DialogActions.showEndpointErrorDialog('remove', 'resource', error));
	}
}

export function * updateActiveIssueViewpoint({screenshot}) {
	const { model, account } = yield select(selectActiveIssueDetails);
	let { viewpoint } = yield generateViewpoint(account, model, '', false);

	if (screenshot) {
		viewpoint = {...viewpoint, screenshot};
	}

	yield put(IssuesActions.updateActiveIssue({viewpoint}));
}

export default function* IssuesSaga() {
	yield takeLatest(IssuesTypes.FETCH_ISSUES, fetchIssues);
	yield takeLatest(IssuesTypes.FETCH_ISSUE, fetchIssue);
	yield takeLatest(IssuesTypes.SAVE_ISSUE, saveIssue);
	yield takeLatest(IssuesTypes.UPDATE_ACTIVE_ISSUE, updateActiveIssue);
	yield takeLatest(IssuesTypes.POST_COMMENT, postComment);
	yield takeLatest(IssuesTypes.REMOVE_COMMENT, removeComment);
	yield takeLatest(IssuesTypes.DOWNLOAD_ISSUES, downloadIssues);
	yield takeLatest(IssuesTypes.PRINT_ISSUES, printIssues);
	yield takeLatest(IssuesTypes.SET_ACTIVE_ISSUE, setActiveIssue);
	yield takeLatest(IssuesTypes.SHOW_DETAILS, showDetails);
	yield takeLatest(IssuesTypes.CLOSE_DETAILS, closeDetails);
	yield takeLatest(IssuesTypes.SUBSCRIBE_ON_ISSUE_CHANGES, subscribeOnIssueChanges);
	yield takeLatest(IssuesTypes.UNSUBSCRIBE_ON_ISSUE_CHANGES, unsubscribeOnIssueChanges);
	yield takeLatest(IssuesTypes.SET_NEW_ISSUE, setNewIssue);
	yield takeLatest(IssuesTypes.CLONE_ISSUE, cloneIssue);
	yield takeLatest(IssuesTypes.EXPORT_BCF, exportBcf);
	yield takeLatest(IssuesTypes.IMPORT_BCF, importBcf);
	yield takeLatest(IssuesTypes.SUBSCRIBE_ON_ISSUE_COMMENTS_CHANGES, subscribeOnIssueCommentsChanges);
	yield takeLatest(IssuesTypes.UNSUBSCRIBE_ON_ISSUE_COMMENTS_CHANGES, unsubscribeOnIssueCommentsChanges);
	yield takeLatest(IssuesTypes.UPDATE_NEW_ISSUE, updateNewIssue);
	yield takeLatest(IssuesTypes.SET_FILTERS, setFilters);
	yield takeLatest(IssuesTypes.TOGGLE_SUBMODELS_ISSUES, toggleSubmodelsIssues);
	yield takeLatest(IssuesTypes.REMOVE_RESOURCE, removeResource);
	yield takeLatest(IssuesTypes.ATTACH_FILE_RESOURCES, attachFileResources);
	yield takeLatest(IssuesTypes.ATTACH_LINK_RESOURCES, attachLinkResources);
	yield takeLatest(IssuesTypes.GO_TO_ISSUE, goToIssue);
	yield takeLatest(IssuesTypes.UPDATE_BOARD_ISSUE, updateBoardIssue);
	yield takeLatest(IssuesTypes.UPDATE_ACTIVE_ISSUE_VIEWPOINT, updateActiveIssueViewpoint);
}<|MERGE_RESOLUTION|>--- conflicted
+++ resolved
@@ -46,13 +46,8 @@
 import { SnackbarActions } from '../snackbar';
 import { dispatch, getState } from '../store';
 import { selectTopicTypes } from '../teamspace';
-<<<<<<< HEAD
-import { selectIfcSpacesHidden, TreeActions } from '../tree';
-import { ViewerGuiActions } from '../viewerGui';
-=======
 import { ViewpointsActions } from '../viewpoints';
 import { generateViewpoint, showViewpoint } from '../viewpoints/viewpoints.sagas';
->>>>>>> 986ce71a
 import { IssuesActions, IssuesTypes } from './issues.redux';
 import {
 	selectActiveIssueDetails,
@@ -269,125 +264,6 @@
 	}
 }
 
-<<<<<<< HEAD
-const getIssueGroup = async (issue, groupId, revision) => {
-	if (!groupId) {
-		return null;
-	}
-
-	const cachedGroup = Cache.get('issue.group', groupId);
-	if (cachedGroup) {
-		return cachedGroup;
-	}
-
-	const { data } = await API.getGroup(issue.account, issue.model, groupId, revision);
-
-	if (data.hiddenObjects && !issue.viewpoint.group_id) {
-		data.hiddenObjects = null;
-	}
-
-	Cache.add('issue.group', groupId, data);
-	return data;
-};
-
-function* showMultipleGroups({issue, revision}) {
-	try {
-		const hasViewpointGroups = !isEmpty(pick(issue.viewpoint, [
-			'highlighted_group_id',
-			'hidden_group_id',
-			'shown_group_id'
-		]));
-
-		let objects = {} as { hidden: any[], shown: any[], objects: any[] };
-
-		if (hasViewpointGroups) {
-			const [highlightedGroupData, hiddenGroupData, shownGroupData] = yield Promise.all([
-				getIssueGroup(issue, issue.viewpoint.highlighted_group_id, revision),
-				getIssueGroup(issue, issue.viewpoint.hidden_group_id, revision),
-				getIssueGroup(issue, issue.viewpoint.shown_group_id, revision)
-			]) as any;
-
-			if (hiddenGroupData) {
-				objects.hidden = hiddenGroupData.objects;
-			}
-
-			if (shownGroupData) {
-				objects.shown = shownGroupData.objects;
-			}
-
-			if (highlightedGroupData) {
-				objects.objects = highlightedGroupData.objects;
-			}
-		} else {
-			const hasViewpointDefaultGroup = issue.viewpoint.group_id;
-			const groupId = hasViewpointDefaultGroup ? issue.viewpoint.group_id : issue.group_id;
-			const groupData = yield getIssueGroup(issue, groupId, revision);
-
-			if (groupData.hiddenObjects && !issue.viewpoint.group_id) {
-				groupData.hiddenObjects = null;
-				Cache.add('issue.group', groupId, groupData);
-			}
-
-			objects = groupData;
-		}
-
-		if (objects.hidden) {
-			yield put(TreeActions.hideNodesBySharedIds(objects.hidden));
-		}
-
-		if (objects.shown) {
-			yield put(TreeActions.isolateNodesBySharedIds(objects.shown));
-		}
-
-		if (objects.objects && objects.objects.length > 0) {
-			yield put(TreeActions.selectNodesBySharedIds(objects.objects));
-			window.dispatchEvent(new Event('resize'));
-		}
-	} catch (error) {
-		yield put(DialogActions.showErrorDialog('show', 'multiple groups', error));
-	}
-}
-
-function* focusOnIssue({ issue, revision }) {
-	try {
-		yield Viewer.isViewerReady();
-
-		// Remove highlight from any multi objects
-		yield Viewer.clearHighlights();
-		yield put(TreeActions.clearCurrentlySelected());
-
-		const hasViewpoint = issue.viewpoint;
-		const hasHiddenOrShownGroup = hasViewpoint && (issue.viewpoint.hidden_group_id || issue.viewpoint.shown_group_id);
-
-		// Reset object visibility
-		if (hasViewpoint && issue.viewpoint.hideIfc) {
-			yield put(TreeActions.setIfcSpacesHidden(issue.viewpoint.hideIfc));
-		}
-
-		yield put(TreeActions.showAllNodes(!hasHiddenOrShownGroup));
-
-		const hasViewpointGroup = hasViewpoint && (issue.viewpoint.highlighted_group_id || issue.viewpoint.group_id);
-		const hasGroup = issue.group_id;
-
-		if (hasViewpointGroup || hasGroup || hasHiddenOrShownGroup) {
-			yield put(IssuesActions.showMultipleGroups(issue, revision));
-		}
-
-		const { account, model, viewpoint } = issue;
-		if (viewpoint && viewpoint.position) {
-			yield put(ViewerGuiActions.setCamera({ ...viewpoint, account, model }));
-			yield Viewer.updateClippingPlanes(viewpoint.clippingPlanes, account, model);
-		} else {
-			yield Viewer.goToDefaultViewpoint();
-		}
-
-	} catch (error) {
-		yield put(DialogActions.showErrorDialog('focus', 'issue', error));
-	}
-}
-
-=======
->>>>>>> 986ce71a
 function* setActiveIssue({ issue, revision, ignoreViewer = false }) {
 	try {
 		const activeIssueId = yield select(selectActiveIssueId);
