/**
 *  Copyright (C) 2017 3D Repo Ltd
 *
 *  This program is free software: you can redistribute it and/or modify
 *  it under the terms of the GNU Affero General Public License as
 *  published by the Free Software Foundation, either version 3 of the
 *  License, or (at your option) any later version.
 *
 *  This program is distributed in the hope that it will be useful,
 *  but WITHOUT ANY WARRANTY; without even the implied warranty of
 *  MERCHANTABILITY or FITNESS FOR A PARTICULAR PURPOSE.  See the
 *  GNU Affero General Public License for more details.
 *
 *  You should have received a copy of the GNU Affero General Public License
 *  along with this program.  If not, see <http://www.gnu.org/licenses/>.
 */

import { push } from 'connected-react-router';
import filesize from 'filesize';
import { isEmpty, isEqual, map, omit, pick } from 'lodash';
import { all, put, select, takeLatest } from 'redux-saga/effects';

import * as queryString from 'query-string';
import { CHAT_CHANNELS } from '../../constants/chat';
import { DEFAULT_PROPERTIES, PRIORITIES, STATUSES } from '../../constants/issues';
import { EXTENSION_RE } from '../../constants/resources';
import { ROUTES } from '../../constants/routes';
import {
	createAttachResourceComments,
	createRemoveResourceComment,
	prepareComment,
	prepareComments
} from '../../helpers/comments';
import { prepareIssue } from '../../helpers/issues';
import { prepareResources } from '../../helpers/resources';
import { analyticsService, EVENT_ACTIONS, EVENT_CATEGORIES } from '../../services/analytics';
import * as API from '../../services/api';
import { Cache } from '../../services/cache';
import * as Exports from '../../services/export';
import { Viewer } from '../../services/viewer/viewer';
import { ChatActions } from '../chat';
import { selectCurrentUser } from '../currentUser';
import { DialogActions } from '../dialog';
import { selectJobsList, selectMyJob } from '../jobs';
import { selectCurrentModel, selectCurrentModelTeamspace, selectTopicTypes } from '../model';
import { selectQueryParams, selectUrlParams } from '../router/router.selectors';
import { SnackbarActions } from '../snackbar';
import { dispatch, getState } from '../store';
import { selectIfcSpacesHidden, TreeActions } from '../tree';
import { IssuesActions, IssuesTypes } from './issues.redux';
import {
	selectActiveIssueDetails,
	selectActiveIssueId,
	selectComponentState,
	selectFilteredIssues,
	selectIssuesMap
} from './issues.selectors';

function* fetchIssues({teamspace, modelId, revision}) {
	yield put(IssuesActions.togglePendingState(true));
	try {
		const { data } = yield API.getIssues(teamspace, modelId, revision);
		const jobs = yield select(selectJobsList);

		const preparedIssues = data.map((issue) => prepareIssue(issue, jobs));

		yield put(IssuesActions.fetchIssuesSuccess(preparedIssues));
	} catch (error) {
		yield put(DialogActions.showEndpointErrorDialog('get', 'issues', error));
	}
	yield put(IssuesActions.togglePendingState(false));
}

function* fetchIssue({teamspace, modelId, issueId}) {
	yield put(IssuesActions.toggleDetailsPendingState(true));

	try {
		const {data} = yield API.getIssue(teamspace, modelId, issueId);
		data.comments = yield prepareComments(data.comments);
		data.resources = prepareResources(teamspace, modelId, data.resources);
		yield put(IssuesActions.fetchIssueSuccess(data));
	} catch (error) {
		yield put(IssuesActions.fetchIssueFailure());
		yield put(DialogActions.showEndpointErrorDialog('get', 'issue', error));
	}
	yield put(IssuesActions.toggleDetailsPendingState(false));
}

const createGroupData = (name, nodes) => {
	const groupData = {
		name,
		color: [255, 0, 0],
		objects: nodes,
		isIssueGroup: true
	};

	return nodes.length === 0 ? null : groupData;
};

const createGroup = (issue, objectInfo, teamspace, model, revision) => {
	const highlightedGroupData = createGroupData(issue.name, objectInfo.highlightedNodes);
	const hiddenGroupData = createGroupData(issue.name, objectInfo.hiddenNodes);

	return Promise.all([
		highlightedGroupData && API.createGroup(teamspace, model, revision, highlightedGroupData),
		hiddenGroupData && API.createGroup(teamspace, model, revision, hiddenGroupData)
	]);
};

function* saveIssue({ teamspace, model, issueData, revision, finishSubmitting }) {
	try {
		const myJob = yield select(selectMyJob);
		const ifcSpacesHidden = yield select(selectIfcSpacesHidden);

		const [viewpoint, objectInfo, screenshot, userJob] = yield all([
			Viewer.getCurrentViewpoint({ teamspace, model }),
			Viewer.getObjectsStatus(),
			issueData.descriptionThumbnail || Viewer.getScreenshot(),
			myJob
		]);

		viewpoint.hideIfc = ifcSpacesHidden;
		issueData.rev_id = {
			...issueData,
			rev_id: revision
		};

		if (objectInfo.highlightedNodes.length > 0 || objectInfo.hiddenNodes.length > 0) {
			const [highlightedGroup, hiddenGroup] = yield createGroup(issueData, objectInfo, teamspace, model, revision);

			if (highlightedGroup) {
				viewpoint.highlighted_group_id = highlightedGroup.data._id;
			}

			if (hiddenGroup) {
				viewpoint.hidden_group_id = hiddenGroup.data._id;
			}
		}

		viewpoint.screenshot = screenshot.substring(screenshot.indexOf(',') + 1);

		const issue = {
			...omit(issueData, ['author', 'statusColor']),
			owner: issueData.author,
			rev_id: revision,
			objectId: null,
			creator_role: userJob._id,
			viewpoint,
			pickedPos: null,
			pickedNorm: null,
			scale: 1.0
		};

		const { data: savedIssue } = yield API.saveIssue(teamspace, model, issue);

		analyticsService.sendEvent(EVENT_CATEGORIES.ISSUE, EVENT_ACTIONS.CREATE);

		const jobs = yield select(selectJobsList);
		const preparedIssue = prepareIssue(savedIssue, jobs);

		finishSubmitting();

		yield put(IssuesActions.goToIssue(savedIssue));
		yield put(IssuesActions.saveIssueSuccess(preparedIssue));
		yield put(SnackbarActions.show('Issue created'));
	} catch (error) {
		yield put(DialogActions.showEndpointErrorDialog('save', 'issue', error));
	}
}

<<<<<<< HEAD
function* updateIssue({ teamspace, modelId, issueData }) {
	try {
		const { _id, rev_id, position } = yield select(selectActiveIssueDetails);
		const { data: updatedIssue } = yield API.updateIssue(teamspace, modelId, _id, rev_id, issueData );

		analyticsService.sendEvent(EVENT_CATEGORIES.ISSUE, EVENT_ACTIONS.EDIT);
=======
export function* updateIssue({ issueData }) {
	try {
		const { _id, rev_id, model, account, position } = yield select(selectActiveIssueDetails);
		const { data: updatedIssue } = yield API.updateIssue(account, model, _id, rev_id, issueData );
		const AnalyticService = getAngularService('AnalyticService') as any;
		yield AnalyticService.sendEvent({
			eventCategory: 'Issue',
			eventAction: 'edit'
		});
>>>>>>> 54b6e9fd

		const jobs = yield select(selectJobsList);
		const preparedIssue = prepareIssue(updatedIssue, jobs);
		preparedIssue.comments = yield prepareComments(preparedIssue.comments);

		yield put(IssuesActions.setComponentState({ savedPin: position }));
		yield put(IssuesActions.saveIssueSuccess(preparedIssue));
		yield put(SnackbarActions.show('Issue updated'));
	} catch (error) {
		yield put(DialogActions.showEndpointErrorDialog('update', 'issue', error));
	}
}

function* updateNewIssue({ newIssue }) {
	try {
		const jobs = yield select(selectJobsList);
		const preparedIssue = prepareIssue(newIssue, jobs);
		yield put(IssuesActions.setComponentState({ newIssue: preparedIssue }));
	} catch (error) {
		yield put(DialogActions.showErrorDialog('update', 'new issue', error));
	}
}

<<<<<<< HEAD
function* postComment({ teamspace, modelId, issueData, finishSubmitting }) {
=======
export function* postComment({ issueData, finishSubmitting }) {
>>>>>>> 54b6e9fd
	try {
		const { _id, model, account } = yield select(selectActiveIssueDetails);
		const { data: comment } = yield API.addIssueComment(account, model, _id, issueData);
		const preparedComment = yield prepareComment(comment);

		finishSubmitting();
		yield put(IssuesActions.createCommentSuccess(preparedComment, _id));
		yield put(SnackbarActions.show('Issue comment added'));
	} catch (error) {
		yield put(DialogActions.showEndpointErrorDialog('post', 'issue comment', error));
	}
}

<<<<<<< HEAD
function* removeComment({ teamspace, modelId, issueData }) {
=======
export function* removeComment({ issueData }) {
>>>>>>> 54b6e9fd
	try {
		const { guid } = issueData;
		const { _id, model, account } = yield select(selectActiveIssueDetails);

		yield API.deleteIssueComment(account, model, _id, guid);
		yield put(IssuesActions.deleteCommentSuccess(guid, _id));
		yield put(SnackbarActions.show('Comment removed'));
	} catch (error) {
		yield put(DialogActions.showEndpointErrorDialog('remove', 'comment', error));
	}
}

export function* downloadIssues({ teamspace, modelId }) {
	try {
		const filteredIssues = yield select(selectFilteredIssues);
		const issuesIds = map(filteredIssues, '_id').join(',');
		yield Exports.exportIssuesToJSON(teamspace, modelId, issuesIds);
	} catch (error) {
		yield put(DialogActions.showEndpointErrorDialog('download', 'json', error));
	}
}

function* exportBcf({ teamspace, modelId }) {
	try {
		const filteredIssues = yield select(selectFilteredIssues);
		const issuesIds = map(filteredIssues, '_id').join(',');
		Exports.exportBCF(teamspace, modelId, issuesIds);
	} catch (error) {
		yield put(DialogActions.showErrorDialog('export', 'BCF', error));
	}
}

function* importBcf({ teamspace, modelId, file, revision }) {
	yield put(IssuesActions.toggleIsImportingBcf(true));

	try {
		yield API.importBCF(teamspace, modelId, file, revision);
		yield put(IssuesActions.fetchIssues(teamspace, modelId, revision));
		yield put(SnackbarActions.show('BCF file uploaded'));
	} catch (error) {
		yield put(DialogActions.showErrorDialog('import', 'BCF', error));
	}

	yield put(IssuesActions.toggleIsImportingBcf(false));
}

function* printIssues({ teamspace, modelId }) {
	try {
		const filteredIssues = yield select(selectFilteredIssues);
		const issuesIds = map(filteredIssues, '_id').join(',');
		Exports.printIssues(teamspace, modelId, issuesIds);
	} catch (error) {
		yield put(DialogActions.showErrorDialog('print', 'issue', error));
	}
}

const getIssueGroup = async (issue, groupId, revision) => {
	if (!groupId) {
		return null;
	}

	const cachedGroup = Cache.get('issue.group', groupId);
	if (cachedGroup) {
		return cachedGroup;
	}

	const { data } = await API.getGroup(issue.account, issue.model, groupId, revision);

	if (data.hiddenObjects && !issue.viewpoint.group_id) {
		data.hiddenObjects = null;
	}

	Cache.add('issue.group', groupId, data);
	return data;
};

function* showMultipleGroups({issue, revision}) {
	try {
		const hasViewpointGroups = !isEmpty(pick(issue.viewpoint, [
			'highlighted_group_id',
			'hidden_group_id',
			'shown_group_id'
		]));

		let objects = {} as { hidden: any[], shown: any[], objects: any[] };

		if (hasViewpointGroups) {
			const [highlightedGroupData, hiddenGroupData, shownGroupData] = yield Promise.all([
				getIssueGroup(issue, issue.viewpoint.highlighted_group_id, revision),
				getIssueGroup(issue, issue.viewpoint.hidden_group_id, revision),
				getIssueGroup(issue, issue.viewpoint.shown_group_id, revision)
			]) as any;

			if (hiddenGroupData) {
				objects.hidden = hiddenGroupData.objects;
			}

			if (shownGroupData) {
				objects.shown = shownGroupData.objects;
			}

			if (highlightedGroupData) {
				objects.objects = highlightedGroupData.objects;
			}
		} else {
			const hasViewpointDefaultGroup = issue.viewpoint.group_id;
			const groupId = hasViewpointDefaultGroup ? issue.viewpoint.group_id : issue.group_id;
			const groupData = yield getIssueGroup(issue, groupId, revision);

			if (groupData.hiddenObjects && !issue.viewpoint.group_id) {
				groupData.hiddenObjects = null;
				Cache.add('issue.group', groupId, groupData);
			}

			objects = groupData;
		}

		if (objects.hidden) {
			yield put(TreeActions.hideNodesBySharedIds(objects.hidden));
		}

		if (objects.shown) {
			yield put(TreeActions.isolateNodesBySharedIds(objects.shown));
		}

		if (objects.objects && objects.objects.length > 0) {
			yield put(TreeActions.selectNodesBySharedIds(objects.objects));
			window.dispatchEvent(new Event('resize'));
		}
	} catch (error) {
		yield put(DialogActions.showErrorDialog('show', 'multiple groups', error));
	}
}

function* focusOnIssue({ issue, revision }) {
	try {
		yield Viewer.isViewerReady();

		// Remove highlight from any multi objects
		yield Viewer.highlightObjects([]);
		yield put(TreeActions.clearCurrentlySelected());

		const hasViewpoint = issue.viewpoint;
		const hasHiddenOrShownGroup = hasViewpoint && (issue.viewpoint.hidden_group_id || issue.viewpoint.shown_group_id);

		// Reset object visibility
		if (hasViewpoint && issue.viewpoint.hideIfc) {
			yield put(TreeActions.setIfcSpacesHidden(issue.viewpoint.hideIfc));
		}

		yield put(TreeActions.showAllNodes(!hasHiddenOrShownGroup));

		const hasViewpointGroup = hasViewpoint && (issue.viewpoint.highlighted_group_id || issue.viewpoint.group_id);
		const hasGroup = issue.group_id;

		if (hasViewpointGroup || hasGroup || hasHiddenOrShownGroup) {
			yield put(IssuesActions.showMultipleGroups(issue, revision));
		}

		const { account, model, viewpoint } = issue;
		if (viewpoint) {
			if (viewpoint.position && viewpoint.position.length > 0) {
				Viewer.setCamera({ ...viewpoint, account, model });
			}

			yield Viewer.updateClippingPlanes({
				clippingPlanes: viewpoint.clippingPlanes,
				account,
				model
			});
		} else {
			yield Viewer.goToDefaultViewpoint();
		}

	} catch (error) {
		yield put(DialogActions.showErrorDialog('focus', 'issue', error));
	}
}

function* setActiveIssue({ issue, revision }) {
	try {
		const activeIssueId = yield select(selectActiveIssueId);
		const issuesMap = yield select(selectIssuesMap);

		if (issuesMap[activeIssueId]) {
			const {account , model } = issuesMap[activeIssueId];
			yield put(IssuesActions.unsubscribeOnIssueCommentsChanges(account, model, activeIssueId));
		}

		if (issue) {
			const {account , model, _id} = issue;
			yield put(IssuesActions.subscribeOnIssueCommentsChanges(account, model, _id));
			yield put(IssuesActions.fetchIssue(account , model, _id));
		}

		yield all([
			put(IssuesActions.focusOnIssue(issue, revision)),
			put(IssuesActions.setComponentState({ activeIssue: issue._id, expandDetails: true }))
		]);
	} catch (error) {
		yield put(DialogActions.showErrorDialog('set', 'issue as active', error));
	}
}

function* goToIssue({ issue }) {
	const {teamspace, model, revision} = yield select(selectUrlParams);
	let queryParams =  yield select(selectQueryParams);

	const issueId = (issue || {})._id;
	const path = [ROUTES.VIEWER, teamspace, model, revision].filter(Boolean).join('/');

	queryParams = issueId ?  {... queryParams, issueId} : omit(queryParams, 'issueId');
	let query = queryString.stringify(queryParams);
	if (query) {
		query = '?' + query;
	}

	yield put(push(`${path}${query}`));
}

function* showDetails({ revision, issueId }) {
	try {
		const activeIssue = yield select(selectActiveIssueDetails);
		const componentState = yield select(selectComponentState);
		const issuesMap = yield select(selectIssuesMap);
		const issue = issuesMap[issueId];

		if (componentState.showDetails && !isEqual(activeIssue.position, componentState.savedPin)) {
			yield put(IssuesActions.updateSelectedIssuePin(componentState.savedPin));
		}

		yield put(IssuesActions.setActiveIssue(issue, revision));
		yield put(IssuesActions.setComponentState({ showDetails: true, savedPin: issue.position }));
	} catch (error) {
		yield put(DialogActions.showErrorDialog('display', 'issue details', error));
	}
}

function* closeDetails() {
	try {
		const activeIssue = yield select(selectActiveIssueDetails);
		const componentState = yield select(selectComponentState);

		if (!isEqual(activeIssue.position, componentState.savedPin)) {
			yield put(IssuesActions.updateSelectedIssuePin(componentState.savedPin));
		}

		yield put(IssuesActions.setComponentState({ showDetails: false, savedPin: null }));
	} catch (error) {
		yield put(DialogActions.showErrorDialog('close', 'issue details', error));
	}
}

const onUpdateEvent = (updatedIssue) => {
	const jobs = selectJobsList(getState());
	if (updatedIssue.comments) {
		updatedIssue.comments = prepareComments(updatedIssue.comments);
	}

	if (updatedIssue.status === STATUSES.CLOSED) {

		dispatch(IssuesActions.showCloseInfo(updatedIssue._id));
		setTimeout(() => {
			dispatch(IssuesActions.saveIssueSuccess(prepareIssue(updatedIssue, jobs)));
		}, 5000);
	} else {
		dispatch(IssuesActions.saveIssueSuccess(prepareIssue(updatedIssue, jobs)));
	}
};

const onCreateEvent = (createdIssue) => {
	const jobs = selectJobsList(getState());
	dispatch(IssuesActions.saveIssueSuccess(prepareIssue(createdIssue[0], jobs)));
};

const onResourcesCreated = (resources) => {
	resources = resources.filter((r) => r.issueIds );
	if (!resources.length) {
		return;
	}
	const currentState = getState();
	const teamspace = selectCurrentModelTeamspace(currentState);
	const model = selectCurrentModel(currentState);
	const issueId =  resources[0].issueIds[0];
	dispatch(IssuesActions.attachResourcesSuccess(prepareResources(teamspace, model, resources), issueId));
};

const onResourceDeleted = (resource) => {
	if (!resource.issueIds) {
		return;
	}

	dispatch(IssuesActions.removeResourceSuccess(resource, resource.issueIds[0]));
};

function* subscribeOnIssueChanges({ teamspace, modelId }) {
	yield put(ChatActions.callChannelActions(CHAT_CHANNELS.ISSUES, teamspace, modelId, {
		subscribeToUpdated: onUpdateEvent,
		subscribeToCreated: onCreateEvent
	}));
	yield put(ChatActions.callChannelActions(CHAT_CHANNELS.RESOURCES, teamspace, modelId, {
		subscribeToCreated: onResourcesCreated,
		subscribeToDeleted: onResourceDeleted
	}));
}

function* unsubscribeOnIssueChanges({ teamspace, modelId }) {
	yield put(ChatActions.callChannelActions(CHAT_CHANNELS.ISSUES, teamspace, modelId, {
		unsubscribeFromUpdated: onUpdateEvent,
		unsubscribeFromCreated: onCreateEvent
	}));
	yield put(ChatActions.callChannelActions(CHAT_CHANNELS.RESOURCES, teamspace, modelId, {
		unsubscribeFromCreated: onResourcesCreated,
		unsubscribeFromDeleted: onResourceDeleted
	}));
}

const onUpdateCommentEvent = (updatedComment) => {
	const issueId = selectActiveIssueId(getState());
	dispatch(IssuesActions.updateCommentSuccess(updatedComment, issueId));
};

const onCreateCommentEvent = (createdComment) => {
	const preparedComment = prepareComment(createdComment);
	const issueId = selectActiveIssueId(getState());
	dispatch(IssuesActions.createCommentSuccess(preparedComment, issueId));
};

const onDeleteCommentEvent = (deletedComment) => {
	const issueId = selectActiveIssueId(getState());
	dispatch(IssuesActions.deleteCommentSuccess(deletedComment.guid, issueId));
};

function* subscribeOnIssueCommentsChanges({ teamspace, modelId, issueId }) {
	yield put(ChatActions.callCommentsChannelActions(CHAT_CHANNELS.ISSUES, teamspace, modelId, issueId, {
		subscribeToCreated: onCreateCommentEvent,
		subscribeToUpdated: onUpdateCommentEvent,
		subscribeToDeleted: onDeleteCommentEvent
	}));
}

function* unsubscribeOnIssueCommentsChanges({ teamspace, modelId, issueId }) {
	yield put(ChatActions.callCommentsChannelActions(CHAT_CHANNELS.ISSUES, teamspace, modelId, issueId, {
		unsubscribeToCreated: onCreateCommentEvent,
		unsubscribeToUpdated: onUpdateCommentEvent,
		unsubscribeToDeleted: onDeleteCommentEvent
	}));
}

export function* setNewIssue() {
<<<<<<< HEAD
	const activeIssue = yield select(selectActiveIssueDetails);
=======
>>>>>>> 54b6e9fd
	const jobs = yield select(selectJobsList);
	const currentUser = yield select(selectCurrentUser);
	const topicTypes: any[] = yield select(selectTopicTypes);

	const topicType =  topicTypes.find((t) => t.value === DEFAULT_PROPERTIES.TOPIC_TYPE) ?
						DEFAULT_PROPERTIES.TOPIC_TYPE : topicTypes[0].value;

	try {
		const newIssue = prepareIssue({
			name: 'Untitled Issue',
			assigned_roles: [],
			status: STATUSES.OPEN,
			priority: PRIORITIES.NONE,
			topic_type: topicType,
			viewpoint: {},
			owner: currentUser.username
		}, jobs);

		yield put(IssuesActions.setComponentState({
			showDetails: true,
			activeIssue: null,
			newIssue
		}));
	} catch (error) {
		yield put(DialogActions.showErrorDialog('prepare', 'new issue', error));
	}
}

function* setFilters({ filters }) {
	try {
		yield put(IssuesActions.setComponentState({ selectedFilters: filters }));
	} catch (error) {
		yield put(DialogActions.showErrorDialog('update', 'filters', error));
	}
}

function* toggleSubmodelsIssues({ showSubmodelIssues }) {
	try {
		yield put(IssuesActions.setComponentState({ showSubmodelIssues }));
	} catch (error) {
		yield put(DialogActions.showErrorDialog('toggle', 'submodels issues', error));
	}
}

export function* removeResource({ resource }) {
	try {
		const teamspace = yield select(selectCurrentModelTeamspace);
		const issueId = (yield select(selectActiveIssueDetails))._id;
		const model  = yield select(selectCurrentModel);
		const username = (yield select(selectCurrentUser)).username;

		yield API.removeResource(teamspace, model, issueId, resource._id);
		yield put(IssuesActions.removeResourceSuccess(resource, issueId));
		yield put(IssuesActions.createCommentSuccess(createRemoveResourceComment(username, resource), issueId));
	} catch (error) {
		yield put(DialogActions.showEndpointErrorDialog('remove', 'resource', error));
	}
}

export function* attachFileResources({ files }) {
	const names =  files.map((file) => file.name);
	files = files.map((file) => file.file);

	const timeStamp = Date.now();

	const tempResources = files.map((f, i) => (
		{
			_id: timeStamp + i,
			name: names[i] + (f.name.match(EXTENSION_RE) || ['', ''])[0].toLowerCase(),
			uploading: true,
			progress: 0,
			size: 0,
			originalSize: f.size
		})
		);

	const resourceIds = tempResources.map((resource) => resource._id);
	const teamspace = yield select(selectCurrentModelTeamspace);
	const issueId = (yield select(selectActiveIssueDetails))._id;

	try {
		const model  = yield select(selectCurrentModel);
		const username = (yield select(selectCurrentUser)).username;

		yield put(IssuesActions.attachResourcesSuccess( prepareResources(teamspace, model, tempResources), issueId));

		const { data } = yield API.attachFileResources(teamspace, model, issueId, names, files, (progress) => {
			const updates = tempResources.map((r) => (
				{
					progress: progress * 100,
					size : filesize(r.originalSize * progress, {round: 0}).replace(' ', '')
				}
				));

			dispatch(IssuesActions.updateResourcesSuccess(resourceIds, updates, issueId));
		});

		const resources = prepareResources(teamspace, model, data, { uploading: false});

		yield put(IssuesActions.updateResourcesSuccess(resourceIds, resources, issueId));
		yield put(IssuesActions.createCommentsSuccess(createAttachResourceComments(username, data), issueId));
	} catch (error) {
		for (let i = 0; i < resourceIds.length; ++i) {
			yield put(IssuesActions.removeResourceSuccess({_id: resourceIds[i]}, issueId));
		}
		yield put(DialogActions.showEndpointErrorDialog('attach', 'resource', error));
	}
}

export function* attachLinkResources({ links }) {
	try {
		const teamspace = yield select(selectCurrentModelTeamspace);
		const issueId = (yield select(selectActiveIssueDetails))._id;
		const model = yield select(selectCurrentModel);
		const names = links.map((link) => link.name);
		const urls = links.map((link) => link.link);
		const username = (yield select(selectCurrentUser)).username;

		const {data} = yield API.attachLinkResources(teamspace, model, issueId, names, urls);
		const resources = prepareResources(teamspace, model, data);
		yield put(IssuesActions.attachResourcesSuccess(resources, issueId));
		yield put(IssuesActions.createCommentsSuccess(createAttachResourceComments(username, data), issueId));
	} catch (error) {
		yield put(DialogActions.showEndpointErrorDialog('remove', 'resource', error));
	}
}

export default function* IssuesSaga() {
	yield takeLatest(IssuesTypes.FETCH_ISSUES, fetchIssues);
	yield takeLatest(IssuesTypes.FETCH_ISSUE, fetchIssue);
	yield takeLatest(IssuesTypes.SAVE_ISSUE, saveIssue);
	yield takeLatest(IssuesTypes.UPDATE_ISSUE, updateIssue);
	yield takeLatest(IssuesTypes.POST_COMMENT, postComment);
	yield takeLatest(IssuesTypes.REMOVE_COMMENT, removeComment);
	yield takeLatest(IssuesTypes.DOWNLOAD_ISSUES, downloadIssues);
	yield takeLatest(IssuesTypes.PRINT_ISSUES, printIssues);
	yield takeLatest(IssuesTypes.SET_ACTIVE_ISSUE, setActiveIssue);
	yield takeLatest(IssuesTypes.SHOW_DETAILS, showDetails);
	yield takeLatest(IssuesTypes.CLOSE_DETAILS, closeDetails);
	yield takeLatest(IssuesTypes.SUBSCRIBE_ON_ISSUE_CHANGES, subscribeOnIssueChanges);
	yield takeLatest(IssuesTypes.UNSUBSCRIBE_ON_ISSUE_CHANGES, unsubscribeOnIssueChanges);
	yield takeLatest(IssuesTypes.FOCUS_ON_ISSUE, focusOnIssue);
	yield takeLatest(IssuesTypes.SET_NEW_ISSUE, setNewIssue);
	yield takeLatest(IssuesTypes.EXPORT_BCF, exportBcf);
	yield takeLatest(IssuesTypes.IMPORT_BCF, importBcf);
	yield takeLatest(IssuesTypes.SUBSCRIBE_ON_ISSUE_COMMENTS_CHANGES, subscribeOnIssueCommentsChanges);
	yield takeLatest(IssuesTypes.UNSUBSCRIBE_ON_ISSUE_COMMENTS_CHANGES, unsubscribeOnIssueCommentsChanges);
	yield takeLatest(IssuesTypes.UPDATE_NEW_ISSUE, updateNewIssue);
	yield takeLatest(IssuesTypes.SET_FILTERS, setFilters);
	yield takeLatest(IssuesTypes.TOGGLE_SUBMODELS_ISSUES, toggleSubmodelsIssues);
	yield takeLatest(IssuesTypes.REMOVE_RESOURCE, removeResource);
	yield takeLatest(IssuesTypes.ATTACH_FILE_RESOURCES, attachFileResources);
	yield takeLatest(IssuesTypes.ATTACH_LINK_RESOURCES, attachLinkResources);
	yield takeLatest(IssuesTypes.SHOW_MULTIPLE_GROUPS, showMultipleGroups);
	yield takeLatest(IssuesTypes.GO_TO_ISSUE, goToIssue);
}<|MERGE_RESOLUTION|>--- conflicted
+++ resolved
@@ -168,24 +168,11 @@
 	}
 }
 
-<<<<<<< HEAD
-function* updateIssue({ teamspace, modelId, issueData }) {
-	try {
-		const { _id, rev_id, position } = yield select(selectActiveIssueDetails);
-		const { data: updatedIssue } = yield API.updateIssue(teamspace, modelId, _id, rev_id, issueData );
-
-		analyticsService.sendEvent(EVENT_CATEGORIES.ISSUE, EVENT_ACTIONS.EDIT);
-=======
-export function* updateIssue({ issueData }) {
+function* updateIssue({ issueData }) {
 	try {
 		const { _id, rev_id, model, account, position } = yield select(selectActiveIssueDetails);
 		const { data: updatedIssue } = yield API.updateIssue(account, model, _id, rev_id, issueData );
-		const AnalyticService = getAngularService('AnalyticService') as any;
-		yield AnalyticService.sendEvent({
-			eventCategory: 'Issue',
-			eventAction: 'edit'
-		});
->>>>>>> 54b6e9fd
+		yield analyticsService.sendEvent(EVENT_CATEGORIES.ISSUE, EVENT_ACTIONS.EDIT);
 
 		const jobs = yield select(selectJobsList);
 		const preparedIssue = prepareIssue(updatedIssue, jobs);
@@ -209,11 +196,7 @@
 	}
 }
 
-<<<<<<< HEAD
-function* postComment({ teamspace, modelId, issueData, finishSubmitting }) {
-=======
-export function* postComment({ issueData, finishSubmitting }) {
->>>>>>> 54b6e9fd
+function* postComment({ issueData, finishSubmitting }) {
 	try {
 		const { _id, model, account } = yield select(selectActiveIssueDetails);
 		const { data: comment } = yield API.addIssueComment(account, model, _id, issueData);
@@ -227,11 +210,7 @@
 	}
 }
 
-<<<<<<< HEAD
-function* removeComment({ teamspace, modelId, issueData }) {
-=======
-export function* removeComment({ issueData }) {
->>>>>>> 54b6e9fd
+function* removeComment({ issueData }) {
 	try {
 		const { guid } = issueData;
 		const { _id, model, account } = yield select(selectActiveIssueDetails);
@@ -582,10 +561,6 @@
 }
 
 export function* setNewIssue() {
-<<<<<<< HEAD
-	const activeIssue = yield select(selectActiveIssueDetails);
-=======
->>>>>>> 54b6e9fd
 	const jobs = yield select(selectJobsList);
 	const currentUser = yield select(selectCurrentUser);
 	const topicTypes: any[] = yield select(selectTopicTypes);
