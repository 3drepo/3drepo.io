--- conflicted
+++ resolved
@@ -14,10 +14,6 @@
  *  You should have received a copy of the GNU Affero General Public License
  *  along with this program.  If not, see <http://www.gnu.org/licenses/>.
  */
-<<<<<<< HEAD
-
-=======
->>>>>>> 66afeffe
 import { cloneDeep, keyBy } from 'lodash';
 import { createActions, createReducer } from 'reduxsauce';
 
@@ -60,13 +56,6 @@
 	updateNewIssue: ['newIssue'],
 	setFilters: ['filters'],
 	showCloseInfo: ['issueId'],
-<<<<<<< HEAD
-	resetComponentState: [],
-	showMultipleGroups: ['issue', 'revision'],
-	setNewComment: ['newComment'],
-	saveNewScreenshot: ['teamspace', 'model', 'isNewIssue'],
-}, { prefix: 'ISSUES/' });
-=======
 	removeResource: ['resource'],
 	removeResourceSuccess: ['resource', 'issueId'],
 	attachFileResources: ['files'],
@@ -74,10 +63,11 @@
 	attachResourcesSuccess: ['resources', 'issueId'],
 	updateResourcesSuccess: ['resourcesIds', 'updates', 'issueId' ],
 	resetComponentState: [],
-	updateIssuePin: ['issue'],
+    updateIssuePin: ['issue'],
 	showMultipleGroups: ['issue', 'revision']
-}, { prefix: 'ISSUES_' });
->>>>>>> 66afeffe
+	setNewComment: ['newComment'],
+	saveNewScreenshot: ['teamspace', 'model', 'isNewIssue'],
+}, { prefix: 'ISSUES/' });
 
 export const INITIAL_STATE = {
 	issuesMap: {},
