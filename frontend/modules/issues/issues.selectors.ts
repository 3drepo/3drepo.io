--- conflicted
+++ resolved
@@ -127,14 +127,9 @@
 );
 
 export const selectPins = createSelector(
-<<<<<<< HEAD
-	selectFilteredIssues, selectComponentState, selectActiveIssueDetails, selectShowPins, selectPointMeasurements,
-		(issues: any, componentState, detailedIssue, showPins, measurePoints) => {
-=======
 	selectFilteredIssues, selectActiveIssueDetails,
-	selectShowPins, selectShowDetails, selectActiveIssueId,
-	(issues: any, detailedIssue, showPins, showDetails, activeIssueId) => {
->>>>>>> 79174987
+	selectShowPins, selectShowDetails, selectActiveIssueId, selectPointMeasurements,
+	(issues: any, detailedIssue, showPins, showDetails, activeIssueId, measurePoints) => {
 
 	let pinsToShow = [];
 
@@ -157,13 +152,13 @@
 	if (measurePoints.length) {
 		measurePoints.forEach(({ customColor, ...measure }) => {
 			const color = customColor || measure.color;
-			const colorToSet = [color.r / 255, color.g / 255, color.b / 255, color.a];
+			const colorToSet = [color.r / 255, color.g / 255, color.b / 255];
 			pinsToShow.push({
 				id: measure.uuid,
 				type: 'point',
 				isSelected: false,
-				pickedPos: measure.position,
-				colours: colorToSet,
+				position: measure.position,
+				colour: colorToSet,
 			});
 		});
 	}
