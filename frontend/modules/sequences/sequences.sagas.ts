/**
 *  Copyright (C) 2020 3D Repo Ltd
 *
 *  This program is free software: you can redistribute it and/or modify
 *  it under the terms of the GNU Affero General Public License as
 *  published by the Free Software Foundation, either version 3 of the
 *  License, or (at your option) any later version.
 *
 *  This program is distributed in the hope that it will be useful,
 *  but WITHOUT ANY WARRANTY; without even the implied warranty of
 *  MERCHANTABILITY or FITNESS FOR A PARTICULAR PURPOSE.  See the
 *  GNU Affero General Public License for more details.
 *
 *  You should have received a copy of the GNU Affero General Public License
 *  along with this program.  If not, see <http://www.gnu.org/licenses/>.
 */

import { all, put, select, take, takeLatest } from 'redux-saga/effects';

import { selectSelectedSequenceId, selectStateDefinitions,
	SequencesActions, SequencesTypes } from '.';
import { VIEWER_PANELS } from '../../constants/viewerGui';
import { delay } from '../../helpers/aync';

import * as API from '../../services/api';
import { DataCache, STORE_NAME } from '../../services/dataCache';
import { DialogActions } from '../dialog';
import { selectCurrentModel, selectCurrentModelTeamspace, selectCurrentRevisionId, selectIsFederation } from '../model';
import { dispatch, getState } from '../store';
import { selectHiddenGeometryVisible,  TreeActions } from '../tree';

import { selectCacheSetting } from '../viewer';
import { selectLeftPanels, ViewerGuiActions } from '../viewerGui';
import { ViewpointsActions } from '../viewpoints';
import { getSelectedFrame } from './sequences.helper';
import {
	selectActivitiesDefinitions, selectFrames, selectNextKeyFramesDates, selectSelectedDate, selectSelectedSequence,
	selectSequences, selectSequenceModel,
} from './sequences.selectors';

function* getSequenceModel(sequenceId) {
	const sequences = yield select(selectSequences);
	return ((sequences || []).find((s) => s._id === sequenceId) || {}).model;
}

export function* fetchSequence({sequenceId}) {
	try {
		const teamspace = yield select(selectCurrentModelTeamspace);
		const model = yield getSequenceModel(sequenceId);
		const response = yield API.getSequence(teamspace, model, sequenceId);
		yield put(SequencesActions.fetchActivitiesDefinitions(sequenceId));
		yield put(SequencesActions.fetchSequenceSuccess(response.data));
	} catch (error) {
		yield put(DialogActions.showEndpointErrorDialog('get', 'sequences', error));
	}
}

export function* fetchSequenceList() {
	try {
		const teamspace = yield select(selectCurrentModelTeamspace);
		const revision = yield select(selectCurrentRevisionId);
		const model = yield select(selectCurrentModel);

		const response = yield API.getSequenceList(teamspace, model, revision);
		yield put(SequencesActions.fetchSequenceListSuccess(response.data));

	} catch (error) {
		yield put(DialogActions.showEndpointErrorDialog('get', 'sequences', error));
	}
}

export function* updateSequence({ sequenceId, newName }) {
	try {
		const teamspace = yield select(selectCurrentModelTeamspace);
		const isFederation = yield select(selectIsFederation);
		const revision = isFederation ? null : yield select(selectCurrentRevisionId);
		const model = yield select(selectSequenceModel);

		if (sequenceId) {
			yield API.patchSequence(teamspace, model, sequenceId, newName);
			yield put(SequencesActions.updateSequenceSuccess(sequenceId, newName));
		}

	} catch (error) {
		yield put(DialogActions.showEndpointErrorDialog('update', 'sequence', error));
	}
}

export function* fetchActivitiesDefinitions({ sequenceId }) {
	try {
		yield put(SequencesActions.setActivitiesPending(true));
		const teamspace = yield select(selectCurrentModelTeamspace);
		const isFederation = yield select(selectIsFederation);
		const revision = isFederation ? null : yield select(selectCurrentRevisionId);
		const model = yield getSequenceModel(sequenceId);
		const activitiesDefinitions = yield select(selectActivitiesDefinitions);

		if (!activitiesDefinitions && sequenceId) {
			// API CALL TO GET TASKS
			const {data} = yield API.getSequenceActivities(teamspace, model, sequenceId);
			yield put(SequencesActions.fetchActivitiesDefinitionsSuccess(sequenceId, data.activities));
			yield put(SequencesActions.setActivitiesPending(false));
		}

	} catch (error) {
		yield put(DialogActions.showEndpointErrorDialog('get', 'sequences', error));
		yield put(SequencesActions.fetchActivitiesDefinitionsSuccess(sequenceId, []));
	}
}

export function* fetchFrame({ date }) {
	try {
		const teamspace = yield select(selectCurrentModelTeamspace);
		const revision = yield select(selectCurrentRevisionId);
		const model = yield select(selectSequenceModel);
		const sequenceId =  yield select(selectSelectedSequenceId);
		const loadedStates = yield select(selectStateDefinitions);
		const frames = yield select(selectFrames);
<<<<<<< HEAD
		const { state: stateId, viewpoint } = getSelectedFrame(frames, date);

		if (stateId) {
			const cacheEnabled = yield select(selectCacheSetting);
			const IndexedDBKey = `${teamspace}.${model}.${stateId}.3DRepo`;
			let cachedData;

			if (cacheEnabled) {
				cachedData = yield DataCache.getValue(STORE_NAME.FRAMES, IndexedDBKey);
				const selectedDate = yield select(selectSelectedDate);
				if (cachedData) {
					yield put(SequencesActions.setStateDefinition(stateId, cachedData));
					if (selectedDate.valueOf() === date.valueOf()) {
						yield put(SequencesActions.setLastSelectedDateSuccess(date));
					}
				}
			}

			if (!cachedData && !loadedStates[stateId]) {
				// Using directly the promise and 'then' to dispatch the rest of the actions
				// because with yield it would sometimes stop there forever even though the promise resolved
				API.getSequenceState(teamspace, model, sequenceId, stateId).then((response) => {
=======
		const { state: stateId } = getSelectedFrame(frames, date);
		const cacheEnabled = yield select(selectCacheSetting);
		const iDBKey = `${teamspace}.${model}.${stateId}.3DRepo`;

		const cachedDataPromise = cacheEnabled ? DataCache.getValue(STORE_NAME.FRAMES, iDBKey) : Promise.resolve();

		if (!loadedStates[stateId]) {
			// Using directly the promise and 'then' to dispatch the rest of the actions
			// because with yield it would sometimes stop there forever even though the promise resolved
			cachedDataPromise.then((cachedData) => {
				const fetchPromise = cachedData ? Promise.resolve({data: cachedData})
					: API.getSequenceState(teamspace, model, revision, sequenceId, stateId);
				fetchPromise.then((response) => {
>>>>>>> 9fea6098
					const selectedDate = selectSelectedDate(getState());
					if (selectedDate.valueOf() === date.valueOf()) {
						dispatch(SequencesActions.setLastSelectedDateSuccess(date));
					}

<<<<<<< HEAD
					if (cacheEnabled) {
						DataCache.putValue(STORE_NAME.FRAMES, IndexedDBKey, response.data).then(() => {
							dispatch(SequencesActions.setStateDefinition(stateId, response.data));
						});
					} else {
						dispatch(SequencesActions.setStateDefinition(stateId, response.data));
=======
					dispatch(SequencesActions.setStateDefinition(stateId, response.data));
					if (cacheEnabled && !cachedData) {
						DataCache.putValue(STORE_NAME.FRAMES, iDBKey, response.data);
>>>>>>> 9fea6098
					}
				}).catch((e) => {
					dispatch(SequencesActions.setStateDefinition(stateId, {}));
				});
<<<<<<< HEAD
			} else {
				const selectedDate =  yield select(selectSelectedDate);
				if (selectedDate.valueOf() === date.valueOf()) {
					yield put(SequencesActions.setLastSelectedDateSuccess(date));
				}
			}
=======
			});
>>>>>>> 9fea6098
		} else {
			const selectedDate = yield select(selectSelectedDate);
			if (selectedDate.valueOf() === date.valueOf()) {
				yield put(ViewpointsActions.showViewpoint(teamspace, model, { viewpoint }));
			}
		}
	} catch (error) {
		yield put(DialogActions.showEndpointErrorDialog('fetch frame', 'sequences', error));
	}
}

function * fetchSelectedFrame() {
	const keyframes = yield select(selectNextKeyFramesDates);
	yield all(keyframes.map((d) => put(SequencesActions.fetchFrame(d))));
}

export function* setSelectedDate({ date }) {
	try {
		const selectedSequence = yield select(selectSelectedSequence);

		if (selectedSequence) {
			yield put(SequencesActions.setSelectedDateSuccess(date));
			yield put(SequencesActions.fetchSelectedFrame());
		}

	} catch (error) {
		yield put(DialogActions.showEndpointErrorDialog('select frame', 'sequences', error));
	}
}

export function* initializeSequences() {
	const hiddenGeometryVisible = yield select(selectHiddenGeometryVisible);
	if (!hiddenGeometryVisible) {
		yield put(TreeActions.showHiddenGeometry());
	}
}

export function* restoreModelDefaultVisibility() {
	yield put(TreeActions.showAllNodes());
	yield put(TreeActions.showHiddenGeometry());
}

export function* setSelectedSequence({ sequenceId }) {
	if (sequenceId) {
		yield put(SequencesActions.initializeSequences());
		yield put(SequencesActions.fetchSequence(sequenceId));
		yield take(SequencesTypes.FETCH_SEQUENCE_SUCCESS);
		yield put(SequencesActions.setSelectedSequenceSuccess(sequenceId));
	} else {
		const selectedSequence = yield select(selectSelectedSequence);
		if (selectedSequence) {
			yield put(SequencesActions.setStateDefinition(undefined, {}));
			yield put(SequencesActions.setSelectedDateSuccess(null));
			yield put(SequencesActions.setLastSelectedDateSuccess(null));
			yield put(SequencesActions.restoreModelDefaultVisibility());
		}
		yield put(SequencesActions.setSelectedSequenceSuccess(sequenceId));
		yield put(SequencesActions.fetchActivitiesDefinitions(sequenceId));
	}
}

export function* showSequenceDate({ date }) {
	// 1 - if sequence panel is closed, open it
	const sequencePanelVisible = (yield select(selectLeftPanels)).includes[VIEWER_PANELS.SEQUENCES];

	if (!sequencePanelVisible) {
		yield put(ViewerGuiActions.setPanelVisibility(VIEWER_PANELS.SEQUENCES, true));
	}

	// 2 - if there is no sequences loaded, load them
	let sequences = yield select(selectSequences);
	if (!sequences) {
		yield put(SequencesActions.fetchSequenceList());
		yield take(SequencesTypes.FETCH_SEQUENCE_LIST_SUCCESS);
		sequences = yield select(selectSequences);
	}

	// 3 - if there is no selected sequence, select the first one
	const selectedSequenceId = yield select(selectSelectedSequenceId);

	if (!selectedSequenceId && sequences.length > 0) {
		yield put(SequencesActions.setSelectedSequence(sequences[0]._id));
		yield take(SequencesTypes.SET_SELECTED_SEQUENCE_SUCCESS);
	}

	// 2 - Select the date
	yield put(SequencesActions.setSelectedDate(date));
}

function* handleTransparenciesVisibility({ transparencies }) {
	const selectedSequence = yield select(selectSelectedSequenceId);

	if (selectedSequence) {
		yield put(TreeActions.handleTransparenciesVisibility(transparencies));
	}
}

export default function* SequencesSaga() {
	yield takeLatest(SequencesTypes.FETCH_SEQUENCE, fetchSequence);
	yield takeLatest(SequencesTypes.FETCH_SEQUENCE_LIST, fetchSequenceList);
	yield takeLatest(SequencesTypes.UPDATE_SEQUENCE, updateSequence);
	yield takeLatest(SequencesTypes.SET_SELECTED_DATE, setSelectedDate);
	yield takeLatest(SequencesTypes.INITIALIZE_SEQUENCES, initializeSequences);
	yield takeLatest(SequencesTypes.FETCH_FRAME, fetchFrame);
	yield takeLatest(SequencesTypes.RESTORE_MODEL_DEFAULT_VISIBILITY, restoreModelDefaultVisibility);
	yield takeLatest(SequencesTypes.FETCH_ACTIVITIES_DEFINITIONS, fetchActivitiesDefinitions);
	yield takeLatest(SequencesTypes.SET_SELECTED_SEQUENCE, setSelectedSequence);
	yield takeLatest(SequencesTypes.FETCH_SELECTED_FRAME, fetchSelectedFrame);
	yield takeLatest(SequencesTypes.SHOW_SEQUENCE_DATE, showSequenceDate);
	yield takeLatest(SequencesTypes.HANDLE_TRANSPARENCIES_VISIBILITY, handleTransparenciesVisibility);
}<|MERGE_RESOLUTION|>--- conflicted
+++ resolved
@@ -116,75 +116,40 @@
 		const sequenceId =  yield select(selectSelectedSequenceId);
 		const loadedStates = yield select(selectStateDefinitions);
 		const frames = yield select(selectFrames);
-<<<<<<< HEAD
 		const { state: stateId, viewpoint } = getSelectedFrame(frames, date);
 
 		if (stateId) {
 			const cacheEnabled = yield select(selectCacheSetting);
-			const IndexedDBKey = `${teamspace}.${model}.${stateId}.3DRepo`;
-			let cachedData;
-
-			if (cacheEnabled) {
-				cachedData = yield DataCache.getValue(STORE_NAME.FRAMES, IndexedDBKey);
-				const selectedDate = yield select(selectSelectedDate);
-				if (cachedData) {
-					yield put(SequencesActions.setStateDefinition(stateId, cachedData));
-					if (selectedDate.valueOf() === date.valueOf()) {
-						yield put(SequencesActions.setLastSelectedDateSuccess(date));
-					}
-				}
-			}
-
-			if (!cachedData && !loadedStates[stateId]) {
+			const iDBKey = `${teamspace}.${model}.${stateId}.3DRepo`;
+
+			const cachedDataPromise = cacheEnabled ? DataCache.getValue(STORE_NAME.FRAMES, iDBKey) : Promise.resolve();
+
+			if (!loadedStates[stateId]) {
 				// Using directly the promise and 'then' to dispatch the rest of the actions
 				// because with yield it would sometimes stop there forever even though the promise resolved
-				API.getSequenceState(teamspace, model, sequenceId, stateId).then((response) => {
-=======
-		const { state: stateId } = getSelectedFrame(frames, date);
-		const cacheEnabled = yield select(selectCacheSetting);
-		const iDBKey = `${teamspace}.${model}.${stateId}.3DRepo`;
-
-		const cachedDataPromise = cacheEnabled ? DataCache.getValue(STORE_NAME.FRAMES, iDBKey) : Promise.resolve();
-
-		if (!loadedStates[stateId]) {
-			// Using directly the promise and 'then' to dispatch the rest of the actions
-			// because with yield it would sometimes stop there forever even though the promise resolved
-			cachedDataPromise.then((cachedData) => {
-				const fetchPromise = cachedData ? Promise.resolve({data: cachedData})
-					: API.getSequenceState(teamspace, model, revision, sequenceId, stateId);
-				fetchPromise.then((response) => {
->>>>>>> 9fea6098
-					const selectedDate = selectSelectedDate(getState());
-					if (selectedDate.valueOf() === date.valueOf()) {
-						dispatch(SequencesActions.setLastSelectedDateSuccess(date));
-					}
-
-<<<<<<< HEAD
-					if (cacheEnabled) {
-						DataCache.putValue(STORE_NAME.FRAMES, IndexedDBKey, response.data).then(() => {
-							dispatch(SequencesActions.setStateDefinition(stateId, response.data));
-						});
-					} else {
+				cachedDataPromise.then((cachedData) => {
+					const fetchPromise = cachedData ? Promise.resolve({data: cachedData})
+						: API.getSequenceState(teamspace, model, revision, sequenceId, stateId);
+					fetchPromise.then((response) => {
+						const selectedDate = selectSelectedDate(getState());
+						if (selectedDate.valueOf() === date.valueOf()) {
+							dispatch(SequencesActions.setLastSelectedDateSuccess(date));
+						}
+
 						dispatch(SequencesActions.setStateDefinition(stateId, response.data));
-=======
-					dispatch(SequencesActions.setStateDefinition(stateId, response.data));
-					if (cacheEnabled && !cachedData) {
-						DataCache.putValue(STORE_NAME.FRAMES, iDBKey, response.data);
->>>>>>> 9fea6098
-					}
+						if (cacheEnabled && !cachedData) {
+							DataCache.putValue(STORE_NAME.FRAMES, iDBKey, response.data);
+						}
+					});
 				}).catch((e) => {
 					dispatch(SequencesActions.setStateDefinition(stateId, {}));
 				});
-<<<<<<< HEAD
 			} else {
 				const selectedDate =  yield select(selectSelectedDate);
 				if (selectedDate.valueOf() === date.valueOf()) {
 					yield put(SequencesActions.setLastSelectedDateSuccess(date));
 				}
 			}
-=======
-			});
->>>>>>> 9fea6098
 		} else {
 			const selectedDate = yield select(selectSelectedDate);
 			if (selectedDate.valueOf() === date.valueOf()) {
