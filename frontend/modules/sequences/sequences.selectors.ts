/**
 *  Copyright (C) 2020 3D Repo Ltd
 *
 *  This program is free software: you can redistribute it and/or modify
 *  it under the terms of the GNU Affero General Public License as
 *  published by the Free Software Foundation, either version 3 of the
 *  License, or (at your option) any later version.
 *
 *  This program is distributed in the hope that it will be useful,
 *  but WITHOUT ANY WARRANTY; without even the implied warranty of
 *  MERCHANTABILITY or FITNESS FOR A PARTICULAR PURPOSE.  See the
 *  GNU Affero General Public License for more details.
 *
 *  You should have received a copy of the GNU Affero General Public License
 *  along with this program.  If not, see <http://www.gnu.org/licenses/>.
 */

import { createSelector } from 'reselect';

import { STEP_SCALE } from '../../constants/sequences';
import { GLToHexColor } from '../../helpers/colors';
import { selectSettings } from '../model';
import { getDateByStep, getSelectedFrame, getSelectedFrameIndex } from './sequences.helper';

export const selectSequencesDomain = (state) => (state.sequences);

const getModelName = (sequence, settings) => {
	let modelName = '';

	if (settings._id === sequence.model) {
		modelName = settings.name;
	} else if (settings.subModels) {
		const submodel = settings.subModels.find((model) => model.model === sequence.model);
		modelName = (submodel || {}).name || '';
	}

	return { modelName };
};

export const selectSequences = createSelector(
	selectSequencesDomain, selectSettings,
		(state, settings) => !state.sequences ? null :
			state.sequences.map((sequence) =>  ({...sequence, ...getModelName(sequence, settings)}))
);

export const selectInitialised = createSelector(
	selectSequences, (sequences) => sequences !== null
);

export const selectHasSequences = createSelector(
	selectSequences, (sequences) => (sequences || []).length > 0
);

export const selectStateDefinitions = createSelector(
	selectSequencesDomain, (state) => state.stateDefinitions
);

export const selectSelectedSequenceId = createSelector(
	selectSequencesDomain, (state) => state.selectedSequence
);

export const selectActivitiesDefinitions = createSelector(
	selectSequencesDomain, selectSelectedSequenceId, (state, sequenceId) => (state.activities || {}) [sequenceId]
);

export const selectActivitiesPending = createSelector(
	selectSequencesDomain, (state) => state.activitiesPending
);

export const selectSelectedSequence = createSelector(
	selectSequences, selectSelectedSequenceId,
		(sequences, id) => !sequences ? null :
			sequences.find((s) => s._id === id )
);

export const selectSequenceModel = createSelector(
	selectSelectedSequence, (sequence) => (sequence || {}).model
);

export const selectFrames = createSelector(
	selectSelectedSequence, (sequence) => {
		if (!sequence) {
			return [];
		}

		return sequence.frames;
	}
);

export const selectStartDate = createSelector(
	selectSelectedSequence, (sequence) => (sequence || {}).startDate
);

export const selectEndDate = createSelector(
	selectSelectedSequence, (sequence) => (sequence || {}).endDate
);

export const selectSelectedSequenceName = createSelector(
	selectSelectedSequence, (sequence) => sequence?.name
);

export const selectSelectedSequenceID = createSelector(
	selectSelectedSequence, (sequence) => sequence?._id
);

export const selectStepInterval = createSelector(
	selectSequencesDomain, (state) => state.stepInterval
);

export const selectStepScale = createSelector(
	selectSequencesDomain, (state) => state.stepScale
);

export const selectSelectedDate = createSelector(
	selectSequencesDomain, (state) => state.selectedDate
);

export const selectSelectedStartingDate = createSelector(
	selectSelectedDate, selectStartDate, (selectedDate, startDate) => {
		let date = selectedDate || startDate;

		if (!date) {
			return null;
		}

		date = new Date(date);
		return date;
	}
);

export const selectNextKeyFramesDates =  createSelector(
	selectSelectedStartingDate, selectStepScale, selectStepInterval , selectEndDate, selectFrames,
		(startingDate, scale, interval, endDate, frames) => {
			const keyFrames = [];
<<<<<<< HEAD
			keyFrames[0] = new Date(Math.min(endDate, (startingDate || new Date(0)).valueOf()));
			let lastFrame = getSelectedFrame(frames, keyFrames[0]);
			let nextFrame = null;
			let date = getDateByStep(startingDate, scale, interval);
			endDate = new Date(endDate);
=======
			keyFrames[0] = new Date(Math.min(maxDate, (startingDate || new Date(0)).valueOf()));
			const frameIndex = getSelectedFrameIndex(frames, keyFrames[0]);
>>>>>>> 9fea6098

			if (scale !== STEP_SCALE.FRAME) {
				let lastFrame = frames[frameIndex];
				let nextFrame = null;
				let date = getDateByStep(startingDate, scale, interval);
				maxDate = new Date(maxDate);
				for (let i = 0; i < 3 ; i++) {
					date = getDateByStep(date, scale, interval);
					nextFrame = getSelectedFrame(frames, date);

<<<<<<< HEAD
				if (scale !== STEP_SCALE.FRAME) {
					while (lastFrame === nextFrame && date <= endDate) {
=======
					while (lastFrame === nextFrame && date <= maxDate) {
>>>>>>> 9fea6098
						date = getDateByStep(date, scale, interval);
						nextFrame = getSelectedFrame(frames, date);
					}

					keyFrames.push(date);
					lastFrame = nextFrame;
				}
			} else {
				for (let i = frameIndex; i < frameIndex + 3 && i < frames.length; ++i) {
					keyFrames.push(new Date(frames[i].dateTime));
				}

			}

			return keyFrames.filter((d) => d <= endDate);
		}
);

export const selectSelectedEndingDate = createSelector(
	selectNextKeyFramesDates,
		(keyFrames) => {
			return  keyFrames[0];
		}
);

export const selectLastSelectedFrame = createSelector(
	selectFrames, selectSequencesDomain, (frames, state) => {
		return state.lastSelectedDate ? getSelectedFrame(frames, state.lastSelectedDate) : undefined;
	}
);

export const selectSelectedFrame = createSelector(
	selectFrames, selectSelectedStartingDate, getSelectedFrame
);

export const selectSelectedStateId = createSelector(
	selectSelectedFrame, (frame) =>  (frame || {}).state
);

export const selectLastSelectedStateId = createSelector(
	selectLastSelectedFrame, (frame) =>  (frame || {}).state
);

export const selectIsLoadingFrame = createSelector(
<<<<<<< HEAD
	selectSelectedFrame, selectSelectedStateId, selectStateDefinitions, (frame, stateId, stateDefinitions) => {
		return !(frame || {}).hasOwnProperty('viewpoint') && !(stateDefinitions || {}).hasOwnProperty(stateId);
	}
=======
	selectSelectedStateId, selectStateDefinitions,
	(stateId, stateDefinitions) => !(stateDefinitions || {}).hasOwnProperty(stateId)
>>>>>>> 9fea6098
);

export const selectSelectedState = createSelector(
	selectSelectedStateId, selectLastSelectedStateId, selectStateDefinitions,
	(stateId, prevStateId, stateDefinitions) => {

		return stateDefinitions[stateId] || stateDefinitions[prevStateId];
	}
);

const convertToDictionary = (stateChanges) => {
	return stateChanges.reduce((dict, actual) => {
		actual.shared_ids.forEach((id) => {
			dict[id] = actual.value;
		});

		return dict;
	}, {});
};

export const selectSelectedFrameColors = createSelector(
	selectSelectedState, (state) => {
		if (!state) {
			return {};
		}

		try {
			const colors = state.color.map((c) => ({...c, value: GLToHexColor(c.value)}));
			return  convertToDictionary(colors);
		} catch (e) {
			return {};
		}
	}
);

export const selectSelectedFrameTransparencies = createSelector(
	selectSelectedState, selectSelectedStartingDate, (state) => {
		if (!state) {
			return {};
		}

		try {
			return  convertToDictionary(state.transparency);
		} catch (e) {
			return {};
		}
	}
);

export const selectSelectedFrameTransformations = createSelector(
	selectSelectedState, (state) => {
		if (!state) {
			return {};
		}

		try {
			return  convertToDictionary(state.transformation);
		} catch (e) {
			return {};
		}
	}
);

// Filters the activities by range as well as it's subActivities
const getActivitiesByRange = (activities, startDate, endDate) => {
	return activities.reduce((filteredActivities, activity) => {
			if (! (activity.startDate > endDate || activity.endDate < startDate)) {
				activity = {...activity};
				if ( activity.subActivities ) {
					activity.subActivities = getActivitiesByRange(activity.subActivities, startDate, endDate);
				}

				filteredActivities.push(activity);
			}

			return filteredActivities;
		}, []);
};

const replaceDates = (activities) => {
	return activities.map((t) => {
		t.startDate = new Date(t.startDate);
		t.endDate = new Date(t.endDate);
		if (t.subActivities) {
			t.subActivities = replaceDates(t.subActivities);
		}

		return t;
	});
};

export const selectCurrentActivities = createSelector(
	selectSelectedStartingDate, selectSelectedEndingDate, selectSelectedSequence, selectActivitiesDefinitions,
		(minSelectedDate: Date, maxSelectedDate: Date, selectedSequence: any, activities: any) => {
			if (!selectedSequence || !selectedSequence.frames) {
				return [];
			}

			const foundActivities = getActivitiesByRange(activities || [], minSelectedDate, maxSelectedDate);
			return replaceDates(foundActivities);
		}
);

export const selectSelectedHiddenNodes = createSelector(
	selectSelectedFrameTransparencies, (transparencies) =>
		Object.keys(transparencies).filter((nodeId) => transparencies[nodeId] === 0 )
);<|MERGE_RESOLUTION|>--- conflicted
+++ resolved
@@ -132,32 +132,19 @@
 	selectSelectedStartingDate, selectStepScale, selectStepInterval , selectEndDate, selectFrames,
 		(startingDate, scale, interval, endDate, frames) => {
 			const keyFrames = [];
-<<<<<<< HEAD
 			keyFrames[0] = new Date(Math.min(endDate, (startingDate || new Date(0)).valueOf()));
-			let lastFrame = getSelectedFrame(frames, keyFrames[0]);
-			let nextFrame = null;
-			let date = getDateByStep(startingDate, scale, interval);
-			endDate = new Date(endDate);
-=======
-			keyFrames[0] = new Date(Math.min(maxDate, (startingDate || new Date(0)).valueOf()));
 			const frameIndex = getSelectedFrameIndex(frames, keyFrames[0]);
->>>>>>> 9fea6098
 
 			if (scale !== STEP_SCALE.FRAME) {
 				let lastFrame = frames[frameIndex];
 				let nextFrame = null;
 				let date = getDateByStep(startingDate, scale, interval);
-				maxDate = new Date(maxDate);
+				endDate = new Date(endDate);
 				for (let i = 0; i < 3 ; i++) {
 					date = getDateByStep(date, scale, interval);
 					nextFrame = getSelectedFrame(frames, date);
 
-<<<<<<< HEAD
-				if (scale !== STEP_SCALE.FRAME) {
 					while (lastFrame === nextFrame && date <= endDate) {
-=======
-					while (lastFrame === nextFrame && date <= maxDate) {
->>>>>>> 9fea6098
 						date = getDateByStep(date, scale, interval);
 						nextFrame = getSelectedFrame(frames, date);
 					}
@@ -202,14 +189,9 @@
 );
 
 export const selectIsLoadingFrame = createSelector(
-<<<<<<< HEAD
 	selectSelectedFrame, selectSelectedStateId, selectStateDefinitions, (frame, stateId, stateDefinitions) => {
 		return !(frame || {}).hasOwnProperty('viewpoint') && !(stateDefinitions || {}).hasOwnProperty(stateId);
 	}
-=======
-	selectSelectedStateId, selectStateDefinitions,
-	(stateId, stateDefinitions) => !(stateDefinitions || {}).hasOwnProperty(stateId)
->>>>>>> 9fea6098
 );
 
 export const selectSelectedState = createSelector(
