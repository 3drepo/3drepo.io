/**
 *  Copyright (C) 2017 3D Repo Ltd
 *
 *  This program is free software: you can redistribute it and/or modify
 *  it under the terms of the GNU Affero General Public License as
 *  published by the Free Software Foundation, either version 3 of the
 *  License, or (at your option) any later version.
 *
 *  This program is distributed in the hope that it will be useful,
 *  but WITHOUT ANY WARRANTY; without even the implied warranty of
 *  MERCHANTABILITY or FITNESS FOR A PARTICULAR PURPOSE.  See the
 *  GNU Affero General Public License for more details.
 *
 *  You should have received a copy of the GNU Affero General Public License
 *  along with this program.  If not, see <http://www.gnu.org/licenses/>.
 */

import copy from 'copy-to-clipboard';
import { get, groupBy, over } from 'lodash';
import { all, put, select, takeLatest } from 'redux-saga/effects';
import { selectOverrides as selectViewsOverrides } from '.';
import { CHAT_CHANNELS } from '../../constants/chat';
import { ROUTES } from '../../constants/routes';
import { UnityUtil } from '../../globals/unity-util';
import { hexToArray } from '../../helpers/colors';
import { prepareGroup } from '../../helpers/groups';
import * as API from '../../services/api';
import { Viewer } from '../../services/viewer/viewer';
import { ChatActions } from '../chat';
import { DialogActions } from '../dialog';
import {  selectAllOverridesDict, GroupsActions } from '../groups';
import { ModelActions } from '../model';
import { selectCurrentRevisionId } from '../model';
import { SnackbarActions } from '../snackbar';
import { dispatch } from '../store';
<<<<<<< HEAD
=======
import { selectGetMeshesByIds, selectGetNodesIdsFromSharedIds, selectIfcSpacesHidden, TreeActions } from '../tree';
>>>>>>> 986ce71a
import { ViewerGuiActions } from '../viewerGui';
import { PRESET_VIEW } from './viewpoints.constants';
import { ViewpointsActions, ViewpointsTypes } from './viewpoints.redux';

function* groupByColor(overrides) {
	const sharedIdnodes = Object.keys(overrides);
	const nodes = yield select(selectGetNodesIdsFromSharedIds([{shared_ids: sharedIdnodes}]));

	const modelsDict = (yield select(selectGetMeshesByIds(nodes))).reduce((dict, meshesByModel) => {
		const { teamspace, modelId } = meshesByModel;
		const model = { teamspace, modelId};
		return meshesByModel.meshes.reduce((d, mesh) => {
			const index = nodes.indexOf(mesh);
			d[sharedIdnodes[index]] = model;
			return d;
		}, dict);
	}, {});

	return sharedIdnodes.reduce((arr, objectId, i) =>  {
		const { teamspace, modelId } = modelsDict[objectId];
		let colorItem = arr.find(({color}) => color.join(',') === hexToArray(overrides[objectId]).join(','));

		if (!colorItem) {
			colorItem = { color: hexToArray(overrides[objectId]), objects: [] , totalSavedMeshes: 0};

			arr.push(colorItem);
		}

		let sharedIdsItem =  colorItem.objects.find(({model, account}) => model === modelId && account === teamspace);

		if (!sharedIdsItem) {
			sharedIdsItem = { shared_ids: [], account: teamspace, model: modelId};
			colorItem.objects.push(sharedIdsItem);
			colorItem.totalSavedMeshes ++;
		}

		sharedIdsItem.shared_ids.push(objectId);
		return arr;
	}, []);
}

export const getThumbnailUrl = (thumbnail) => API.getAPIUrl(thumbnail);

export function* fetchViewpoints({ teamspace, modelId }) {
	try {
		yield put(ViewpointsActions.setPendingState(true));
		const { data: viewpoints } = yield API.getModelViewpoints(teamspace, modelId);
		viewpoints.forEach((viewpoint) => {
			if (viewpoint.screenshot && viewpoint.screenshot.thumbnail) {
				viewpoint.screenshot.thumbnailUrl = getThumbnailUrl(viewpoint.screenshot.thumbnail);
			}
		});

		yield put(ViewpointsActions.fetchViewpointsSuccess(viewpoints));
		yield put(ViewpointsActions.setPendingState(false));
	} catch (e) {
		yield put(DialogActions.showEndpointErrorDialog('get', 'model viewpoints', e.response));
	}
}

export function* generateViewpoint(teamspace, modelId, name, withScreenshot = false) {
	try {
		const hideIfc = yield select(selectIfcSpacesHidden);

		const viewpoint = yield Viewer.getCurrentViewpoint({
			teamspace,
			model: modelId
		});

		const generatedObject = {
			name,
			viewpoint:  {
				...viewpoint,
				hideIfc
			}
		} as any;

		if (withScreenshot) {
			generatedObject.viewpoint.screenshot = yield Viewer.getScreenshot();
		}

		const objectInfo = yield Viewer.getObjectsStatus();

		let overrides = (yield select(selectAllOverridesDict)).colors;
		const viewsOverrides =  (yield select(selectViewsOverrides));
		overrides = {...overrides, ...viewsOverrides };
		const newOverrideGroups = yield groupByColor(overrides);

		if (newOverrideGroups.length) {
			generatedObject.viewpoint.override_groups = newOverrideGroups;
		}

		if (objectInfo && (objectInfo.highlightedNodes.length > 0 || objectInfo.hiddenNodes.length > 0)) {
			const { highlightedNodes, hiddenNodes } = objectInfo;

			if (highlightedNodes.length > 0) {
				generatedObject.viewpoint.highlighted_group = {
					objects: highlightedNodes,
					color: UnityUtil.defaultHighlightColor.map((c) => c * 255)
				} ;
			}

			if (hiddenNodes.length > 0) {
				generatedObject.viewpoint.hidden_group = {
					objects: hiddenNodes
				};
			}

		}

		return generatedObject;
	} catch (error) {
		yield put(DialogActions.showErrorDialog('generate', 'viewpoint'));
	}
}

export function* createViewpoint({teamspace, modelId, viewpoint}) {
	try {
		const {data: {_id, viewpoint: viewpointData}} = yield API.createModelViewpoint(teamspace, modelId, viewpoint);
		viewpoint._id = _id;
		viewpoint.viewpoint = { ...viewpointData, screenshot: viewpoint.viewpoint.screenshot} ;

		yield put(ViewpointsActions.createViewpointSuccess(viewpoint));
	} catch (error) {
		yield put(DialogActions.showEndpointErrorDialog('create', 'viewpoint', error));
	}
}

export function* updateViewpoint({teamspace, modelId, viewpointId, newName}) {
	try {
		yield API.updateModelViewpoint(teamspace, modelId, viewpointId, newName);

		const updatedView = { _id: viewpointId, name: newName };
		yield put(ViewpointsActions.updateViewpointSuccess(updatedView));
		yield put(ViewpointsActions.setComponentState({ editMode: false }));
	} catch (error) {
		yield put(DialogActions.showEndpointErrorDialog('update', 'viewpoint', error));
	}
}

export function* deleteViewpoint({teamspace, modelId, viewpointId}) {
	try {
		yield API.deleteModelViewpoint(teamspace, modelId, viewpointId);
		yield put(ViewpointsActions.deleteViewpointSuccess(viewpointId));
	} catch (error) {
		yield put(DialogActions.showEndpointErrorDialog('remove', 'viewpoint', error));
	}
}

const onUpdated = (updatedView) => dispatch(ViewpointsActions.updateViewpointSuccess(updatedView));

const onDeleted = (deletedView) => {
	dispatch(ViewpointsActions.showDeleteInfo(deletedView));

	setTimeout(() => {
		dispatch(ViewpointsActions.deleteViewpointSuccess(deletedView));
	}, 5000);
};

const onCreated = (createdView) => {
	if (createdView.screenshot.thumbnail) {
		createdView.screenshot.thumbnailUrl = getThumbnailUrl(createdView.screenshot.thumbnail);
	}
	dispatch(ViewpointsActions.createViewpointSuccess(createdView));
};

export function* subscribeOnViewpointChanges({ teamspace, modelId }) {
	yield put(ChatActions.callChannelActions(CHAT_CHANNELS.VIEWS, teamspace, modelId, {
		subscribeToUpdated: onUpdated,
		subscribeToCreated: onCreated,
		subscribeToDeleted: onDeleted
	}));
}

export function* unsubscribeOnViewpointChanges({ teamspace, modelId }) {
	yield put(ChatActions.callChannelActions(CHAT_CHANNELS.VIEWS, teamspace, modelId, {
		unsubscribeToUpdated: onUpdated,
		unsubscribeToCreated: onCreated,
		unsubscribeToDeleted: onDeleted
	}));
}

export function* showViewpoint({teamspace, modelId, view, ignoreCamera}) {
	if (view) {

		if (view.preset) {
			switch (view.preset) {
				case PRESET_VIEW.TOP:
					yield Viewer.topView();
					break;
				case PRESET_VIEW.BOTTOM:
					yield Viewer.bottomView();
					break;
				case PRESET_VIEW.FRONT:
					yield Viewer.frontView();
					break;
				case PRESET_VIEW.BACK:
					yield Viewer.backView();
					break;
				case PRESET_VIEW.LEFT:
					yield Viewer.leftView();
					break;
				case PRESET_VIEW.RIGHT:
					yield Viewer.rightView();
					break;
			}
		} else {
<<<<<<< HEAD
			if (view.viewpoint && view.viewpoint.up) {
				const viewpoint = { ...view.viewpoint, account: teamspace, model: modelId };
				yield put(ViewerGuiActions.setCamera(viewpoint));
			} else {
				yield Viewer.goToDefaultViewpoint();
=======
			yield Viewer.isViewerReady();

			const viewpoint = view.viewpoint;
			if (!viewpoint) {
				return;
			}

			if (viewpoint?.up && !ignoreCamera) {
				yield put(ViewerGuiActions.setCamera(viewpoint));
>>>>>>> 986ce71a
			}

			const clippingPlanes = view.clippingPlanes || get(view, 'viewpoint.clippingPlanes');

			yield put(TreeActions.setIfcSpacesHidden(viewpoint.hideIfc !== false));

			yield Viewer.updateClippingPlanes( clippingPlanes, teamspace, modelId);

			yield prepareGroupsIfNecessary(teamspace, modelId, view.viewpoint);

			if (viewpoint?.override_groups) {
				yield put(GroupsActions.clearColorOverrides());
			}

			yield put(TreeActions.showAllNodes());

			yield put(TreeActions.clearCurrentlySelected());

			if (viewpoint?.hidden_group?.objects?.length > 0) {
				yield put(TreeActions.hideNodesBySharedIds(viewpoint.hidden_group.objects));
			} else if (viewpoint?.shown?.objects?.length > 0) {
				yield put(TreeActions.isolateNodesBySharedIds(viewpoint.shown.objects.length));
			}

			if (viewpoint?.highlighted_group?.objects?.length > 0) {
				yield put(TreeActions.selectNodesBySharedIds(viewpoint.highlighted_group.objects));
				window.dispatchEvent(new Event('resize'));
			}

			yield put(ViewpointsActions.setSelectedViewpoint(viewpoint));
		}
	}
}

export function* prepareGroupsIfNecessary( teamspace, modelId, viewpoint) {
	try  {
		const revision = yield select(selectCurrentRevisionId);

		if (viewpoint?.override_group_ids) {
			viewpoint.override_groups =  (yield all(viewpoint.override_group_ids.map((groupId) =>
				API.getGroup(teamspace, modelId, groupId, revision))))
				.map(({data}) => prepareGroup(data));

			delete viewpoint.override_group_ids;
		}

		if (viewpoint?.highlighted_group_id) {
			const highlightedGroup = (yield API.getGroup(teamspace, modelId, viewpoint?.highlighted_group_id, revision)).data;
			viewpoint.highlighted_group = prepareGroup(highlightedGroup);
			delete viewpoint.highlighted_group_id;
		}

		if (viewpoint?.hidden_group_id) {
			const hiddenGroup = (yield API.getGroup(teamspace, modelId, viewpoint?.hidden_group_id, revision)).data;
			viewpoint.hidden_group = prepareGroup(hiddenGroup);
			delete viewpoint.hidden_group_id;
		}
	} catch {
		// groups doesnt exists, still continue
	}
}

export function* setActiveViewpoint({ teamspace, modelId, view }) {
	try {
		yield put(ViewpointsActions.showViewpoint(teamspace, modelId, view));
		yield put(ViewpointsActions.setComponentState({ activeViewpoint: view }));
	} catch (error) {
		yield put(ViewpointsActions.setComponentState({ activeViewpoint: null }));
		yield put(DialogActions.showErrorDialog('show', 'viewpoint'));
	}
}

export function* prepareNewViewpoint({teamspace, modelId, viewpointName}) {
	try {
		const newViewpoint = yield generateViewpoint(teamspace, modelId, viewpointName, true);
		yield put(ViewpointsActions.setComponentState({ newViewpoint, activeViewpoint: null, editMode: false }));
	} catch (error) {
		yield put(DialogActions.showErrorDialog('prepare', 'new viewpoint'));
	}
}

export function* shareViewpointLink({ teamspace, modelId, viewpointId }) {
	const url = `${location.hostname}${ROUTES.VIEWER}/${teamspace}/${modelId}?viewId=${viewpointId}`;
	copy(url);
	yield put(SnackbarActions.show('Share link copied to clipboard'));
}

export function* setDefaultViewpoint({ teamspace, modelId, view }) {
	try {
		yield API.editModelSettings(teamspace, modelId, {defaultView: view._id});
		yield put(ModelActions.updateSettingsSuccess({defaultView: {id: view._id, name: view.name}}));
		yield put(SnackbarActions.show('View set as default'));
	} catch (error) {
		yield put(DialogActions.showErrorDialog('set the default viewpoint', ''));
	}
}

export default function* ViewpointsSaga() {
	yield takeLatest(ViewpointsTypes.FETCH_VIEWPOINTS, fetchViewpoints);
	yield takeLatest(ViewpointsTypes.CREATE_VIEWPOINT, createViewpoint);
	yield takeLatest(ViewpointsTypes.UPDATE_VIEWPOINT, updateViewpoint);
	yield takeLatest(ViewpointsTypes.DELETE_VIEWPOINT, deleteViewpoint);
	yield takeLatest(ViewpointsTypes.SET_ACTIVE_VIEWPOINT, setActiveViewpoint);
	yield takeLatest(ViewpointsTypes.SUBSCRIBE_ON_VIEWPOINT_CHANGES, subscribeOnViewpointChanges);
	yield takeLatest(ViewpointsTypes.UNSUBSCRIBE_ON_VIEWPOINT_CHANGES, unsubscribeOnViewpointChanges);
	yield takeLatest(ViewpointsTypes.PREPARE_NEW_VIEWPOINT, prepareNewViewpoint);
	yield takeLatest(ViewpointsTypes.SHOW_VIEWPOINT, showViewpoint);
	yield takeLatest(ViewpointsTypes.SHARE_VIEWPOINT_LINK, shareViewpointLink);
	yield takeLatest(ViewpointsTypes.SET_DEFAULT_VIEWPOINT, setDefaultViewpoint);
}<|MERGE_RESOLUTION|>--- conflicted
+++ resolved
@@ -33,10 +33,7 @@
 import { selectCurrentRevisionId } from '../model';
 import { SnackbarActions } from '../snackbar';
 import { dispatch } from '../store';
-<<<<<<< HEAD
-=======
 import { selectGetMeshesByIds, selectGetNodesIdsFromSharedIds, selectIfcSpacesHidden, TreeActions } from '../tree';
->>>>>>> 986ce71a
 import { ViewerGuiActions } from '../viewerGui';
 import { PRESET_VIEW } from './viewpoints.constants';
 import { ViewpointsActions, ViewpointsTypes } from './viewpoints.redux';
@@ -244,13 +241,6 @@
 					break;
 			}
 		} else {
-<<<<<<< HEAD
-			if (view.viewpoint && view.viewpoint.up) {
-				const viewpoint = { ...view.viewpoint, account: teamspace, model: modelId };
-				yield put(ViewerGuiActions.setCamera(viewpoint));
-			} else {
-				yield Viewer.goToDefaultViewpoint();
-=======
 			yield Viewer.isViewerReady();
 
 			const viewpoint = view.viewpoint;
@@ -260,7 +250,6 @@
 
 			if (viewpoint?.up && !ignoreCamera) {
 				yield put(ViewerGuiActions.setCamera(viewpoint));
->>>>>>> 986ce71a
 			}
 
 			const clippingPlanes = view.clippingPlanes || get(view, 'viewpoint.clippingPlanes');
