const { resolve } = require('path');
const loaders = require('./tools/loaders');
const MODES = require('./tools/modes');

module.exports = {
	mode: MODES.PRODUCTION,
	entry: { main: './src/globals/unity-util-external.ts' },
	output: {
		path: resolve(__dirname, '../../../public/unity/'),
		filename: 'unity-util.js'
	},
	resolve: {
		extensions: ['.ts', '.js', '.json']
	},
	module: {
		rules: [
<<<<<<< HEAD
		  loaders.TSLoader,
		  loaders.CSSLoader,
		  loaders.FontLoader,
		  loaders.ImageLoader,
		  loaders.HTMLLoader,
		],
	  },
=======
			loaders.TSLoader({}),
			loaders.LodashTSLoader,
			loaders.CSSLoader,
			loaders.CSSExternalLoader,
			loaders.FontLoader,
			loaders.ImageLoader,
			loaders.HTMLLoader
		]
	}
>>>>>>> a77ec120
};<|MERGE_RESOLUTION|>--- conflicted
+++ resolved
@@ -14,23 +14,11 @@
 	},
 	module: {
 		rules: [
-<<<<<<< HEAD
-		  loaders.TSLoader,
-		  loaders.CSSLoader,
-		  loaders.FontLoader,
-		  loaders.ImageLoader,
-		  loaders.HTMLLoader,
-		],
-	  },
-=======
-			loaders.TSLoader({}),
-			loaders.LodashTSLoader,
+			loaders.TSLoader,
 			loaders.CSSLoader,
-			loaders.CSSExternalLoader,
 			loaders.FontLoader,
 			loaders.ImageLoader,
-			loaders.HTMLLoader
-		]
-	}
->>>>>>> a77ec120
+			loaders.HTMLLoader,
+		],
+	},
 };