const CopyWebpackPlugin = require('copy-webpack-plugin');
const HTMLWebpackPlugin = require('html-webpack-plugin');
const webpack = require('webpack');
const path = require('path');

const PATHS = require('./tools/paths');
const loaders = require('./tools/loaders');

module.exports = (options) => ({
	mode: options.mode,
	context: PATHS.APP_DIR,
	entry: {
		maintenance: './src/maintenance.ts',
		support: './src/support.ts',
		main: './src/main.tsx',
<<<<<<< HEAD
		indexeddbworker: './src/globals/unity-indexeddb-worker.ts',
=======
		indexeddbworker: {
			import: './src/globals/unity-indexeddb-worker.ts',
			filename: '../unity/indexeddbworker.js' // This particular entry should be in the unity folder, which is a sibling of dist
		},
>>>>>>> 1d99cb20
		...options.entry
	},
	output: {
		path: PATHS.DIST_DIR,
		filename: '[name].js', // removed .[chunkhash] for now to get webpack to write indexeddbworker to a known uri for unity-indexedbcache to pick up
		...options.output
	},
	module: {
		rules: [
			loaders.TSLoader,
			loaders.CSSLoader,
			loaders.FontLoader,
			loaders.ImageLoader,
			loaders.HTMLLoader
		],
	},
	plugins: [
		new CopyWebpackPlugin({
			patterns:[
				{ from: 'node_modules/zxcvbn/dist/zxcvbn.js' },
				{ from: 'manifest.json', to: '../' },
				{ from: 'assets/**', to: '../' },
				{ from: 'unity/**', to: '../' },
				//backwards compatibility to Unity 2019 (added on 4.12)
				{ from: 'unity/Build/unity.loader.js', to: '../unity/Build/UnityLoader.js' },
				{ from: 'assets/manifest-icons/*', to: '../' },
				{ context: '../resources', from: '**/*.html', to: '../templates' },
				{ context: '../resources', from: '**/*.csv', to: '../templates' }
			]
		}),
		new HTMLWebpackPlugin({
			template: './index.html',
			filename: '../index.html',
			minify: true,
		}),
		new webpack.ProvidePlugin({
			process: 'process/browser',
		}),
		...(options.plugins || []),
	],
	resolve: {
		extensions: ['.ts', '.js', '.tsx'],
		descriptionFiles: ['package.json'],
		modules: ['node_modules'],
		alias: {
			'@': PATHS.SRC_DIR,
			'@assets': PATHS.ASSETS_DIR,
			'@components': PATHS.COMPONENTS,
			'@controls': PATHS.CONTROLS,
			"styled-components": path.resolve("node_modules", "styled-components"),
		},
	},
	target: 'web',
	stats: options.stats
});<|MERGE_RESOLUTION|>--- conflicted
+++ resolved
@@ -13,19 +13,15 @@
 		maintenance: './src/maintenance.ts',
 		support: './src/support.ts',
 		main: './src/main.tsx',
-<<<<<<< HEAD
-		indexeddbworker: './src/globals/unity-indexeddb-worker.ts',
-=======
 		indexeddbworker: {
 			import: './src/globals/unity-indexeddb-worker.ts',
 			filename: '../unity/indexeddbworker.js' // This particular entry should be in the unity folder, which is a sibling of dist
 		},
->>>>>>> 1d99cb20
 		...options.entry
 	},
 	output: {
 		path: PATHS.DIST_DIR,
-		filename: '[name].js', // removed .[chunkhash] for now to get webpack to write indexeddbworker to a known uri for unity-indexedbcache to pick up
+		filename: '[name].[chunkhash].js',
 		...options.output
 	},
 	module: {
