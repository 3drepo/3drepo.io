const CopyWebpackPlugin = require('copy-webpack-plugin');
const HTMLWebpackPlugin = require('html-webpack-plugin');
const webpack = require('webpack');
const path = require('path');

const PATHS = require('./tools/paths');
const MODES = require('./tools/modes');
const loaders = require('./tools/loaders');

module.exports = (env, options) => ({
	mode: options.mode || MODES.DEVELOPMENT,
	context: PATHS.APP_DIR,
	entry: {
		maintenance: './src/maintenance.ts',
		support: './src/support.ts',
		main: './src/main.tsx',
		...options.entry
	},
	output: {
		path: PATHS.DIST_DIR,
		filename: '[name].[chunkhash].js', 
		...options.output 
	},
	module: {
		rules: [
			loaders.TSLoader({ transpileOnly: env.noTypeChecking }),
			loaders.LodashTSLoader,
			loaders.CSSLoader,
			loaders.CSSExternalLoader,
			loaders.FontLoader,
			loaders.ImageLoader,
			loaders.HTMLLoader
		],
	},
	plugins: [
		new CopyWebpackPlugin({
			patterns:[
				{ from: 'node_modules/zxcvbn/dist/zxcvbn.js' },
				{ from: 'manifest.json', to: '../' },
				{ from: 'assets/images/**', to: '../' },
				{ from: 'assets/icons/*', to: '../' },
				{ from: 'unity/**', to: '../' },
				//backwards compatibility to Unity 2019 (added on 4.12)
				{ from: 'unity/Build/unity.loader.js', to: '../unity/Build/UnityLoader.js' },
				{ from: 'assets/manifest-icons/*', to: '../' },
				{ context: '../resources', from: '**/*.html', to: '../templates' },
				{ context: '../resources', from: '**/*.csv', to: '../templates' }
			]
		}),
		new HTMLWebpackPlugin({
			template: './index.html',
			filename: '../index.html',
			removeComments: true,
			collapseWhitespace: true,
			removeRedundantAttributes: true,
			useShortDoctype: true,
			removeEmptyAttributes: true,
			removeStyleLinkTypeAttributes: true,
			keepClosingSlash: true,
			minifyJS: true,
			minifyCSS: true,
			minifyURLs: true,
		}),
		new webpack.ProvidePlugin({
			process: 'process/browser',
		}),
		...(options.plugins || []),
	],
	resolve: {
		extensions: ['.ts', '.js', '.tsx'],
		descriptionFiles: ['package.json'],
		modules: ['node_modules'],
		alias: {
			'@': PATHS.SRC_DIR,
			'@assets': PATHS.ASSETS_DIR,
			'@components': PATHS.COMPONENTS,
			'@controls': PATHS.CONTROLS,
<<<<<<< HEAD
			"styled-components": path.resolve('./', "node_modules", "styled-components"),
=======
			"styled-components": path.resolve("node_modules", "styled-components"),
>>>>>>> 1893f1dd
		},
	},
	target: 'web',
	stats: options.stats
});<|MERGE_RESOLUTION|>--- conflicted
+++ resolved
@@ -75,11 +75,7 @@
 			'@assets': PATHS.ASSETS_DIR,
 			'@components': PATHS.COMPONENTS,
 			'@controls': PATHS.CONTROLS,
-<<<<<<< HEAD
-			"styled-components": path.resolve('./', "node_modules", "styled-components"),
-=======
 			"styled-components": path.resolve("node_modules", "styled-components"),
->>>>>>> 1893f1dd
 		},
 	},
 	target: 'web',
