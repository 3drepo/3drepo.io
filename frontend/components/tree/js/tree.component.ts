--- conflicted
+++ resolved
@@ -129,22 +129,7 @@
 			} else if (event.type === this.EventService.EVENT.VIEWER.BACKGROUND_SELECTED) {
 				this.TreeService.clearCurrentlySelected();
 				this.GroupsService.clearSelectionHighlights();
-<<<<<<< HEAD
-				this.nodes.forEach((n) => n.selected = this.TreeService.SELECTION_STATES.unselected);
-			} else if (event.type === this.EventService.EVENT.TREE_READY) {
-
-				this.allNodes = this.TreeService.getAllNodes();
-				this.nodes = this.allNodes;
-				this.showTree = true;
-				this.showProgress = false;
-				this.initNodesToShow();
-				this.setupInfiniteItemsFilter();
-				this.TreeService.expandFirstNode();
-				this.setContentHeight(this.fetchNodesToShow());
-				this.$timeout(); // Force digest
-=======
 				this.nodes.forEach((n) => n.selected = false);
->>>>>>> 6cffb956
 			}
 		});
 
