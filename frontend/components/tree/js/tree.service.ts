--- conflicted
+++ resolved
@@ -722,7 +722,6 @@
 		}
 	}
 
-
 	/**
 	 * Hide all tree nodes.
 	 */
@@ -1104,7 +1103,6 @@
 		for (let i = 0; i < nodes.length; i++) {
 			this.setNodeSelection(nodes[i], true);
 		}
-<<<<<<< HEAD
 
 		const lastNode = nodes[nodes.length - 1];
 		this.handleMetadata(lastNode);
@@ -1112,15 +1110,6 @@
 			this.expandToNode(lastNode);
 		}
 
-=======
-
-		const lastNode = nodes[nodes.length - 1];
-		this.handleMetadata(lastNode);
-		if (!skipExpand) {
-			this.expandToNode(lastNode);
-		}
-
->>>>>>> 810587dd
 		return this.onReady().then(() => {
 			const highlightMap = this.getMeshMapFromNodes(nodes);
 			for (const key in highlightMap) {
