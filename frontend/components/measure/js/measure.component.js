--- conflicted
+++ resolved
@@ -33,18 +33,10 @@
 
 	MeasureCtrl.$inject = ["$scope", "$element", "EventService", "ModelService", "ClientConfigService"];
 
-<<<<<<< HEAD
-
 	function MeasureCtrl ($scope, $element, EventService, ModelService, ClientConfigService) {
 		var vm = this;
 
 		vm.$onInit = function() {
-
-			vm.show = false;
-			vm.distance = false;
-			vm.allowMove = false;
-			vm.units = serverConfig.units;
-
 
 			vm.axisDistance = [0.0, 0.0, 0.0];
 			vm.totalDistance = 0.0;
@@ -103,51 +95,7 @@
 						} else {
 							vm.show = false;
 						}
-=======
-	function MeasureCtrl ($scope, $element, EventService, ModelService, ClientConfigService) {
-		var vm = this,
-			coords = [null, null],
-			screenPos,
-			currentPickPoint;
 
-		vm.axisDistance = [0.0, 0.0, 0.0];
-		vm.totalDistance = 0.0;
-
-		vm.show = false;
-		vm.distance = false;
-		vm.allowMove = false;
-		vm.units = ClientConfigService.units;
-
-		var coordVector = null, vectorLength = 0.0;
-		vm.screenPos = [0.0, 0.0];
-
-		//console.log('measure scope', $scope);
-		vm.unit = vm.settings.unit;
-
-		EventService.send(EventService.EVENT.VIEWER.REGISTER_MOUSE_MOVE_CALLBACK, {
-			callback: function(event) {
-				var point = event.hitPnt;
-				vm.screenPos = [event.layerX, event.layerY];
-
-				if (vm.allowMove) {
-					if (point) {
-						// TODO: WE don't use X3DOM anymore
-						// coords[1] = new x3dom.fields.SFVec3f(point[0], point[1], point[2]);
-						// coordVector = coords[0].subtract(coords[1]);
-						// vm.axisDistance[0] = Math.abs(coordVector.x).toFixed(3);
-						// vm.axisDistance[1] = Math.abs(coordVector.y).toFixed(3);
-						// vm.axisDistance[2] = Math.abs(coordVector.z).toFixed(3);
-
-						// vm.totalDistance = coordVector.length().toFixed(3);
-
-						angular.element($element[0]).css("left", (vm.screenPos[0] + 5).toString() + "px");
-						angular.element($element[0]).css("top", (vm.screenPos[1] + 5).toString() + "px");
-
-						$scope.$apply();
-						vm.show = true;
-					} else {
-						vm.show = false;
->>>>>>> 84849574
 					}
 				}
 			});
