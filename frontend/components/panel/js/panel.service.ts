--- conflicted
+++ resolved
@@ -65,31 +65,20 @@
 export class PanelService {
 
 	public static $inject: string[] = [
-<<<<<<< HEAD
-		"$filter",
-		"EventService",
-		"TreeService",
-		"APIService",
-		"ViewerService"
-=======
+		'$filter',
 		'$state',
-
 		'EventService',
 		'TreeService',
-		'APIService'
->>>>>>> a3d2ce57
+		'APIService',
+		'ViewerService'
 	];
 
 	private panelCards: IPanelCards;
 	private templatepanelCards: IPanelCards;
 
 	constructor(
-<<<<<<< HEAD
 		private $filter: any,
-=======
 		private $state: any,
-
->>>>>>> a3d2ce57
 		private EventService: any,
 		private TreeService: any,
 		private apiService: APIService,
@@ -171,31 +160,6 @@
 					toggleFilterChips: true,
 					upperDivider: true,
 					menu: [{
-<<<<<<< HEAD
-						hidden: false,
-						value: "open",
-						label: "Open",
-						toggle: true,
-						stopClose: true
-					}, {
-						hidden: false,
-						value: "in progress",
-						label: "In progress",
-						toggle: true,
-						stopClose: true
-					}, {
-						hidden: false,
-						value: "for approval",
-						label: "For approval",
-						toggle: true
-					}, {
-						hidden: false,
-						value: "closed",
-						label: "Closed",
-						toggle: true,
-						stopClose: true
-					}]
-=======
 							hidden: false,
 							value: 'open',
 							label: 'Open',
@@ -219,7 +183,6 @@
 							toggle: true,
 							stopClose: true
 						}]
->>>>>>> a3d2ce57
 				},
 				{
 					hidden: false,
@@ -232,32 +195,6 @@
 					keepCheckSpace: false,
 					toggleFilterChips: true,
 					menu: [{
-<<<<<<< HEAD
-						hidden: false,
-						value: "none",
-						label: "None",
-						toggle: true,
-						stopClose: true
-					}, {
-						hidden: false,
-						value: "low",
-						label: "Low",
-						toggle: true,
-						stopClose: true
-					}, {
-						hidden: false,
-						value: "medium",
-						label: "Medium",
-						toggle: true,
-						stopClose: true
-					}, {
-						hidden: false,
-						value: "high",
-						label: "High",
-						toggle: true,
-						stopClose: true
-					}]
-=======
 							hidden: false,
 							value: 'none',
 							label: 'None',
@@ -282,7 +219,6 @@
 							toggle: true,
 							stopClose: true
 						}]
->>>>>>> a3d2ce57
 				},
 				{
 					value: 'topic_type', // the whole menu will be replaced once the topic types are loaded
@@ -308,23 +244,6 @@
 					label: 'Date',
 					toggle: false,
 					menu: [{
-<<<<<<< HEAD
-						hidden: false,
-						value: "from",
-						label: "From",
-						stopClose: true,
-						toggleFilterChips: true,
-						date: true
-					},
-					{
-						hidden: false,
-						value: "to",
-						label: "To     ",
-						stopClose: true,
-						toggleFilterChips: true,
-						date: true
-					}
-=======
 							hidden: false,
 							value: 'from',
 							label: 'From',
@@ -340,7 +259,6 @@
 							toggleFilterChips: true,
 							date: true
 						}
->>>>>>> a3d2ce57
 					]
 				},
 				{
@@ -357,11 +275,7 @@
 			minHeight: 260,
 			fixedHeight: false,
 			options: [
-<<<<<<< HEAD
-				{ type: "menu", visible: true },
-=======
 				{type: 'menu', visible: true},
->>>>>>> a3d2ce57
 				{
 					type: 'chips-filter',
 					visible: true
@@ -417,38 +331,6 @@
 					toggleFilterChips: true,
 					upperDivider: true,
 					menu: [{
-<<<<<<< HEAD
-						hidden: false,
-						value: "",
-						label: "Unmitigated",
-						toggle: true,
-						stopClose: true
-					}, {
-						hidden: false,
-						value: "proposed",
-						label: "Proposed",
-						toggle: true,
-						stopClose: true
-					}, {
-						hidden: false,
-						value: "agreed_partial",
-						label: "Agreed (Partial)",
-						toggle: true,
-						stopClose: true
-					}, {
-						hidden: false,
-						value: "agreed_fully",
-						label: "Agreed (Fully)",
-						toggle: true,
-						stopClose: true
-					}, {
-						hidden: false,
-						value: "rejected",
-						label: "Rejected",
-						toggle: true,
-						stopClose: true
-					}]
-=======
 							hidden: false,
 							value: '',
 							label: 'Unmitigated',
@@ -479,7 +361,6 @@
 							toggle: true,
 							stopClose: true
 						}]
->>>>>>> a3d2ce57
 				},
 				{
 					value: 'creator_role', // the whole menu will be replaced once the creators roles are loaded
@@ -495,13 +376,8 @@
 				}
 			],
 			options: [
-<<<<<<< HEAD
-				{ type: "menu", visible: true },
-				{ type: "chips-filter", visible: true }
-=======
 				{type: 'menu', visible: true},
 				{type: 'chips-filter', visible: true}
->>>>>>> a3d2ce57
 			],
 			add: true
 		});
@@ -542,13 +418,8 @@
 				}
 			],
 			options: [
-<<<<<<< HEAD
-				{ type: "menu", visible: true },
-				{ type: "filter", visible: true }
-=======
 				{type: 'menu', visible: true},
 				{type: 'filter', visible: true}
->>>>>>> a3d2ce57
 			],
 			add: true
 		});
@@ -563,11 +434,7 @@
 			minHeight: 80,
 			fixedHeight: false,
 			options: [
-<<<<<<< HEAD
-				{ type: "filter", visible: true }
-=======
 				{type: 'filter', visible: true}
->>>>>>> a3d2ce57
 			]
 		});
 
@@ -608,13 +475,8 @@
 				}
 			],
 			options: [
-<<<<<<< HEAD
-				{ type: "menu", visible: true },
-				{ type: "filter", visible: true }
-=======
 				{type: 'menu', visible: true},
 				{type: 'filter', visible: true}
->>>>>>> a3d2ce57
 			]
 		});
 
@@ -652,11 +514,7 @@
 			minHeight: 80,
 			fixedHeight: false,
 			options: [
-<<<<<<< HEAD
-				{ type: "close", visible: true }
-=======
 				{type: 'close', visible: true}
->>>>>>> a3d2ce57
 			]
 		});
 
@@ -672,18 +530,14 @@
 	 */
 
 	public downloadJSON(fileName, endpoint) {
-		const timestamp = this.$filter("prettyDate")(Date.now(), {showSeconds: false});
-		const modelName = this.viewerService.viewer ? this.viewerService.viewer.settings.name : "";
+		const timestamp = this.$filter('prettyDate')(Date.now(), {showSeconds: false});
+		const modelName = this.viewerService.viewer ? this.viewerService.viewer.settings.name : '';
 		this.apiService.get(endpoint).then((res) => {
 			const content = JSON.stringify(res.data, null, 2);
 			const a = document.createElement('a');
 			const file = new Blob([content]);
 			a.href = URL.createObjectURL(file);
-<<<<<<< HEAD
 			a.download = `${modelName}_${timestamp}_${fileName}.json`;
-=======
-			a.download = fileName + '.json';
->>>>>>> a3d2ce57
 			a.click();
 		});
 	}
