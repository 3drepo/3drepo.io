/**
 *  Copyright (C) 2014 3D Repo Ltd
 *
 *  This program is free software: you can redistribute it and/or modify
 *  it under the terms of the GNU Affero General Public License as
 *  published by the Free Software Foundation, either version 3 of the
 *  License, or (at your option) any later version.
 *
 *  This program is distributed in the hope that it will be useful,
 *  but WITHOUT ANY WARRANTY; without even the implied warranty of
 *  MERCHANTABILITY or FITNESS FOR A PARTICULAR PURPOSE.  See the
 *  GNU Affero General Public License for more details.
 *
 *  You should have received a copy of the GNU Affero General Public License
 *  along with this program.  If not, see <http://www.gnu.org/licenses/>.
 */

class PanelController implements ng.IController {

	public static $inject: string[] = [
		"$window",
		"$scope",
		"$timeout",

		"PanelService",
		"EventService",
		"TreeService",
	];

	public maxHeightAvailable;
	public panelTopBottomGap;
	public contentItems;
	public showPanel;
	public activate;
	public itemGap;
	public panelToolbarHeight;
	public contentItemsShown;
	public position;

	constructor(
		private $window: ng.IWindowService,
		private $scope: ng.IScope,
		private $timeout: ng.ITimeoutService,

		private PanelService: any,
		private EventService: any,
		private TreeService: any,
	) {}

	public $onInit() {

		this.maxHeightAvailable = this.$window.innerHeight - this.panelTopBottomGap;
		this.contentItems = [];
		this.showPanel = true;
		this.activate = true;

		this.panelTopBottomGap = 55,
		this.itemGap = 30,
		this.panelToolbarHeight = 40,
		this.contentItemsShown = [];

		this.resize(); // We need to set the correct height for the issues
		this.bindEvents();

		this.contentItems = this.PanelService.issuesPanelCard[this.position];
		this.setupShownCards();
		this.hideLastItemGap();

		// Setup watchers for this component
		this.watchers();

	}

	public watchers() {

		this.$scope.$watch("vm.contentItems", (newValue: any, oldValue: any) => {
			// console.log(newValue, oldValue);
			if (oldValue.length && newValue.length) {
				for (let i = 0; i < newValue.length; i ++) {

					if (newValue[i].show !== oldValue[i].show) {
						this.setupShownCards();
						// this.getContentItemShownFromType();
						break;
					}

				}
			}
		}, true);

		this.$scope.$watch(this.EventService.currentEvent, (event: any) => {

			if (event.type === this.EventService.EVENT.TOGGLE_ELEMENTS) {
				this.showPanel = !this.showPanel;
			} else if (event.type === this.EventService.EVENT.PANEL_CONTENT_ADD_MENU_ITEMS) {

				const item = this.contentItems.find((content) => {
					return content.type === event.value.type;
				});

				// TODO: This is ugly, why are we doing this?
				if (item && item.menu && event.value) {
					event.value.menu.forEach((newItem) => {
						const exists = item.menu.find((oldItem) => {
							return oldItem.role === newItem.role;
						});
						if (!exists) {
							item.menu.push(newItem);
						}
					});
				}

			}
		});

		this.$scope.$watch(() => this.TreeService.getHideIfc(),
			(hideIfc) => {
				this.PanelService.setHideIfc(hideIfc);
			});

	}

	public bindEvents() {

		/*
		* Mouse down
		*/
		angular.element(document).bind("mousedown", (event) => {
			// If we have clicked on a canvas, we are probably moving the model around
			if (event.target.tagName === "CANVAS") {
				this.activate = false;
				this.$scope.$apply();
			}
		});

		/*
		* Mouse up
		*/
		angular.element(document).bind("mouseup", () => {
			this.activate = true;
			this.$scope.$apply();
		});

		/*
		* Watch for screen resize
		*/
		angular.element(window as any).bind("resize", () => {
			this.resize();
		});

	}

	public resize() {
		this.maxHeightAvailable = this.$window.innerHeight - this.panelTopBottomGap;
		this.calculateContentHeights();
	}

	/**
	 * The last card should not have a gap so that scrolling in resized window works correctly
	 */
	public hideLastItemGap() {
		let lastFound: boolean = false;

		for (let i = (this.contentItems.length - 1); i >= 0; i -= 1) {
			if (this.contentItems[i].show) {
				if (!lastFound) {
					this.contentItems[i].showGap = false;
					lastFound = true;
				} else {
					this.contentItems[i].showGap = true;
				}
			}
		}
	}

	public togglePanel(contentType: string) {

		// Get the content item
		for (let i = 0; i < this.contentItems.length; i += 1) {
			if (contentType === this.contentItems[i].type) {

				// Toggle panel show and update number of panels showing count
				this.contentItems[i].show = !this.contentItems[i].show;

				// Resize any shown panel contents
				if (this.contentItems[i].show) {
					this.contentItemsShown.push(this.contentItems[i]);
					this.calculateContentHeights();
				} else {
					for (let j = (this.contentItemsShown.length - 1); j >= 0; j -= 1) {
						if (this.contentItemsShown[j].type === contentType) {
							this.contentItemsShown.splice(j, 1);
						}
					}
					this.contentItems[i].showGap = false;
					this.calculateContentHeights();
				}
				break;
			}
		}

		this.hideLastItemGap();
	}

	public heightRequest(contentItem: any, height: number) {
		contentItem.requestedHeight = height; // Keep a note of the requested height
		contentItem.height = height; // Initially set the height to the requested height
		this.calculateContentHeights();
	}

	/**
	 * Start the recursive calculation of the content heghts
	 */
	public calculateContentHeights() {
		const tempContentItemsShown = angular.copy(this.contentItemsShown);
		this.assignHeights(this.maxHeightAvailable, tempContentItemsShown, null);
		this.$timeout(() => {
			this.$scope.$apply();
		});
	}

	public assignHeights(heightAvailable: number, contentItems: any[], previousContentItems: any[]) {

		let availableHeight = heightAvailable;
		const h = (this.panelToolbarHeight * contentItems.length);
		const g = (this.itemGap * (contentItems.length - 1));
		const maxContentItemHeight = (availableHeight - h - g) / contentItems.length;
		let prev = null;
		let contentItem;

		if (Array.isArray(previousContentItems) && (previousContentItems.length === contentItems.length)) {
			// End the recurse by dividing out the remaining space to remaining content
			for (let i = (contentItems.length - 1); i >= 0; i -= 1) {
				if (contentItems[i] && contentItems[i].type) {
					contentItem = this.getContentItemShownFromType(contentItems[i].type);
					// Flexible content shouldn't have a size smaller than its minHeight
					// or a requested height that is less than the minHeight
					if (maxContentItemHeight < contentItem.minHeight) {
						if (contentItem.requestedHeight < contentItem.minHeight) {
							contentItem.height = contentItem.requestedHeight;
						} else {
							contentItem.height = contentItem.minHeight;
							availableHeight -= contentItem.height + this.panelToolbarHeight + this.itemGap;
							contentItems.splice(i, 1);
							this.assignHeights(availableHeight, contentItems, prev);
						}
					} else {
						contentItem.height = maxContentItemHeight;
					}
				}
			}
		} else {
			// Let content have requested height if less than max available for each
			prev = angular.copy(contentItems);
			for (let i = (contentItems.length - 1); i >= 0; i -= 1) {
				if ((contentItems[i].requestedHeight < maxContentItemHeight) ||
					(contentItems[i].fixedHeight)) {
					contentItem = this.getContentItemShownFromType(contentItems[i].type);
					contentItem.height = contentItems[i].requestedHeight;
					availableHeight -= contentItem.height + this.panelToolbarHeight + this.itemGap;
					contentItems.splice(i, 1);
				}
			}

			if (contentItems.length > 0) {
				this.assignHeights(availableHeight, contentItems, prev);
			}
		}
	}

	/**
	 * Get the shown content item with the passed type
	 */
	public getContentItemShownFromType(type: any) {
		for (let i = 0; i < this.contentItemsShown.length; i += 1) {
			if (this.contentItemsShown[i].type === type) {
				return this.contentItemsShown[i];
			}
		}
	}

	/**
	 * Setup the cards to show
	 */
	public setupShownCards() {
		this.contentItemsShown = [];
		for (let i = 0; i < this.contentItems.length; i ++) {
			if (this.contentItems[i].show) {
				this.contentItemsShown.push(this.contentItems[i]);
			}
		}
<<<<<<< HEAD
		this.$timeout().then(() => { this.$scope.$broadcast("$md-resize"); });
=======
		this.$timeout().then(() => {
			angular.element(window as any).triggerHandler("resize");
		});
>>>>>>> d7b25e5b
	}

}

export const PanelComponent: ng.IComponentOptions = {
	bindings: {
		account:  "=",
		branch:   "=",
		keysDown: "=",
		model:  "=",
		modelSettings: "=",
		position: "@",
		revision: "=",
		selectedObjects: "=",
		setInitialSelectedObjects: "&",
	},
	controller: PanelController,
	controllerAs: "vm",
	templateUrl: "templates/panel.html",
};

export const PanelComponentModule = angular
	.module("3drepo")
	.component("panel", PanelComponent);<|MERGE_RESOLUTION|>--- conflicted
+++ resolved
@@ -289,13 +289,9 @@
 				this.contentItemsShown.push(this.contentItems[i]);
 			}
 		}
-<<<<<<< HEAD
-		this.$timeout().then(() => { this.$scope.$broadcast("$md-resize"); });
-=======
 		this.$timeout().then(() => {
 			angular.element(window as any).triggerHandler("resize");
 		});
->>>>>>> d7b25e5b
 	}
 
 }
