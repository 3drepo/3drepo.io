// Progress
tdr-progress(ng-if="vm.showProgress", info="vm.progressInfo")

// Add alert hook
#addAlert(ng-if="vm.showAddAlert" flex)
	#addAlertBackground(flex layout-fill)
		#addAlertInfo(layout="column" flex layout-fill layout-align="center center")
			h3 {{vm.addAlertText}}
			md-button.md-primary(ng-click="vm.closeAddAlert()") OK

md-progress-circular.importBCFLoading(md-mode="indeterminate", md-diameter="15", ng-if="vm.importingBCF")

#issuesContent(ng-switch="vm.toShow")

	// Issues list
	issues-list(
		ng-switch-when="showIssues"
		account="vm.account"
		model="vm.model"
		all-issues="vm.issues"
		filter-text="vm.filterText"
		import-bcf="vm.importBcf(file)"
		event="vm.event"
		on-edit-issue="vm.editIssue(issue)"
		on-select-issue="vm.selectIssue(issue)"
		keys-down="vm.keysDown"
		content-height="vm.setContentHeight(height)"
		menu-option="vm.selectedMenuOption"
		user-job="vm.modelUserJob"
		tree-map="vm.treeMap"
		selected-issue="vm.selectedIssue"
		display-issue="vm.displayIssue"
		issue-display="vm.issueDisplay"
		available-jobs="vm.availableJobs")

	// Issue
	issue(
		ng-switch-when="showIssue"
		account="vm.account"
		model="vm.model"
		data="vm.selectedIssue"
		keys-down="vm.keysDown"
		exit="vm.editIssueExit(issue)"
		model-settings="vm.modelSettings"
		event="vm.event"
		issue-created="vm.issueCreated(issue)"
		content-height="vm.setContentHeight(height)"
		selected-objects="vm.selectedObjects"
		revision="vm.revision"
		selected-issue-loaded="vm.selectedIssueLoaded"
		set-initial-selected-objects="vm.setInitialSelectedObjects({selectedObjects: selectedObjects})"
		user-job="vm.modelUserJob"
		available-jobs="vm.availableJobs")


#issuesAddButton(ng-if="vm.showAddButton", layout-margin)
	md-button.md-accent.md-fab.md-mini(
<<<<<<< HEAD
		id="addIssue"
		aria-label="Add" 
		ng-click="vm.editIssue()" 
		ng-disabled="!vm.canAddIssue || !vm.modelLoaded")
=======
		aria-label="Add"
		ng-click="vm.editIssue()"
		ng-disabled="!vm.canAddIssue || !vm.loaded.model")
>>>>>>> 9f29f752

		md-icon.angular-material-icons add

<|MERGE_RESOLUTION|>--- conflicted
+++ resolved
@@ -55,16 +55,9 @@
 
 #issuesAddButton(ng-if="vm.showAddButton", layout-margin)
 	md-button.md-accent.md-fab.md-mini(
-<<<<<<< HEAD
-		id="addIssue"
-		aria-label="Add" 
-		ng-click="vm.editIssue()" 
-		ng-disabled="!vm.canAddIssue || !vm.modelLoaded")
-=======
 		aria-label="Add"
 		ng-click="vm.editIssue()"
 		ng-disabled="!vm.canAddIssue || !vm.loaded.model")
->>>>>>> 9f29f752
 
 		md-icon.angular-material-icons add
 
