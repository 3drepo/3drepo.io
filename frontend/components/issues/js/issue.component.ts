--- conflicted
+++ resolved
@@ -1239,15 +1239,12 @@
 		}
 
 		this.issuesService.populateIssue(issue);
-<<<<<<< HEAD
-		this.issueData = issue;
-=======
+
 		issue.comments.forEach( (c , index) => {
 			if (!!c.action) {
 				this.issuesService.convertActionCommentToText(c, undefined);
 				issue.comments[index] = c;
 			}
->>>>>>> edcbe5c1
 
 			if (c.hasOwnProperty("created")) {
 				c.timeStamp = this.issuesService.getPrettyTime(c.created);
