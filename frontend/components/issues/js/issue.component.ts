/**
 *	Copyright (C) 2016 3D Repo Ltd
 *
 *	This program is free software: you can redistribute it and/or modify
 *	it under the terms of the GNU Affero General Public License as
 *	published by the Free Software Foundation, either version 3 of the
 *	License, or (at your option) any later version.
 *
 *	This program is distributed in the hope that it will be useful,
 *	but WITHOUT ANY WARRANTY; without even the implied warranty of
 *	MERCHANTABILITY or FITNESS FOR A PARTICULAR PURPOSE.  See the
 *	GNU Affero General Public License for more details.
 *
 *	You should have received a copy of the GNU Affero General Public License
 *	along with this program.  If not, see <http://www.gnu.org/licenses/>.
 */
import { AnalyticService } from '../../home/js/analytic.service';
import { APIService } from '../../home/js/api.service';
import { AuthService } from '../../home/js/auth.service';
import { DialogService } from '../../home/js/dialog.service';
import { IssuesService } from './issues.service';
import { MeasureService } from '../../measure/js/measure.service';
<<<<<<< HEAD
import { NotificationEvents } from '../../notifications/js/notification.events';
import { NotificationIssuesEvents } from '../../notifications/js/notification.issues.events';
import { NotificationService } from '../../notifications/js/notification.service';
=======
import { ChatEvents } from '../../chat/js/chat.events';
import { IssuesChatEvents } from '../../chat/js/issues.chat.events';
import { ChatService } from '../../chat/js/chat.service';
>>>>>>> aa526da5
import { StateManagerService } from '../../home/js/state-manager.service';
import { TreeService } from '../../tree/js/tree.service';
import { ViewerService } from '../../viewer/js/viewer.service';

class IssueController implements ng.IController {

	public static $inject: string[] = [
		'$location',
		'$q',
		'$mdDialog',
		'$element',
		'$state',
		'$timeout',
		'$scope',

		'IssuesService',
		'APIService',
<<<<<<< HEAD
		'NotificationService',
=======
		'ChatService',
>>>>>>> aa526da5
		'AuthService',
		'AnalyticService',
		'StateManager',
		'MeasureService',
		'ViewerService',
		'TreeService',
		'DialogService'
	];

	private issueFailedToLoad: boolean;
	private savedScreenShot: any;
	private editingCommentIndex: any;
	private commentViewpoint: any;
	private aboutToBeDestroyed: boolean;
	private savedDescription;
	private savedComment;
	private reasonCommentText: string;
	private reasonTitleText: string;
	private disabledReason: string;
	private issueProgressInfo: string;
	private textInputHasFocusFlag: boolean;
	private submitDisabled: boolean;
	private pinDisabled: boolean;
	private showAdditional: boolean;
	private editingDescription: boolean;
	private clearPin: boolean;
	private priorities: any[];
	private statuses: any;
	private actions: any;
	private chatStarted = false;
	private popStateHandler;
	private refreshHandler;
	private data;
	private pinHidden;
	private account;
	private model;
	private comment;
	private issueData;
	private modelSettings;
	/* tslint:disable */
	private topic_types;
	/* tslint:enable */
	private modelJobs;
	private availableJobs;
	private userJob;
	private saving;
	private screenShot;
	private revision;
	private issueComponent;
	private commentThumbnail;
	private contentHeight;
	private chatEventsIssues: IssuesChatEvents;
	private chatEventsComments: ChatEvents;

	constructor(
		private $location,
		private $q,
		private $mdDialog,
		private $element,
		private $state,
		private $timeout,
		private $scope,

		private issuesService: IssuesService,
		private apiService: APIService,
		private chatService: ChatService,
		private authService: AuthService,
		private analyticService: AnalyticService,
		private stateManager: StateManagerService,
		private measureService: MeasureService,
		private viewerService: ViewerService,
		private treeService: TreeService,
		private dialogService: DialogService
	) {}

	public $onInit() {

		this.issueFailedToLoad = false;

		this.savedScreenShot = null;
		this.editingCommentIndex = null;
		this.aboutToBeDestroyed = false;

		this.reasonCommentText = 'Comment requires text';
		this.reasonTitleText = 'Issue requires name';
		this.disabledReason = '';

		this.issueProgressInfo = 'Loading Issue...';
		this.textInputHasFocusFlag = false;
		this.submitDisabled = true;
		this.pinDisabled = true;

		this.showAdditional = true;
		this.editingDescription = false;
		this.clearPin = false;

		this.priorities = [
			{value: 'none', label: 'None'},
			{value: 'low', label: 'Low'},
			{value: 'medium', label: 'Medium'},
			{value: 'high', label: 'High'}
		];
		this.statuses = [
			{value: 'open', label: 'Open'},
			{value: 'in progress', label: 'In progress'},
			{value: 'for approval', label: 'For approval'},
			{value: 'closed', label: 'Closed'}
		];

		this.actions = {
			screen_shot: {
				id: 'screenshot',
				icon: 'camera_alt',
				label: 'Screen shot',
				disabled: () => {
					if (!this.data) {
						return this.submitDisabled;
					} else {
						return !this.canComment();
					}
				},
				visible: () => {
					return true;
				},
				selected: false
			},
			pin: {
				id: 'pin',
				icon: 'place',
				label: 'Pin',
				disabled: () => {
					return this.submitDisabled || this.pinHidden;
				},
				visible: () => {
					return !this.data;
				},
				selected: false
			}
		};

		this.chatStarted = false;

		this.setContentHeight();
		history.pushState(null, null, document.URL);

		this.popStateHandler = (event) => {
			this.stateManager.popStateHandler(event, this.account, this.model);
		};

		this.refreshHandler = (event) => {
			return this.stateManager.refreshHandler(event);
		};
		// listen for user clicking the back button
		window.addEventListener('popstate', this.popStateHandler);
		window.addEventListener('beforeunload', this.refreshHandler);
		this.watchers();
	}

	/**
	 * Save a comment if one was being typed before closegh
	 * Cancel editing comment
	 */
	public $onDestroy() {

		window.removeEventListener('popstate', this.popStateHandler);
		window.removeEventListener('beforeunload', this.refreshHandler);

		this.issuesService.removeUnsavedPin();

		this.aboutToBeDestroyed = true;
		if (this.comment) {
			this.issuesService.updateIssues(this.issueData); // So that issues list is notified
			this.saveComment();
		}
		if (this.editingCommentIndex !== null) {
			this.issueData.comments[this.editingCommentIndex].editing = false;
		}
		// Get out of pin drop mode

		this.issuesService.setPinDropMode(false);
		this.measureService.setDisabled(false);
		this.clearPin = true;

		// unsubscribe on destroy
		if (this.data) {
			this.chatEventsIssues.unsubscribeFromUpdated(this.onIssueUpdated);
			this.chatEventsComments.unsubscribeFromCreated(this.onCommentCreated);
			this.chatEventsComments.unsubscribeFromUpdated (this.onCommentUpdated);
			this.chatEventsComments.unsubscribeFromDeleted(this.onCommentDeleted);
		}

	}

	public watchers() {

		// This keeps the colours updated etc
		this.$scope.$watch('vm.issueData', () => {
			// if (this.issueData) {
			// 	IssuesService.populateIssue(this.issueData);
			// }
		}, true);

		this.$scope.$watch('vm.modelSettings', () => {
			if (this.modelSettings) {
				this.topic_types = this.modelSettings.properties && this.modelSettings.properties.topicTypes || [];
				this.canComment();
				this.convertCommentTopicType();
			}
		});

		this.$scope.$watch('vm.availableJobs', () => {
			// Role
			if (this.availableJobs) {
				this.modelJobs = this.availableJobs.map((availableJob) => {
					/*
					// Get the actual role and return the last part of it
					return availableRole.role.substring(availableRole.role.lastIndexOf(".") + 1);
					*/
					return availableJob._id;
				});

				// Always have an unassign option for users
				this.modelJobs.push('Unassigned');
			}
		});

		this.$scope.$watch('vm.data', () => {

			// Data
			if (this.data && this.statuses && this.statuses.length) {
				this.issueFailedToLoad = false;
				this.issueData = null;

				this.issuesService.getIssue(this.data.account, this.data.model, this.data._id)
					.then((fetchedIssue) => {
						this.setEditIssueData(fetchedIssue);
						this.startChatEvents();
						this.issueFailedToLoad = false;
						// Update the issue data on issue service so search would work better
						this.issuesService.updateIssues(this.issueData);
						this.issuesService.showIssue(this.issueData, this.revision);
					})
					.catch((error) => {
						this.issueFailedToLoad = true;
						console.error(error);
					});

			} else {
				const creatorRole = this.userJob._id;
				this.issueData = this.issuesService.createBlankIssue(creatorRole);
				this.issuesService.populateIssue(this.issueData);
				this.setContentHeight();

			}

		});

	}

	public handleBCFPriority(BCFPriority: string) {

		const exists = this.priorities.find((priority) => {
			return BCFPriority === priority.value;
		});

		if (!exists) {
			const newPriority = {
				value: BCFPriority,
				label: BCFPriority
			};
			this.priorities.push(newPriority);
			this.$timeout(() => {});

		}

	}

	public handleBCFStatus(BCFStatus: string) {

		const exists = this.statuses.find((status) => {
			return BCFStatus === status.value;
		});

		if (!exists) {
			const newStatus = {
				value: BCFStatus,
				label: BCFStatus
			};
			this.statuses.push(newStatus);
			this.$timeout(() => {});

		}

	}

	public handleBCFAssign(BCFAssign: [string]) {
		BCFAssign.forEach((unknownJob) => {
			if (this.modelJobs.indexOf(unknownJob) === -1) {
				this.modelJobs.push(unknownJob);
				this.$timeout(() => {});
			}
		});

	}

	public handleBCFType(BCFType: string) {

		const exists = this.topic_types.find((type) => {
			return BCFType === type.value;
		});

		if (!exists) {
			const newType = {
				value: BCFType,
				label: BCFType
			};
			this.topic_types.push(newType);
			this.$timeout(() => {});

		}

	}

	public getPlaceholderText() {
		if (this.canComment()) {
			return 'Write a new comment';
		} else if (this.issueData.status === 'closed') {
			return 'You cannot comment on a closed issue';
		} else {
			return 'You do not have permission to leave comments';
		}
	}

	public convertCommentTopicType() {
		if (this.issueData && this.issueData.comments) {
			this.issueData.comments.forEach((comment) => {
				if (comment.action && comment.action.property === 'topic_type') {
					this.issuesService.convertActionCommentToText(comment, this.topic_types);
				}
			});
		}
	}

	public setEditIssueData(newIssueData) {

		this.issueData = newIssueData;

		this.issueData.comments = this.issueData.comments || [];

		if (!this.issueData.name) {
			this.disabledReason = this.reasonTitleText;
		}

		this.issueData.thumbnailPath = this.apiService.getAPIUrl(this.issueData.thumbnail);
		this.issueData.comments.forEach((comment) => {
			if (comment.owner !== this.authService.getUsername()) {
				comment.sealed = true;
			}
		});

		// Old issues
		this.issueData.priority = (!this.issueData.priority) ? 'none' : this.issueData.priority;
		this.issueData.status = (!this.issueData.status) ? 'open' : this.issueData.status;
		this.issueData.topic_type = (!this.issueData.topic_type) ? 'for_information' : this.issueData.topic_type;
		this.issueData.assigned_roles = (!this.issueData.assigned_roles) ? [] : this.issueData.assigned_roles;

		this.handleBCFPriority(this.issueData.priority);
		this.handleBCFStatus(this.issueData.status);
		this.handleBCFAssign(this.issueData.assigned_roles);
		this.handleBCFType(this.issueData.topic_type);

		this.canComment();
		this.convertCommentTopicType();

		this.issuesService.populateIssue(this.issueData);
		this.setContentHeight();

	}

	public canChangeDescription() {
		return this.issuesService.canChangeDescription(
			this.issueData,
			this.userJob,
			this.modelSettings.permissions
		);
	}

	public nameChange() {
		this.submitDisabled = !this.issueData.name;
		if (!this.submitDisabled) {
			this.disabledReason = this.reasonTitleText;
		}
	}

	/**
	 * Disable the save button when commenting on an issue if there is no comment
	 */
	public commentChange() {
		this.submitDisabled = (this.data && !this.comment);
		if (!this.submitDisabled) {
			this.disabledReason = this.reasonCommentText;
		}
	}

	public canChangePriority() {
		return this.issuesService.canChangePriority(
			this.issueData,
			this.userJob,
			this.modelSettings.permissions
		);
	}

	public disableStatusOption(status) {
		return (status.value === 'closed' || status.value === 'open') &&
			!this.issuesService.canChangeStatusToClosed(
				this.issueData,
				this.userJob,
				this.modelSettings.permissions
			);
	}

	public canChangeStatus() {
		return this.issuesService.canChangeStatus(
			this.issueData,
			this.userJob,
			this.modelSettings.permissions
		);
	}

	public canChangeType() {
		return this.issuesService.canChangeType(
			this.issueData,
			this.userJob,
			this.modelSettings.permissions
		);
	}

	public canChangeDueDate() {
		return this.issuesService.canChangeDueDate(
			this.issueData,
			this.userJob,
			this.modelSettings.permissions
		);
	}

	public canChangeAssigned() {
		return this.issuesService.canChangeAssigned(
			this.issueData,
			this.userJob,
			this.modelSettings.permissions
		);
	}

	public canComment() {
		return this.issuesService.canComment(
			this.issueData,
			this.userJob,
			this.modelSettings.permissions
		);
	}

	/**
	 * Handle status change
	 */
	public statusChange() {
		if (this.data && this.issueData.account && this.issueData.model) {

			// If it's unassigned we can update so that there are no assigned roles
			if (this.issueData.assigned_roles.indexOf('Unassigned') !== -1) {
				this.issueData.assigned_roles = [];
			}

			const statusChangeData = {
				priority: this.issueData.priority,
				status: this.issueData.status,
				topic_type: this.issueData.topic_type,
				due_date: Date.parse(this.issueData.due_date),
				assigned_roles: this.issueData.assigned_roles
			};

			this.issuesService.updateIssue(this.issueData, statusChangeData)
				.then((response) => {
					if (response) {
						const respData = response.data;
						this.issuesService.populateIssue(respData);
						this.issueData = respData;

						// Add info for new comment
						this.issueData.comments.forEach((comment) => {
							if (comment && comment.viewpoint && comment.viewpoint.screenshot) {
								comment.viewpoint.screenshotPath = this.apiService.getAPIUrl(comment.viewpoint.screenshot);
							}
							if (comment && comment.action && comment.action.property) {
								this.issuesService.convertActionCommentToText(comment, this.topic_types);
							}
						});

						// Update last but one comment in case it was "sealed"
						if (this.issueData.comments.length > 1) {
							this.issueData.comments[this.issueData.comments.length - 2].sealed = true;
						}

						// Update the actual data model
						this.issuesService.updateIssues(this.issueData);

						this.commentAreaScrollToBottom();
					}

				})
				.catch(this.handleUpdateError.bind(this));

			this.canComment();

			this.analyticService.sendEvent({
				eventCategory: 'Issue',
				eventAction: 'edit'
			});
		}

		// This is called so icon and assignment colour changes for new issues.
		this.issuesService.populateIssue(this.issueData);
	}

	public handleUpdateError(error) {
		const content = 'We tried to update your issue but it failed. ' +
		'If this continues please message support@3drepo.io.';
		const escapable = true;
		console.error(error);
		this.dialogService.text('Error Updating Issue', content, escapable);
	}

	public getCommentPlaceholderText() {
		if (this.canComment()) {
			return 'Write your comment here';
		} else {
			return 'You are not able to comment';
		}
	}

	/**
	 * Submit - new issue or comment or update issue
	 */
	public submit() {

		this.saving = true;

		if (this.data) {
			this.saveComment();
		} else {
			this.saveIssue();
		}

	}

	/**
	 * Show viewpoint
	 * @param event
	 * @param viewpoint Can be undefined for action comments
	 */
	public showViewpoint(event, viewpoint) {
		// README: vm should also highlight selected objects within vm issue, but
		// will require a lot of rewriting for vm to work at present!
		if (viewpoint && (event.type === 'click')) {

			// We clone the issueData so that we don't
			// overwrite the original issue data itself
			const newViewpointData = angular.copy(this.issueData);
			newViewpointData.viewpoint = viewpoint;
			this.issuesService.showIssue(newViewpointData, this.revision);

		}
	}

	/**
	 * Show screen shot
	 * @param event
	 * @param viewpoint
	 */
	public showScreenShot(event, viewpoint) {
		if (viewpoint.screenshot) {

			// We have a saved screenshot we use that
			this.screenShot = this.apiService.getAPIUrl(viewpoint.screenshot);
			this.showScreenshotDialog(event);
		} else if (this.issueData.descriptionThumbnail) {

			// We haven't saved yet we can use the thumbnail
			this.screenShot = this.issueData.descriptionThumbnail;
			this.showScreenshotDialog(event);
		}
	}

	/**
	 * Show screen shot dialog
	 * @param event
	 */
	public showScreenshotDialog(event) {
		const parentScope = this;
		this.$mdDialog.show({
			controller() {
				this.issueComponent = parentScope;
			},
			controllerAs: 'vm',
			templateUrl: 'templates/issue-screen-shot-dialog.html',
			targetEvent: event
		});
	}

	/**
	 * Do an action
	 * @param event
	 * @param action
	 */
	public doAction(event, action) {
		// Handle previous action
		this.actions[action].selected = !this.actions[action].selected;
		const selected = this.actions[action].selected;

		switch (action) {
		case 'pin':

			if (selected) {
				this.issuesService.setPinDropMode(true);
				this.measureService.deactivateMeasure();
				this.measureService.setDisabled(true);
			} else {
				this.issuesService.setPinDropMode(false);
				this.measureService.setDisabled(false);
			}
			break;

		case 'screen_shot':

			// There is no concept of selected in screenshot as there will be a popup once you click the button
			this.actions[action].selected = false;

			delete this.screenShot; // Remove any clicked on screen shot
			this.showScreenshotDialog(event);
			break;

		}

	}

	/**
	 * Toggle showing of extra inputs
	 */
	public toggleShowAdditional() {

		if (!this.textInputHasFocusFlag) {
			// don't toggle if the user is trying to type
			this.showAdditional = !this.showAdditional;
			this.setContentHeight();
		}

	}

	/**
	 * Edit or save description
	 * @param event
	 */
	public toggleEditDescription(event) {
		event.stopPropagation();
		if (this.editingDescription) {
			this.editingDescription = false;

			if (this.issueData.desc !== this.savedDescription) {
				const data = {
					desc: this.issueData.desc
				};
				this.issuesService.updateIssue(this.issueData, data)
					.then((issueData) => {

						if (issueData) {
							this.issuesService.updateIssues(this.issueData);
							this.savedDescription = this.issueData.desc;
						} else {
							this.handleUpdateError(issueData);
						}

					})
					.catch(this.handleUpdateError.bind(this));
			}

		} else {
			this.editingDescription = true;
			this.savedDescription = this.issueData.desc;
		}
	}

	/**
	 * Register if text input has focus or not
	 * @param focus
	 */
	public textInputHasFocus(focus) {
		this.textInputHasFocusFlag = focus;
	}

	/**
	 * This prevents show/hide of additional info when clicking in the input
	 * @param event
	 */
	public titleInputClick(event) {
		event.stopPropagation();
	}

	/**
	 * Save issue
	 */
	public saveIssue() {

		const viewpointPromise = this.$q.defer();
		const screenShotPromise = this.$q.defer();
		const objectsPromise = this.$q.defer();

		if (this.commentViewpoint) {
			viewpointPromise.resolve(this.commentViewpoint);
		} else {
			// Get the viewpoint
			this.viewerService.getCurrentViewpoint(
				{promise: viewpointPromise, account: this.account, model: this.model}
			);
		}

		// Get selected objects
		this.viewerService.getObjectsStatus({
			promise: objectsPromise
		});

		return Promise.all([viewpointPromise.promise, objectsPromise.promise])
			.then((results) => {
				const [viewpoint, objectInfo] = results;
				viewpoint.hideIfc = this.treeService.getHideIfc();
				return this.handleObjects(viewpoint, objectInfo, screenShotPromise);
			})
			.catch((error) => {
				// We have a top level catch which will
				// show the user a popup if something goes wrong at any point

				this.saving = false;
				const content = 'Something went wrong saving the issue. ' +
				'If this continues please message support@3drepo.io.';
				const escapable = true;

				this.dialogService.text('Error Saving Issue', content, escapable);
				console.error('Something went wrong saving the Issue: ', error);
			});

	}

	public handleObjects(viewpoint, objectInfo, screenShotPromise) {

		// TODO - clean up repeated code below
		if (this.savedScreenShot !== null) {

			if (objectInfo.highlightedNodes.length > 0 || objectInfo.hiddenNodes.length > 0) {
				// Create a group of selected objects
				return this.createGroup(viewpoint, this.savedScreenShot, objectInfo);
			} else {
				return this.doSaveIssue(viewpoint, this.savedScreenShot);
			}

		} else {
			// Get a screen shot if not already created
			this.viewerService.getScreenshot(screenShotPromise);

			return screenShotPromise.promise
				.then((screenShot) => {
					if (objectInfo.highlightedNodes.length > 0 || objectInfo.hiddenNodes.length > 0) {
						return this.createGroup(viewpoint, screenShot, objectInfo);
					} else {
						return this.doSaveIssue(viewpoint, screenShot);
					}
				});

		}

	}

	/**
	 * @returns groupData	Object with list of nodes for group creation.
	 */
	public createGroupData(nodes) {
		const groupData = {
			name: this.issueData.name,
			color: [255, 0, 0],
			objects: nodes,
			isIssueGroup: true
		};

		return nodes.length === 0 ? null : groupData;
	}

	public createGroup(viewpoint, screenShot, objectInfo) {

		// Create a group of selected objects
		const highlightedGroupData = this.createGroupData(objectInfo.highlightedNodes);

		// Create a group of hidden objects
		const hiddenGroupData = this.createGroupData(objectInfo.hiddenNodes);

		const promises = [];

		if (highlightedGroupData) {
			const highlightPromise = this.apiService.post(`${this.account}/${this.model}/groups`, highlightedGroupData)
				.then((highlightedGroupResponse) => {
					viewpoint.highlighted_group_id = highlightedGroupResponse.data._id;
				});
			promises.push(highlightPromise);
		}

		if (hiddenGroupData) {
			const hiddenPromise = this.apiService.post(`${this.account}/${this.model}/groups`, hiddenGroupData)
				.then((hiddenGroupResponse) => {
					viewpoint.hidden_group_id = hiddenGroupResponse.data._id;
				});
			promises.push(hiddenPromise);
		}

		return Promise.all(promises).then(() => {
			this.doSaveIssue(viewpoint, screenShot);
		});

	}

	/**
	 * Send new issue data to server
	 * @param viewpoint
	 * @param screenShot
	 */
	public doSaveIssue(viewpoint, screenShot) {

		// Remove base64 header text from screenShot and add to viewpoint
		screenShot = screenShot.substring(screenShot.indexOf(',') + 1);
		viewpoint.screenshot = screenShot;

		// Save issue
		const issue = {
			account: this.account,
			model: this.model,
			objectId: null,
			name: this.issueData.name,
			viewpoint,
			creator_role: this.userJob._id,
			pickedPos: null,
			pickedNorm: null,
			scale: 1.0,
			assigned_roles: this.issueData.assigned_roles,
			priority: this.issueData.priority,
			status: this.issueData.status,
			topic_type: this.issueData.topic_type,
			due_date: Date.parse(this.issueData.due_date),
			desc: this.issueData.desc,
			rev_id: this.revision
		};

		// Pin data
		const pinData = this.viewerService.getPinData();
		if (pinData !== null) {
			issue.pickedPos = pinData.pickedPos;
			issue.pickedNorm = pinData.pickedNorm;
		}

		return this.issuesService.saveIssue(issue)
			.then((response) => {
				this.data = response.data; // So that new changes are registered as updates
				const responseIssue = response.data;

				// Hide the description input if no description
				this.pinHidden = true;

				// Notify parent of new issue
				this.issuesService.populateIssue(responseIssue);
				this.issueData = responseIssue;
				this.issuesService.addIssue(this.issueData);
				this.issuesService.setSelectedIssue(this.issueData, true, this.revision);

				// Hide some actions
				this.issuesService.setPinDropMode(false);

				this.submitDisabled = true;
				this.setContentHeight();

				this.startChatEvents();
				this.saving = false;

				const issueState = {
					account: this.account,
					model: this.model,
					revision: this.revision,
					issueId: this.data._id,
					noSet: true
				};

				this.disabledReason = this.reasonCommentText;

				this.$state.go(
					'app.viewer',
					issueState,
					{notify: false}
				);

				this.analyticService.sendEvent({
					eventCategory: 'Issue',
					eventAction: 'create'
				});

			});

	}

	public saveComment() {
		const objectsPromise = this.$q.defer();

		// Get selected objects
		this.viewerService.getObjectsStatus({
			promise: objectsPromise
		});

		const initPromises = [];

		let objectInfo;

		initPromises.push(objectsPromise.promise.then((returnedObjectInfo) => {
			objectInfo = returnedObjectInfo;
		}));

		if (!angular.isDefined(this.commentThumbnail)) {
			const viewpointPromise = this.$q.defer();
			this.viewerService.getCurrentViewpoint(
				{promise: viewpointPromise, account: this.issueData.account, model: this.issueData.model}
			);
			initPromises.push(viewpointPromise.promise.then((viewpoint) => {
				this.commentViewpoint = viewpoint;
			}));
		}

		Promise.all(initPromises).then( () => {
			// FIXME: this is duplicated code - something similar already exists in CreateGroup
			// Create a group of selected objects
			const highlightedGroupData = this.createGroupData(objectInfo.highlightedNodes);

			// Create a group of hidden objects
			const hiddenGroupData = this.createGroupData(objectInfo.hiddenNodes);

			const promises = [];

			if (highlightedGroupData) {
				promises.push(this.apiService.post(this.account + '/' + this.model + '/groups', highlightedGroupData)
					.then((highlightedGroupResponse) => {
						this.commentViewpoint.highlighted_group_id = highlightedGroupResponse.data._id;
					}));
			}

			if (hiddenGroupData) {
				promises.push(this.apiService.post(this.account + '/' + this.model + '/groups', hiddenGroupData)
					.then((hiddenGroupResponse) => {
						this.commentViewpoint.hidden_group_id = hiddenGroupResponse.data._id;
						this.commentViewpoint.hideIfc = this.treeService.getHideIfc();
					}));
			}

			Promise.all(promises).then(() => {
				this.issuesService.saveComment(this.issueData, this.comment, this.commentViewpoint)
					.then((response) => {
						this.saving = false;
						this.afterNewComment(response.data, false);
					})
					.catch((error) => {
						this.errorSavingComment(error);
					});
			}).catch((error) => {
				console.error(error);
			});

			this.analyticService.sendEvent({
				eventCategory: 'Issue',
				eventAction: 'comment'
			});
		});

	}

	public errorSavingComment(error) {
		const content = 'Something went wrong saving the comment. ' +
		'If this continues please message support@3drepo.io.';
		const escapable = true;
		this.dialogService.text('Error Saving Comment', content, escapable);
		console.error('Something went wrong saving the issue comment: ', error);
	}

	public errorDeleteComment(error) {
		const content = 'Something went wrong deleting the comment. ' +
		'If this continues please message support@3drepo.io.';
		const escapable = true;
		this.dialogService.text('Error Deleting Comment', content, escapable);
		console.error('Something went wrong deleting the issue comment: ', error);
	}

	public errorSavingScreemshot(error) {
		const content = 'Something went wrong saving the screenshot. ' +
		'If this continues please message support@3drepo.io.';
		const escapable = true;

		this.dialogService.text('Error Saving Screenshot', content, escapable);
		console.error('Something went wrong saving the screenshot: ', error);
	}

	/**
	 * Process after new comment saved
	 * @param comment
	 */
	public afterNewComment(comment, noDeleteInput) {

		// mark all other comments sealed
		this.issueData.comments.forEach((otherComment) => {
			otherComment.sealed = true;
		});

		if (comment.owner !== this.authService.getUsername()) {
			comment.sealed = true;
		}

		if (comment.viewpoint && comment.viewpoint.screenshot) {
			comment.viewpoint.screenshotPath = this.apiService.getAPIUrl(comment.viewpoint.screenshot);
		}

		// Add new comment to issue
		if (!this.issueData.comments) {
			this.issueData.comments = [];
		}
		this.issueData.comments.push({
			sealed: comment.sealed,
			guid: comment.guid,
			comment: comment.comment,
			owner: comment.owner,
			viewpoint: comment.viewpoint,
			action: comment.action
		});

		if (!noDeleteInput) {
			delete this.comment;
			delete this.commentThumbnail;
			this.issuesService.updateIssues(this.issueData);
			this.submitDisabled = true;
		}

		this.commentAreaScrollToBottom();
		// Don't set height of content if about to be destroyed as it overrides the height set by the issues list
		if (!this.aboutToBeDestroyed) {
			this.setContentHeight();
		}
	}

	/**
	 * Delete a comment
	 * @param event
	 * @param index
	 */
	public deleteComment(event, index) {
		event.stopPropagation();
		const commentIndex = (this.issueData.comments.length - 1) - index;

		this.issuesService.deleteComment(this.issueData, commentIndex)
			.then(() => {
				this.issueData.comments.splice(commentIndex, 1);
			})
			.catch((error) => {
				this.errorDeleteComment(error);
			});

		this.analyticService.sendEvent({
			eventCategory: 'Issue',
			eventAction: 'deleteComment'
		});

		this.setContentHeight();
	}

	/**
	 * A screen shot has been saved
	 * @param data
	 */
	public screenShotSave(data) {
		const viewpointPromise = this.$q.defer();

		this.savedScreenShot = data.screenShot;

		if (typeof this.data === 'object') {

			// Comment
			this.commentThumbnail = data.screenShot;

			// Get the viewpoint and add the screen shot to it
			// Remove base64 header text from screen shot
			this.viewerService.getCurrentViewpoint(
				{promise: viewpointPromise, account: this.issueData.account, model: this.issueData.model}
			);

		} else {
			// Description
			this.issueData.descriptionThumbnail = data.screenShot;

			this.viewerService.getCurrentViewpoint(
				{promise: viewpointPromise, account: this.account, model: this.model}
			);
		}

		viewpointPromise.promise
			.then((viewpoint) => {
				this.commentViewpoint = viewpoint;
				this.commentViewpoint.screenshot = data.screenShot.substring(data.screenShot.indexOf(',') + 1);
			}).catch((error) => {
				this.errorSavingScreemshot(error);
			});

		this.setContentHeight();
	}

	/**
	 * Set the content height
	 */
	public setContentHeight() {

		const newIssueHeight = 305;
		const descriptionTextHeight = 80;
		const commentTextHeight = 80;
		const commentImageHeight = 170;
		const additionalInfoHeight = 160;
		const thumbnailHeight = 180;
		const issueMinHeight = 370;

		let height = issueMinHeight;

		if (this.data) {

			// Description text
			if (this.canChangeDescription() || (this.issueData && this.issueData.hasOwnProperty('desc')) ) {
				height += descriptionTextHeight;
			}
			// Description thumbnail
			height += thumbnailHeight;
			// New comment thumbnail
			if (this.commentThumbnail) {
				height += thumbnailHeight;
			}
			// Comments
			if (this.issueData && this.issueData.comments) {
				for (let i = 0; i < this.issueData.comments.length; i++) {
					height += commentTextHeight;
					if (this.issueData.comments[i].viewpoint && this.issueData.comments[i].viewpoint.hasOwnProperty('screenshot')) {
						height += commentImageHeight;
					}
				}
			}

		} else {
			height = newIssueHeight;
			// Description thumbnail
			if (this.issueData && this.issueData.descriptionThumbnail) {
				height += thumbnailHeight;
			}
		}

		// Additional info
		if (this.showAdditional) {
			height += additionalInfoHeight;
		}

		if (height) {
			this.contentHeight({height});
		} else {
			console.error('Height was trying to be set to falsy value');
		}

	}

	public commentAreaScrollToBottom() {

		this.$timeout(() => {
			const commentArea = document.getElementById('descriptionAndComments');
			if (commentArea) {
				commentArea.scrollTop = commentArea.scrollHeight;
			}
		});
	}

	public onIssueUpdated(issue) {
		if (issue._id !== this.data._id) {
			return;
		}

		this.issuesService.populateIssue(issue);

		issue.comments.forEach( (c , index) => {
			if (!!c.action) {
				this.issuesService.convertActionCommentToText(c, undefined);
				issue.comments[index] = c;
			}

		});

		this.issueData = issue;
		this.$scope.$apply();
	}

	public startChatEvents() {

		if (this.data && !this.chatStarted) {
			this.chatStarted = true;

			this.chatEventsIssues =  this.chatService.getChannel(this.data.account, this.data.model).issues;

			/*
			* Watch for issue change
			*/

			this.chatEventsIssues.subscribeToUpdated( this.onIssueUpdated, this);

			this.chatEventsComments = this.chatEventsIssues.getCommentsChatEvents(this.data._id);

			/*
			* Watch for new comments
			*/
			this.chatEventsComments.subscribeToCreated(this.onCommentCreated, this);

			/*
			* Watch for comment changed
			*/
			this.chatEventsComments.subscribeToUpdated(this.onCommentUpdated, this);

			/*
			* Watch for comment deleted
			*/
			this.chatEventsComments.subscribeToDeleted(this.onCommentDeleted, this);
		}
	}

	public onCommentCreated(comment) {
		if (comment.action) {
			this.issuesService.convertActionCommentToText(comment, this.topic_types);
		}

		this.afterNewComment(comment, true);

		// necessary to apply scope.apply and reapply scroll down again here because vm function is not triggered from UI
		this.$scope.$apply();
		this.commentAreaScrollToBottom();
	}

	/*
	* Watch for comment changed
	*/
	public onCommentUpdated( newComment ) {
		const comment = this.issueData.comments.find((oldComment) => oldComment.guid === newComment.guid );

		comment.comment = newComment.comment;

		this.$scope.$apply();
		this.commentAreaScrollToBottom();
	}

	/*
	* Watch for comment deleted
	*/
	public onCommentDeleted(newComment) {
		let deleteIndex;
		deleteIndex = this.issueData.comments.findIndex((comment) => comment.guid === newComment.guid);

		this.issueData.comments[deleteIndex].comment = 'This comment has been deleted.';

		this.$scope.$apply();
		this.commentAreaScrollToBottom();

		this.$timeout(() => {
			this.issueData.comments.splice(deleteIndex, 1);
		}, 4000);
	}
}

export const IssueComponent: ng.IComponentOptions = {
	bindings: {
		account: '<',
		model: '<',
		revision: '<',
		data: '=',
		exit: '&',
		event: '<',
		selectedIssueLoaded: '<',
		contentHeight: '&',
		selectedObjects: '<',
		modelSettings: '<',
		setInitialSelectedObjects: '&',
		userJob: '<',
		availableJobs: '<'
	},
	controller: IssueController,
	controllerAs: 'vm',
	templateUrl: 'templates/issue.html'
};

export const IssueComponentModule = angular
	.module('3drepo')
	.component('issue', IssueComponent);<|MERGE_RESOLUTION|>--- conflicted
+++ resolved
@@ -20,15 +20,9 @@
 import { DialogService } from '../../home/js/dialog.service';
 import { IssuesService } from './issues.service';
 import { MeasureService } from '../../measure/js/measure.service';
-<<<<<<< HEAD
-import { NotificationEvents } from '../../notifications/js/notification.events';
-import { NotificationIssuesEvents } from '../../notifications/js/notification.issues.events';
-import { NotificationService } from '../../notifications/js/notification.service';
-=======
 import { ChatEvents } from '../../chat/js/chat.events';
 import { IssuesChatEvents } from '../../chat/js/issues.chat.events';
 import { ChatService } from '../../chat/js/chat.service';
->>>>>>> aa526da5
 import { StateManagerService } from '../../home/js/state-manager.service';
 import { TreeService } from '../../tree/js/tree.service';
 import { ViewerService } from '../../viewer/js/viewer.service';
@@ -46,11 +40,7 @@
 
 		'IssuesService',
 		'APIService',
-<<<<<<< HEAD
-		'NotificationService',
-=======
 		'ChatService',
->>>>>>> aa526da5
 		'AuthService',
 		'AnalyticService',
 		'StateManager',
