--- conflicted
+++ resolved
@@ -124,73 +124,6 @@
 				});
 
 				switch(vm.menuOption.value) {
-<<<<<<< HEAD
-				
-				case "sortByDate":
-					//vm.sortOldestFirst = !vm.sortOldestFirst;
-					IssuesService.state.issueDisplay.sortOldestFirst = !IssuesService.state.issueDisplay.sortOldestFirst;
-					break;
-				
-				case "showClosed":
-					//vm.showClosed = !vm.showClosed;
-					IssuesService.state.issueDisplay.showClosed = !IssuesService.state.issueDisplay.showClosed;
-					break;
-
-				case "showSubModels":
-					//vm.showSubModelIssues = !vm.showSubModelIssues;
-					IssuesService.state.issueDisplay.showSubModelIssues = !IssuesService.state.issueDisplay.showSubModelIssues;
-					break;
-				
-				case "print":
-					var ids = [];
-					var issuesToPrint = IssuesService.state.issuesToShow.concat();
-
-					issuesToPrint.sort(function() {
-						return function(a, b) {
-							return a.created - b.created;
-						};
-					})
-
-					issuesToPrint.forEach(function(issue){
-						ids.push(issue._id);
-					});
-
-					var printEndpoint = vm.account + "/" + vm.model + "/issues.html?ids=" + ids.join(",");
-					var printUrl = ClientConfigService.apiUrl(ClientConfigService.GET_API, printEndpoint);
-					$window.open(printUrl, "_blank");
-					break;
-
-				case "exportBCF":
-					var bcfEndpoint = vm.account + "/" + vm.model + "/issues.bcfzip";
-					var bcfUrl = ClientConfigService.apiUrl(ClientConfigService.GET_API, bcfEndpoint);
-					$window.open(bcfUrl, "_blank");
-					break;
-
-				case "importBCF":
-					var file = document.createElement("input");
-					file.setAttribute("type", "file");
-					file.setAttribute("accept", ".zip,.bcfzip");
-					file.click();
-
-					file.addEventListener("change", function () {
-						vm.importBcf({file: file.files[0]});
-					});
-					break;
-
-				case "filterRole":
-					var roleIndex = IssuesService.state.issueDisplay.excludeRoles.indexOf(vm.menuOption.role);
-					if(vm.menuOption.selected){
-						if(roleIndex !== -1){
-							IssuesService.state.issueDisplay.excludeRoles.splice(roleIndex, 1);
-						}
-					} else {
-						if(roleIndex === -1){
-							IssuesService.state.issueDisplay.excludeRoles.push(vm.menuOption.role);
-						}
-					}
-					break;
-=======
->>>>>>> f7808d1d
 
 					case "sortByDate":
 						//vm.sortOldestFirst = !vm.sortOldestFirst;
@@ -208,6 +141,19 @@
 						break;
 
 					case "print":
+						var ids = [];
+						var issuesToPrint = IssuesService.state.issuesToShow.concat();
+
+						issuesToPrint.sort(function() {
+							return function(a, b) {
+								return a.created - b.created;
+							};
+						})
+
+						issuesToPrint.forEach(function(issue){
+							ids.push(issue._id);
+						});
+
 						var printEndpoint = vm.account + "/" + vm.model + "/issues.html?ids=" + ids.join(",");
 						var printUrl = ClientConfigService.apiUrl(ClientConfigService.GET_API, printEndpoint);
 						$window.open(printUrl, "_blank");
