/**
 *	Copyright (C) 2014 3D Repo Ltd
 *
 *	This program is free software: you can redistribute it and/or modify
 *	it under the terms of the GNU Affero General Public License as
 *	published by the Free Software Foundation, either version 3 of the
 *	License, or (at your option) any later version.
 *
 *	This program is distributed in the hope that it will be useful,
 *	but WITHOUT ANY WARRANTY; without even the implied warranty of
 *	MERCHANTABILITY or FITNESS FOR A PARTICULAR PURPOSE.  See the
 *	GNU Affero General Public License for more details.
 *
 *	You should have received a copy of the GNU Affero General Public License
 *	along with this program.  If not, see <http://www.gnu.org/licenses/>.
 */

(function() {
	"use strict";

	angular.module("3drepo")
		.factory("IssuesService", IssuesService);

	IssuesService.$inject = ["$http", "$q", "$sanitize", "serverConfig", "EventService", "UtilsService"];

	function IssuesService($http, $q, $sanitize, serverConfig, EventService, UtilsService) {
		var url = "",
			data = {},
			config = {},
			i, j = 0,
			numIssues = 0,
			numComments = 0,
			availableJobs = [],
			obj = {},
			newPinId = "newPinId",
			updatedIssue = null,
			issueDisplay = {};

		obj.pinColours = {
			blue : [0, 69/255, 148/255],
			yellow : [255/255, 255/255, 54/255]
		}


		obj.deselectPin = function(issue) {
			var data;
			// Issue with position means pin
			if (issue.position.length > 0) {
				data = {
					id: issue._id,
					colours: [obj.pinColours.blue]
				};
				EventService.send(EventService.EVENT.VIEWER.CHANGE_PIN_COLOUR, data);
			}
		}

		obj.showIssue = function(issue) {
			var data
				
			// Highlight pin, move camera and setup clipping plane
			data = {
				id: issue._id,
				colours: [obj.pinColours.yellow]
			};
			
			EventService.send(EventService.EVENT.VIEWER.CHANGE_PIN_COLOUR, data);

			// Set the camera position
			data = {
				position : issue.viewpoint.position,
				view_dir : issue.viewpoint.view_dir,
				up: issue.viewpoint.up,
				account: issue.account,
				model: issue.model
			};

			EventService.send(EventService.EVENT.VIEWER.SET_CAMERA, data);

			// Set the clipping planes
			data = {
				clippingPlanes: issue.viewpoint.clippingPlanes,
				fromClipPanel: false,
				account: issue.account,
				model: issue.model,
			};
			EventService.send(EventService.EVENT.VIEWER.UPDATE_CLIPPING_PLANES, data);

			// Remove highlight from any multi objects
			EventService.send(EventService.EVENT.VIEWER.HIGHLIGHT_OBJECTS, []);

			// clear selection
			EventService.send(EventService.EVENT.RESET_SELECTED_OBJS, []);

			// Show multi objects
			if (issue.hasOwnProperty("group_id")) {
				UtilsService.doGet(issue.account + "/" + issue.model + "/groups/" + issue.group_id).then(function (response) {

<<<<<<< HEAD
					console.log(response.data);
=======
>>>>>>> a1b2165f
					var ids = [];
					response.data.objects.forEach(function(obj){
						var key = obj.account + "@" +  obj.model;
						if(!ids[key]){
							ids[key] = [];
						}	
						ids[key].push(vm.treeMap.sharedIdToUid[obj.shared_id]);
					});

					for(var key in ids)
					{

						var vals = key.split('@');
						var account = vals[0];
						var model = vals[1];

						data = {
							source: "tree",
							account: account,
							model: model,
							ids: ids[key],
							colour: response.data.colour,
							multi: true
						
						};
						EventService.send(EventService.EVENT.VIEWER.HIGHLIGHT_OBJECTS, data);
					}
				});
			}
		}

		// TODO: Internationalise and make globally accessible
		obj.getPrettyTime = function(time) {
			var date = new Date(time),
				currentDate = new Date(),
				prettyTime,
				postFix,
				hours,
				monthToText = ["Jan", "Feb", "Mar", "Apr", "May", "Jun", "Jul", "Aug", "Sep", "Oct", "Nov", "Dec"];

			if ((date.getFullYear() === currentDate.getFullYear()) &&
				(date.getMonth() === currentDate.getMonth()) &&
				(date.getDate() === currentDate.getDate())) {
				hours = date.getHours();
				if (hours > 11) {
					postFix = " PM";
					if (hours > 12) {
						hours -= 12;
					}
				} else {
					postFix = " AM";
					if (hours === 0) {
						hours = 12;
					}
				}

				prettyTime = hours + ":" + ("0" + date.getMinutes()).slice(-2) + postFix;
			} else if (date.getFullYear() === currentDate.getFullYear()) {
				prettyTime = date.getDate() + " " + monthToText[date.getMonth()];
			} else {
				prettyTime = monthToText[date.getMonth()] + " '" + (date.getFullYear()).toString().slice(-2);
			}

			return prettyTime;
		};

		obj.generateTitle = function(issue) {
			if (issue.modelCode){
				return issue.modelCode + "." + issue.number + " " + issue.name;
			} else if (issue.typePrefix) {
				return issue.typePrefix + "." + issue.number + " " + issue.name;
			} else {
				return issue.number + " " + issue.name;
			}
		};

		obj.getIssue = function(account, model, issueId){

			var self = this;
			var deferred = $q.defer();
			var url = serverConfig.apiUrl(serverConfig.GET_API, account + "/" + model + "/issues/" + issueId + ".json");

			$http.get(url).then(function(res){

				res.data = obj.cleanIssue(res.data);

				deferred.resolve(res.data);

			}).catch(function(err){
				deferred.reject(err);
			});

			return deferred.promise;

		};

		obj.getIssues = function(account, model, revision) {
			var deferred = $q.defer();

			if(revision){
				url = serverConfig.apiUrl(serverConfig.GET_API, account + "/" + model + "/revision/" + revision + "/issues.json");
			} else {
				url = serverConfig.apiUrl(serverConfig.GET_API, account + "/" + model + "/issues.json");
			}
			

			$http.get(url).then(
				function(data) {
					deferred.resolve(data.data);
					for (i = 0, numIssues = data.data.length; i < numIssues; i += 1) {
						data.data[i].timeStamp = obj.getPrettyTime(data.data[i].created);
						data.data[i].title = obj.generateTitle(data.data[i]);
						if (data.data[i].thumbnail) {
							data.data[i].thumbnailPath = UtilsService.getServerUrl(data.data[i].thumbnail);
						}

						// Comments
						// issues api don't return comments anymore
						// if (data.data[i].hasOwnProperty("comments")) {
						// 	for (j = 0, numComments = data.data[i].comments.length; j < numComments; j += 1) {
						// 		// Timestamp
						// 		if (data.data[i].comments[j].hasOwnProperty("created")) {
						// 			data.data[i].comments[j].timeStamp = obj.getPrettyTime(data.data[i].comments[j].created);
						// 		}
						// 		// Screen shot path
						// 		if (data.data[i].comments[j].viewpoint && data.data[i].comments[j].viewpoint.screenshot) {
						// 			data.data[i].comments[j].viewpoint.screenshotPath = UtilsService.getServerUrl(data.data[i].comments[j].viewpoint.screenshot);
						// 		}
						// 		// Action comment text
						// 		if (data.data[i].comments[j].action) {
						// 			data.data[i].comments[j].comment = obj.convertActionCommentToText(data.data[i].comments[j]);
						// 		}
						// 	}
						// }

						//data.data[i].title = self.obj.generateTitle(data.data[i]);
					}
				},
				function() {
					deferred.resolve([]);
				}
			);

			return deferred.promise;
		};

		obj.saveIssue = function (issue) {
			var deferred = $q.defer(),
				url;

			if (issue.rev_id){
				url = serverConfig.apiUrl(serverConfig.POST_API, issue.account + "/" + issue.model + "/revision/" + issue.rev_id + "/issues.json");
			} else {
				url = serverConfig.apiUrl(serverConfig.POST_API, issue.account + "/" + issue.model + "/issues.json");
			}

			config = {withCredentials: true};

			if (issue.pickedPos !== null) {
				issue.position = issue.pickedPos;
				issue.norm = issue.pickedNorm;
			}

			$http.post(url, issue, config)
				.then(function successCallback(response) {
					deferred.resolve(response);
				});

			return deferred.promise;
		};

		/**
		 * Update issue
		 * @param issue
		 * @param data
		 * @returns {*}
		 */
		obj.updateIssue = function (issue, data) {
			return doPut(issue, data);
		};

		/**
		 * Handle PUT requests
		 * @param issue
		 * @param data
		 * @returns {*}
		 */
		function doPut(issue, data) {
			var deferred = $q.defer();
			var url;

			if(issue.rev_id){
				url = serverConfig.apiUrl(serverConfig.POST_API, issue.account + "/" + issue.model + "/revision/" + issue.rev_id + "/issues/" +  issue._id + ".json");
			} else {
				url = serverConfig.apiUrl(serverConfig.POST_API, issue.account + "/" + issue.model + "/issues/" + issue._id + ".json");
			}
				
			var config = {withCredentials: true};

			$http.put(url, data, config)
				.then(function (response) {
					deferred.resolve(response);
				});
			return deferred.promise;
		}

		obj.toggleCloseIssue = function(issue) {
			var closed = true;
			if (issue.hasOwnProperty("closed")) {
				closed = !issue.closed;
			}
			return doPut(issue, {
				closed: closed,
				number: issue.number
			});
		};

		obj.assignIssue = function(issue) {
			return doPut(
				issue,
				{
					assigned_roles: issue.assigned_roles,
					number: 0 //issue.number
				}
			);
		};

		obj.saveComment = function(issue, comment, viewpoint) {
			return doPut(issue, {
				comment: comment,
				viewpoint: viewpoint
			});
		};

		obj.editComment = function(issue, comment, commentIndex) {
			return doPut(issue, {
				comment: comment,
				number: issue.number,
				edit: true,
				commentIndex: commentIndex
			});
		};

		obj.deleteComment = function(issue, index) {
			return doPut(issue, {
				comment: "",
				number: issue.number,
				delete: true,
				commentIndex: index
				// commentCreated: issue.comments[index].created
			});
		};

		obj.sealComment = function(issue, commentIndex) {
			return doPut(issue, {
				comment: "",
				number: issue.number,
				sealed: true,
				commentIndex: commentIndex
			});
		};

		obj.addPin = function (pin, colours, viewpoint) {
			EventService.send(EventService.EVENT.VIEWER.ADD_PIN, {
				id: pin.id,
				account: pin.account,
				model: pin.model,
				pickedPos: pin.position,
				pickedNorm: pin.norm,
				colours: colours,
				viewpoint: viewpoint
			});
		};

		obj.removePin = function (id) {
			EventService.send(EventService.EVENT.VIEWER.REMOVE_PIN, {
				id: id
			});
		};

		obj.fixPin = function (pin, colours) {
			obj.removePin();

			EventService.send(EventService.EVENT.VIEWER.ADD_PIN, {
				id: newPinId,
				pickedPos: pin.position,
				pickedNorm: pin.norm,
				colours: colours
			});
		};

		obj.getJobs = function(account, model){

			var deferred = $q.defer();
			url = serverConfig.apiUrl(serverConfig.GET_API, account + '/' + model + '/jobs.json');

			$http.get(url).then(
				function(data) {
					availableJobs = data.data;
					deferred.resolve(availableJobs);
				},
				function() {
					deferred.resolve([]);
				}
			);

			return deferred.promise;
		};

		obj.getUserJobFormodel = function(account, model){
			var deferred = $q.defer();
			url = serverConfig.apiUrl(serverConfig.GET_API, account + "/" +model + "/userJobForModel.json");

			$http.get(url).then(
				function(data) {
					deferred.resolve(data.data);
				},
				function() {
					deferred.resolve();
				}
			);

			return deferred.promise;
		}


		obj.hexToRgb = function(hex) {
			// If nothing comes end, then send nothing out.
			if (!hex) {
				return undefined;
			}

			var hexColours = [];

			if (hex.charAt(0) === "#") {
				hex = hex.substr(1);
			}

			if (hex.length === 6) {
				hexColours.push(hex.substr(0, 2));
				hexColours.push(hex.substr(2, 2));
				hexColours.push(hex.substr(4, 2));
			} else if (hex.length === 3) {
				hexColours.push(hex.substr(0, 1) + hex.substr(0, 1));
				hexColours.push(hex.substr(1, 1) + hex.substr(1, 1));
				hexColours.push(hex.substr(2, 1) + hex.substr(2, 1));
			} else {
				hexColours = ["00", "00", "00"];
			}

			return [(parseInt(hexColours[0], 16) / 255.0), (parseInt(hexColours[1], 16) / 255.0), (parseInt(hexColours[2], 16) / 255.0)];
		};

		obj.getJobColor = function(id) {
			var i, length,
				roleColor = null;

			for (i = 0, length = availableJobs.length; i < length; i += 1) {
				if (availableJobs[i]._id === id && availableJobs[i].color) {
					roleColor = availableJobs[i].color;
					break;
				}
			}
			return roleColor;
		};

		/**
		 * Set the status icon style and colour
		 */
		obj.getStatusIcon = function (issue) {
			var statusIcon = {};

			switch (issue.priority) {
				case "none":
					statusIcon.colour = "#7777777";
					break;
				case "low":
					statusIcon.colour = "#4CAF50";
					break;
				case "medium":
					statusIcon.colour = "#FF9800";
					break;
				case "high":
					statusIcon.colour = "#F44336";
					break;
			}

			switch (issue.status) {
				case "open":
					statusIcon.icon = "panorama_fish_eye";
					break;
				case "in progress":
					statusIcon.icon = "lens";
					break;
				case "for approval":
					statusIcon.icon = "adjust";
					break;
				case "closed":
					statusIcon.icon = "check_circle";
					statusIcon.colour = "#004594";
					break;
			}

			return statusIcon;
		};

		/**
		* Import bcf
		*/
		obj.importBcf = function(account, model, revision, file){

			var deferred = $q.defer();

			var url = account + "/" + model + "/issues.bcfzip";
			if(revision){
				url = account + "/" + model + "/revision/" + revision + "/issues.bcfzip";
			}

			var formData = new FormData();
			formData.append("file", file);

			UtilsService.doPost(formData, url, {'Content-Type': undefined}).then(function(res){
				
				if(res.status === 200){
					deferred.resolve();
				} else {
					deferred.reject(res.data);
				}

			});

			return deferred.promise;
		};

		/**
		 * Convert an action comment to readable text
		 * @param comment
		 * @returns {string}
		 */
		obj.convertActionCommentToText = function (comment, topic_types) {
			var text = "";

			switch (comment.action.property) {
				case "priority":

					comment.action.propertyText = 'Priority';
					comment.action.from = convertActionValueToText(comment.action.from);
					comment.action.to = convertActionValueToText(comment.action.to);
					break;

				case "status":

					comment.action.propertyText = 'Status';
					comment.action.from = convertActionValueToText(comment.action.from);
					comment.action.to= convertActionValueToText(comment.action.to);

					break;

				case "assigned_roles":

					comment.action.propertyText = 'Assigned';
					comment.action.from = comment.action.from.toString();
					comment.action.to= comment.action.to.toString();	
							
					break;

				case "topic_type":

					comment.action.propertyText = 'Type';
					if(topic_types){

						var from = topic_types.find(function(topic_type){
							return topic_type.value === comment.action.from;
						});

						var to = topic_types.find(function(topic_type){
							return topic_type.value === comment.action.to;
						});

						if(from && from.label){
							comment.action.from = from.label
						}

						if(to && to.label){
							comment.action.to = to.label
						}

					}

					break;

				case "desc":

					comment.action.propertyText = 'Description';

					break;
			}

			return text;
		};

		/**
		 * generate title, screenshot path and comment for an issue
		 * @param issue
		 * @returns issue
		 */
		obj.cleanIssue = function(issue){

			var self = this;

			issue.timeStamp = self.getPrettyTime(issue.created);
			issue.title = self.generateTitle(issue);

			if (issue.hasOwnProperty("comments")) {
				for (var j = 0, numComments = issue.comments.length; j < numComments; j += 1) {
					if (issue.comments[j].hasOwnProperty("created")) {
						issue.comments[j].timeStamp = self.getPrettyTime(issue.comments[j].created);
					}
					// Action comment text
					if (issue.comments[j].action) {
						issue.comments[j].comment = obj.convertActionCommentToText(issue.comments[j]);
					}
					//screen shot path
					if (issue.comments[j].viewpoint && issue.comments[j].viewpoint.screenshot) {
						issue.comments[j].viewpoint.screenshotPath = UtilsService.getServerUrl(issue.comments[j].viewpoint.screenshot);
					}
				}
			}

			return issue;
		}

		/**
		 * Convert an action value to readable text
		 * @param value
		 */
		function convertActionValueToText (value) {
			var text = "";

			switch (value) {
				case "none":
					text = "None";
					break;
				case "low":
					text = "Low";
					break;
				case "medium":
					text = "Medium";
					break;
				case "high":
					text = "High";
					break;
				case "open":
					text = "Open";
					break;
				case "in progress":
					text = "In progress";
					break;
				case "for approval":
					text = "For approval";
					break;
				case "closed":
					text = "Closed";
					break;
			}

			return text;
		}

		Object.defineProperty(
			obj,
			"newPinId",
			{
				get: function () {return newPinId;}
			}
		);

		// Getter setter for updatedIssue
		Object.defineProperty(
			obj,
			"updatedIssue",
			{
				get: function () {
					var tmpUpdatedIssue;
					if (updatedIssue === null) {
						return null;
					}
					else {
						tmpUpdatedIssue = updatedIssue;
						updatedIssue = null;
						return tmpUpdatedIssue;
					}
				},
				set: function(issue) {
					updatedIssue = issue;
				}
			}
		);


		return obj;
	}
}());<|MERGE_RESOLUTION|>--- conflicted
+++ resolved
@@ -95,10 +95,6 @@
 			if (issue.hasOwnProperty("group_id")) {
 				UtilsService.doGet(issue.account + "/" + issue.model + "/groups/" + issue.group_id).then(function (response) {
 
-<<<<<<< HEAD
-					console.log(response.data);
-=======
->>>>>>> a1b2165f
 					var ids = [];
 					response.data.objects.forEach(function(obj){
 						var key = obj.account + "@" +  obj.model;
