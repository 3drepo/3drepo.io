--- conflicted
+++ resolved
@@ -509,28 +509,8 @@
 		function showIssue(issue) {
 			var issueData;
 				
-<<<<<<< HEAD
 			showIssuePins();
 
-			// Set the camera position
-			issueData = {
-				position : issue.viewpoint.position,
-				view_dir : issue.viewpoint.view_dir,
-				look_at : issue.viewpoint.look_at,
-				up: issue.viewpoint.up,
-				account: issue.account,
-				model: issue.model
-			};
-
-			EventService.send(EventService.EVENT.VIEWER.SET_CAMERA, issueData);
-=======
-			// Highlight pin, move camera and setup clipping plane
-			issueData = {
-				id: issue._id,
-				colours: Pin.pinColours.yellow
-			};
-			
-			EventService.send(EventService.EVENT.VIEWER.CHANGE_PIN_COLOUR, issueData);
 			if(issue.viewpoint.position.length > 0) {
 				// Set the camera position
 				issueData = {
@@ -542,7 +522,6 @@
 				};
 
 				EventService.send(EventService.EVENT.VIEWER.SET_CAMERA, issueData);
->>>>>>> a7926fee
 
 				// Set the clipping planes
 				issueData = {
