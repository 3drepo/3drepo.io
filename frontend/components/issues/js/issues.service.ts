--- conflicted
+++ resolved
@@ -268,11 +268,8 @@
 			filters.push((issue) => issue.status !== 'closed');
 		}
 
-<<<<<<< HEAD
-=======
 		filters = filters.concat(this.getOrClause(criteria.notification, this.filterNotification));
 
->>>>>>> aa526da5
 		filters = filters.concat(this.getOrClause(criteria[''], this.handleIssueFilter));
 
 		filters = filters.concat(this.createFilterByField(criteria, 'priority'));
@@ -350,13 +347,10 @@
 			return issue.assigned_roles.length === 0;
 		}
 		return this.filterByField('assigned_roles', issue, tag);
-<<<<<<< HEAD
-=======
 	}
 
 	public filterNotification(issue: any, issuesIds: []) {
 		return issuesIds.some((i) => i === issue._id);
->>>>>>> aa526da5
 	}
 
 	public handleIssueFilter(issue: any, filterText: string) {
