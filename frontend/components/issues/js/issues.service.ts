--- conflicted
+++ resolved
@@ -236,7 +236,7 @@
 			if (show !== undefined && pinPosition) {
 
 				let pinColor = Pin.pinColours.blue;
-				let isSelectedPin = this.state.selectedIssue && 
+				const isSelectedPin = this.state.selectedIssue &&
 									issue._id === this.state.selectedIssue._id;
 
 				if (isSelectedPin) {
@@ -269,7 +269,7 @@
 				this.deselectPin(this.state.selectedIssue);
 			}
 		}
-		
+
 		this.state.selectedIssue = issue;
 
 		// If we're saving then we already have pin and
@@ -300,7 +300,7 @@
 			if(matchs){
 
 				if(issue.status === "closed") {
-					
+
 					this.state.allIssues[i].justClosed = true;
 
 					this.$timeout(() => {
@@ -322,15 +322,15 @@
 	}
 
 	public populateIssue(issue) {
-		
+
 		if (issue) {
 			issue.title = this.generateTitle(issue);
 		}
-		
+
 		if (issue.created) {
 			issue.timeStamp = this.getPrettyTime(issue.created);
 		}
-		
+
 		if (issue.thumbnail) {
 			issue.thumbnailPath = this.getThumbnailPath(issue.thumbnail);
 		}
@@ -342,13 +342,13 @@
 		if (issue) {
 			issue.statusIcon = this.getStatusIcon(issue);
 		}
-		
+
 		if (issue.assigned_roles[0]) {
 			this.getJobColor(issue.assigned_roles[0]).then((color) => {
 				issue.issueRoleColor = color;
 			});
 		}
-		
+
 		if (!issue.descriptionThumbnail) {
 			if (issue.viewpoint && issue.viewpoint.screenshotSmall && issue.viewpoint.screenshotSmall !== "undefined") {
 				issue.descriptionThumbnail = this.APIService.getAPIUrl(issue.viewpoint.screenshotSmall);
@@ -359,30 +359,30 @@
 
 	public userJobMatchesCreator(userJob, issueData) {
 
-		return (userJob._id && 
-			issueData.creator_role && 
+		return (userJob._id &&
+			issueData.creator_role &&
 			userJob._id === issueData.creator_role);
 	}
 
 	public isViewer(permissions) {
 		// console.log("isViewer", permissions);
 		return !this.AuthService.hasPermission(
-			this.ClientConfigService.permissions.PERM_COMMENT_ISSUE, 
+			this.ClientConfigService.permissions.PERM_COMMENT_ISSUE,
 			permissions
 		);
 	}
 
 	public isAssignedJob(userJob, issueData, permissions) {
 		// console.log("isAssignedJob", permissions);
-		return (userJob._id && 
-				issueData.assigned_roles[0] && 
+		return (userJob._id &&
+				issueData.assigned_roles[0] &&
 				userJob._id === issueData.assigned_roles[0]) &&
 				!this.isViewer(permissions);
 	}
 
 	public isAdmin(permissions) {
 		return this.AuthService.hasPermission(
-			this.ClientConfigService.permissions.PERM_MANAGE_MODEL_PERMISSION, 
+			this.ClientConfigService.permissions.PERM_MANAGE_MODEL_PERMISSION,
 			permissions
 		);
 	}
@@ -396,12 +396,12 @@
 	}
 
 	public canChangeStatusToClosed(issueData, userJob, permissions) {
-		
+
 		let jobOwner = (this.userJobMatchesCreator(userJob, issueData) &&
 						!this.isViewer(permissions));
 
 		return this.isAdmin(permissions) || jobOwner;
-				
+
 	}
 
 	public canChangeStatus(issueData, userJob, permissions) {
@@ -412,23 +412,23 @@
 			!this.isViewer(permissions)
 		);
 		return this.isAdmin(permissions) || jobMatches || assigned;
-				
+
 	}
 
 	public canChangeType(issueData, userJob, permissions) {
-		
+
 		return this.canComment(issueData, userJob, permissions);
 
 	}
 
 	public canChangeDueDate(issueData, userJob, permissions) {
-		
+
 		return this.canChangeStatusToClosed(issueData, userJob, permissions);
 
 	}
 
 	public canChangeAssigned(issueData, userJob, permissions) {
-		
+
 		return this.canComment(issueData, userJob, permissions);
 
 	}
@@ -441,13 +441,13 @@
 	}
 
 	public canComment(issueData, userJob, permissions) {
-		
-		let isNotClosed = issueData && 
-			issueData.status && 
+
+		let isNotClosed = issueData &&
+			issueData.status &&
 			this.isOpen(issueData);
 
 		let ableToComment = this.AuthService.hasPermission(
-			this.ClientConfigService.permissions.PERM_COMMENT_ISSUE, 
+			this.ClientConfigService.permissions.PERM_COMMENT_ISSUE,
 			permissions
 		);
 
@@ -502,7 +502,7 @@
 
 	public handleCameraView(issue) {
 		// Set the camera position
-		let issueData = {
+		const issueData = {
 			position : issue.viewpoint.position,
 			view_dir : issue.viewpoint.view_dir,
 			look_at : issue.viewpoint.look_at,
@@ -523,7 +523,7 @@
 				this.handleCameraView(issue);
 			}
 
-			let issueData = {
+			const issueData = {
 				clippingPlanes: issue.viewpoint.clippingPlanes,
 				fromClipPanel: false,
 				account: issue.account,
@@ -544,7 +544,7 @@
 
 	public showMultiIds(issue) {
 
-		let promises = [];
+		const promises = [];
 
 		if (issue.viewpoint && (issue.viewpoint.hasOwnProperty("highlighted_group_id") ||
 					issue.viewpoint.hasOwnProperty("hidden_group_id") ||
@@ -659,7 +659,6 @@
 	}
 
 	public handleHighlights(objects) {
-<<<<<<< HEAD
 		this.TreeService.highlightsBySharedId(objects);
 	}
 
@@ -669,90 +668,6 @@
 
 	public handleShown(objects) {
 		this.TreeService.showBySharedId(objects);
-=======
-
-		this.TreeService.getMap()
-			.then((treeMap) => {
-
-				let nodes = new Set();
-
-				for (let i = 0; i < objects.length; i++) {
-					let objUid = treeMap.sharedIdToUid[objects[i].shared_id];
-
-					if (objUid) {
-						const node = this.TreeService.getNodeById(objUid);
-						if (node && node.hasOwnProperty("name")) {
-							nodes.add(node);
-						}
-
-						if (i === objects.length - 1) {
-							// Only call expandToSelection for last selected node to improve performance
-							this.TreeService.initNodesToShow([this.TreeService.allNodes[0]]);
-							// TODO: we no longer need to select here, but still need to expand tree
-							this.TreeService.expandToSelection(this.TreeService.getPath(objUid), 0, undefined, true);
-
-							if (nodes.size > 0) {
-								this.TreeService.selectNodes(Array.from(nodes), false, true);
-							}
-						}
-					}
-				}
-
-				angular.element((window as any)).triggerHandler("resize");
-
-			})
-			.catch((error) => {
-				console.error(error);
-			});
-	}
-
-	public handleHidden(objects) {
-
-		this.TreeService.getMap()
-			.then((treeMap) => {
-
-				if (objects) {
-					// Make a list of nodes to hide
-					let hiddenNodes = [];
-					for (let i = 0; i < objects.length; i++) {
-						const objUid = treeMap.sharedIdToUid[objects[i].shared_id];
-
-						if (objUid) {
-							hiddenNodes.push(this.TreeService.getNodeById(objUid));
-						}
-					}
-					this.TreeService.hideTreeNodes(hiddenNodes);
-				}
-			})
-			.catch((error) => {
-				console.error(error);
-			});
-	}
-
-	public handleShown(objects) {
-
-		this.TreeService.getMap()
-			.then((treeMap) => {
-
-				this.TreeService.hideAllTreeNodes(false);
-
-				if (objects) {
-					// Make a list of nodes to shown
-					let shownNodes = [];
-					for (let i = 0; i < objects.length; i++) {
-						const objUid = treeMap.sharedIdToUid[objects[i].shared_id];
-
-						if (objUid) {
-							shownNodes.push(this.TreeService.getNodeById(objUid));
-						}
-					}
-					this.TreeService.showTreeNodes(shownNodes);
-				}
-			})
-			.catch((error) => {
-				console.error(error);
-			});
->>>>>>> df938328
 	}
 
 	public handleTree(response) {
@@ -782,7 +697,7 @@
 		const	monthToText = [
 			"Jan", "Feb", "Mar", "Apr",
 			"May", "Jun", "Jul", "Aug",
-			"Sep", "Oct", "Nov", "Dec"
+			"Sep", "Oct", "Nov", "Dec",
 		];
 
 		if ((date.getFullYear() === currentDate.getFullYear()) &&
@@ -921,7 +836,7 @@
 		}
 		return this.doPut(issue, {
 			closed,
-			number: issue.number
+			number: issue.number,
 		});
 	}
 
@@ -931,14 +846,14 @@
 			{
 				assigned_roles: issue.assigned_roles,
 				number: 0 // issue.number
-			}
+			},
 		);
 	}
 
 	public saveComment(issue, comment, viewpoint) {
 		return this.doPut(issue, {
 			comment,
-			viewpoint
+			viewpoint,
 		});
 	}
 
@@ -947,7 +862,7 @@
 			comment,
 			number: issue.number,
 			edit: true,
-			commentIndex
+			commentIndex,
 		});
 	}
 
@@ -956,7 +871,7 @@
 			comment: "",
 			number: issue.number,
 			delete: true,
-			commentIndex: index
+			commentIndex: index,
 			// commentCreated: issue.comments[index].created
 		});
 	}
@@ -966,7 +881,7 @@
 			comment: "",
 			number: issue.number,
 			sealed: true,
-			commentIndex
+			commentIndex,
 		});
 	}
 
@@ -981,7 +896,7 @@
 			},
 			() => {
 				this.jobsDeferred.resolve([]);
-			}
+			},
 		);
 
 		return this.jobsDeferred.promise;
@@ -997,7 +912,7 @@
 			},
 			() => {
 				deferred.resolve();
-			}
+			},
 		);
 
 		return deferred.promise;
@@ -1030,7 +945,7 @@
 		return [
 			(parseInt(hexColours[0], 16) / 255.0),
 			(parseInt(hexColours[1], 16) / 255.0),
-			(parseInt(hexColours[2], 16) / 255.0)
+			(parseInt(hexColours[2], 16) / 255.0),
 		];
 	}
 
