/**
 *	Copyright (C) 2014 3D Repo Ltd
 *
 *	This program is free software: you can redistribute it and/or modify
 *	it under the terms of the GNU Affero General Public License as
 *	published by the Free Software Foundation, either version 3 of the
 *	License, or (at your option) any later version.
 *
 *	This program is distributed in the hope that it will be useful,
 *	but WITHOUT ANY WARRANTY; without even the implied warranty of
 *	MERCHANTABILITY or FITNESS FOR A PARTICULAR PURPOSE.  See the
 *	GNU Affero General Public License for more details.
 *
 *	You should have received a copy of the GNU Affero General Public License
 *	along with this program.  If not, see <http://www.gnu.org/licenses/>.
 */

class ClipController implements ng.IController {

	public static $inject: string[] = [
		"$scope",
		"$timeout",
		"$element",

		"ClipService",
		"EventService",
		"ViewerService",
		"ClientConfigService",
	];

	public account: string;
	public model: string;

	public progressInfo: string;
	public sliderMin: number;
	public sliderMax: number;
	public sliderStep: number;
	public displayDistance: any;
	public precision: number;
	public sliderPosition: number;
	public axes: string[];
	public visible: boolean;
	public bbox: any;
	public direction: boolean;
	public availableUnits;
	public units: string;
	public modelUnits: string;
	public disableWatchDistance: boolean;
	// public offsetTrans;
	public modelTrans;
	public disableWatchSlider;
	public displayedAxis;
	public disableWatchAxis;
	public normal;

	public onContentHeightRequest;
	public show;

	constructor(
		private $scope: any,
		private $timeout: any,
		private $element: any,

		private ClipService: any,
		private EventService: any,
		private ViewerService: any,
		private ClientConfigService: any,
	) {}

	public $onInit() {
		this.ClipService.reset();

		this.onContentHeightRequest({height: 130});

		this.$element.bind("DOMMouseScroll mousewheel onmousewheel", (event) => {
			this.handleScroll(event);
		});

		this.$element.bind("keydown", (event) => {
			this.handleUpDownArrow(event);
		});

		this.watchers();
	}

	public $onDestroy() {
		this.units = undefined;
		this.bbox = null;
		this.ClipService.setShow(false);
	}

	public watchers() {

<<<<<<< HEAD
		this.$scope.$watch(
			() => {
				return this.ClipService.state;
			},
			(state) => {
				// console.log(this, state);
				angular.extend(this, state);
			},
			true,
		);

		this.$scope.$watch("vm.displayDistance", (value) => {
			this.ClipService.updateDisplaySlider(false, this.visible);
=======
		this.$scope.$watch("vm.displayDistance", () => {
			if (!this.disableWatchDistance) {
				this.updateDisplaySlider(false, this.visible);
			}

			this.disableWatchDistance = false;
>>>>>>> b3b09011
		});

		this.$scope.$watch("vm.units", (newUnits, oldUnits) => {
			this.ClipService.updateUnits(newUnits, oldUnits);
		});

		/*
		 * Watch for show/hide of card
		 */
		this.$scope.$watch("vm.show", (newValue)  =>  {
			this.ClipService.setShow(newValue);
		});

		/*
		 * Toggle the clipping plane
		 */
		this.$scope.$watch("vm.visible", (newVisibility) => {
			if (newVisibility !== undefined && newVisibility !== null) {
				if (newVisibility) {
					this.updateClippingPlane(this.account, this.model);
				} else {
					this.ViewerService.clearClippingPlanes();
				}
			}
		});

		/*
		 * Change the clipping plane axis
		 */
<<<<<<< HEAD
		this.$scope.$watch("vm.displayedAxis", (value) => {
			this.ClipService.setDisplayedAxis(value);
=======
		this.$scope.$watch("vm.displayedAxis", () => {
			if (!this.disableWatchAxis) {
				this.updateDisplayedDistance(false, this.visible);
			}

			if (this.displayedAxis !== "") {
				this.normal = null;
			}
			this.disableWatchAxis = false;
>>>>>>> b3b09011
		});

		/*
		 * Watch the slider position
		 */
		this.$scope.$watch("vm.sliderPosition", (value) => {
			this.ClipService.setSliderPosition(value);
		});

		this.$scope.$watch(this.EventService.currentEvent, (event: any) => {
			this.handleClipEvent(event);
		});

	}

	public handleClipEvent(event) {
		switch (event.type) {
			case this.EventService.EVENT.VIEWER.UPDATE_CLIPPING_PLANES:
				this.ClipService.updateClippingPlane(event.value);
				break;

			case this.EventService.EVENT.VIEWER.CLIPPING_PLANE_BROADCAST:
<<<<<<< HEAD
				this.ClipService.setClippingPlane(event.value);
				break;

			case this.EventService.EVENT.VIEWER.BBOX_READY:
				this.ClipService.setBoundingBox(event.value.bbox);
=======
				this.setDisplayValues(
					this.determineAxis(event.value.normal),
					event.value.distance,
					false,
					event.value.clipDirection === 1,
					undefined,
				);
				break;

			case this.EventService.EVENT.VIEWER.SET_SUBMODEL_TRANS_INFO:
				this.modelTrans[event.value.modelNameSpace] = event.value.modelTrans;
				if (event.value.isMainModel) {
					this.offsetTrans = event.value.modelTrans;
				}
				break;

			case this.EventService.EVENT.VIEWER.BBOX_READY:
				this.bbox = event.value.bbox;
				if (!this.normal) {
					this.setDisplayValues("X", this.bbox.max[0], this.visible, false, this.direction);
				}
				this.updateDisplayedDistance(true, this.visible);
>>>>>>> b3b09011
				break;
		}

	}

	public handleUpDownArrow(event) {
		this.ClipService.handleUpDownArrow(event);
	}

	public handleScroll(event) {
		this.ClipService.handleScroll(event);
		this.$timeout();
	}

	public getScaler(targetUnit: string, currentUnit: string) {
		return this.ClipService.getScaler(targetUnit, currentUnit);
	}

	public invertDirection() {
		this.ClipService.invertDirection();
	}

<<<<<<< HEAD
	public updateClippingPlane(account, model) {
		this.ClipService.updateClippingPlaneByModel(account, model);
=======
	public updateClippingPlane() {

		const scaler = this.getScaler(this.modelUnits, this.units);
		const event = {
			clippingPlanes: [{
				clipDirection: this.direction ? 1 : -1,
				distance: this.displayDistance * scaler,
				normal: this.getNormal(),
			}],
			fromClipPanel: true,
		};
		this.EventService.send(
			this.EventService.EVENT.VIEWER.UPDATE_CLIPPING_PLANES,
			event,
		);

>>>>>>> b3b09011
	}

	public determineAxis(normal) {
<<<<<<< HEAD
		return this.ClipService.determineAxis(normal);
=======
		let res = null;
		if (normal.length === 3) {
			if (normal[1] === 0  && normal[2] === 0) {
				res = "X";
			} else if (normal[0] === 0 && normal[2] === 0) {
				res = "Z";
			} else if (normal[0] === 0 && normal[1] === 0) {
				res = "Y";
			}
		}
		if (!res) {
			this.normal = normal;
		}

		return res;
>>>>>>> b3b09011
	}

	public reset() {
		this.ClipService.reset();
	}

	public setDisplayValues(axis: string, distance: any, moveClip: boolean, direction: boolean, slider: any) {
<<<<<<< HEAD
		this.ClipService.setDisplayValues(axis, distance, moveClip, direction, slider);
=======
		const scaler = this.getScaler(this.units, this.modelUnits);
		const newDistance = parseFloat(distance) * scaler;

		// We only want to disable watch if the value is going to change.
		// Otherwise we might be ignoring the next update.
		this.disableWatchAxis =  this.displayedAxis !== axis;
		this.disableWatchDistance = this.displayDistance !== newDistance;
		this.disableWatchSlider = this.disableWatchDistance && axis;

		this.displayDistance = newDistance;
		this.direction = direction;
		if (axis) {
			this.displayedAxis = axis;
		} else {
			this.displayedAxis = "";
		}

		if (slider) {
			this.sliderPosition = slider;
			if (moveClip) {
				this.updateClippingPlane();
			}
		} else {
			this.updateDisplaySlider(false, moveClip);
		}
>>>>>>> b3b09011
	}

	public getNormal() {
		return this.ClipService.getNormal();
	}

	public increment(percentage) {
		this.ClipService.increment(percentage);
	}

	public decrement(percentage) {
		this.ClipService.decrement(percentage);
	}

	public decrementDiscrete() {
		this.ClipService.decrementDiscrete();
	}

	public incrementDiscrete() {
		this.ClipService.incrementDiscrete();
	}

	public updateDistance(amount: number) {
		this.ClipService.updateDistance(amount);
	}

	/**
	 * Update displayed Distance based on slider position and axis
	 */
	public updateDisplayedDistance(updateSlider, moveClip) {
<<<<<<< HEAD
		this.ClipService.updateDisplayedDistance(updateSlider, moveClip);
=======
		if (this.normal) {
			return;
		}
		const minMax = this.getMinMax();
		const max = minMax.max;
		const min = minMax.min;

		const percentage = 1 - this.sliderPosition / 100;

		if (!updateSlider) {
			this.disableWatchDistance = true;
		}

		const scaler = this.getScaler(this.units, this.modelUnits);
		const newDistance = parseFloat((min + (Math.abs(max - min) * percentage))) * scaler;

		if (!isNaN(newDistance)) {
			this.displayDistance = newDistance;
			if (moveClip) {
				this.updateClippingPlane();
			}
		}

>>>>>>> b3b09011
	}

	public unitShouldShow(unit) {
		return this.ClipService.unitShouldShow(unit);
	}

	public handleMetric(unit) {
		return this.ClipService.handleMetric(unit);
	}

	public handleFt(unit) {
<<<<<<< HEAD
		return this.ClipService.handleFt(unit);
=======
		const notMetric = !this.handleMetric(this.modelUnits);
		return unit === "ft" && notMetric;
	}

	/**
	 * Update display slider based on current internal distance
	 */
	public updateDisplaySlider(updateDistance, moveClip) {
		if (this.normal) {
			return;
		}
		const minMax = this.getMinMax();
		const max = minMax.max;
		const min = minMax.min;

		const scaler = this.getScaler(this.modelUnits, this.units);

		const percentage = ((this.displayDistance * scaler) - min) / ( Math.abs(max - min));

		if (!updateDistance) {
			this.disableWatchSlider = true;
		}

		let value = (1.0 - percentage) * 100;
		if (percentage > 100 || value < 0) {
			value = 0;
		}
		if (percentage < 0 || value > 100) {
			value = 100;
		}
		this.sliderPosition = value;
		if (moveClip) {
			this.updateClippingPlane();
		}

>>>>>>> b3b09011
	}

	public getMinMax(): any {
		return this.ClipService.getMinMax();
	}

	public cleanDisplayDistance() {
		this.ClipService.cleanDisplayDistance();

	}

}

export const ClipComponent: ng.IComponentOptions = {
	bindings: {
		show: "=",
		visible: "=",
		onContentHeightRequest: "&",
		account: "<",
		model: "<",
	},
	controller: ClipController,
	controllerAs: "vm",
	templateUrl: "templates/clip.html",
};

export const ClipComponentModule = angular
	.module("3drepo")
	.component("clip", ClipComponent);<|MERGE_RESOLUTION|>--- conflicted
+++ resolved
@@ -91,7 +91,6 @@
 
 	public watchers() {
 
-<<<<<<< HEAD
 		this.$scope.$watch(
 			() => {
 				return this.ClipService.state;
@@ -104,15 +103,7 @@
 		);
 
 		this.$scope.$watch("vm.displayDistance", (value) => {
-			this.ClipService.updateDisplaySlider(false, this.visible);
-=======
-		this.$scope.$watch("vm.displayDistance", () => {
-			if (!this.disableWatchDistance) {
-				this.updateDisplaySlider(false, this.visible);
-			}
-
-			this.disableWatchDistance = false;
->>>>>>> b3b09011
+			this.ClipService.setDisplayedDistance(value);
 		});
 
 		this.$scope.$watch("vm.units", (newUnits, oldUnits) => {
@@ -142,20 +133,8 @@
 		/*
 		 * Change the clipping plane axis
 		 */
-<<<<<<< HEAD
 		this.$scope.$watch("vm.displayedAxis", (value) => {
 			this.ClipService.setDisplayedAxis(value);
-=======
-		this.$scope.$watch("vm.displayedAxis", () => {
-			if (!this.disableWatchAxis) {
-				this.updateDisplayedDistance(false, this.visible);
-			}
-
-			if (this.displayedAxis !== "") {
-				this.normal = null;
-			}
-			this.disableWatchAxis = false;
->>>>>>> b3b09011
 		});
 
 		/*
@@ -178,36 +157,11 @@
 				break;
 
 			case this.EventService.EVENT.VIEWER.CLIPPING_PLANE_BROADCAST:
-<<<<<<< HEAD
 				this.ClipService.setClippingPlane(event.value);
 				break;
 
 			case this.EventService.EVENT.VIEWER.BBOX_READY:
 				this.ClipService.setBoundingBox(event.value.bbox);
-=======
-				this.setDisplayValues(
-					this.determineAxis(event.value.normal),
-					event.value.distance,
-					false,
-					event.value.clipDirection === 1,
-					undefined,
-				);
-				break;
-
-			case this.EventService.EVENT.VIEWER.SET_SUBMODEL_TRANS_INFO:
-				this.modelTrans[event.value.modelNameSpace] = event.value.modelTrans;
-				if (event.value.isMainModel) {
-					this.offsetTrans = event.value.modelTrans;
-				}
-				break;
-
-			case this.EventService.EVENT.VIEWER.BBOX_READY:
-				this.bbox = event.value.bbox;
-				if (!this.normal) {
-					this.setDisplayValues("X", this.bbox.max[0], this.visible, false, this.direction);
-				}
-				this.updateDisplayedDistance(true, this.visible);
->>>>>>> b3b09011
 				break;
 		}
 
@@ -230,49 +184,12 @@
 		this.ClipService.invertDirection();
 	}
 
-<<<<<<< HEAD
 	public updateClippingPlane(account, model) {
 		this.ClipService.updateClippingPlaneByModel(account, model);
-=======
-	public updateClippingPlane() {
-
-		const scaler = this.getScaler(this.modelUnits, this.units);
-		const event = {
-			clippingPlanes: [{
-				clipDirection: this.direction ? 1 : -1,
-				distance: this.displayDistance * scaler,
-				normal: this.getNormal(),
-			}],
-			fromClipPanel: true,
-		};
-		this.EventService.send(
-			this.EventService.EVENT.VIEWER.UPDATE_CLIPPING_PLANES,
-			event,
-		);
-
->>>>>>> b3b09011
 	}
 
 	public determineAxis(normal) {
-<<<<<<< HEAD
 		return this.ClipService.determineAxis(normal);
-=======
-		let res = null;
-		if (normal.length === 3) {
-			if (normal[1] === 0  && normal[2] === 0) {
-				res = "X";
-			} else if (normal[0] === 0 && normal[2] === 0) {
-				res = "Z";
-			} else if (normal[0] === 0 && normal[1] === 0) {
-				res = "Y";
-			}
-		}
-		if (!res) {
-			this.normal = normal;
-		}
-
-		return res;
->>>>>>> b3b09011
 	}
 
 	public reset() {
@@ -280,35 +197,7 @@
 	}
 
 	public setDisplayValues(axis: string, distance: any, moveClip: boolean, direction: boolean, slider: any) {
-<<<<<<< HEAD
 		this.ClipService.setDisplayValues(axis, distance, moveClip, direction, slider);
-=======
-		const scaler = this.getScaler(this.units, this.modelUnits);
-		const newDistance = parseFloat(distance) * scaler;
-
-		// We only want to disable watch if the value is going to change.
-		// Otherwise we might be ignoring the next update.
-		this.disableWatchAxis =  this.displayedAxis !== axis;
-		this.disableWatchDistance = this.displayDistance !== newDistance;
-		this.disableWatchSlider = this.disableWatchDistance && axis;
-
-		this.displayDistance = newDistance;
-		this.direction = direction;
-		if (axis) {
-			this.displayedAxis = axis;
-		} else {
-			this.displayedAxis = "";
-		}
-
-		if (slider) {
-			this.sliderPosition = slider;
-			if (moveClip) {
-				this.updateClippingPlane();
-			}
-		} else {
-			this.updateDisplaySlider(false, moveClip);
-		}
->>>>>>> b3b09011
 	}
 
 	public getNormal() {
@@ -339,33 +228,7 @@
 	 * Update displayed Distance based on slider position and axis
 	 */
 	public updateDisplayedDistance(updateSlider, moveClip) {
-<<<<<<< HEAD
 		this.ClipService.updateDisplayedDistance(updateSlider, moveClip);
-=======
-		if (this.normal) {
-			return;
-		}
-		const minMax = this.getMinMax();
-		const max = minMax.max;
-		const min = minMax.min;
-
-		const percentage = 1 - this.sliderPosition / 100;
-
-		if (!updateSlider) {
-			this.disableWatchDistance = true;
-		}
-
-		const scaler = this.getScaler(this.units, this.modelUnits);
-		const newDistance = parseFloat((min + (Math.abs(max - min) * percentage))) * scaler;
-
-		if (!isNaN(newDistance)) {
-			this.displayDistance = newDistance;
-			if (moveClip) {
-				this.updateClippingPlane();
-			}
-		}
-
->>>>>>> b3b09011
 	}
 
 	public unitShouldShow(unit) {
@@ -377,45 +240,7 @@
 	}
 
 	public handleFt(unit) {
-<<<<<<< HEAD
 		return this.ClipService.handleFt(unit);
-=======
-		const notMetric = !this.handleMetric(this.modelUnits);
-		return unit === "ft" && notMetric;
-	}
-
-	/**
-	 * Update display slider based on current internal distance
-	 */
-	public updateDisplaySlider(updateDistance, moveClip) {
-		if (this.normal) {
-			return;
-		}
-		const minMax = this.getMinMax();
-		const max = minMax.max;
-		const min = minMax.min;
-
-		const scaler = this.getScaler(this.modelUnits, this.units);
-
-		const percentage = ((this.displayDistance * scaler) - min) / ( Math.abs(max - min));
-
-		if (!updateDistance) {
-			this.disableWatchSlider = true;
-		}
-
-		let value = (1.0 - percentage) * 100;
-		if (percentage > 100 || value < 0) {
-			value = 0;
-		}
-		if (percentage < 0 || value > 100) {
-			value = 100;
-		}
-		this.sliderPosition = value;
-		if (moveClip) {
-			this.updateClippingPlane();
-		}
-
->>>>>>> b3b09011
 	}
 
 	public getMinMax(): any {
