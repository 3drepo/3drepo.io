/**
 *	Copyright (C) 2014 3D Repo Ltd
 *
 *	This program is free software: you can redistribute it and/or modify
 *	it under the terms of the GNU Affero General Public License as
 *	published by the Free Software Foundation, either version 3 of the
 *	License, or (at your option) any later version.
 *
 *	This program is distributed in the hope that it will be useful,
 *	but WITHOUT ANY WARRANTY; without even the implied warranty of
 *	MERCHANTABILITY or FITNESS FOR A PARTICULAR PURPOSE.  See the
 *	GNU Affero General Public License for more details.
 *
 *	You should have received a copy of the GNU Affero General Public License
 *	along with this program.  If not, see <http://www.gnu.org/licenses/>.
 */

class ClipController implements ng.IController {

	public static $inject: string[] = [
		"$scope",
		"$timeout",
		"$element",

		"ClipService",
		"EventService",
		"ViewerService",
		"ClientConfigService",
	];

	public account: string;
	public model: string;

	public progressInfo: string;
	public sliderMin: number;
	public sliderMax: number;
	public sliderStep: number;
	public displayDistance: any;
	public precision: number;
	public sliderPosition: number;
	public axes: string[];
	public visible: boolean;
	public bbox: any;
	public direction: boolean;
	public availableUnits;
	public units: string;
	public modelUnits: string;
	public disableWatchDistance: boolean;
	// public offsetTrans;
	public modelTrans;
	public disableWatchSlider;
	public displayedAxis;
	public disableWatchAxis;
	public displayedDistance;
	public normal;

	public onContentHeightRequest;
	public show;

	constructor(
		private $scope: any,
		private $timeout: any,
		private $element: any,

		private ClipService: any,
		private EventService: any,
		private ViewerService: any,
		private ClientConfigService: any,
	) {}

	public $onInit() {

		this.onContentHeightRequest({height: 130});

		this.$element.bind("DOMMouseScroll mousewheel onmousewheel", (event) => {
			this.handleScroll(event);
		});

		this.$element.bind("keydown", (event) => {
			this.handleUpDownArrow(event);
		});

		this.watchers();
	}

	public $onDestroy() {
		this.units = undefined;
		this.bbox = null;
	}

	public watchers() {

		this.$scope.$watch(
			() => {
				return this.ClipService.state;
			},
			(state) => {
				// console.log(this, state);
				angular.extend(this, state);
			},
			true,
		);

		this.$scope.$watch("vm.displayDistance", (value) => {
			this.ClipService.updateDisplaySlider(false, this.visible);
		});

		this.$scope.$watch("vm.units", (newUnits, oldUnits) => {
			this.ClipService.updateUnits(newUnits, oldUnits);
		});

		/*
		 * Watch for show/hide of card
		 */
		this.$scope.$watch("vm.show", (newValue)  =>  {
			this.ClipService.setShow(newValue);
		});

		/*
		 * Toggle the clipping plane
		 */
		this.$scope.$watch("vm.visible", (newVisibility) => {
			if (newVisibility !== undefined && newVisibility !== null) {
				if (newVisibility) {
					this.updateClippingPlane(this.account, this.model);
				} else {
					this.ViewerService.clearClippingPlanes();
				}
			}
		});

		/*
		 * Change the clipping plane axis
		 */
		this.$scope.$watch("vm.displayedAxis", (value) => {
			this.ClipService.setDisplayedAxis(value);
		});

		/*
		 * Watch the slider position
		 */
<<<<<<< HEAD
		this.$scope.$watch("vm.sliderPosition", (value) => {
			this.ClipService.setSliderPosition(value);
=======
		this.$scope.$watch("vm.sliderPosition", () => {
			if (!this.disableWatchSlider) {

				this.updateDisplayedDistance(false, this.visible);
			}

			this.disableWatchSlider = false;

>>>>>>> c49edc75
		});

		this.$scope.$watch(this.EventService.currentEvent, (event: any) => {
			this.handleClipEvent(event);
		});

<<<<<<< HEAD
	}
=======
			switch (event.type) {
			case this.EventService.EVENT.VIEWER.UPDATE_CLIPPING_PLANES:

				if (!event.value.fromClipPanel) {
					const clip = event.value.clippingPlanes[0];
					if (clip) {
						// this.visible = true;
						this.setDisplayValues(
							this.determineAxis(clip.normal),
							clip.distance,
							false,
							clip.clipDirection === 1,
							undefined,
						);

						this.updateDisplayedDistance(true, this.visible);
					} else {

						this.reset();
						this.ViewerService.clearClippingPlanes();
					}
				}
>>>>>>> c49edc75

	public handleClipEvent(event) {
		switch (event.type) {
			case this.EventService.EVENT.VIEWER.UPDATE_CLIPPING_PLANES:
				this.ClipService.updateClippingPlane(event.value);
				break;

			case this.EventService.EVENT.VIEWER.CLIPPING_PLANE_BROADCAST:
<<<<<<< HEAD
				this.ClipService.setClippingPlane(event.value);
				break;
=======

				this.setDisplayValues(
					this.determineAxis(event.value.normal),
					event.value.distance,
					false,
					event.value.clipDirection === 1,
					undefined,
				);

				this.updateDisplayedDistance(true, this.visible);
				break;

			// case this.EventService.EVENT.VIEWER.SET_SUBMODEL_TRANS_INFO:
			// 	console.log(event.value);
			// 	if (event.value && event.value.modelNameSpace) {
			// 		this.modelTrans[event.value.modelNameSpace] = event.value.modelTrans;
			// 		if (event.value.isMainModel) {
			// 			this.offsetTrans = event.value.modelTrans;
			// 		}
			// 	}

			// 	break;
>>>>>>> c49edc75

			case this.EventService.EVENT.VIEWER.BBOX_READY:
				this.ClipService.setBoundingBox(event.value.bbox);
				break;
		}

	}

	public handleUpDownArrow(event) {
		this.ClipService.handleUpDownArrow(event);
	}

	public handleScroll(event) {
		this.ClipService.handleScroll(event);
		this.$timeout();
	}

	public getScaler(targetUnit: string, currentUnit: string) {
		return this.ClipService.getScaler(targetUnit, currentUnit);
	}

	public invertDirection() {
		this.ClipService.invertDirection();
	}

	public updateClippingPlane(account, model) {
		this.ClipService.updateClippingPlaneByModel(account, model);
	}

	public determineAxis(normal) {
		return this.ClipService.determineAxis(normal);
	}

	public reset() {
<<<<<<< HEAD
		this.ClipService.reset();
=======
		const minMax = this.getMinMax();
		const dist = minMax.max;
		this.setDisplayValues(this.displayedAxis, dist, false, false, true);
>>>>>>> c49edc75
	}

	public setDisplayValues(axis: string, distance: any, moveClip: boolean, direction: boolean, slider: any) {
		this.ClipService.setDisplayValues(axis, distance, moveClip, direction, slider);
	}

	public getNormal() {
		return this.ClipService.getNormal();
	}

	public increment(percentage) {
		this.ClipService.increment(percentage);
	}

	public decrement(percentage) {
		this.ClipService.decrement(percentage);
	}

	public decrementDiscrete() {
		this.ClipService.decrementDiscrete();
	}

	public incrementDiscrete() {
		this.ClipService.incrementDiscrete();
	}

	public updateDistance(amount: number) {
		this.ClipService.updateDistance(amount);
	}

	/**
	 * Update displayed Distance based on slider position and axis
	 */
	public updateDisplayedDistance(updateSlider, moveClip) {
		this.ClipService.updateDisplayedDistance(updateSlider, moveClip);
	}

	public unitShouldShow(unit) {
		return this.ClipService.unitShouldShow(unit);
	}

	public handleMetric(unit) {
		return this.ClipService.handleMetric(unit);
	}

	public handleFt(unit) {
		return this.ClipService.handleFt(unit);
	}

	public getMinMax(): any {
		return this.ClipService.getMinMax();
	}

	public cleanDisplayDistance() {
		this.ClipService.cleanDisplayDistance();

	}

}

export const ClipComponent: ng.IComponentOptions = {
	bindings: {
		show: "=",
		visible: "=",
		onContentHeightRequest: "&",
		account: "<",
		model: "<",
	},
	controller: ClipController,
	controllerAs: "vm",
	templateUrl: "templates/clip.html",
};

export const ClipComponentModule = angular
	.module("3drepo")
	.component("clip", ClipComponent);<|MERGE_RESOLUTION|>--- conflicted
+++ resolved
@@ -139,51 +139,15 @@
 		/*
 		 * Watch the slider position
 		 */
-<<<<<<< HEAD
 		this.$scope.$watch("vm.sliderPosition", (value) => {
 			this.ClipService.setSliderPosition(value);
-=======
-		this.$scope.$watch("vm.sliderPosition", () => {
-			if (!this.disableWatchSlider) {
-
-				this.updateDisplayedDistance(false, this.visible);
-			}
-
-			this.disableWatchSlider = false;
-
->>>>>>> c49edc75
 		});
 
 		this.$scope.$watch(this.EventService.currentEvent, (event: any) => {
 			this.handleClipEvent(event);
 		});
 
-<<<<<<< HEAD
-	}
-=======
-			switch (event.type) {
-			case this.EventService.EVENT.VIEWER.UPDATE_CLIPPING_PLANES:
-
-				if (!event.value.fromClipPanel) {
-					const clip = event.value.clippingPlanes[0];
-					if (clip) {
-						// this.visible = true;
-						this.setDisplayValues(
-							this.determineAxis(clip.normal),
-							clip.distance,
-							false,
-							clip.clipDirection === 1,
-							undefined,
-						);
-
-						this.updateDisplayedDistance(true, this.visible);
-					} else {
-
-						this.reset();
-						this.ViewerService.clearClippingPlanes();
-					}
-				}
->>>>>>> c49edc75
+	}
 
 	public handleClipEvent(event) {
 		switch (event.type) {
@@ -192,33 +156,8 @@
 				break;
 
 			case this.EventService.EVENT.VIEWER.CLIPPING_PLANE_BROADCAST:
-<<<<<<< HEAD
 				this.ClipService.setClippingPlane(event.value);
 				break;
-=======
-
-				this.setDisplayValues(
-					this.determineAxis(event.value.normal),
-					event.value.distance,
-					false,
-					event.value.clipDirection === 1,
-					undefined,
-				);
-
-				this.updateDisplayedDistance(true, this.visible);
-				break;
-
-			// case this.EventService.EVENT.VIEWER.SET_SUBMODEL_TRANS_INFO:
-			// 	console.log(event.value);
-			// 	if (event.value && event.value.modelNameSpace) {
-			// 		this.modelTrans[event.value.modelNameSpace] = event.value.modelTrans;
-			// 		if (event.value.isMainModel) {
-			// 			this.offsetTrans = event.value.modelTrans;
-			// 		}
-			// 	}
-
-			// 	break;
->>>>>>> c49edc75
 
 			case this.EventService.EVENT.VIEWER.BBOX_READY:
 				this.ClipService.setBoundingBox(event.value.bbox);
@@ -253,13 +192,7 @@
 	}
 
 	public reset() {
-<<<<<<< HEAD
 		this.ClipService.reset();
-=======
-		const minMax = this.getMinMax();
-		const dist = minMax.max;
-		this.setDisplayValues(this.displayedAxis, dist, false, false, true);
->>>>>>> c49edc75
 	}
 
 	public setDisplayValues(axis: string, distance: any, moveClip: boolean, direction: boolean, slider: any) {
