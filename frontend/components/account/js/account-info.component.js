--- conflicted
+++ resolved
@@ -82,19 +82,12 @@
 		});
 
 		vm.registerUrlCallback = function() {
-<<<<<<< HEAD
-			$element[0].getElementsByClassName("account-avatar-image")[0]
-				.addEventListener("load", function(){
-					vm.imageLoaded = true;
-				});
-=======
 			var avatar = $element[0].getElementsByClassName("account-avatar-image");
 			if (avatar[0]) {
 				avatar[0].addEventListener("load", function(){
 					vm.imageLoaded = true;
 				});
 			}	
->>>>>>> 58a4a39d
 		};
 
 		vm.upload = function(){
