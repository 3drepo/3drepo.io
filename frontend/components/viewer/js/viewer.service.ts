import { UnityUtil } from "../../../_built/amd/globals/unity-util";
import { IQService } from "angular";

/**
 *  Copyright (C) 2017 3D Repo Ltd
 *
 *  This program is free software: you can redistribute it and/or modify
 *  it under the terms of the GNU Affero General Public License as
 *  published by the Free Software Foundation, either version 3 of the
 *  License, or (at your option) any later version.
 *
 *  This program is distributed in the hope that it will be useful,
 *  but WITHOUT ANY WARRANTY; without even the implied warranty of
 *  MERCHANTABILITY or FITNESS FOR A PARTICULAR PURPOSE.  See the
 *  GNU Affero General Public License for more details.
 *
 *  You should have received a copy of the GNU Affero General Public License
 *  along with this program.  If not, see <http://www.gnu.org/licenses/>.
 */

declare const Viewer: any;

export class ViewerService {

	public static $inject: string[] = [
		"$q",

		"ClientConfigService",
		"APIService",
		"DialogService",
		"EventService",
		"DocsService",
	];

	private newPinId: string;
	private pinData: object;
	private viewer: any;
	private currentModel: any;
	private pin: any;
	private initialised: any;
	private Viewer: any;

	constructor(
		public $q: IQService,

		public ClientConfigService: any,
		public APIService: any,
		public DialogService: any,
		public EventService: any,
		public DocsService: any,

	) {
		this.newPinId = "newPinId";
		this.pinData = null;
		this.viewer = undefined;

		this.currentModel = {
			model : null,
			promise : null,
		};

		this.pin = {
			pinDropMode : false,
		};

		this.initialised = $q.defer();
	}

	public getPinData() {
		return this.pinData;
	}

	public setPin(newPinData) {
		this.pinData = newPinData.data;
	}

	// TODO: More EventService to be removed, but these functions broadcast
	// across multiple watchers

	public handleEvent(event, account, model) {

		this.initialised.promise.then(() => {

			switch (event.type) {

			case this.EventService.EVENT.MODEL_SETTINGS_READY:
				if (event.value.account === account && event.value.model === model) {
<<<<<<< HEAD
					this.viewer.updateSettings(event.value);
					//mapTile && mapTile.updateSettings(event.value.settings);
=======
					this.viewer.updateSettings(event.value.settings);
					// mapTile && mapTile.updateSettings(event.value.settings);
>>>>>>> 55a48331
				}
				break;

			case this.EventService.EVENT.VIEWER.CLICK_PIN:
				this.viewer.clickPin(event.value.id);
				break;

			case this.EventService.EVENT.VIEWER.CHANGE_PIN_COLOUR:
				this.viewer.changePinColours(
					event.value.id,
					event.value.colours,
				);
				break;

			case this.EventService.EVENT.VIEWER.UPDATE_CLIPPING_PLANES:
				this.viewer.updateClippingPlanes(
					event.value.clippingPlanes, event.value.fromClipPanel,
					event.value.account, event.value.model,
				);
				break;

			case this.EventService.EVENT.VIEWER.BACKGROUND_SELECTED:
				this.DocsService.state.show = false;
				this.viewer.clearHighlights();
				break;

			case this.EventService.EVENT.VIEWER.OBJECT_SELECTED:
				const valid = this.DocsService.state.active && !this.pin.pinDropMode;
				if (valid) {
					this.DocsService.handleObjectSelected(event);
				}
				break;

			case this.EventService.EVENT.VIEWER.SET_CAMERA:
				this.currentModel.promise.then(() => {
					this.viewer.setCamera(
						event.value.position,
						event.value.view_dir,
						event.value.up,
						event.value.look_at,
						event.value.animate !== undefined ? event.value.animate : true,
						event.value.rollerCoasterMode,
						event.value.account,
						event.value.model,
					);
				}).catch((error) => {
					this.handleUnityError("Setting the camera errored because model failed to load: " + error);
				});
				break;

			}

		});

	}

	public changePinColours(params) {
		this.viewer.changePinColours(
			params.id,
			params.colours,
		);
	}

	public clearHighlights() {
		this.viewer.clearHighlights();
	}

	public getCurrentViewpoint(params) {
		// Note the Info suffix
		this.viewer.getCurrentViewpointInfo(
			params.account,
			params.model,
			params.promise,
		);
	}

	public addPin(params) {
		this.initialised.promise.then(() => {
			this.viewer.addPin(
				params.account,
				params.model,
				params.id,
				params.pickedPos,
				params.pickedNorm,
				params.colours,
				params.viewpoint,
			);
		});
	}

	public removePin(params) {
		this.initialised.promise.then(() => {
			this.viewer.removePin(
				params.id,
			);
		});
	}

	public clearClippingPlanes() {
		this.viewer.clearClippingPlanes();
	}

	public getObjectsStatus(params) {
		this.viewer.getObjectsStatus(
			params.account,
			params.model,
			params.promise,
		);
	}

	public highlightObjects(params) {

		this.viewer.highlightObjects(
			params.account,
			params.model,
			params.id ? [params.id] : params.ids,
			params.zoom,
			params.colour,
			params.multi,
		);
	}

	public setMultiSelectMode(value) {
		this.viewer.setMultiSelectMode(value);
	}

	public switchObjectVisibility(account, model, ids, visibility) {
		this.viewer.switchObjectVisibility(account, model, ids, visibility);
	}

	public handleUnityError(message: string) {

		this.DialogService.html("Unity Error", message, true)
			.then(() => {
				location.reload();
			}, () => {
				console.error("Unity errorered and user canceled reload", message);
			});

	}

	public getModelInfo(account: string, model: string) {
		const url = account + "/" + model + ".json";
		return this.APIService.get(url);
	}

	public reset() {
		if (this.viewer) {
			this.disableMeasure();
			this.viewer.reset();
		}
	}

	public getScreenshot(promise) {
		if (promise) {
			this.viewer.getScreenshot(promise);
		}
	}

	public goToExtent() {
		this.viewer.showAll();
	}

	public setNavMode(mode) {
		this.viewer.setNavMode(mode);
	}

	public unityInserted(): boolean {
		if (this.viewer === undefined) {
			return false;
		} else {
			return this.viewer.unityScriptInserted;
		}

	}

	public getViewer() {

		if (this.viewer === undefined) {

			this.viewer = new Viewer(
				"viewer",
				document.getElementById("viewer"),
				this.EventService.send,
				() => {},
			);

			this.viewer.setUnity();

		}

		return this.viewer;
	}

	public initViewer() {

		if (this.unityInserted() === true) {
			return this.callInit();
		} else {
			return this.viewer.insertUnityLoader()
				.then(() => { this.callInit(); })
				.catch((error) => {
					console.error("Error inserting Unity script: ", error);
				});
		}

	}

	public activateMeasure() {
		this.viewer.setMeasureMode(true);
	}

	public disableMeasure() {
		this.viewer.setMeasureMode(false);
	}

	public callInit() {

		return this.getViewer()
			.init({
				getAPI: {
					hostNames: this.ClientConfigService.apiUrls.all,
				},
				showAll : true,
			})
			.catch((error) => {
				console.error("Error creating Viewer Directive: ", error);
			});

	}

	public loadViewerModel(account, model, branch, revision) {

		if (!account || !model) {
			console.error("Account, model, branch or revision was not defined!", account, model, branch, revision);
		} else {
			this.currentModel.promise = this.viewer.loadModel(
				account,
				model,
				branch,
				revision,
			)
				.then(() => {
					// Set the current model in the viewer
					this.currentModel.model = model;
					this.initialised.resolve();
					this.fetchModelProperties(account, model, branch, revision);
				})
				.catch((error) => {
					console.error("Error loading model: ", error);
				});
		}

	}

	public fetchModelProperties(account, model, branch, revision) {

		if (account && model) {

			if (!branch) {
				branch = !revision ? "master" : "";
			}

			if (!revision || branch === "master") {
				// revision is master/head
				revision = branch + "/head";
			}

			const url = account + "/" + model + "/revision/" + revision + "/modelProperties.json";

			this.APIService.get(url)
				.then((response) => {
					if (response.data && response.data.status) {
						if (response.data.status === "NOT_FOUND") {
							console.error("Model properties was not found from API");
						}
					}

					if (response.data && response.data.properties) {
						this.viewer.applyModelProperties(account, model, response.data.properties);
					} else {
						const message = "No data properties returned. This was the response:";
						console.error(message, response);
					}
				})
				.catch((error) => {
					console.error("Model properties failed to fetch", error);
				});

		} else {
			console.error("Account and model were not set correctly " +
			"for model property fetching: ", account, model);
		}
	}

}

export const ViewerServiceModule = angular
	.module("3drepo")
	.service("ViewerService", ViewerService);<|MERGE_RESOLUTION|>--- conflicted
+++ resolved
@@ -85,13 +85,8 @@
 
 			case this.EventService.EVENT.MODEL_SETTINGS_READY:
 				if (event.value.account === account && event.value.model === model) {
-<<<<<<< HEAD
 					this.viewer.updateSettings(event.value);
-					//mapTile && mapTile.updateSettings(event.value.settings);
-=======
-					this.viewer.updateSettings(event.value.settings);
 					// mapTile && mapTile.updateSettings(event.value.settings);
->>>>>>> 55a48331
 				}
 				break;
 
