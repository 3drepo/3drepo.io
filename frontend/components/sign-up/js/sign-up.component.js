/**
 *	Copyright (C) 2016 3D Repo Ltd
 *
 *	This program is free software: you can redistribute it and/or modify
 *	it under the terms of the GNU Affero General Public License as
 *	published by the Free Software Foundation, either version 3 of the
 *	License, or (at your option) any later version.
 *
 *	This program is distributed in the hope that it will be useful,
 *	but WITHOUT ANY WARRANTY; without even the implied warranty of
 *	MERCHANTABILITY or FITNESS FOR A PARTICULAR PURPOSE.  See the
 *	GNU Affero General Public License for more details.
 *
 *	You should have received a copy of the GNU Affero General Public License
 *	along with this program.  If not, see <http://www.gnu.org/licenses/>.
 */

(function () {
	"use strict";

	angular.module("3drepo")
		.component("signUp", {
			restrict: "E",
			templateUrl: "sign-up.html",
			bindings: {},
			controller: SignUpCtrl,
			controllerAs: "vm"
		});

	SignUpCtrl.$inject = ["$scope", "$mdDialog", "$location", "ClientConfigService", "UtilsService", "AuthService", "$window"];

	function SignUpCtrl($scope, $mdDialog, $location, ClientConfigService, UtilsService, AuthService, $window) {
		var vm = this,
			enterKey = 13,
			promise,
			agreeToText = "",
			haveReadText = "",
			legalItem;

		/*
		 * Init
		 */
		vm.$onInit = function() {

			AuthService.sendLoginRequest().then(function(response){
				if (response.data.username) {
					vm.goToLoginPage();
				}
			});

			vm.buttonLabel = "Sign Up!";
			vm.newUser = {username: "", email: "", password: "", tcAgreed: false};
			vm.version = ClientConfigService.apiVersion;
			vm.logo = "/public/images/3drepo-logo-white.png";
<<<<<<< HEAD
			vm.captchaKey = ClientConfigService.captcha_client_key;
=======
>>>>>>> 9ab54df6
			vm.tcAgreed = false;
			vm.useReCapthca = false;
			vm.registering = false;
			vm.showLegalText = false;

			vm.jobTitles = [
				"Director",
				"Architect",
				"Architectural assistant",
				"BIM Manager",
				"Structural engineer",
				"Civil engineer",
				"MEP engineer",
				"Mechanical engineer",
				"Facilities Manager",
				"Other"
			];

			vm.countries = ClientConfigService.countries.concat();
			var gbIndex;
			
			vm.countries.find(function(country, i){
				if(country.code === "GB"){
					gbIndex = i;
				}
			});

			vm.countries.unshift(vm.countries.splice(gbIndex,1)[0]);

			/*
			* AuthService stuff
			*/
			if (ClientConfigService.hasOwnProperty("auth")) {
				if (ClientConfigService.auth.hasOwnProperty("captcha") && (ClientConfigService.auth.captcha)) {
					vm.useReCapthca = true;
					vm.captchaKey = serverConfig.captcha_client_key;
				}
			}

			// Legal text
			if (angular.isDefined(ClientConfigService.legal)) {
				vm.showLegalText = true;
				vm.legalText = "";
				for (legalItem in ClientConfigService.legal) {
					if (ClientConfigService.legal.hasOwnProperty(legalItem)) {
						if (ClientConfigService.legal[legalItem].type === "agreeTo") {
							if (agreeToText === "") {
								agreeToText = "I agree to the " + getLegalTextFromLegalItem(ClientConfigService.legal[legalItem]);
							} else {
								agreeToText += " and the " + getLegalTextFromLegalItem(ClientConfigService.legal[legalItem]);
							}
						} else if (ClientConfigService.legal[legalItem].type === "haveRead") {
							if (haveReadText === "") {
								haveReadText = "I have read the " + getLegalTextFromLegalItem(ClientConfigService.legal[legalItem]) + " policy";
							} else {
								haveReadText += " and the " + getLegalTextFromLegalItem(ClientConfigService.legal[legalItem]) + " policy";
							}
						}
					}
				}

				vm.legalText = agreeToText;
				if (vm.legalText !== "") {
					vm.legalText += " and ";
				}
				vm.legalText += haveReadText;
				if (vm.legalText !== "") {
					vm.legalText += ".";
				}
			}

		};

		vm.goToLoginPage = function () {
			$window.location.href = "/";
		};

		/*
		 * Watch changes to register fields to clear warning message
		 */
		$scope.$watch("vm.newUser", function (newValue) {
			if (angular.isDefined(newValue)) {
				vm.registerErrorMessage = "";
			}
		}, true);


		$scope.$watch("AuthService.isLoggedIn()", function (newValue) {
			// TODO: this is a hack
			if (newValue === true) {
				vm.goToLoginPage();
			}
		});


		/**
		 * Attempt to register
		 *
		 * @param {Object} event
		 */
		vm.register = function(event) {
			if (angular.isDefined(event)) {
				if (event.which === enterKey) {
					doRegister();
				}
			} else {
				doRegister();
			}
		};

		vm.showTC = function () {
			vm.legalTitle = "Terms and Conditions";
			vm.legalText = "termsAndConditions";
			$mdDialog.show({
				templateUrl: "legal-dialog.html",
				parent: angular.element(document.body),
				targetEvent: event,
				clickOutsideToClose:true,
				fullscreen: true,
				scope: $scope,
				preserveScope: true,
				onRemoving: removeDialog
			});
		};

		vm.showPage = function (page) {
			$location.path("/" + page, "_self");
		};

		/**
		 * Close the dialog
		 */
		$scope.closeDialog = function() {
			$mdDialog.cancel();
		};

		/**
		 * Close the dialog by not clicking the close button
		 */
		function removeDialog () {
			$scope.closeDialog();
		}

		/**
		 * Do the user registration
		 */
		function doRegister() {
			var data,
				doRegister = true,
				allowedFormat = new RegExp(ClientConfigService.usernameRegExp); // English letters, numbers, underscore, not starting with number

			if ((angular.isDefined(vm.newUser.username)) &&
				(angular.isDefined(vm.newUser.email)) &&
				(angular.isDefined(vm.newUser.password)) &&
				(angular.isDefined(vm.newUser.firstName)) &&
				(angular.isDefined(vm.newUser.lastName)) &&
				(angular.isDefined(vm.newUser.company)) &&
				(angular.isDefined(vm.newUser.jobTitle)) &&
				(vm.newUser.jobTitle !== "Other" || angular.isDefined(vm.newUser.otherJobTitle)) &&
				(angular.isDefined(vm.newUser.country)) 

			) {
				if (allowedFormat.test(vm.newUser.username)) {
					if (vm.showLegalText) {
						doRegister = vm.newUser.tcAgreed;
					}

					if (doRegister) {

						data = {
							email: vm.newUser.email,
							password: vm.newUser.password,
							firstName: vm.newUser.firstName,
							lastName: vm.newUser.lastName,
							company: vm.newUser.company,
							jobTitle: vm.newUser.jobTitle === "Other" ? vm.newUser.otherJobTitle : vm.newUser.jobTitle,
							countryCode: vm.newUser.country,
							phoneNo: vm.newUser.phoneNo
						};

						if (vm.useReCapthca) {
							data.captcha = vm.reCaptchaResponse;
						}
						vm.registering = true;
						promise = UtilsService.doPost(data, vm.newUser.username);
						promise.then(function (response) {
							if (response.status === 200) {
								vm.showPage("registerRequest");
							} else {
								vm.registerErrorMessage = UtilsService.getErrorMessage(response.data);
							}
							vm.registering = false;
							if (vm.useReCapthca) {
								grecaptcha.reset(); // reset reCaptcha
							}
						});
					} else {
						vm.registerErrorMessage = "You must agree to the terms and conditions";
					}
				} else {
					vm.registerErrorMessage = "Username not allowed";
				}
			} else {
				vm.registerErrorMessage = "Please fill all fields";
			}
		}

		function getLegalTextFromLegalItem (legalItem) {
			return "<a target='_blank' href='/" + legalItem.page + "'>" + legalItem.title + "</a>";
		}
	}
}());
<|MERGE_RESOLUTION|>--- conflicted
+++ resolved
@@ -52,10 +52,8 @@
 			vm.newUser = {username: "", email: "", password: "", tcAgreed: false};
 			vm.version = ClientConfigService.apiVersion;
 			vm.logo = "/public/images/3drepo-logo-white.png";
-<<<<<<< HEAD
 			vm.captchaKey = ClientConfigService.captcha_client_key;
-=======
->>>>>>> 9ab54df6
+
 			vm.tcAgreed = false;
 			vm.useReCapthca = false;
 			vm.registering = false;
