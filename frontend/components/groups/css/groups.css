--- conflicted
+++ resolved
@@ -146,12 +146,9 @@
 }
 
 groups .groupsList {
-<<<<<<< HEAD
     display: block;
     position: relative;
-=======
->>>>>>> 810587dd
-	cursor: pointer;
+    cursor: pointer;
     height: calc(100% - 52px);
     overflow-y: scroll;
 }
