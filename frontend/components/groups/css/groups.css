groups {
    position: relative;
}

groups .groupsContainer {

    overflow: hidden;
    height: 100%;
    position: relative;
}

groups .groupContainer {
    height: calc(100% - 67px);
    overflow-y: auto;
}

groups .noGroups {
    text-align: center;
}

groups .addHolder {
    bottom: 0;
    right: 0;
    margin-right: 12px;
    width: 100%;
    background: #fff;
    margin: 0;
    padding: 0;
}

groups .spinner {
    width: 25px !important;
    margin: 12.5px !important;
    height: 25px !important;
}

groups .spinner svg {
    width: 25px !important;
    height: 25px !important;
    transform-origin: initial !important;
}

groups .groupNameContainer {
    margin-bottom: 20px;
}

groups .groupMarginBottom {
    /** Bit of a hack to battle with angular material **/
    margin-bottom: 70px !important;
}

groups .metaMargin {
    margin: 3px;
}

groups .groupNameInput {
    margin-top: 20px;
    width: 100%;
}

groups .groupMain {
    width: 315px;
}

groups .groupMetaData {
    white-space: nowrap;
    overflow: hidden;
    text-overflow: ellipsis;
    width: 100px;
}

groups .groupColorBar {
    width: 15px;
    margin: 10px;
}

groups .groupColorHolder {
    width: 125px;
}


groups .groupEnterHolder {
    width: 45px;
    background: #0c2f54;
    color: white;
}

groups .groupEnterSpace {
    width: 45px;
}

groups .groupObjectMetaContainer {

}

groups .groupObjectMeta {
    font-size: 14px;
    margin-right: 10px;
    margin-bottom: 10px;
    margin-left: 3px;
}

groups .groupMeta {
   font-size: 12px;
   color: #8a8a8a;
   margin-right: 10px;
   height: 100%;
}

groups .groupName {
    font-weight: bold;
    font-size: 14px;
    margin-bottom: 0px;
    height: 100%;
}

groups .groupEnterHolder {
    cursor: pointer;
}

groups .groupEnterHolder md-icon {
    color: white;
}

groups .openedGroupColorBar {
    width: 8px;
    margin-top: 13px;
    height: 30px;
    margin-right: 10px;
}

groups .groupDescription {
    color: #8a8a8a;
    font-size: 12px;
}

groups .group:hover {
    background:  rgba(186, 197, 225, 0.20);
}

groups .group {
    border-bottom: solid gainsboro 1px;
    min-height: 95px;
    max-height: 95px;
    height: 100%;
}

groups .groupsList {
<<<<<<< HEAD
    display: block;
    position: relative;
=======
	cursor: pointer;
>>>>>>> efd504aa
    height: calc(100% - 52px);
    overflow-y: scroll;
}

/** menus appear in another part of the DOM **/

.groupColorGrid  {
    margin-top: 10px;
}

.groupColorColumn {
    width: 40px;
    padding-left: 5px;
    padding-right: 5px;
}

.groupHexColor {
    width: 135px;
}

.groupCurrentColor {
    color: #9e9e9e;
}

.groupHexColorContainer {
    margin-top: 16px;
    margin-bottom: 0px;
}

.groupCurrentColorBlock {
    height: 80px;
    width: 80px;
    margin-top: 15px;
}

.groupColorMenu {
    height: 205px;
    width: 365px;
}

.groupColorContainer {
    width: 30px;
    height: 30px;
    margin-bottom: 10px;
}

.groupColor {
    width: 30px;
    height: 30px;
}

.groupCurrentColorHolder {
    margin-top: 10px;
}

.remoteNotification {
    position: absolute;
    width: 100%;
    background-color: rgba(212,212,212,0.7);
    display: flex;
    justify-content: center;
    align-items: center;
    z-index: 1;
}

.remoteNotification .message{
    padding: 15px 25px;
    background-color: hsla(0,0%,100%,.9);
    border: 1px solid #ddd;
}

.remoteNotification.groupJustDeleted {
    height: 94px;
}

.remoteNotification.groupJustUpdated {
    top: 0;
    height: calc(100% - 50px);
}
<|MERGE_RESOLUTION|>--- conflicted
+++ resolved
@@ -146,12 +146,9 @@
 }
 
 groups .groupsList {
-<<<<<<< HEAD
     display: block;
     position: relative;
-=======
 	cursor: pointer;
->>>>>>> efd504aa
     height: calc(100% - 52px);
     overflow-y: scroll;
 }
@@ -230,4 +227,4 @@
 .remoteNotification.groupJustUpdated {
     top: 0;
     height: calc(100% - 50px);
-}
+}