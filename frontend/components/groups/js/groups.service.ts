--- conflicted
+++ resolved
@@ -569,21 +569,12 @@
 		const groupUrl = `${teamspace}/${model}/groups/${deleteGroup._id}`;
 		return this.APIService.delete(groupUrl)
 			.then((response) => {
-<<<<<<< HEAD
-				return this.TreeService.getNodesFromSharedIds(deleteGroup.objects).then((nodes) => {
-					this.TreeService.deselectNodes(nodes);
-					this.removeColorOverride(deleteGroup._id);
-					this.deleteStateGroup(deleteGroup);
-					return response;
-				});
-=======
 				this.TreeService.getNodesFromSharedIds(deleteGroup.objects).then((nodes) => {
 					this.TreeService.deselectNodes(nodes);
 				});
 				this.removeColorOverride(deleteGroup._id);
 				this.deleteStateGroup(deleteGroup);
 				return response;
->>>>>>> fcf8e6e1
 			});
 	}
 
