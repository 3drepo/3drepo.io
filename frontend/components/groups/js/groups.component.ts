/**
 *	Copyright (C) 2018 3D Repo Ltd
 *
 *	This program is free software: you can redistribute it and/or modify
 *	it under the terms of the GNU Affero General Public License as
 *	published by the Free Software Foundation, either version 3 of the
 *	License, or (at your option) any later version.
 *
 *	This program is distributed in the hope that it will be useful,
 *	but WITHOUT ANY WARRANTY; without even the implied warranty of
 *	MERCHANTABILITY or FITNESS FOR A PARTICULAR PURPOSE.  See the
 *	GNU Affero General Public License for more details.
 *
 *	You should have received a copy of the GNU Affero General Public License
 *	along with this program.  If not, see <http://www.gnu.org/licenses/>.
 */
import { AuthService } from "../../home/js/auth.service";
import { DialogService } from "../../home/js/dialog.service";
import { GroupsService } from "./groups.service";
import { NotificationEvents } from "../../notifications/js/notification.events";
import { NotificationService } from "../../notifications/js/notification.service";
import { TreeService } from "../../tree/js/tree.service";

class GroupsController implements ng.IController {
	public static $inject: string[] = [
		"$scope",
		"$timeout",
		"$element",

		"GroupsService",
		"DialogService",
		"TreeService",
		"AuthService",
		"ClientConfigService",
		"IconsConstant",
		"NotificationService"
	];

	private onContentHeightRequest: any;
	private groups: any;
	private selectedGroup: any;
	private teamspace: string;
	private model: string;
	private revision: string;
	private loading: boolean;
	private account: string;
	private onShowItem;
	private onHideItem;
	private toShow: string;
	private savingGroup: boolean;
	private changed: boolean;
	private groupColours: any[];
	private hexColor: string;
	private selectedObjectsLen: number;
	private dialogThreshold: number;
	private canAddGroup: boolean;
	private justUpdated: boolean;
	private modelSettings: any;
	private savedGroupData: any;
	private customIcons: any;
	private lastColorOverride: any;
	private selectedNodes: any[];
	private groupsNotifications: NotificationEvents;

	constructor(
		private $scope: ng.IScope,
		private $timeout: ng.ITimeoutService,
		private $element: ng.IRootElementService,
<<<<<<< HEAD
		private GroupsService: any,
		private DialogService: any,
		private TreeService: any,
		private AuthService: any,
		private ClientConfigService: any,
		private IconsConstant: any,
		private NotificationService: any
	) { }

	public $onInit() {
		this.customIcons = this.IconsConstant;
		this.groups = [];
=======
		private groupsService: GroupsService,
		private dialogService: DialogService,
		private treeService: TreeService,
		private authService: AuthService,
		private clientConfigService: any,
		private iconsConstant: any,
		private notificationService: NotificationService
	) {}

	public $onInit() {
		this.customIcons = this.iconsConstant;

>>>>>>> 25ac43bf
		this.selectedNodes = [];
		this.canAddGroup = false;
		this.dialogThreshold = 0.5;
		this.teamspace = this.account; // Workaround legacy naming
<<<<<<< HEAD
		this.onContentHeightRequest({ height: 1000 });
		this.GroupsService.reset();
=======
		this.onContentHeightRequest({height: 1000});
		this.groupsService.reset();
>>>>>>> 25ac43bf
		this.watchers();
		this.toShow = "groups";
		this.loading = true;
		this.groupsService.getGroups(this.account, this.model, this.revision)
			.then(() => {
				this.loading = false;
			});

		this.groupColours = [
			[[255, 195, 18], [196, 229, 56], [52, 152, 219], [253, 167, 223], [237, 76, 103]],
			[[247, 159, 31], [163, 203, 56], [18, 137, 167], [217, 128, 250], [181, 52, 113]],
			[[238, 90, 36], [0, 148, 50], [6, 82, 221], [153, 128, 250], [131, 52, 113]],
			[[234, 32, 39], [0, 98, 102], [87, 88, 187], [27, 20, 100], [111, 30, 81]]
		];

		this.groupsNotifications =  this.notificationService.getChannel(this.account, this.model).groups;
	}

	public $onDestroy() {
		this.groups = [];
<<<<<<< HEAD
		this.NotificationService.unsubscribe.newGroup(this.account, this.model);
		this.NotificationService.unsubscribe.groupsDeleted(this.account, this.model);
=======
		this.groupsNotifications.unsubscribeFromCreated(this.onGroupsCreated);
		this.groupsNotifications.unsubscribeFromUpdated(this.onGroupsUpdated);
		this.groupsNotifications.unsubscribeFromDeleted(this.onGroupsDeleted);
>>>>>>> 25ac43bf
	}

	public watchers() {
		this.$scope.$watch("vm.filterText", (searchQuery) => {
			if (searchQuery !== undefined || searchQuery !== "") {
				this.groups = this.GroupsService.groupsFilterSearch(searchQuery);
			}
		});

		this.$scope.$watch(() => {
			return this.groupsService.state;
		}, (newState, oldState) => {
			angular.extend(this, newState);
			this.updateChangeStatus();
		}, true);

		this.$scope.$watchCollection("vm.groups", () => {
			this.setContentHeight();
		});

		this.$scope.$watchCollection("vm.savedGroupData", () => {
			this.updateChangeStatus();
		});

		this.$scope.$watch("vm.hideItem", (newValue) => {
			if (newValue) {
				this.toShow = "groups";
				this.setContentHeight();
				this.resetToSavedGroup();
				if (this.lastColorOverride) {
					this.groupsService.colorOverride(this.lastColorOverride);
					this.lastColorOverride = null;
				}
			}
		});

		this.$scope.$watch("vm.hexColor", () => {
			if (this.hexColor) {
				const validHex = this.groupsService.hexToRGBA(this.hexColor);
				if (validHex.length === 3) {
					this.setSelectedGroupColor(validHex, true);
				}
			}
		});

		this.$scope.$watch("vm.modelSettings", () => {
			if (this.modelSettings) {
				this.canAddGroup = this.authService.hasPermission(
					this.clientConfigService.permissions.PERM_CREATE_ISSUE,
					this.modelSettings.permissions
				);

				this.watchNotification();
			}

		});

		this.$scope.$watchCollection(() => {
			return this.treeService.currentSelectedNodes;
		}, () => {
<<<<<<< HEAD
			this.GroupsService.updateSelectedObjectsLen().then(() => {
				this.GroupsService.getSelectedObjects().then((currentHighlights) => {
=======
			this.groupsService.updateSelectedObjectsLen().then( () => {
				this.groupsService.getSelectedObjects().then((currentHighlights) => {
>>>>>>> 25ac43bf
					this.selectedNodes = currentHighlights || [];
					this.updateChangeStatus();
				});
			});
		});

		this.$scope.$watch("vm.selectedMenuOption",
			(selectedOption: any) => {
				if (selectedOption && selectedOption.hasOwnProperty("value")) {
					switch (selectedOption.value) {
						case "overrideAll":
							this.groupsService.colorOverrideAllGroups(selectedOption.selected);
							break;
						case "deleteAll":
							this.deleteAllGroups();
							break;
						default:
							console.error("Groups option menu selection unhandled");
					}
				}
			});
	}

	public resetToSavedGroup() {
		if (this.selectedGroup && !this.selectedGroup.new && this.savedGroupData) {
			this.selectedGroup.name = this.savedGroupData.name;
			this.selectedGroup.description = this.savedGroupData.description;
			this.selectedGroup.color = this.savedGroupData.color;
			this.groupsService.selectGroup(this.selectedGroup);
		}
	}

	public toggleColorOverride($event, group: any) {
		$event.stopPropagation();
		this.groupsService.toggleColorOverride(group);
	}

	public handleGroupError(method: string) {
		const content = `Group ${method} failed.
			Contact support@3drepo.org if problem persists.`;
		const escapable = true;
		this.dialogService.text(`Group Error`, content, escapable);
	}

	public openColorMenu($mdMenu: any, event: any) {
		$mdMenu.open(event);
	}

	public saveDisabled() {
		return !this.canAddGroup ||
			!this.selectedGroup ||
			!this.selectedGroup.name ||
			!this.changed;
	}

	public editGroup() {
		// Save the color override to be re-enabled later
		if (this.groupsService.hasColorOverride(this.selectedGroup)) {
			this.lastColorOverride = this.selectedGroup;
		}

		// We don't want color over ride when we're editing
		this.groupsService.removeColorOverride(this.selectedGroup._id, false);
		this.showGroupPane();
	}

	public deleteHighlightedGroups() {
<<<<<<< HEAD
		this.GroupsService.deleteHighlightedGroups(this.teamspace, this.model)
			.catch((error) => {
				this.errorDialog(error);
			});
=======
		this.groupsService.deleteHighlightedGroups(this.teamspace, this.model)
		.catch((error) => {
			this.errorDialog(error);
		});
>>>>>>> 25ac43bf
	}

	public deleteAllGroups() {
		if (this.groups && this.groups.length > 0) {
			this.confirmDeleteAllDialog();
		}
	}

	public confirmDeleteAllDialog() {
		const content = `Delete all groups?`;
		const escapable = true;
		this.dialogService.confirm(`Confirm Delete`, content, escapable, "Yes", "Cancel")
			.then(() => {
				this.groupsService.deleteAllGroups(this.teamspace, this.model);
			})
			.catch(() => { });
	}

	public addGroup() {

		this.groupsService.generateNewGroup().then(() => {
			this.showGroupPane();
		});

	}

	public handleGroupSave() {

		this.savingGroup = true;
		if (this.selectedGroup.new) {
			this.createGroup();
		} else {

			const presentConfirmation = Math.abs(this.selectedGroup.totalSavedMeshes -
				this.selectedObjectsLen) / Math.max(this.selectedGroup.totalSavedMeshes,
					this.selectedObjectsLen) > this.dialogThreshold;

			if (presentConfirmation) {
				this.confirmUpdateDialog(this.selectedGroup.totalSavedMeshes, this.selectedObjectsLen);
			} else {
				this.updateGroup();
			}

		}

	}

	public errorDialog(error) {
		const content = "Delete group failed. Contact support@3drepo.io if problem persists.";
		const escapable = true;
		console.error(error);
		this.dialogService.text("Error Deleting Groups", content, escapable);
	}

	public confirmUpdateDialog(saved: number, selected: number) {
		const content = `A significant change is about to be applied to this group
					(${saved} to ${selected} objects). Do you wish to proceed?`;
		const escapable = true;
		this.dialogService.confirm(`Confirm Group Update`, content, escapable, "Update", "Cancel")
			.then(() => {
				this.updateGroup();
			})
			.catch(() => {
				this.savingGroup = false;
				this.reselectGroup();
			});
	}

	public isolateGroup($event, group: any) {
		$event.stopPropagation();
		this.groupsService.isolateGroup(group);
	}

	public setSelectedGroupColor(color: number[], isHex: boolean) {
		if (!isHex) {
			this.hexColor = "";
		}
		this.groupsService.setSelectedGroupColor(color);
	}

	public reselectGroup() {
		this.groupsService.reselectGroup(this.selectedGroup);
	}

	public getRGBA(color: any) {
		return this.groupsService.getRGBA(color);
	}

	public getGroupRGBAColor(group: any) {
		return this.groupsService.getGroupRGBAColor(group);
	}

	public getFormattedDate(timestamp: number) {
		return (new Date(timestamp)).toLocaleDateString();
	}

	public updateGroup() {
		this.groupsService.updateGroup(
			this.teamspace,
			this.model,
			this.selectedGroup._id,
			this.selectedGroup
		)
			.then(() => {
				this.savedGroupData = Object.assign({}, this.selectedGroup);
				this.savingGroup = false;
			})
			.catch((error) => {
				this.handleGroupError("update");
				this.savingGroup = false;
				console.error(error);
			});
	}

	public createGroup() {

		this.groupsService.createGroup(
			this.teamspace,
			this.model,
			this.selectedGroup
		)
			.then(() => {
				this.savingGroup = false;
				this.savedGroupData = Object.assign({}, this.selectedGroup);
				this.updateChangeStatus();
			})
			.catch((error) => {
				this.handleGroupError("create");
				this.savingGroup = false;
				console.error(error);
			});

	}

	public isEditing(): boolean {
		return this.toShow === "group";
	}

	public getColorOverrideRGBA(group: any): string {
		const hasOverride = this.groupsService.hasColorOverride(group);
		if (hasOverride) {
			return this.getGroupRGBAColor(group);
		}
		return "rgba(0,0,0,0.54)";
	}

	public showGroupPane() {
		this.savedGroupData = Object.assign({}, this.selectedGroup);
		this.toShow = "group";
		this.hexColor = "";

		this.onContentHeightRequest({ height: 310 });
		this.onShowItem();
		this.focusGroupName();
		this.groupsService.updateSelectedObjectsLen();
	}

	public cancelEdit() {
		this.hexColor = "";
		this.onHideItem();
	}

	public focusGroupName() {
		this.$timeout(() => {
			const input: HTMLElement = this.$element[0].querySelector("#groupName");
			input.focus();
		});
	}

	public selectGroup(group: any) {
		this.groupsService.selectGroup(group);
	}

	public updateChangeStatus(): void {
		if (!this.savedGroupData || !this.selectedGroup) {
			this.changed = false;
		} else {
			const differsFromSavedData = !this.groupsService.areGroupsEqual(this.savedGroupData, this.selectedGroup);
			const differsdObjects = !this.groupsService.areGroupObjectsEqual(this.selectedNodes, this.selectedGroup.objects);
			this.changed = (differsFromSavedData || differsdObjects);
		}
	}

	public setContentHeight() {

		if (this.toShow === "group") {
			return 310;
		}

		let contentHeight = 0;
		const groupHeight = 110;
		const actionBar = 52;

		if (this.groups && this.groups.length) {
			contentHeight = (this.groups.length * groupHeight) + actionBar;
		} else {
			contentHeight = 130;
		}

		this.onContentHeightRequest({ height: contentHeight });

	}

	/*** Realtime sync  */
	public watchNotification() {
		this.groupsNotifications.subscribeToCreated(this.onGroupsCreated, this);
		this.groupsNotifications.subscribeToUpdated(this.onGroupsUpdated, this);
		this.groupsNotifications.subscribeToDeleted(this.onGroupsDeleted, this);
	}

<<<<<<< HEAD
		// Watch for new groups
		this.NotificationService.subscribe.newGroup(
			this.account,
			this.model,
			this.newGroupListener.bind(this)
		);

		this.NotificationService.subscribe.groupsDeleted(
			this.account,
			this.model,
			this.groupsDeletedListener.bind(this)
		);

		this.NotificationService.subscribe.groupChanged(
			this.account,
			this.model,
			this.groupChangedListener.bind(this)
		);
	}

	public newGroupListener(group, submodel) {
		this.GroupsService.state.groups.push(group);
=======
	public onGroupsCreated(group) {
		this.groupsService.state.groups.push(group);
>>>>>>> 25ac43bf

		if (this.groupsService.state.overrideAll) {
			this.groupsService.colorOverride(group);
		}
	}

<<<<<<< HEAD
	public groupsDeletedListener(ids, submodel) {
		if (this.isEditing() && ids.indexOf(this.selectedGroup._id) >= 0) {
=======
	public onGroupsDeleted(ids) {
		if (this.isEditing() && ids.indexOf(this.selectedGroup._id) >= 0 ) {
>>>>>>> 25ac43bf
			this.cancelEdit();
		}

		this.groupsService.deleteStateGroupsByIdsDeferred(ids);
	}

	public onGroupsUpdated(group) {
		const shouldPaintObjects = this.groupsService.hasColorOverride(group);
		if (shouldPaintObjects) {
			this.groupsService.removeColorOverride(group._id);
		}

		this.justUpdated = !!this.selectedGroup && group._id === this.selectedGroup._id;
		this.savedGroupData = Object.assign({}, group);
<<<<<<< HEAD
		this.GroupsService.replaceStateGroup(group);
		this.$timeout(this.resetJustUpdated.bind(this), 4000);
=======
		this.groupsService.replaceStateGroup(group);
		this.$timeout(this.resetJustUpdated.bind(this) , 4000);
>>>>>>> 25ac43bf

		if (this.justUpdated) {
			this.groupsService.selectGroup(group);
		}

		if (shouldPaintObjects) {
			this.groupsService.colorOverride(group);
		}
	}

	private resetJustUpdated() {
		this.justUpdated = false;
	}

	/***/
}

export const GroupsComponent: ng.IComponentOptions = {
	bindings: {
		account: "<",
		model: "<",
		revision: "<",
		modelSettings: "<",
		filterText: "<",
		onContentHeightRequest: "&",
		onShowItem: "&",
		onHideItem: "&",
		hideItem: "<",
		selectedMenuOption: "="
	},
	controller: GroupsController,
	controllerAs: "vm",
	templateUrl: "templates/groups.html"
};

export const GroupsComponentModule = angular
	.module("3drepo")
	.component("groups", GroupsComponent);<|MERGE_RESOLUTION|>--- conflicted
+++ resolved
@@ -26,7 +26,6 @@
 		"$scope",
 		"$timeout",
 		"$element",
-
 		"GroupsService",
 		"DialogService",
 		"TreeService",
@@ -66,20 +65,6 @@
 		private $scope: ng.IScope,
 		private $timeout: ng.ITimeoutService,
 		private $element: ng.IRootElementService,
-<<<<<<< HEAD
-		private GroupsService: any,
-		private DialogService: any,
-		private TreeService: any,
-		private AuthService: any,
-		private ClientConfigService: any,
-		private IconsConstant: any,
-		private NotificationService: any
-	) { }
-
-	public $onInit() {
-		this.customIcons = this.IconsConstant;
-		this.groups = [];
-=======
 		private groupsService: GroupsService,
 		private dialogService: DialogService,
 		private treeService: TreeService,
@@ -92,18 +77,12 @@
 	public $onInit() {
 		this.customIcons = this.iconsConstant;
 
->>>>>>> 25ac43bf
 		this.selectedNodes = [];
 		this.canAddGroup = false;
 		this.dialogThreshold = 0.5;
 		this.teamspace = this.account; // Workaround legacy naming
-<<<<<<< HEAD
-		this.onContentHeightRequest({ height: 1000 });
-		this.GroupsService.reset();
-=======
 		this.onContentHeightRequest({height: 1000});
 		this.groupsService.reset();
->>>>>>> 25ac43bf
 		this.watchers();
 		this.toShow = "groups";
 		this.loading = true;
@@ -124,20 +103,15 @@
 
 	public $onDestroy() {
 		this.groups = [];
-<<<<<<< HEAD
-		this.NotificationService.unsubscribe.newGroup(this.account, this.model);
-		this.NotificationService.unsubscribe.groupsDeleted(this.account, this.model);
-=======
 		this.groupsNotifications.unsubscribeFromCreated(this.onGroupsCreated);
 		this.groupsNotifications.unsubscribeFromUpdated(this.onGroupsUpdated);
 		this.groupsNotifications.unsubscribeFromDeleted(this.onGroupsDeleted);
->>>>>>> 25ac43bf
 	}
 
 	public watchers() {
-		this.$scope.$watch("vm.filterText", (searchQuery) => {
+		this.$scope.$watch("vm.filterText", (searchQuery: string) => {
 			if (searchQuery !== undefined || searchQuery !== "") {
-				this.groups = this.GroupsService.groupsFilterSearch(searchQuery);
+				this.groups = this.groupsService.groupsFilterSearch(searchQuery);
 			}
 		});
 
@@ -192,13 +166,8 @@
 		this.$scope.$watchCollection(() => {
 			return this.treeService.currentSelectedNodes;
 		}, () => {
-<<<<<<< HEAD
-			this.GroupsService.updateSelectedObjectsLen().then(() => {
-				this.GroupsService.getSelectedObjects().then((currentHighlights) => {
-=======
 			this.groupsService.updateSelectedObjectsLen().then( () => {
 				this.groupsService.getSelectedObjects().then((currentHighlights) => {
->>>>>>> 25ac43bf
 					this.selectedNodes = currentHighlights || [];
 					this.updateChangeStatus();
 				});
@@ -266,17 +235,10 @@
 	}
 
 	public deleteHighlightedGroups() {
-<<<<<<< HEAD
-		this.GroupsService.deleteHighlightedGroups(this.teamspace, this.model)
-			.catch((error) => {
-				this.errorDialog(error);
-			});
-=======
 		this.groupsService.deleteHighlightedGroups(this.teamspace, this.model)
 		.catch((error) => {
 			this.errorDialog(error);
 		});
->>>>>>> 25ac43bf
 	}
 
 	public deleteAllGroups() {
@@ -487,46 +449,16 @@
 		this.groupsNotifications.subscribeToDeleted(this.onGroupsDeleted, this);
 	}
 
-<<<<<<< HEAD
-		// Watch for new groups
-		this.NotificationService.subscribe.newGroup(
-			this.account,
-			this.model,
-			this.newGroupListener.bind(this)
-		);
-
-		this.NotificationService.subscribe.groupsDeleted(
-			this.account,
-			this.model,
-			this.groupsDeletedListener.bind(this)
-		);
-
-		this.NotificationService.subscribe.groupChanged(
-			this.account,
-			this.model,
-			this.groupChangedListener.bind(this)
-		);
-	}
-
-	public newGroupListener(group, submodel) {
-		this.GroupsService.state.groups.push(group);
-=======
 	public onGroupsCreated(group) {
 		this.groupsService.state.groups.push(group);
->>>>>>> 25ac43bf
 
 		if (this.groupsService.state.overrideAll) {
 			this.groupsService.colorOverride(group);
 		}
 	}
 
-<<<<<<< HEAD
-	public groupsDeletedListener(ids, submodel) {
-		if (this.isEditing() && ids.indexOf(this.selectedGroup._id) >= 0) {
-=======
 	public onGroupsDeleted(ids) {
 		if (this.isEditing() && ids.indexOf(this.selectedGroup._id) >= 0 ) {
->>>>>>> 25ac43bf
 			this.cancelEdit();
 		}
 
@@ -541,13 +473,8 @@
 
 		this.justUpdated = !!this.selectedGroup && group._id === this.selectedGroup._id;
 		this.savedGroupData = Object.assign({}, group);
-<<<<<<< HEAD
-		this.GroupsService.replaceStateGroup(group);
-		this.$timeout(this.resetJustUpdated.bind(this), 4000);
-=======
 		this.groupsService.replaceStateGroup(group);
 		this.$timeout(this.resetJustUpdated.bind(this) , 4000);
->>>>>>> 25ac43bf
 
 		if (this.justUpdated) {
 			this.groupsService.selectGroup(group);
