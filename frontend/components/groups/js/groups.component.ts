/**
 *	Copyright (C) 2018 3D Repo Ltd
 *
 *	This program is free software: you can redistribute it and/or modify
 *	it under the terms of the GNU Affero General Public License as
 *	published by the Free Software Foundation, either version 3 of the
 *	License, or (at your option) any later version.
 *
 *	This program is distributed in the hope that it will be useful,
 *	but WITHOUT ANY WARRANTY; without even the implied warranty of
 *	MERCHANTABILITY or FITNESS FOR A PARTICULAR PURPOSE.  See the
 *	GNU Affero General Public License for more details.
 *
 *	You should have received a copy of the GNU Affero General Public License
 *	along with this program.  If not, see <http://www.gnu.org/licenses/>.
 */
import { AuthService } from '../../home/js/auth.service';
import { DialogService } from '../../home/js/dialog.service';
import { GroupsService } from './groups.service';
import { NotificationEvents } from '../../notifications/js/notification.events';
import { NotificationService } from '../../notifications/js/notification.service';
import { TreeService } from '../../tree/js/tree.service';

class GroupsController implements ng.IController {
	public static $inject: string[] = [
		'$scope',
		'$timeout',
		'$element',
		'GroupsService',
		'DialogService',
		'TreeService',
		'AuthService',
		'ClientConfigService',
		'IconsConstant',
		'NotificationService'
	];

	private onContentHeightRequest: any;
	private groups: any;
	private groupsToShow: any;
	private selectedGroup: any;
	private teamspace: string;
	private model: string;
	private revision: string;
	private loading: boolean;
	private account: string;
	private onShowItem;
	private onHideItem;
	private toShow: string;
	private savingGroup: boolean;
	private changed: boolean;
	private groupColours: any[];
	private hexColor: string;
	private selectedObjectsLen: number;
	private dialogThreshold: number;
	private canAddGroup: boolean;
	private justUpdated: boolean;
	private modelSettings: any;
	private savedGroupData: any;
	private customIcons: any;
	private lastColorOverride: any;
	private selectedNodes: any[];
	private filterText: string;
	private groupsNotifications: NotificationEvents;

	constructor(
		private $scope: ng.IScope,
		private $timeout: ng.ITimeoutService,
		private $element: ng.IRootElementService,
		private groupsService: GroupsService,
		private dialogService: DialogService,
		private treeService: TreeService,
		private authService: AuthService,
		private clientConfigService: any,
		private iconsConstant: any,
		private notificationService: NotificationService
	) { }

	public $onInit() {
		this.customIcons = this.iconsConstant;

		this.groups = [];

		this.selectedNodes = [];
		this.canAddGroup = false;
		this.dialogThreshold = 0.5;
		this.teamspace = this.account; // Workaround legacy naming
		this.onContentHeightRequest({ height: 1000 });
		this.groupsService.reset();
		this.watchers();
		this.toShow = 'groups';
		this.loading = true;
		this.groupsService.getGroups(this.account, this.model, this.revision)
			.then(() => {
				this.loading = false;
			});

		this.groupColours = [
			[[255, 195, 18], [196, 229, 56], [52, 152, 219], [253, 167, 223], [237, 76, 103]],
			[[247, 159, 31], [163, 203, 56], [18, 137, 167], [217, 128, 250], [181, 52, 113]],
			[[238, 90, 36], [0, 148, 50], [6, 82, 221], [153, 128, 250], [131, 52, 113]],
			[[234, 32, 39], [0, 98, 102], [87, 88, 187], [27, 20, 100], [111, 30, 81]]
		];

		this.groupsNotifications = this.notificationService.getChannel(this.account, this.model).groups;
	}

	public $onDestroy() {
		this.groups = [];
		this.groupsNotifications.unsubscribeFromCreated(this.onGroupsCreated);
		this.groupsNotifications.unsubscribeFromUpdated(this.onGroupsUpdated);
		this.groupsNotifications.unsubscribeFromDeleted(this.onGroupsDeleted);
	}

	public watchers() {
		this.$scope.$watch('vm.filterText', (searchQuery: string) => {
			this.filterText = searchQuery;
			this.filterGroups();
		});

		this.$scope.$watch(() => {
			return this.groupsService.state;
		}, (newState, oldState) => {
			angular.extend(this, newState);
			this.updateChangeStatus();
		}, true);

		this.$scope.$watchCollection('vm.groups', () => {
			this.setContentHeight();
			this.filterGroups();
		});

		this.$scope.$watchCollection('vm.savedGroupData', () => {
			this.updateChangeStatus();
		});

		this.$scope.$watch('vm.hideItem', (newValue) => {
			if (newValue) {
				this.toShow = 'groups';
				this.setContentHeight();
				this.resetToSavedGroup();
				if (this.lastColorOverride) {
					this.groupsService.colorOverride(this.lastColorOverride);
					this.lastColorOverride = null;
				}
			}
		});

		this.$scope.$watch('vm.hexColor', () => {
			if (this.hexColor) {
				const validHex = this.groupsService.hexToRGBA(this.hexColor);
				if (validHex.length === 3) {
					this.setSelectedGroupColor(validHex, true);
				}
			}
		});

		this.$scope.$watch('vm.modelSettings', () => {
			if (this.modelSettings) {
				this.canAddGroup = this.authService.hasPermission(
					this.clientConfigService.permissions.PERM_CREATE_ISSUE,
					this.modelSettings.permissions
				);

			}

			this.watchNotification();

		});

		this.$scope.$watchCollection(() => {
			return this.treeService.currentSelectedNodes;
		}, () => {
			this.$timeout( () => {
				/*
				 *	Temporary fix: This timeout is required because
				 * when currentSelectedNodes may be updated before unity
				 * (where groups get the object count) so without the delay
				 * it may have incorrect readings of how many objects are selected
				 * Proper fix would be to investigate this stupid control flow
				 * and make it work (and probably stop relaying on watches...)
				 */
				this.groupsService.updateSelectedObjectsLen().then(() => {
					this.groupsService.getSelectedObjects().then((currentHighlights) => {
						this.selectedNodes = currentHighlights || [];
						this.updateChangeStatus();
					});
				});
			});
		});

		this.$scope.$watch('vm.selectedMenuOption',
			(selectedOption: any) => {
				if (selectedOption && selectedOption.hasOwnProperty('value')) {
					switch (selectedOption.value) {
						case 'overrideAll':
							this.groupsService.colorOverrideAllGroups(selectedOption.selected);
							break;
						case 'deleteAll':
							this.deleteAllGroups();
							break;
						default:
							console.error('Groups option menu selection unhandled');
					}
				}
			});
	}

	public resetToSavedGroup() {
		if (this.selectedGroup && !this.selectedGroup.new && this.savedGroupData) {
			this.selectedGroup.name = this.savedGroupData.name;
			this.selectedGroup.description = this.savedGroupData.description;
			this.selectedGroup.color = this.savedGroupData.color;
			this.groupsService.selectGroup(this.selectedGroup);
		}
	}

	public toggleColorOverride($event, group: any) {
		$event.stopPropagation();
		this.groupsService.toggleColorOverride(group);
	}

	public handleGroupError(method: string) {
		const content = `Group ${method} failed.
			Contact support@3drepo.org if problem persists.`;
		const escapable = true;
		this.dialogService.text(`Group Error`, content, escapable);
	}

	public openColorMenu($mdMenu: any, event: any) {
		$mdMenu.open(event);
	}

	public saveDisabled() {
		return !this.canAddGroup ||
			!this.selectedGroup ||
			!this.selectedGroup.name ||
			!this.changed;
	}

	public editGroup() {
		// Save the color override to be re-enabled later
		if (this.groupsService.hasColorOverride(this.selectedGroup)) {
			this.lastColorOverride = this.selectedGroup;
		}

		// We don't want color over ride when we're editing
		this.groupsService.removeColorOverride(this.selectedGroup._id, false);
		this.showGroupPane();
	}

	public deleteHighlightedGroups() {
		this.groupsService.deleteHighlightedGroups(this.teamspace, this.model)
			.catch((error) => {
				this.errorDialog(error);
			});
	}

	public deleteAllGroups() {
		if (this.groups && this.groups.length > 0) {
			this.confirmDeleteAllDialog();
		}
	}

	public confirmDeleteAllDialog() {
<<<<<<< HEAD
		const content = `Delete all groups?`;
		const escapable = true;
		this.dialogService.confirm(`Confirm Delete`, content, escapable, 'Yes', 'Cancel')
=======

		const content = this.filterText ? `Delete displayed groups?` : `Delete all groups?`;

		this.dialogService.confirm(`Confirm Delete`, content, true, "Yes", "Cancel")
>>>>>>> dae3b281
			.then(() => {
					this.groupsService.deleteGroups(this.teamspace, this.model, this.groupsToShow);
			})
			.catch(() => { });
	}

	public addGroup() {

		this.groupsService.generateNewGroup().then(() => {
			this.showGroupPane();
		});

	}

	public handleGroupSave() {

		this.savingGroup = true;
		if (this.selectedGroup.new) {
			this.createGroup();
		} else {

			const presentConfirmation = Math.abs(this.selectedGroup.totalSavedMeshes -
				this.selectedObjectsLen) / Math.max(this.selectedGroup.totalSavedMeshes,
					this.selectedObjectsLen) > this.dialogThreshold;

			if (presentConfirmation) {
				this.confirmUpdateDialog(this.selectedGroup.totalSavedMeshes, this.selectedObjectsLen);
			} else {
				this.updateGroup();
			}

		}

	}

	public errorDialog(error) {
		const content = 'Delete group failed. Contact support@3drepo.io if problem persists.';
		const escapable = true;
		console.error(error);
		this.dialogService.text('Error Deleting Groups', content, escapable);
	}

	public confirmUpdateDialog(saved: number, selected: number) {
		const content = `A significant change is about to be applied to this group
					(${saved} to ${selected} objects). Do you wish to proceed?`;
		const escapable = true;
		this.dialogService.confirm(`Confirm Group Update`, content, escapable, 'Update', 'Cancel')
			.then(() => {
				this.updateGroup();
			})
			.catch(() => {
				this.savingGroup = false;
				this.reselectGroup();
			});
	}

	public isolateGroup($event, group: any) {
		$event.stopPropagation();
		this.groupsService.isolateGroup(group);
	}

	public setSelectedGroupColor(color: number[], isHex: boolean) {
		if (!isHex) {
			this.hexColor = '';
		}
		this.groupsService.setSelectedGroupColor(color);
	}

	public reselectGroup() {
		this.groupsService.selectGroup(this.selectedGroup);
	}

	public getRGBA(color: any) {
		return this.groupsService.getRGBA(color);
	}

	public getGroupRGBAColor(group: any) {
		return this.groupsService.getGroupRGBAColor(group);
	}

	public getFormattedDate(timestamp: number) {
		return (new Date(timestamp)).toLocaleDateString();
	}

	public updateGroup() {
		this.groupsService.updateGroup(
			this.teamspace,
			this.model,
			this.selectedGroup._id,
			this.selectedGroup
		)
			.then(() => {
				this.savedGroupData = Object.assign({}, this.selectedGroup);
				this.savingGroup = false;
			})
			.catch((error) => {
				this.handleGroupError('update');
				this.savingGroup = false;
				console.error(error);
			});
	}

	public createGroup() {

		this.groupsService.createGroup(
			this.teamspace,
			this.model,
			this.selectedGroup
		)
			.then(() => {
				this.savingGroup = false;
				this.savedGroupData = Object.assign({}, this.selectedGroup);
				this.updateChangeStatus();
			})
			.catch((error) => {
				this.handleGroupError('create');
				this.savingGroup = false;
				console.error(error);
			});

	}

	public isEditing(): boolean {
		return this.toShow === 'group';
	}

	public getColorOverrideRGBA(group: any): string {
		const hasOverride = this.groupsService.hasColorOverride(group);
		if (hasOverride) {
			return this.getGroupRGBAColor(group);
		}
		return 'rgba(0,0,0,0.54)';
	}

	public showGroupPane() {
		this.savedGroupData = Object.assign({}, this.selectedGroup);
		this.toShow = 'group';
		this.hexColor = '';

		this.onContentHeightRequest({ height: 310 });
		this.onShowItem();
		this.focusGroupName();
		// FIXME: messy. savedGroupData should probably be tracked by service and whilst it
		// initialises that it should setup these 2 values.
		this.groupsService.updateSelectedObjectsLen().then( (totalMeshes) => {
			this.selectedGroup.totalSavedMeshes = this.selectedGroup.new ? 0 : totalMeshes;
		});
	}

	public cancelEdit() {
		this.hexColor = '';
		this.onHideItem();
	}

	public focusGroupName() {
		this.$timeout(() => {
			const input: HTMLElement = this.$element[0].querySelector('#groupName');
			input.focus();
		});
	}

	public selectGroup(group: any) {
		this.groupsService.selectGroup(group);
	}

	public updateChangeStatus(): void {
		if (!this.savedGroupData || !this.selectedGroup) {
			this.changed = false;
		} else {
			const differsFromSavedData = !this.groupsService.areGroupsEqual(this.savedGroupData, this.selectedGroup);
			const differsdObjects = !this.groupsService.areGroupObjectsEqual(this.selectedNodes, this.selectedGroup.objects);
			this.changed = (differsFromSavedData || differsdObjects);
		}
	}

	public setContentHeight() {

		if (this.toShow === 'group') {
			return 310;
		}

		let contentHeight = 0;
		const groupHeight = 110;
		const actionBar = 52;

		if (this.groups && this.groups.length) {
			contentHeight = (this.groups.length * groupHeight) + actionBar;
		} else {
			contentHeight = 130;
		}

		this.onContentHeightRequest({ height: contentHeight });

	}

	/*** Realtime sync  */
	public watchNotification() {
		this.groupsNotifications.subscribeToCreated(this.onGroupsCreated, this);
		this.groupsNotifications.subscribeToUpdated(this.onGroupsUpdated, this);
		this.groupsNotifications.subscribeToDeleted(this.onGroupsDeleted, this);
	}

	public onGroupsCreated(group) {
		this.groupsService.state.groups.push(group);

		if (this.groupsService.state.overrideAll) {
			this.groupsService.colorOverride(group);
		}
	}

	public onGroupsDeleted(ids) {
		if (this.isEditing() && ids.indexOf(this.selectedGroup._id) >= 0) {
			this.cancelEdit();
		}

		this.groupsService.deleteStateGroupsByIdsDeferred(ids);
	}

	public onGroupsUpdated(group) {
		const shouldPaintObjects = this.groupsService.hasColorOverride(group);
		if (shouldPaintObjects) {
			this.groupsService.removeColorOverride(group._id);
		}

		this.justUpdated = !!this.selectedGroup && group._id === this.selectedGroup._id;
		this.savedGroupData = Object.assign({}, group);
		this.groupsService.replaceStateGroup(group);
		this.$timeout(this.resetJustUpdated.bind(this), 4000);

		if (this.justUpdated) {
			this.groupsService.selectGroup(group);
		}

		if (shouldPaintObjects) {
			this.groupsService.colorOverride(group);
		}
	}

	private resetJustUpdated() {
		this.justUpdated = false;
	}

	private filterGroups() {
<<<<<<< HEAD
		if (this.filterText !== undefined && this.filterText !== '') {
			this.groupsToShow = this.groupsService.groupsFilterSearch(this.filterText);
		} else {
			this.groupsToShow = this.groups;
		}
=======
			this.groupsService.groupsFilterSearch(this.filterText);
>>>>>>> dae3b281
	}
}

export const GroupsComponent: ng.IComponentOptions = {
	bindings: {
		account: '<',
		model: '<',
		revision: '<',
		modelSettings: '<',
		filterText: '<',
		onContentHeightRequest: '&',
		onShowItem: '&',
		onHideItem: '&',
		hideItem: '<',
		selectedMenuOption: '='
	},
	controller: GroupsController,
	controllerAs: 'vm',
	templateUrl: 'templates/groups.html'
};

export const GroupsComponentModule = angular
	.module('3drepo')
	.component('groups', GroupsComponent);<|MERGE_RESOLUTION|>--- conflicted
+++ resolved
@@ -263,16 +263,8 @@
 	}
 
 	public confirmDeleteAllDialog() {
-<<<<<<< HEAD
-		const content = `Delete all groups?`;
-		const escapable = true;
-		this.dialogService.confirm(`Confirm Delete`, content, escapable, 'Yes', 'Cancel')
-=======
-
-		const content = this.filterText ? `Delete displayed groups?` : `Delete all groups?`;
-
-		this.dialogService.confirm(`Confirm Delete`, content, true, "Yes", "Cancel")
->>>>>>> dae3b281
+		const content = this.filterText ? 'Delete displayed groups?' : 'Delete all groups?';
+		this.dialogService.confirm('Confirm Delete', content, true, 'Yes', 'Cancel')
 			.then(() => {
 					this.groupsService.deleteGroups(this.teamspace, this.model, this.groupsToShow);
 			})
@@ -516,15 +508,7 @@
 	}
 
 	private filterGroups() {
-<<<<<<< HEAD
-		if (this.filterText !== undefined && this.filterText !== '') {
-			this.groupsToShow = this.groupsService.groupsFilterSearch(this.filterText);
-		} else {
-			this.groupsToShow = this.groups;
-		}
-=======
 			this.groupsService.groupsFilterSearch(this.filterText);
->>>>>>> dae3b281
 	}
 }
 
