--- conflicted
+++ resolved
@@ -162,13 +162,8 @@
 	}
 
 	public handleGroupError(method: string) {
-<<<<<<< HEAD
-		const content = `We tried to ${method} your issue but it failed.
+		const content = `We tried to ${method} your group but it failed.
 			If this continues please message support@3drepo.org.`;
-=======
-		const content = `We tried to ${method} your group but it failed.
-			If this continues please message support@3drepo.io.`;
->>>>>>> fcf8e6e1
 		const escapable = true;
 		this.DialogService.text(`Group Error`, content, escapable);
 	}
@@ -192,15 +187,6 @@
 	}
 
 	public deleteGroup(group: any) {
-<<<<<<< HEAD
-		if (this.selectedGroup && this.selectedGroup._id) {
-			this.GroupsService.deleteGroup(
-				this.teamspace,
-				this.model,
-				this.selectedGroup,
-			);
-		}
-=======
 		const deletePromises = this.GroupsService.deleteGroups(this.teamspace, this.model);
 		deletePromises
 		.then(() => {
@@ -209,7 +195,6 @@
 		.catch((error) => {
 			this.errorDialog(error);
 		});
->>>>>>> fcf8e6e1
 	}
 
 	public addGroup() {
