--- conflicted
+++ resolved
@@ -33,18 +33,11 @@
 			ng-if="vm.loggedIn"
 			keys-down="vm.keysDown")
 
-<<<<<<< HEAD
-	#homeLegalContainer
-
-	#homeLoggedOut(ng-if="!vm.state.changing && !vm.loggedIn")
-		login(ng-if="!vm.loggedIn")
-=======
 	#homeLegalContainer(
 		ng-if="vm.isLegalPage")
 
 	#homeLoggedOut(ng-if="!vm.state.changing && !vm.loggedIn && !vm.isLegalPage")
 		login(ng-if="!vm.loggedIn && !vm.loggedOutPage")
->>>>>>> 58a4a39d
 
 	#legalLinks
 		a(
