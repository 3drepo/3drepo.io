--- conflicted
+++ resolved
@@ -33,13 +33,8 @@
 		'CompareService',
 		'PanelService',
 		'TreeService',
-<<<<<<< HEAD
-		'ViewerService'
-=======
 		'ViewerService',
-		'IssuesService',
 		'AnalyticService'
->>>>>>> 8eeb9189
 	];
 
 	public state: any;
@@ -65,13 +60,8 @@
 		private CompareService: any,
 		private PanelService: any,
 		private TreeService: any,
-<<<<<<< HEAD
-		private ViewerService: any
-=======
 		private ViewerService: any,
-		private IssuesService: any,
 		private AnalyticService: any
->>>>>>> 8eeb9189
 	) {
 		this.state = {
 			changing: true
