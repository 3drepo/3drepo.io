--- conflicted
+++ resolved
@@ -41,22 +41,19 @@
 
 		function listAll(account, model) {
 
-<<<<<<< HEAD
-			return UtilsService.doGet(account + "/" + model + "/revisions.json").then(function(response){
+			return APIService.get(account + "/" + model + "/revisions.json")
+				.then(function(response){
 
-=======
-			return APIService.get(account + "/" + model + "/revisions.json").then(function(response){
->>>>>>> 1ff9988a
-				if(response.status === 200){
-					status.ready = true;
-					status.data = response.data;
-					return response.data;
-				} else {
-					status.ready = false;
-					status.data = response.data;
-					return response.data;
-				}
-			});
+					if(response.status === 200){
+						status.ready = true;
+						status.data = response.data;
+						return response.data;
+					} else {
+						status.ready = false;
+						status.data = response.data;
+						return response.data;
+					}
+				});
 
 		}
 
