/**
 *  Copyright (C) 2022 3D Repo Ltd
 *
 *  This program is free software: you can redistribute it and/or modify
 *  it under the terms of the GNU Affero General Public License as
 *  published by the Free Software Foundation, either version 3 of the
 *  License, or (at your option) any later version.
 *
 *  This program is distributed in the hope that it will be useful,
 *  but WITHOUT ANY WARRANTY; without even the implied warranty of
 *  MERCHANTABILITY or FITNESS FOR A PARTICULAR PURPOSE.  See the
 *  GNU Affero General Public License for more details.
 *
 *  You should have received a copy of the GNU Affero General Public License
 *  along with this program.  If not, see <http://www.gnu.org/licenses/>.
 */

<<<<<<< HEAD
interface IProps {
	className?: string;
}
=======
type IProps = {
	className?: any;
};
>>>>>>> 9800789c

export default ({ className }: IProps) => (
	<svg xmlns="http://www.w3.org/2000/svg" width="11" height="8" viewBox="0 0 11 8" fill="none" className={className}>
		<path
			d="M1.2384 0.423752L0.116863 0.423752C0.019653 0.423752 -0.0340301 0.535471 0.0254565 0.610918L5.13405 7.15154C5.17727 7.20712 5.23261 7.25208 5.29585 7.28301C5.35908 7.31395 5.42855 7.33002 5.49895 7.33002C5.56935 7.33002 5.63882 7.31395 5.70206 7.28301C5.7653 7.25208 5.82063 7.20712 5.86385 7.15154L10.9724 0.610918C11.0319 0.53402 10.9782 0.423752 10.881 0.423752L9.7595 0.423752C9.6884 0.423752 9.62021 0.457122 9.57668 0.512256L5.49968 5.73547L1.42122 0.512257C1.37769 0.457122 1.3095 0.423752 1.2384 0.423752Z"
			fill="currentColor"
		/>
	</svg>
);<|MERGE_RESOLUTION|>--- conflicted
+++ resolved
@@ -15,15 +15,9 @@
  *  along with this program.  If not, see <http://www.gnu.org/licenses/>.
  */
 
-<<<<<<< HEAD
-interface IProps {
-	className?: string;
-}
-=======
 type IProps = {
 	className?: any;
 };
->>>>>>> 9800789c
 
 export default ({ className }: IProps) => (
 	<svg xmlns="http://www.w3.org/2000/svg" width="11" height="8" viewBox="0 0 11 8" fill="none" className={className}>
