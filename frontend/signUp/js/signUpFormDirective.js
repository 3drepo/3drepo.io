--- conflicted
+++ resolved
@@ -163,12 +163,8 @@
 		 */
 		function doRegister() {
 			var data,
-<<<<<<< HEAD
-				allowedFormat = new RegExp(server_config.usernameRegExp); // English letters, numbers, underscore, not starting with number
-=======
-				doRegister = true,
-				allowedFormat = new RegExp("^[a-zA-Z][\\w]*$"); // English letters, numbers, underscore, not starting with number
->>>>>>> d1fddf6e
+			doRegister = true,
+			allowedFormat = new RegExp(server_config.usernameRegExp); // English letters, numbers, underscore, not starting with number
 
 			if ((angular.isDefined(vm.newUser.username)) &&
 				(angular.isDefined(vm.newUser.email)) &&
