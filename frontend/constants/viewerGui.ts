import CompareIcon from '@material-ui/icons/Compare';
import TreeIcon from '@material-ui/icons/DeviceHub';
import GroupsIcon from '@material-ui/icons/GroupWork';
import GisIcon from '@material-ui/icons/Layers';
import SequencesIcon from '@material-ui/icons/Movie';
import ViewsIcon from '@material-ui/icons/PhotoCamera';
import IssuesIcon from '@material-ui/icons/Place';
import MeasureIcon from '@material-ui/icons/Straighten';
import RisksIcon from '@material-ui/icons/Warning';
import { clientConfigService } from '../services/clientConfig';

export const VIEWER_PANELS = {
	GIS: 'gis',
	ISSUES: 'issues',
	RISKS: 'risks',
	BIM: 'bim',
	TREE: 'tree',
	GROUPS: 'groups',
	VIEWS: 'views',
	COMPARE: 'compare',
<<<<<<< HEAD
	MEASURE: 'measure'
=======
	SEQUENCES: 'sequences'
>>>>>>> 79174987
};

export const VIEWER_PANELS_ICONS = {
	[VIEWER_PANELS.ISSUES]: IssuesIcon,
	[VIEWER_PANELS.RISKS]: RisksIcon,
	[VIEWER_PANELS.GROUPS]: GroupsIcon,
	[VIEWER_PANELS.VIEWS]: ViewsIcon,
	[VIEWER_PANELS.TREE]: TreeIcon,
	[VIEWER_PANELS.COMPARE]: CompareIcon,
	[VIEWER_PANELS.GIS]: GisIcon,
<<<<<<< HEAD
	[VIEWER_PANELS.MEASURE]: MeasureIcon
=======
	[VIEWER_PANELS.SEQUENCES]: SequencesIcon
>>>>>>> 79174987
};

export const VIEWER_PANELS_MIN_HEIGHTS = {
	[VIEWER_PANELS.ISSUES]: 200,
	[VIEWER_PANELS.RISKS]: 200,
	[VIEWER_PANELS.GROUPS]: 200,
	[VIEWER_PANELS.VIEWS]: 200,
	[VIEWER_PANELS.TREE]: 80,
	[VIEWER_PANELS.COMPARE]: 265,
	[VIEWER_PANELS.GIS]: 185,
<<<<<<< HEAD
	[VIEWER_PANELS.MEASURE]: 200,
=======
	[VIEWER_PANELS.SEQUENCES]: 200
>>>>>>> 79174987
};

export const VIEWER_PANELS_TITLES = {
	[VIEWER_PANELS.ISSUES]: 'Issues',
	[VIEWER_PANELS.RISKS]: 'SafetiBase',
	[VIEWER_PANELS.GROUPS]: 'Groups',
	[VIEWER_PANELS.VIEWS]: 'Views',
	[VIEWER_PANELS.TREE]: 'Tree',
	[VIEWER_PANELS.COMPARE]: 'Compare',
	[VIEWER_PANELS.GIS]: 'GIS',
<<<<<<< HEAD
	[VIEWER_PANELS.MEASURE]: 'Measurement'
=======
	[VIEWER_PANELS.SEQUENCES]: 'Sequences'
>>>>>>> 79174987
};

const getPanelConfig = (panelType) => ({
	name: VIEWER_PANELS_TITLES[panelType],
	icon: VIEWER_PANELS_ICONS[panelType],
	type: panelType
});

export const VIEWER_LEFT_PANELS = [
	VIEWER_PANELS.ISSUES,
	VIEWER_PANELS.RISKS,
	VIEWER_PANELS.GROUPS,
	VIEWER_PANELS.VIEWS,
	VIEWER_PANELS.TREE,
	VIEWER_PANELS.COMPARE,
	VIEWER_PANELS.GIS,
<<<<<<< HEAD
	VIEWER_PANELS.MEASURE,
].map(getPanelConfig);
=======
	VIEWER_PANELS.SEQUENCES
].filter((panel) => clientConfigService.sequencesEnabled || panel !== VIEWER_PANELS.SEQUENCES).map(getPanelConfig);
>>>>>>> 79174987

export const VIEWER_RIGHT_PANELS = [
	VIEWER_PANELS.BIM
].map(getPanelConfig);

export const VIEWER_PANEL_TITLE_HEIGHT = 40;<|MERGE_RESOLUTION|>--- conflicted
+++ resolved
@@ -18,11 +18,8 @@
 	GROUPS: 'groups',
 	VIEWS: 'views',
 	COMPARE: 'compare',
-<<<<<<< HEAD
-	MEASURE: 'measure'
-=======
-	SEQUENCES: 'sequences'
->>>>>>> 79174987
+	SEQUENCES: 'sequences',
+	MEASURE: 'measure',
 };
 
 export const VIEWER_PANELS_ICONS = {
@@ -33,11 +30,8 @@
 	[VIEWER_PANELS.TREE]: TreeIcon,
 	[VIEWER_PANELS.COMPARE]: CompareIcon,
 	[VIEWER_PANELS.GIS]: GisIcon,
-<<<<<<< HEAD
-	[VIEWER_PANELS.MEASURE]: MeasureIcon
-=======
-	[VIEWER_PANELS.SEQUENCES]: SequencesIcon
->>>>>>> 79174987
+	[VIEWER_PANELS.SEQUENCES]: SequencesIcon,
+	[VIEWER_PANELS.MEASURE]: MeasureIcon,
 };
 
 export const VIEWER_PANELS_MIN_HEIGHTS = {
@@ -48,11 +42,8 @@
 	[VIEWER_PANELS.TREE]: 80,
 	[VIEWER_PANELS.COMPARE]: 265,
 	[VIEWER_PANELS.GIS]: 185,
-<<<<<<< HEAD
+	[VIEWER_PANELS.SEQUENCES]: 200,
 	[VIEWER_PANELS.MEASURE]: 200,
-=======
-	[VIEWER_PANELS.SEQUENCES]: 200
->>>>>>> 79174987
 };
 
 export const VIEWER_PANELS_TITLES = {
@@ -63,11 +54,8 @@
 	[VIEWER_PANELS.TREE]: 'Tree',
 	[VIEWER_PANELS.COMPARE]: 'Compare',
 	[VIEWER_PANELS.GIS]: 'GIS',
-<<<<<<< HEAD
-	[VIEWER_PANELS.MEASURE]: 'Measurement'
-=======
-	[VIEWER_PANELS.SEQUENCES]: 'Sequences'
->>>>>>> 79174987
+	[VIEWER_PANELS.SEQUENCES]: 'Sequences',
+	[VIEWER_PANELS.MEASURE]: 'Measurement',
 };
 
 const getPanelConfig = (panelType) => ({
@@ -84,13 +72,9 @@
 	VIEWER_PANELS.TREE,
 	VIEWER_PANELS.COMPARE,
 	VIEWER_PANELS.GIS,
-<<<<<<< HEAD
+	VIEWER_PANELS.SEQUENCES,
 	VIEWER_PANELS.MEASURE,
-].map(getPanelConfig);
-=======
-	VIEWER_PANELS.SEQUENCES
 ].filter((panel) => clientConfigService.sequencesEnabled || panel !== VIEWER_PANELS.SEQUENCES).map(getPanelConfig);
->>>>>>> 79174987
 
 export const VIEWER_RIGHT_PANELS = [
 	VIEWER_PANELS.BIM
