--- conflicted
+++ resolved
@@ -31,11 +31,8 @@
 				branch: "=",
 				revision: "=",
                 position: "=",
-<<<<<<< HEAD
                 projectSettings: "=",
-=======
                 treeMap: "=",
->>>>>>> be5132f8
                 contentData: "=",
 				onHeightRequest: "&",
 				onShowFilter: "&",
@@ -239,7 +236,7 @@
 					} else {
 						optionElement += " ng-if='vm.contentData.options[" + i + "].visible'";
 					}
-					
+
 					vm.contentData.options[i].color = "";
 					optionElement += " style='color:{{vm.contentData.options[" + i + "].color}}'";
 
@@ -323,7 +320,7 @@
 
 		/**
 		 * Handle adding content
-		 * 
+		 *
 		 * @param {Boolean} on
          */
 		function toggleAdd (on) {
