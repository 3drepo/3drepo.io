div(ng-show="vm.showPanel")
	div#items(ng-class="{ active : vm.activate }")
		div(ng-repeat="contentItem in vm.contentItems")
			panel-card(
			account="vm.account"
			project="vm.project"
			branch="vm.branch"
			revision="vm.revision"
			position="vm.position"
<<<<<<< HEAD
			project-settings="vm.projectSettings"
=======
			tree-map="vm.treeMap"
>>>>>>> be5132f8
			content-data='contentItem'
			ng-show='contentItem.show',
			on-height-request="vm.heightRequest(contentItem, height)"
			keys-down="vm.keysDown"
			selected-objects="vm.selectedObjects"
			set-initial-selected-objects="vm.setInitialSelectedObjects({selectedObjects: selectedObjects})")

			div(ng-if="contentItem.showGap", style="display:block; height:20px;")
	div#buttons(ng-class="{ active : vm.activate }", ng-if="vm.position==='left'")
		.panelButtonGroup(ng-repeat="contentItem in vm.contentItems", layout="column", layout-align="start center")
			md-button.md-fab.md-primary.md-mini(ng-click="vm.buttonClick(contentItem.type)", aria-label="{{contentItem.title}}")
				md-tooltip(md-direction="right") {{contentItem.title}}
				md-icon.angular-material-icons {{contentItem.icon}}
			label {{contentItem.title}}<|MERGE_RESOLUTION|>--- conflicted
+++ resolved
@@ -7,13 +7,10 @@
 			branch="vm.branch"
 			revision="vm.revision"
 			position="vm.position"
-<<<<<<< HEAD
 			project-settings="vm.projectSettings"
-=======
 			tree-map="vm.treeMap"
->>>>>>> be5132f8
 			content-data='contentItem'
-			ng-show='contentItem.show',
+			ng-show='contentItem.show'
 			on-height-request="vm.heightRequest(contentItem, height)"
 			keys-down="vm.keysDown"
 			selected-objects="vm.selectedObjects"
