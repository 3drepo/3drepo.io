/**
 *  Copyright (C) 2022 3D Repo Ltd
 *
 *  This program is free software: you can redistribute it and/or modify
 *  it under the terms of the GNU Affero General Public License as
 *  published by the Free Software Foundation, either version 3 of the
 *  License, or (at your option) any later version.
 *
 *  This program is distributed in the hope that it will be useful,
 *  but WITHOUT ANY WARRANTY; without even the implied warranty of
 *  MERCHANTABILITY or FITNESS FOR A PARTICULAR PURPOSE.  See the
 *  GNU Affero General Public License for more details.
 *
 *  You should have received a copy of the GNU Affero General Public License
 *  along with this program.  If not, see <http://www.gnu.org/licenses/>.
 */
import { ComponentStory, ComponentMeta } from '@storybook/react';
import { CircleButton as Button } from '@controls/circleButton';
import NotificationsIcon from '@assets/icons/notifications.svg';

export default {
	title: 'Buttons/CircleButton',
	component: Button,
	argTypes: {
		variant: {
			description: 'Variant of the button',
			options: ['primary', 'secondary'],
			control: { type: 'select' },
		},
	},
	parameters: {
		docs: {
			transformSource: (source) => source.replace(/__WEBPACK_DEFAULT_EXPORT__/g, 'Icon'),
		},
<<<<<<< HEAD
		controls: { exclude: ['onClick', 'formError'] },
=======
		controls: { exclude: ['onClick'] },
>>>>>>> 36d04113
	},
} as ComponentMeta<typeof Button>;

const TemplateNotifications: ComponentStory<typeof Button> = (args) => (
	<Button {...args}><NotificationsIcon /></Button>);

export const NotificationsMain = TemplateNotifications.bind({});
NotificationsMain.args = {
	variant: 'primary',
};

export const NotificationsContrast = TemplateNotifications.bind({});
NotificationsContrast.args = {
	variant: 'secondary',
};<|MERGE_RESOLUTION|>--- conflicted
+++ resolved
@@ -32,11 +32,7 @@
 		docs: {
 			transformSource: (source) => source.replace(/__WEBPACK_DEFAULT_EXPORT__/g, 'Icon'),
 		},
-<<<<<<< HEAD
-		controls: { exclude: ['onClick', 'formError'] },
-=======
 		controls: { exclude: ['onClick'] },
->>>>>>> 36d04113
 	},
 } as ComponentMeta<typeof Button>;
 
