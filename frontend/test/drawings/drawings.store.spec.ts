/**
 *  Copyright (C) 2024 3D Repo Ltd
 *
 *  This program is free software: you can redistribute it and/or modify
 *  it under the terms of the GNU Affero General Public License as
 *  published by the Free Software Foundation, either version 3 of the
 *  License, or (at your option) any later version.
 *
 *  This program is distributed in the hope that it will be useful,
 *  but WITHOUT ANY WARRANTY; without even the implied warranty of
 *  MERCHANTABILITY or FITNESS FOR A PARTICULAR PURPOSE.  See the
 *  GNU Affero General Public License for more details.
 *
 *  You should have received a copy of the GNU Affero General Public License
 *  along with this program.  If not, see <http://www.gnu.org/licenses/>.
 */

import { DrawingsActions } from '@/v5/store/drawings/drawings.redux';
import { selectCanUploadToProject, selectDrawingById, selectDrawings, selectFavouriteDrawings, selectHasCollaboratorAccess, selectHasCommenterAccess } from '@/v5/store/drawings/drawings.selectors';
import { times } from 'lodash';
import { drawingMockFactory, prepareMockStats } from './drawings.fixtures';
import { NewDrawing } from '@/v5/store/drawings/drawings.types';
import { drawingRevisionsMockFactory } from './drawingRevisions/drawingRevisions.fixtures';
import { ProjectsActions } from '@/v5/store/projects/projects.redux';
import { createTestStore, listContainsElementWithId } from '../test.helpers';
import { Role } from '@/v5/store/currentUser/currentUser.types';
import { UploadStatus } from '@/v5/store/containers/containers.types';

describe('Drawings: store', () => {
	let dispatch, getState;
	const projectId = 'projectId';

	beforeEach(() => {
		({ dispatch, getState } = createTestStore());
		dispatch(ProjectsActions.setCurrentProject(projectId));
	})

	const createAndAddDrawingToStore = (drawingOverrides = {}) => {
		const newDrawing = drawingMockFactory(drawingOverrides);
		dispatch(DrawingsActions.fetchDrawingsSuccess(projectId, [newDrawing]));
		return newDrawing;
	};

	it('should set drawings', () => {
		const mockDrawings = times(5, () => drawingMockFactory());
		dispatch(DrawingsActions.fetchDrawingsSuccess(projectId, mockDrawings));
		const drawings = selectDrawings(getState());
		expect(drawings).toEqual(mockDrawings);
	});

	describe('Updating drawing attributes:', () => {
		it('should add drawing to favourites', () => {
			const newDrawing = createAndAddDrawingToStore({ isFavourite: false });
			dispatch(DrawingsActions.setFavouriteSuccess(projectId, newDrawing._id, true));
			const favouriteDrawings = selectFavouriteDrawings(getState());
			const drawingIsIncluded = listContainsElementWithId(favouriteDrawings, newDrawing);

			expect(drawingIsIncluded).toBeTruthy();
		});

		it('should remove drawing from favourites', () => {
			const newDrawing = createAndAddDrawingToStore({ isFavourite: true });
			dispatch(DrawingsActions.setFavouriteSuccess(projectId, newDrawing._id, false));
			const favouriteDrawings = selectFavouriteDrawings(getState());
			const drawingIsIncluded = listContainsElementWithId(favouriteDrawings, newDrawing);

			expect(drawingIsIncluded).toBeFalsy();
		});

		it('should update drawing stats', () => {
			const newDrawing = createAndAddDrawingToStore();
			const stats = prepareMockStats();
			dispatch(DrawingsActions.fetchDrawingStatsSuccess(projectId, newDrawing._id, stats));
			const drawingFromState = selectDrawingById(getState(), newDrawing._id);

			expect(drawingFromState.number).toEqual(stats.number);
			expect(drawingFromState.calibration).toEqual(stats.calibration);
			expect(drawingFromState.status).toEqual(stats.status);
			expect(drawingFromState.type).toEqual(stats.type);
			expect(drawingFromState.desc).toEqual(stats.desc);
			expect(drawingFromState.revisionsCount).toEqual(stats.revisions.total);
		});
<<<<<<< HEAD
=======

		it('should update drawing status', () => {
			const newStatus = UploadStatus.OK;
			const newDrawing = createAndAddDrawingToStore({ status: UploadStatus.PROCESSING });
			dispatch(DrawingsActions.setDrawingStatus(projectId, newDrawing._id, newStatus));
			const drawingFromState = selectDrawingById(getState(), newDrawing._id);

			expect(drawingFromState.status).toEqual(newStatus);
		});

		it('should update revision processing status', () => {
			const newDrawing = createAndAddDrawingToStore();
			const newRevision = drawingRevisionsMockFactory();
			dispatch(DrawingsActions.drawingProcessingSuccess(projectId, newDrawing._id, newRevision));
			const drawingFromState = selectDrawingById(getState(), newDrawing._id);

			expect(drawingFromState.revisionsCount).toEqual(newDrawing.revisionsCount + 1);
			expect(drawingFromState.latestRevision).toEqual(newRevision.name);
			expect(drawingFromState.lastUpdated).toEqual(newRevision.timestamp);
		});
>>>>>>> 83d64934
	});

	describe('Updating drawing list:', () => {
		it('should create new drawing', () => {
			const newDrawing = createAndAddDrawingToStore() as NewDrawing;
			dispatch(DrawingsActions.createDrawingSuccess(projectId, newDrawing));
			const drawingIsIncluded = selectDrawingById(getState(), newDrawing._id);
			expect(drawingIsIncluded).toBeTruthy();
		});

		it('should delete drawing', () => {
			const newDrawing = createAndAddDrawingToStore() as NewDrawing;
			dispatch(DrawingsActions.deleteDrawingSuccess(projectId, newDrawing._id));
			const drawingIsIncluded = selectDrawingById(getState(), newDrawing._id);
			expect(drawingIsIncluded).toBeFalsy();
		});
	});

	describe('Drawing permissions:', () => {
		const createDrawingWithRole = (role) => {
			const newDrawing = createAndAddDrawingToStore({ role }) as NewDrawing;
			const hasCollaboratorAccess = selectHasCollaboratorAccess(getState(), newDrawing._id);
			const hasCommenterAccess = selectHasCommenterAccess(getState(), newDrawing._id);
			const canUpload = selectCanUploadToProject(getState());

			return { hasCollaboratorAccess, hasCommenterAccess, canUpload }
		}

		it('should return Project Admins access rights', () => {
			const { hasCollaboratorAccess, hasCommenterAccess, canUpload } = createDrawingWithRole(Role.ADMIN)
			expect(hasCollaboratorAccess).toBeTruthy();
			expect(hasCommenterAccess).toBeTruthy();
			expect(canUpload).toBeTruthy();
		});
		it('should return Collaborators access rights', () => {
			const { hasCollaboratorAccess, hasCommenterAccess, canUpload } = createDrawingWithRole(Role.COLLABORATOR)
			expect(hasCollaboratorAccess).toBeTruthy();
			expect(hasCommenterAccess).toBeTruthy();
			expect(canUpload).toBeTruthy();
		});
		it('should return Commenters access rights', () => {
			const { hasCollaboratorAccess, hasCommenterAccess, canUpload } = createDrawingWithRole(Role.COMMENTER)
			expect(hasCollaboratorAccess).toBeFalsy();
			expect(hasCommenterAccess).toBeTruthy();
			expect(canUpload).toBeFalsy();
		});
		it('should return Viewers access rights', () => {
			const { hasCollaboratorAccess, hasCommenterAccess, canUpload } = createDrawingWithRole(Role.VIEWER)
			expect(hasCollaboratorAccess).toBeFalsy();
			expect(hasCommenterAccess).toBeFalsy();
			expect(canUpload).toBeFalsy();
		});
	});

	describe('Drawing fetch :', () => {
		const createDrawingWithRole = (role) => {
			const newDrawing = createAndAddDrawingToStore({ role }) as NewDrawing;
			const hasCollaboratorAccess = selectHasCollaboratorAccess(getState(), newDrawing._id);
			const hasCommenterAccess = selectHasCommenterAccess(getState(), newDrawing._id);
			const canUpload = selectCanUploadToProject(getState());

			return { hasCollaboratorAccess, hasCommenterAccess, canUpload }
		}

		it('should return Project Admins access rights', () => {
			const { hasCollaboratorAccess, hasCommenterAccess, canUpload } = createDrawingWithRole(Role.ADMIN)
			expect(hasCollaboratorAccess).toBeTruthy();
			expect(hasCommenterAccess).toBeTruthy();
			expect(canUpload).toBeTruthy();
		});
		it('should return Collaborators access rights', () => {
			const { hasCollaboratorAccess, hasCommenterAccess, canUpload } = createDrawingWithRole(Role.COLLABORATOR)
			expect(hasCollaboratorAccess).toBeTruthy();
			expect(hasCommenterAccess).toBeTruthy();
			expect(canUpload).toBeTruthy();
		});
		it('should return Commenters access rights', () => {
			const { hasCollaboratorAccess, hasCommenterAccess, canUpload } = createDrawingWithRole(Role.COMMENTER)
			expect(hasCollaboratorAccess).toBeFalsy();
			expect(hasCommenterAccess).toBeTruthy();
			expect(canUpload).toBeFalsy();
		});
		it('should return Viewers access rights', () => {
			const { hasCollaboratorAccess, hasCommenterAccess, canUpload } = createDrawingWithRole(Role.VIEWER)
			expect(hasCollaboratorAccess).toBeFalsy();
			expect(hasCommenterAccess).toBeFalsy();
			expect(canUpload).toBeFalsy();
		});
	});
})<|MERGE_RESOLUTION|>--- conflicted
+++ resolved
@@ -20,11 +20,9 @@
 import { times } from 'lodash';
 import { drawingMockFactory, prepareMockStats } from './drawings.fixtures';
 import { NewDrawing } from '@/v5/store/drawings/drawings.types';
-import { drawingRevisionsMockFactory } from './drawingRevisions/drawingRevisions.fixtures';
 import { ProjectsActions } from '@/v5/store/projects/projects.redux';
 import { createTestStore, listContainsElementWithId } from '../test.helpers';
 import { Role } from '@/v5/store/currentUser/currentUser.types';
-import { UploadStatus } from '@/v5/store/containers/containers.types';
 
 describe('Drawings: store', () => {
 	let dispatch, getState;
@@ -80,29 +78,6 @@
 			expect(drawingFromState.desc).toEqual(stats.desc);
 			expect(drawingFromState.revisionsCount).toEqual(stats.revisions.total);
 		});
-<<<<<<< HEAD
-=======
-
-		it('should update drawing status', () => {
-			const newStatus = UploadStatus.OK;
-			const newDrawing = createAndAddDrawingToStore({ status: UploadStatus.PROCESSING });
-			dispatch(DrawingsActions.setDrawingStatus(projectId, newDrawing._id, newStatus));
-			const drawingFromState = selectDrawingById(getState(), newDrawing._id);
-
-			expect(drawingFromState.status).toEqual(newStatus);
-		});
-
-		it('should update revision processing status', () => {
-			const newDrawing = createAndAddDrawingToStore();
-			const newRevision = drawingRevisionsMockFactory();
-			dispatch(DrawingsActions.drawingProcessingSuccess(projectId, newDrawing._id, newRevision));
-			const drawingFromState = selectDrawingById(getState(), newDrawing._id);
-
-			expect(drawingFromState.revisionsCount).toEqual(newDrawing.revisionsCount + 1);
-			expect(drawingFromState.latestRevision).toEqual(newRevision.name);
-			expect(drawingFromState.lastUpdated).toEqual(newRevision.timestamp);
-		});
->>>>>>> 83d64934
 	});
 
 	describe('Updating drawing list:', () => {
