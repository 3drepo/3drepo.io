--- conflicted
+++ resolved
@@ -25,9 +25,19 @@
 	IFederation,
 	NewFederation,
 } from '@/v5/store/federations/federations.types';
-import { times } from 'lodash';
 import { EMPTY_VIEW } from '@/v5/store/store.helpers';
 import { Role } from '@/v5/store/currentUser/currentUser.types';
+import { times } from 'lodash';
+
+export const prepareMockContainers = (min = 1, max = 10): string[] => (
+	times(faker.datatype.number({ max, min }), () => faker.datatype.uuid()) 
+);
+
+export const groupedContainerMockFactory = (overrides?: GroupedContainer): GroupedContainer => ({
+	_id: faker.datatype.uuid(),
+	group: faker.random.word(),
+	...overrides
+});
 
 export const federationMockFactory = (overrides?: Partial<IFederation>): IFederation => ({
 	_id: faker.datatype.uuid(),
@@ -38,7 +48,7 @@
 	status: UploadStatuses.OK,
 	code: faker.datatype.uuid(),
 	category: faker.random.words(2),
-	containers: prepareMockContainers(),
+	containers: [groupedContainerMockFactory()],
 	isFavourite: faker.datatype.boolean(),
 	issues: faker.datatype.number(120),
 	risks: faker.datatype.number(120),
@@ -63,66 +73,31 @@
 
 export const prepareMockBaseFederation = ({_id, name, role, isFavourite}: IFederation): Partial<IFederation> => ({_id, name, role, isFavourite});
 
-<<<<<<< HEAD
-export const groupedContainerMockFactory = (overrides?: GroupedContainer): GroupedContainer => ({
-	_id: faker.datatype.uuid(),
-	group: faker.random.word(),
-	...overrides
-});
-
-export const prepareMockFederationStatsReply = (federation: IFederation): FederationStats => ({
-	containers: federation.containers.map(groupedContainerMockFactory),
-=======
-export const prepareMockContainers = (min = 1, max = 10): string[] => (
-	times(faker.datatype.number({ max, min }), () => faker.datatype.uuid()) 
-);
-
-export const prepareMockStats = (overrides?: Partial<FederationStats>) => ({
+export const prepareMockStats = (federation?: IFederation) => ({
 	code: faker.datatype.uuid(),
 	desc: faker.random.words(3),
 	status: UploadStatuses.OK,
-	containers: prepareMockContainers(),
+	containers: [groupedContainerMockFactory()],
 	tickets: {
 		issues: faker.datatype.number(),
 		risks: faker.datatype.number(),
 	},
 	category: faker.random.word(),
 	lastUpdated: faker.datatype.number(),
-	...overrides,
-})
+	...federation,
+}) as unknown as FederationStats;
 
-export const getMockStats = (federation: IFederation): FederationStats => ({
-	containers: federation.containers,
->>>>>>> c4198eeb
-	tickets: {
-		issues: federation.issues,
-		risks: federation.risks,
-	},
-	lastUpdated: federation.lastUpdated.valueOf(),
-	category: federation.category,
-	status: federation.status,
+export const prepareMockNewFederation = (federation: IFederation): NewFederation => ({
+	unit: federation.unit,
+	name: federation.name,
 	code: federation.code,
 	desc: federation.desc,
 });
 
-<<<<<<< HEAD
-export const prepareMockContainers = (min = 1, max = 10): GroupedContainer[] => (
-	times(faker.datatype.number({ max, min }), () => groupedContainerMockFactory())
-);
-
-export const prepareMockViewsReply = (federation: IFederation): FetchFederationViewsResponse => ({
-	views: federation.views,
-});
-
-=======
->>>>>>> c4198eeb
 const prepareMockSettingsWithoutSurveyPoint = (federation: IFederation): Omit<FederationSettings, 'surveyPoint'> => ({
 	angleFromNorth: federation.angleFromNorth,
 	defaultView: federation.defaultView,
-	unit: federation.unit,
-	name: federation.name,
-	code: federation.code,
-	desc: federation.desc,
+	...prepareMockNewFederation(federation),
 });
 
 export const prepareMockSettingsReply = (federation: IFederation): FederationSettings => ({
@@ -135,9 +110,15 @@
 	surveyPoints: [federation.surveyPoint],
 });
 
-export const prepareMockNewFederation = (federation: IFederation): NewFederation => ({
-	unit: federation.unit,
-	name: federation.name,
-	code: federation.code,
-	desc: federation.desc,
-});+// export const getMockStats = (federation: IFederation): FederationStats => ({
+// 	containers: federation.containers,
+// 	tickets: {
+// 		issues: federation.issues,
+// 		risks: federation.risks,
+// 	},
+// 	lastUpdated: federation.lastUpdated.valueOf(),
+// 	category: federation.category,
+// 	status: federation.status,
+// 	code: federation.code,
+// 	desc: federation.desc,
+// });