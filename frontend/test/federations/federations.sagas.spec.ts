/**
 *  Copyright (C) 2021 3D Repo Ltd
 *
 *  This program is free software: you can redistribute it and/or modify
 *  it under the terms of the GNU Affero General Public License as
 *  published by the Free Software Foundation, either version 3 of the
 *  License, or (at your option) any later version.
 *
 *  This program is distributed in the hope that it will be useful,
 *  but WITHOUT ANY WARRANTY; without even the implied warranty of
 *  MERCHANTABILITY or FITNESS FOR A PARTICULAR PURPOSE.  See the
 *  GNU Affero General Public License for more details.
 *
 *  You should have received a copy of the GNU Affero General Public License
 *  along with this program.  If not, see <http://www.gnu.org/licenses/>.
 */

import * as FederationsSaga from '@/v5/store/federations/federations.sagas';
import { expectSaga } from 'redux-saga-test-plan';
import { FederationsActions } from '@/v5/store/federations/federations.redux';
import { mockServer } from '../../internals/testing/mockServer';
import { omit, times } from 'lodash';
import {
	federationMockFactory,
	prepareMockRawSettingsReply,
	prepareMockSettingsReply,
	prepareMockViewsReply,
} from './federations.fixtures';
import { prepareFederationsData } from '@/v5/store/federations/federations.helpers';
<<<<<<< HEAD
import { FederationStats, IFederation } from '@/v5/store/federations/federations.types';
=======
import { FetchFederationStatsResponse, IFederation } from '@/v5/store/federations/federations.types';
>>>>>>> 9ecf84bf
import { prepareMockContainers } from './federations.fixtures';
import { prepareFederationSettingsForFrontend } from '@/v5/store/federations/federations.helpers';

// TODO: review this
// There is something weird as how the tests are setup
// the ALWAYS timeout, with a lower value these run faster
// but if the value is too low it wont actually finish the saga so it will fail
expectSaga.DEFAULT_TIMEOUT = 100;

describe('Federations: sagas', () => {
	const teamspace = 'teamspace';
	const projectId = 'projectId';
	const federationId = 'federationId';

	beforeAll(() => {
		// Silence console.log here becouse faker throws an irrelevant warning
		jest.spyOn(console, 'log').mockImplementation(jest.fn());
		jest.spyOn(console, 'debug').mockImplementation(jest.fn());
	})

	afterAll(() => {
		jest.spyOn(console, 'log').mockRestore();
		jest.spyOn(console, 'debug').mockRestore();
	})

	describe('addFavourite', () => {
		it('should call addFavourite endpoint', async () => {
			mockServer
				.patch(`/teamspaces/${teamspace}/projects/${projectId}/federations/favourites`)
				.reply(200)

			await expectSaga(FederationsSaga.default)
				.dispatch(FederationsActions.addFavourite(teamspace, projectId, federationId))
				.put(FederationsActions.setFavouriteSuccess(projectId, federationId, true))
				.silentRun();
		})
	})

	describe('removeFavourite', () => {
		it('should call removeFavourite endpoint', async () => {
			mockServer
				.delete(`/teamspaces/${teamspace}/projects/${projectId}/federations/favourites`)
				.reply(200)

			await expectSaga(FederationsSaga.default)
				.dispatch(FederationsActions.removeFavourite(teamspace, projectId, federationId))
				.put(FederationsActions.setFavouriteSuccess(projectId, federationId, false))
				.silentRun();
		})
	})

	describe('fetchFederations', () => {
		const mockFederations = times(2, () => federationMockFactory());
		const mockFederationsWithoutStats = prepareFederationsData(mockFederations).map(
			(federation) => omit(federation, ['views', 'surveyPoint', 'angleFromNorth', 'defaultView', 'unit'])
		);

		it('should fetch federations data', async () => {
			mockServer
				.get(`/teamspaces/${teamspace}/projects/${projectId}/federations`)
				.reply(200, {
					federations: mockFederationsWithoutStats
				});

			await expectSaga(FederationsSaga.default)
			.dispatch(FederationsActions.fetchFederations(teamspace, projectId))
			.put(FederationsActions.fetchFederationsSuccess(projectId, mockFederationsWithoutStats))
			.put(FederationsActions.fetchFederationStats(teamspace, projectId, mockFederations[0]._id))
			.put(FederationsActions.fetchFederationStats(teamspace, projectId, mockFederations[1]._id))
			.silentRun();
		})

		it('should fetch stats', async () => {
<<<<<<< HEAD
			const prepareMockStatsReply = (federation: IFederation): FederationStats => ({
=======
			const prepareMockStatsReply = (federation: IFederation): FetchFederationStatsResponse => ({
>>>>>>> 9ecf84bf
				containers: federation.containers,
				tickets: {
					issues: federation.issues,
					risks: federation.risks,
				},
				lastUpdated: federation.lastUpdated.valueOf(),
				category: federation.category,
				status: federation.status,
				code: federation.code,
			})

			mockFederations.forEach((federation) => {
				mockServer
					.get(`/teamspaces/${teamspace}/projects/${projectId}/federations/${federation._id}/stats`)
					.reply(200, prepareMockStatsReply(federation));
			})

			await expectSaga(FederationsSaga.default)
				.dispatch(FederationsActions.fetchFederationStats(teamspace, projectId, mockFederations[0]._id))
				.dispatch(FederationsActions.fetchFederationStats(teamspace, projectId, mockFederations[1]._id))
				.put(FederationsActions.fetchFederationStatsSuccess(projectId, mockFederations[0]._id, prepareMockStatsReply(mockFederations[0])))
				.put(FederationsActions.fetchFederationStatsSuccess(projectId, mockFederations[1]._id, prepareMockStatsReply(mockFederations[1])))
				.silentRun();
		})

		it('should call federations endpoint with 404', async () => {
			mockServer
				.get(`/teamspaces/${teamspace}/projects/${projectId}/federations`)
				.reply(404);

			await expectSaga(FederationsSaga.default)
				.dispatch(FederationsActions.fetchFederations(teamspace, projectId))
				.silentRun();
		})

		it('should call updateFederationContainers endpoint', async () => {
			const mockContainers = prepareMockContainers();
			mockServer
				.post(`/teamspaces/${teamspace}/projects/${projectId}/federations/${federationId}/revisions`)
				.reply(200);

			await expectSaga(FederationsSaga.default)
				.dispatch(FederationsActions.updateFederationContainers(teamspace, projectId, federationId, mockContainers))
				.put(FederationsActions.updateFederationContainersSuccess(projectId, federationId, mockContainers))
				.silentRun();
		})
	

		it('should fetch federation views', async () => {
			mockFederations.forEach((federation) => {
				mockServer
				.get(`/teamspaces/${teamspace}/projects/${projectId}/federations/${federation._id}/views`)
				.reply(200, prepareMockViewsReply(federation));
			});

			await expectSaga(FederationsSaga.default)
			.dispatch(FederationsActions.fetchFederationViews(teamspace, projectId, mockFederations[0]._id))
			.dispatch(FederationsActions.fetchFederationViews(teamspace, projectId, mockFederations[1]._id))
			.put(FederationsActions.fetchFederationViewsSuccess(
				projectId,
				mockFederations[0]._id,
				prepareMockViewsReply(mockFederations[0]).views)
			).put(FederationsActions.fetchFederationViewsSuccess(
				projectId,
				mockFederations[1]._id,
				prepareMockViewsReply(mockFederations[1]).views)
			)
			.silentRun();
		})

		it('should fetch federation settings', async () => {
			mockFederations.forEach((federation) => {
				mockServer
				.get(`/teamspaces/${teamspace}/projects/${projectId}/federations/${federation._id}`)
				.reply(200, prepareMockRawSettingsReply(federation));
			});

			await expectSaga(FederationsSaga.default)
			.dispatch(FederationsActions.fetchFederationSettings(teamspace, projectId, mockFederations[0]._id))
			.dispatch(FederationsActions.fetchFederationSettings(teamspace, projectId, mockFederations[1]._id))
			.put(FederationsActions.fetchFederationSettingsSuccess(
				projectId,
				mockFederations[0]._id,
				prepareFederationSettingsForFrontend(prepareMockRawSettingsReply(mockFederations[0])),
			))
			.put(FederationsActions.fetchFederationSettingsSuccess(
				projectId,
				mockFederations[1]._id,
				prepareFederationSettingsForFrontend(prepareMockRawSettingsReply(mockFederations[1])),
			))
			.silentRun();
		})
	})

	describe('updateFederationSettings', () => {
		const mockFederation = federationMockFactory();
		const mockSettings = prepareMockSettingsReply(mockFederation);


		it('should call updateFederationSettings endpoint', async () => {
			mockServer
			.patch(`/teamspaces/${teamspace}/projects/${projectId}/federations/${federationId}`)
			.reply(200);

			await expectSaga(FederationsSaga.default)
			.dispatch(FederationsActions.updateFederationSettings(
				teamspace,
				projectId,
				federationId,
				mockSettings,
			))
			.put(FederationsActions.updateFederationSettingsSuccess(
				projectId,
				federationId,
				mockSettings,
			))
			.silentRun();	
		})
	})

	describe('deleteFederation', () => {
		it('should call deleteFederation endpoint', async () => {
			mockServer
				.delete(`/teamspaces/${teamspace}/projects/${projectId}/federations/${federationId}`)
				.reply(200);

			await expectSaga(FederationsSaga.default)
				.dispatch(FederationsActions.deleteFederation(teamspace, projectId, federationId))
				.put(FederationsActions.deleteFederationSuccess(projectId, federationId))
				.silentRun();
		})

		it('should call deleteFederation endpoint with 404 and open alert modal', async () => {
			mockServer
				.delete(`/teamspaces/${teamspace}/projects/${projectId}/federations/${federationId}`)
				.reply(404);

			await expectSaga(FederationsSaga.default)
				.dispatch(FederationsActions.deleteFederation(teamspace, projectId, federationId))
				.silentRun();
		})
	})
})
<|MERGE_RESOLUTION|>--- conflicted
+++ resolved
@@ -27,11 +27,7 @@
 	prepareMockViewsReply,
 } from './federations.fixtures';
 import { prepareFederationsData } from '@/v5/store/federations/federations.helpers';
-<<<<<<< HEAD
 import { FederationStats, IFederation } from '@/v5/store/federations/federations.types';
-=======
-import { FetchFederationStatsResponse, IFederation } from '@/v5/store/federations/federations.types';
->>>>>>> 9ecf84bf
 import { prepareMockContainers } from './federations.fixtures';
 import { prepareFederationSettingsForFrontend } from '@/v5/store/federations/federations.helpers';
 
@@ -105,11 +101,7 @@
 		})
 
 		it('should fetch stats', async () => {
-<<<<<<< HEAD
 			const prepareMockStatsReply = (federation: IFederation): FederationStats => ({
-=======
-			const prepareMockStatsReply = (federation: IFederation): FetchFederationStatsResponse => ({
->>>>>>> 9ecf84bf
 				containers: federation.containers,
 				tickets: {
 					issues: federation.issues,
