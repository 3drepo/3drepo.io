--- conflicted
+++ resolved
@@ -22,56 +22,29 @@
 import { mockServer } from '../../internals/testing/mockServer';
 
 describe('Teamspaces: sagas', () => {
-<<<<<<< HEAD
-	const teamspace = 'teamspace';
-=======
->>>>>>> 3cd5345d
 	const teamspaces = [];
 
 	describe('fetch', () => {
 		it('should fetch teamspaces data and dispatch FETCH_SUCCESS', async () => {
 			mockServer
-<<<<<<< HEAD
-					.get(`/teamspaces`)
-					.reply(200, { teamspaces });
+				.get(`/teamspaces`)
+				.reply(200, { teamspaces });
 
 			await expectSaga(TeamspacesSaga.default)
 					.dispatch(TeamspacesActions.fetch())
 					.put(TeamspacesActions.fetchSuccess([]))
 					.silentRun();
-=======
-			.get(`/teamspaces`)
-			.reply(200, { teamspaces })
-
-			await expectSaga(TeamspacesSaga.default)
-				.dispatch(TeamspacesActions.fetch())
-				.put(TeamspacesActions.fetchSuccess([]))
-				.silentRun();
->>>>>>> 3cd5345d
 		});
 
 		it('should handle teamspaces api error and dispatch FETCH_FAILURE', async () => {
 			mockServer
-<<<<<<< HEAD
-					.get(`/teamspaces`)
-					.reply(404);
-
-			await expectSaga(TeamspacesSaga.default)
-					.dispatch(TeamspacesActions.fetch())
-					.put(TeamspacesActions.fetchFailure())
-					.silentRun()
-					.then(({ effects }: any) => {
-						expect(effects.put).toBeUndefined();
-					});
-=======
-			.get(`/teamspaces`)
-			.reply(404)
+				.get(`/teamspaces`)
+				.reply(404);
 
 			await expectSaga(TeamspacesSaga.default)
 				.dispatch(TeamspacesActions.fetch())
 				.put(TeamspacesActions.fetchFailure())
 				.silentRun();
->>>>>>> 3cd5345d
 		});
 	});
 });