/**
 *  Copyright (C) 2021 3D Repo Ltd
 *
 *  This program is free software: you can redistribute it and/or modify
 *  it under the terms of the GNU Affero General Public License as
 *  published by the Free Software Foundation, either version 3 of the
 *  License, or (at your option) any later version.
 *
 *  This program is distributed in the hope that it will be useful,
 *  but WITHOUT ANY WARRANTY; without even the implied warranty of
 *  MERCHANTABILITY or FITNESS FOR A PARTICULAR PURPOSE.  See the
 *  GNU Affero General Public License for more details.
 *
 *  You should have received a copy of the GNU Affero General Public License
 *  along with this program.  If not, see <http://www.gnu.org/licenses/>.
 */

import {
	INITIAL_STATE,
	reducer as containersReducer,
	ContainersActions,
} from '@/v5/store/containers/containers.redux';
import { times } from 'lodash';
import { containerMockFactory } from './containers.fixtures';

describe('Containers: redux', () => {
	const projectId = 'projectId';
	const mockContainers = times(5, () => containerMockFactory({ isFavourite: false }));
	const defaultState = {
		...INITIAL_STATE,
		containers: {
			[projectId]: mockContainers
		}
	};

	it('should add container to favourites', () => {
		const resultState = containersReducer(
<<<<<<< HEAD
			defaultState,
			ContainersActions.setFavouriteSuccess(projectId, mockContainers[0]._id, true)
=======
				defaultState,
				ContainersActions.setFavouriteSuccess(projectId, mockContainers[0]._id, true)
>>>>>>> 8b51ff61
		);
		const resultContainers = resultState.containers[projectId];

		expect(resultContainers[0].isFavourite).toEqual(true);
		expect(resultContainers.slice(1).every(container => container.isFavourite)).toEqual(false);
	});

	it('should remove container from favourites', () => {
		const mockAllFavouritesContainers = times(5, () => containerMockFactory({ isFavourite: true }))
		const defaultStateWithAllFavourites = {
			...INITIAL_STATE,
			containers: {
				[projectId]: mockAllFavouritesContainers
			}
		}
		const resultState = containersReducer(
<<<<<<< HEAD
			defaultStateWithAllFavourites,
			ContainersActions.setFavouriteSuccess(projectId, mockAllFavouritesContainers[0]._id, false)
		);
		const resultContainers = resultState.containers[projectId];

		expect(resultContainers[0].isFavourite).toEqual(false);
		expect(resultContainers.slice(1).every(container => container.isFavourite)).toEqual(true);
=======
				defaultStateWithAllFavourites,
				ContainersActions.setFavouriteSuccess(projectId, mockAllFavouritesContainers[0]._id, false)
		);
		const resultContainers = resultState.containers[projectId];

		expect(resultContainers[0].isFavourite).toEqual(false);
		expect(resultContainers.slice(1).every(container => container.isFavourite)).toEqual(true);
	});

	describe('on setCurrentProject action', () => {
		it('should set project name as current', () => {
			const teamspaceName = 'teamspaceName';

			const resultState = containersReducer(defaultState, ContainersActions.setCurrentProject(teamspaceName));

			expect(resultState.currentProject).toEqual(teamspaceName);
		});
>>>>>>> 8b51ff61
	});
})<|MERGE_RESOLUTION|>--- conflicted
+++ resolved
@@ -35,13 +35,8 @@
 
 	it('should add container to favourites', () => {
 		const resultState = containersReducer(
-<<<<<<< HEAD
-			defaultState,
-			ContainersActions.setFavouriteSuccess(projectId, mockContainers[0]._id, true)
-=======
 				defaultState,
 				ContainersActions.setFavouriteSuccess(projectId, mockContainers[0]._id, true)
->>>>>>> 8b51ff61
 		);
 		const resultContainers = resultState.containers[projectId];
 
@@ -58,7 +53,6 @@
 			}
 		}
 		const resultState = containersReducer(
-<<<<<<< HEAD
 			defaultStateWithAllFavourites,
 			ContainersActions.setFavouriteSuccess(projectId, mockAllFavouritesContainers[0]._id, false)
 		);
@@ -66,24 +60,5 @@
 
 		expect(resultContainers[0].isFavourite).toEqual(false);
 		expect(resultContainers.slice(1).every(container => container.isFavourite)).toEqual(true);
-=======
-				defaultStateWithAllFavourites,
-				ContainersActions.setFavouriteSuccess(projectId, mockAllFavouritesContainers[0]._id, false)
-		);
-		const resultContainers = resultState.containers[projectId];
-
-		expect(resultContainers[0].isFavourite).toEqual(false);
-		expect(resultContainers.slice(1).every(container => container.isFavourite)).toEqual(true);
-	});
-
-	describe('on setCurrentProject action', () => {
-		it('should set project name as current', () => {
-			const teamspaceName = 'teamspaceName';
-
-			const resultState = containersReducer(defaultState, ContainersActions.setCurrentProject(teamspaceName));
-
-			expect(resultState.currentProject).toEqual(teamspaceName);
-		});
->>>>>>> 8b51ff61
 	});
 })