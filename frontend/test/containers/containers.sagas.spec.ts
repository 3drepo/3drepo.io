/**
 *  Copyright (C) 2021 3D Repo Ltd
 *
 *  This program is free software: you can redistribute it and/or modify
 *  it under the terms of the GNU Affero General Public License as
 *  published by the Free Software Foundation, either version 3 of the
 *  License, or (at your option) any later version.
 *
 *  This program is distributed in the hope that it will be useful,
 *  but WITHOUT ANY WARRANTY; without even the implied warranty of
 *  MERCHANTABILITY or FITNESS FOR A PARTICULAR PURPOSE.  See the
 *  GNU Affero General Public License for more details.
 *
 *  You should have received a copy of the GNU Affero General Public License
 *  along with this program.  If not, see <http://www.gnu.org/licenses/>.
 */

import * as ContainersSaga from '@/v5/store/containers/containers.sagas';
import { expectSaga } from 'redux-saga-test-plan';

import { mockServer } from '../../internals/testing/mockServer';
<<<<<<< HEAD
import { pick, times } from 'lodash';
import { containerMockFactory } from '@/v5/store/containers/containers.fixtures';
import { prepareContainersData } from '@/v5/store/containers/containers.helpers';
import { IContainer } from '@/v5/store/containers/containers.types';
=======
import { ContainersActions } from '@/v5/store/containers/containers.redux';
>>>>>>> 8b51ff61

describe('Containers: sagas', () => {
	const teamspace = 'teamspace';
	const projectId = 'projectId';
	const containerId = 'containerId';

	describe('addFavourite', () => {
		it('should call addFavourite endpoint', async () => {
			mockServer
					.patch(`/teamspaces/${teamspace}/projects/${projectId}/containers/favourites`)
					.reply(200)

			await expectSaga(ContainersSaga.default)
<<<<<<< HEAD
			.dispatch(ContainersActions.addFavourite(teamspace, projectId, containerId))
			.put(ContainersActions.setFavouriteSuccess(projectId, containerId, true))
			.silentRun();
=======
					.dispatch(ContainersActions.addFavourite(teamspace, projectId, containerId))
					.put(ContainersActions.setFavouriteSuccess(projectId, containerId, true))
					.silentRun();
>>>>>>> 8b51ff61
		})

		it('should call addFavourite endpoint with 404 and revert change', async () => {
			mockServer
					.patch(`/teamspaces/${teamspace}/projects/${projectId}/containers/favourites`)
					.reply(404)

			await expectSaga(ContainersSaga.default)
<<<<<<< HEAD
			.dispatch(ContainersActions.addFavourite(teamspace, projectId, containerId))
			.put(ContainersActions.setFavouriteSuccess(projectId, containerId, true))
			.put(ContainersActions.setFavouriteSuccess(projectId, containerId, false))
			.silentRun();
=======
					.dispatch(ContainersActions.addFavourite(teamspace, projectId, containerId))
					.silentRun()
					.then(({ effects }: any) => {
						expect(effects.put).toBeUndefined();
					})
>>>>>>> 8b51ff61
		})
	})

	describe('removeFavourite', () => {
		it('should call removeFavourite endpoint', async () => {
			mockServer
					.delete(`/teamspaces/${teamspace}/projects/${projectId}/containers/favourites`)
					.reply(200)

			await expectSaga(ContainersSaga.default)
<<<<<<< HEAD
			.dispatch(ContainersActions.removeFavourite(teamspace, projectId, containerId))
			.put(ContainersActions.setFavouriteSuccess(projectId, containerId, false))
			.silentRun();
=======
					.dispatch(ContainersActions.removeFavourite(teamspace, projectId, containerId))
					.put(ContainersActions.setFavouriteSuccess(projectId, containerId, false))
					.silentRun();
>>>>>>> 8b51ff61
		})

		it('should call removeFavourite endpoint with 404 and revert change', async () => {
			mockServer
					.delete(`/teamspaces/${teamspace}/projects/${projectId}/containers/favourites`)
					.reply(404)

			await expectSaga(ContainersSaga.default)
<<<<<<< HEAD
			.dispatch(ContainersActions.removeFavourite(teamspace, projectId, containerId))
			.put(ContainersActions.setFavouriteSuccess(projectId, containerId, false))
			.put(ContainersActions.setFavouriteSuccess(projectId, containerId, true))
			.silentRun();
		})
	})

	describe('fetchContainers', () => {
		const mockContainers = times(2, () => containerMockFactory());
		const mockContainersBaseResponse = mockContainers.map((container) => pick(container, ['_id', 'name', 'role', 'isFavourite']));
		const mockContainersWithoutStats = prepareContainersData(mockContainers);

		it('should fetch containers data', async () => {
			mockServer
			.get(`/teamspaces/${teamspace}/projects/${projectId}/containers`)
			.reply(200, {
				containers: mockContainersBaseResponse
			});

			await expectSaga(ContainersSaga.default)
			.dispatch(ContainersActions.fetchContainers(teamspace, projectId))
			.put(ContainersActions.setIsListPending(true))
			.put(ContainersActions.fetchContainersSuccess(projectId, mockContainersWithoutStats))
			.put(ContainersActions.setIsListPending(false))
			.silentRun();
		})

		it('should fetch stats', async () => {
			const prepareMockStatsReply = (container: IContainer) => ({
				revisions: {
					total: container.revisionsCount,
					lastUpdated: container.lastUpdated.valueOf(),
					latestRevision: container.latestRevision
				},
				type: container.type,
				status: container.status,
				code: container.code,
				units: container.units
			})

			mockContainers.forEach((container) => {
				mockServer
				.get(`/teamspaces/${teamspace}/projects/${projectId}/containers/${container._id}/stats`)
				.reply(200, prepareMockStatsReply(container));
			})

			await expectSaga(ContainersSaga.default)
			.dispatch(ContainersActions.fetchContainerStats(teamspace, projectId, mockContainers[0]._id))
			.dispatch(ContainersActions.fetchContainerStats(teamspace, projectId, mockContainers[1]._id))
			.put(ContainersActions.fetchContainerStatsSuccess(projectId, mockContainers[0]._id, prepareMockStatsReply(mockContainers[0])))
			.put(ContainersActions.fetchContainerStatsSuccess(projectId, mockContainers[1]._id, prepareMockStatsReply(mockContainers[1])))
			.silentRun();
		})

		it('should call containers endpoint with 404', async () => {
			mockServer
			.get(`/teamspaces/${teamspace}/projects/${projectId}/containers`)
			.reply(404);

			await expectSaga(ContainersSaga.default)
			.dispatch(ContainersActions.fetchContainers(teamspace, projectId))
			.put(ContainersActions.setIsListPending(true))
			.silentRun();
=======
					.dispatch(ContainersActions.removeFavourite(teamspace, projectId, containerId))
					.silentRun()
					.then(({ effects }: any) => {
						expect(effects.put).toBeUndefined();
					});
>>>>>>> 8b51ff61
		})
	})


})<|MERGE_RESOLUTION|>--- conflicted
+++ resolved
@@ -15,18 +15,15 @@
  *  along with this program.  If not, see <http://www.gnu.org/licenses/>.
  */
 
-import * as ContainersSaga from '@/v5/store/containers/containers.sagas';
 import { expectSaga } from 'redux-saga-test-plan';
+import { pick, times } from 'lodash';
 
 import { mockServer } from '../../internals/testing/mockServer';
-<<<<<<< HEAD
-import { pick, times } from 'lodash';
-import { containerMockFactory } from '@/v5/store/containers/containers.fixtures';
+import * as ContainersSaga from '@/v5/store/containers/containers.sagas';
+import { ContainersActions } from '@/v5/store/containers/containers.redux';
+import { containerMockFactory } from './containers.fixtures';
 import { prepareContainersData } from '@/v5/store/containers/containers.helpers';
 import { IContainer } from '@/v5/store/containers/containers.types';
-=======
-import { ContainersActions } from '@/v5/store/containers/containers.redux';
->>>>>>> 8b51ff61
 
 describe('Containers: sagas', () => {
 	const teamspace = 'teamspace';
@@ -36,67 +33,46 @@
 	describe('addFavourite', () => {
 		it('should call addFavourite endpoint', async () => {
 			mockServer
-					.patch(`/teamspaces/${teamspace}/projects/${projectId}/containers/favourites`)
-					.reply(200)
+			.patch(`/teamspaces/${teamspace}/projects/${projectId}/containers/favourites`)
+			.reply(200)
 
 			await expectSaga(ContainersSaga.default)
-<<<<<<< HEAD
 			.dispatch(ContainersActions.addFavourite(teamspace, projectId, containerId))
 			.put(ContainersActions.setFavouriteSuccess(projectId, containerId, true))
 			.silentRun();
-=======
-					.dispatch(ContainersActions.addFavourite(teamspace, projectId, containerId))
-					.put(ContainersActions.setFavouriteSuccess(projectId, containerId, true))
-					.silentRun();
->>>>>>> 8b51ff61
 		})
 
 		it('should call addFavourite endpoint with 404 and revert change', async () => {
 			mockServer
-					.patch(`/teamspaces/${teamspace}/projects/${projectId}/containers/favourites`)
-					.reply(404)
+			.patch(`/teamspaces/${teamspace}/projects/${projectId}/containers/favourites`)
+			.reply(404)
 
 			await expectSaga(ContainersSaga.default)
-<<<<<<< HEAD
 			.dispatch(ContainersActions.addFavourite(teamspace, projectId, containerId))
 			.put(ContainersActions.setFavouriteSuccess(projectId, containerId, true))
 			.put(ContainersActions.setFavouriteSuccess(projectId, containerId, false))
 			.silentRun();
-=======
-					.dispatch(ContainersActions.addFavourite(teamspace, projectId, containerId))
-					.silentRun()
-					.then(({ effects }: any) => {
-						expect(effects.put).toBeUndefined();
-					})
->>>>>>> 8b51ff61
 		})
 	})
 
 	describe('removeFavourite', () => {
 		it('should call removeFavourite endpoint', async () => {
 			mockServer
-					.delete(`/teamspaces/${teamspace}/projects/${projectId}/containers/favourites`)
-					.reply(200)
+			.delete(`/teamspaces/${teamspace}/projects/${projectId}/containers/favourites`)
+			.reply(200)
 
 			await expectSaga(ContainersSaga.default)
-<<<<<<< HEAD
 			.dispatch(ContainersActions.removeFavourite(teamspace, projectId, containerId))
 			.put(ContainersActions.setFavouriteSuccess(projectId, containerId, false))
 			.silentRun();
-=======
-					.dispatch(ContainersActions.removeFavourite(teamspace, projectId, containerId))
-					.put(ContainersActions.setFavouriteSuccess(projectId, containerId, false))
-					.silentRun();
->>>>>>> 8b51ff61
 		})
 
 		it('should call removeFavourite endpoint with 404 and revert change', async () => {
 			mockServer
-					.delete(`/teamspaces/${teamspace}/projects/${projectId}/containers/favourites`)
-					.reply(404)
+			.delete(`/teamspaces/${teamspace}/projects/${projectId}/containers/favourites`)
+			.reply(404)
 
 			await expectSaga(ContainersSaga.default)
-<<<<<<< HEAD
 			.dispatch(ContainersActions.removeFavourite(teamspace, projectId, containerId))
 			.put(ContainersActions.setFavouriteSuccess(projectId, containerId, false))
 			.put(ContainersActions.setFavouriteSuccess(projectId, containerId, true))
@@ -160,15 +136,6 @@
 			.dispatch(ContainersActions.fetchContainers(teamspace, projectId))
 			.put(ContainersActions.setIsListPending(true))
 			.silentRun();
-=======
-					.dispatch(ContainersActions.removeFavourite(teamspace, projectId, containerId))
-					.silentRun()
-					.then(({ effects }: any) => {
-						expect(effects.put).toBeUndefined();
-					});
->>>>>>> 8b51ff61
 		})
 	})
-
-
 })