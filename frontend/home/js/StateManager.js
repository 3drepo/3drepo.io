/**
 *  Copyright (C) 2014 3D Repo Ltd
 *
 *  This program is free software: you can redistribute it and/or modify
 *  it under the terms of the GNU Affero General Public License as
 *  published by the Free Software Foundation, either version 3 of the
 *  License, or (at your option) any later version.
 *
 *  This program is distributed in the hope that it will be useful,
 *  but WITHOUT ANY WARRANTY; without even the implied warranty of
 *  MERCHANTABILITY or FITNESS FOR A PARTICULAR PURPOSE.  See the
 *  GNU Affero General Public License for more details.
 *
 *  You should have received a copy of the GNU Affero General Public License
 *  along with this program.  If not, see <http://www.gnu.org/licenses/>.
 */

(function() {
	"use strict";

	angular.module("3drepo")
	.config([
	"$stateProvider", "$urlRouterProvider", "$locationProvider", "structure",
	function($stateProvider, $urlRouterProvider, $locationProvider, structure) {

		$locationProvider.html5Mode(true);

		$stateProvider.state("home", {
			name: "home",
			url: "/",
			resolve: {
				init: function(Auth, StateManager, $q)
				{
					var finishedAuth = $q.defer();

					StateManager.state.changing = true;

					Auth.init().then(function (loggedIn) {
						StateManager.state.loggedIn = loggedIn;
						finishedAuth.resolve();
					});

					return finishedAuth.promise;
				}
			}
		});

		var stateStack       = [structure];
		var stateNameStack   = ["home"];

		//console.log('stateStack', stateStack);
		while (stateStack.length > 0)
		{
			var stackLength      = stateStack.length;
			var parentState      = stateStack[0];
			var parentStateName  = stateNameStack[0];

			//console.log('parentState', parentState);
			if (parentState.children)
			{
				for (var i = 0; i < parentState.children.length; i++)
				{
					var childState     = parentState.children[i];
					var childStateName = parentStateName + "." + childState.plugin;
					//console.log('childStateName', childStateName);
					//console.log('myUrl', childState.url);
					
					stateNameStack.push(childStateName);
					stateStack.push(parentState.children[i]);

					//console.log('url', (parentStateName !== "home" ? "/" : "") + ":" + childState.plugin);

					(function(childState){
						$stateProvider.state(childStateName, {
							name: parentState.children[i].plugin,
							url: childState.url || (parentStateName !== "home" ? "/" : "") + ":" + childState.plugin,
							resolve: {
								init: function(StateManager, $stateParams)
								{

									if(!$stateParams.hasOwnProperty(childState.plugin)){
										$stateParams[childState.plugin] = true;
									}

									StateManager.setState($stateParams, {});
								}
							}
						});
					})(childState);

				}
			}

			stateStack.splice(0,1);
			stateNameStack.splice(0,1);
		}

		$urlRouterProvider.otherwise("");
	}])
	.run(["$location", "$rootScope", "$state", "uiState", "StateManager", function($location, $rootScope, $state, uiState, StateManager) {
		$rootScope.$on("$stateChangeStart",function(event, toState, toParams, fromState, fromParams){
			StateManager.state.changing = true;



			var stateChangeObject = {
				toState    : toState,
				toParams   : toParams,
				fromState  : fromState,
				fromParams : fromParams
			};

			StateManager.startStateChange(stateChangeObject);
		});

		$rootScope.$on("$stateChangeSuccess",function(event, toState, toParams, fromState, fromParams){
			var stateChangeObject = {
				toState    : toState,
				toParams   : toParams,
				fromState  : fromState,
				fromParams : fromParams
			};

			//console.log('path', $location.path());
<<<<<<< HEAD
			if(typeof ga !== 'undefined' && ga !== null){
				ga('send', 'pageview', $location.path());
			}

=======
			//ga('send', 'pageview', $location.path());
>>>>>>> 25f3de74
			StateManager.handleStateChange(stateChangeObject);
		});
	}])
	.service("StateManager", ["$q", "$state", "$rootScope", "structure", "EventService", function($q, $state, $rootScope, structure, EventService) {
		var self = this;

		// Stores the state, required as ui-router does not allow inherited
		// stateParams, and we need to dynamically generate state diagram.
		// One day this might change.
		// https://github.com/angular-ui/ui-router/wiki/URL-Routing
		this.state      = {
			changing: true
		};

		this.changedState = {};

		this.structure   = structure;

		this.destroy = function()  {
			delete this.state;
			this.state = {};

			delete this.ui;
			this.ui = {};

			delete this.Data;
			this.Data = {};
		};

		// Has a state variable changed. Is this necessary ?
		this.changed     = {};

		this.clearChanged = function()
		{
			for(var i in self.changed) {
				if (self.changed.hasOwnProperty(i)) {
					self.changed[i] = false;
				}
			}
		};

		self.clearChanged();

		this.stateChangeQueue = [];

		var compareStateChangeObjects = function(stateChangeA, stateChangeB)
		{
			return 	(stateChangeA.toState    === stateChangeB.toState) &&
					(stateChangeA.toParams   === stateChangeB.toParams) &&
					(stateChangeA.fromState  === stateChangeB.fromState) &&
					(stateChangeA.fromParams === stateChangeB.fromParams);
		};

		this.startStateChange = function(stateChangeObject) {
			self.stateChangeQueue.push(stateChangeObject);
		};

		this.handleStateChange = function(stateChangeObject) {
			var param,
				fromState = stateChangeObject.fromState.name.split(".");

			var fromParams = stateChangeObject.fromParams;
			var toParams   = stateChangeObject.toParams;

			if (stateChangeObject.toState.url === "/") {
				// Handle going back to the home page, because fromParams will be empty
				fromParams = {};
				for (i = 1; i < fromState.length; i += 1) {
					fromParams[fromState[i]] = true;
				}
				toParams = {};
			}
			else if (stateChangeObject.toState.url.indexOf("/") === -1) {
				// Handle going from one home sub page to another, because fromParams will be empty
				fromParams = {};
				for (i = 1; i < fromState.length; i += 1) {
					fromParams[fromState[i]] = true;
				}
			}

			// Switch off all parameters that we came from
			// but are not the same as where we are going to
			for (param in fromParams)
			{
				if (fromParams.hasOwnProperty(param))
				{
					if (!toParams.hasOwnProperty(param))
					{
						self.setStateVar(param, null);
					}
				}
			}

			for (param in toParams)
			{
				if (toParams.hasOwnProperty(param))
				{
					if (fromParams.hasOwnProperty(param))
					{
						if (fromParams[param] !== toParams[param])
						{
							self.setStateVar(param, toParams[param]);
						}
					} else {
						self.setStateVar(param, toParams[param]);
					}
				}
			}

			// Loop through structure. If a parent is null, then we must clear
			// it's children
			var currentChildren = self.structure.children;

			var stateStack       = [structure];
			var stateNameStack   = ["home"];
			var clearBelow       = false;

			while (stateStack.length > 0)
			{
				var stackLength      = stateStack.length;
				var parentState      = stateStack[stackLength - 1];
				var parentStateName  = stateNameStack[stackLength - 1];

				if (parentStateName !== "home" && !self.state[parentStateName])
				{
					clearBelow = true;
				}

				if (parentState.children)
				{
					for (var i = 0; i < parentState.children.length; i++)
					{
						var childStateName = parentState.children[i].plugin;

						stateNameStack.push(childStateName);
						stateStack.push(parentState.children[i]);

						if (clearBelow)
						{
							self.setStateVar(childStateName, null);
						}
					}
				}

				stateStack.splice(0,1);
				stateNameStack.splice(0,1);
			}

			if (compareStateChangeObjects(stateChangeObject, self.stateChangeQueue[0]))
			{
				self.stateChangeQueue.pop();
				self.updateState();
			} else {
				self.stateChangeQueue.pop();
				self.handleStateChange(self.stateChangeQueue[self.stateChangeQueue.length - 1]);
			}
		};

		this.stateVars    = {};

		this.clearState = function(state) {
			for (var state in self.state)
			{
				if ((state !== "changing") && self.state.hasOwnProperty(state))
				{
					self.setStateVar(state, null);
				}
			}
		};

		this.genStateName = function ()
		{
			var currentChildren	= self.structure.children;
			var childidx 		= 0;
			var stateName 		= "home.";	// Assume that the base state is there.

			while(childidx < currentChildren.length)
			{
				var child  = currentChildren[childidx];
				var plugin = child.plugin;

				if (self.state.hasOwnProperty(plugin) && self.state[plugin])
				{
					stateName += plugin + ".";

					if (child.children) {
						currentChildren = child.children;
					} else {
						currentChildren = [];
					}

					childidx = -1;
				}

				childidx += 1;
			}

			return stateName.substring(0, stateName.length - 1);
		};

		this.setStateVar = function(varName, value)
		{
			if (self.state[varName] !== value) {
				self.state.changing = true;
				self.changedState[varName] = value;
			}

			self.state[varName] = value;
		};

		this.setState = function(stateParams, extraParams)
		{
			console.log("Setting state - " + JSON.stringify(stateParams));

			// Copy all state parameters and extra parameters
			// to the state
			for(var state in stateParams)
			{
				if (stateParams.hasOwnProperty(state))
				{
					self.setStateVar(state, stateParams[state]);
				}
			}
		};

		this.updateState = function(dontUpdateLocation)
		{
			var newStateName = self.genStateName();

			console.log("Moving to " + newStateName + " ...");

			if (Object.keys(self.changedState).length)
			{
				EventService.send(EventService.EVENT.STATE_CHANGED, self.changedState);
				self.changedState = {};
			}

			var updateLocation = !dontUpdateLocation ? true: false; // In case of null
			$state.transitionTo(newStateName, self.state, { location: updateLocation });

			self.state.changing = false;
		};

		$rootScope.$watch(EventService.currentEvent, function(event) {
			if (angular.isDefined(event) && angular.isDefined(event.type)) {
				if (event.type === EventService.EVENT.SET_STATE) {
					for (var key in event.value)
					{
						if (event.value.hasOwnProperty(key))
						{
							self.setStateVar(key, event.value[key]);
						}
					}

					self.updateState();
				}
			}
		});
	}]);

})();<|MERGE_RESOLUTION|>--- conflicted
+++ resolved
@@ -122,14 +122,11 @@
 			};
 
 			//console.log('path', $location.path());
-<<<<<<< HEAD
+
 			if(typeof ga !== 'undefined' && ga !== null){
 				ga('send', 'pageview', $location.path());
 			}
 
-=======
-			//ga('send', 'pageview', $location.path());
->>>>>>> 25f3de74
 			StateManager.handleStateChange(stateChangeObject);
 		});
 	}])
