/**
 *  Copyright (C) 2014 3D Repo Ltd
 *
 *  This program is free software: you can redistribute it and/or modify
 *  it under the terms of the GNU Affero General Public License as
 *  published by the Free Software Foundation, either version 3 of the
 *  License, or (at your option) any later version.
 *
 *  This program is distributed in the hope that it will be useful,
 *  but WITHOUT ANY WARRANTY; without even the implied warranty of
 *  MERCHANTABILITY or FITNESS FOR A PARTICULAR PURPOSE.  See the
 *  GNU Affero General Public License for more details.
 *
 *  You should have received a copy of the GNU Affero General Public License
 *  along with this program.  If not, see <http://www.gnu.org/licenses/>.
 */

(function () {
    "use strict";

    angular.module("3drepo")
        .directive("home", home)
        .config(function($injector)
		{
			if ($injector.has("$mdThemingProvider"))
			{
				var mdThemingProvider = $injector.get("$mdThemingProvider");

				mdThemingProvider.definePalette('three_d_repo_primary', {
					'50': '004594',
					'100': '004594',
					'200': '004594',
					'300': '004594',
					'400': '004594',
					'500': '004594',
					'600': '004594',
					'700': '004594',
					'800': '004594',
					'900': '004594',
					'A100': '004594',
					'A200': '004594',
					'A400': '004594',
					'A700': '004594',
					'contrastDefaultColor': 'light',
					'contrastDarkColors': ['50', '100', '200', '300', '400', 'A100'],
					'contrastLightColors': undefined
				});

				mdThemingProvider.theme("default")
                .primaryPalette("three_d_repo_primary", {
					"default": "500",
					"hue-1": "400",
					"hue-2": "200",
					"hue-3": "50"
				})
                .accentPalette("green", {
                    "default": "600"
                })
                .warnPalette("red");
			}
        });

    function home() {
        return {
            restrict: "E",
            templateUrl: "home.html",
			scope: {
				account: "@",
				password: "@",
				loggedInUrl: "@",
				loggedOutUrl: "@"
			},
            controller: HomeCtrl,
            controllerAs: "vm",
            bindToController: true
        };
    }

    HomeCtrl.$inject = ["$scope", "$element", "$timeout", "$compile", "$mdDialog", "$location", "Auth", "StateManager", "EventService", "UtilsService", "AccountService"];

    function HomeCtrl($scope, $element, $timeout, $compile, $mdDialog, $location, Auth, StateManager, EventService, UtilsService, AccountService) {
        var vm = this,
			homeLoggedOut,
			notLoggedInElement,
			element,
			state, func, i;

		/*
		 * Init
		 */
		vm.state = StateManager.state;
		vm.query = StateManager.query;
		vm.functions = StateManager.functions;

		vm.goToUserPage = false;

		vm.legalDisplays = [
			{title: "Terms & Conditions", value: "termsAndConditions"},
			{title: "Privacy", value: "privacy"},
			{title: "Cookies", value: "cookies"},
			{title: "Contact", value: "contact"}
		];
		vm.goToAccount = false;

<<<<<<< HEAD
		/*
		 * Watch the state to handle moving to and from the login page
		 */
		$scope.$watch("vm.state", function () {
			console.log(666, vm.state);
			if (vm.state.hasOwnProperty("loggedIn") && vm.state.hasOwnProperty("changing") && vm.state.changing) {
				if (!vm.state.loggedIn) {
					homeLoggedOut = angular.element($element[0].querySelector('#homeLoggedOut'));
					homeLoggedOut.empty();

					goToUserPage = false;
					for (state in vm.state) {
						if (vm.state.hasOwnProperty(state)) {
							if ((state !== "changing") && (vm.state[state] === true)) {
								goToUserPage = true;
								// username and token only required for some pages
								vm.username = vm.state.username;
								vm.token = vm.state.token;
								// Create element
								element = "<" + UtilsService.snake_case(state, "-") +
									" username='vm.username'" +
									" token='vm.token'>" +
									"</" + UtilsService.snake_case(state, "-") + ">";
								notLoggedInElement = angular.element(element);
								homeLoggedOut.append(notLoggedInElement);
								$compile(notLoggedInElement)($scope);
								break;
							}
						}
					}

					if (!goToUserPage) {
						vm.goToAccount = false;

						// Create login element
						notLoggedInElement = angular.element("<login></login>");
						homeLoggedOut.append(notLoggedInElement);
						$compile(notLoggedInElement)($scope);

						// Set the URL to root if it is not root
						$location.path("/", "_self");
					}
				}
				else {
					homeLoggedIn = angular.element($element[0].querySelector('#homeLoggedIn'));
					homeLoggedIn.empty();
					goToAccount = false;
					goToUserPage = false;
					for (state in vm.state) {
						if (vm.state.hasOwnProperty(state) && (state !== "loggedIn")) {
							if ((state !== "changing") && (vm.state[state] === true)) {
								goToUserPage = true;
								useState = state;
							}
							else if ((typeof vm.state[state] === "string") && (vm.state[state] !== "null")) {
								goToAccount = true;
							}
						}
					}
					if ((goToUserPage) || (goToAccount)) {
						if (goToUserPage) {
							console.log(222);
							vm.goToAccount = false;
							element = "<" + UtilsService.snake_case(useState, "-") + "></" + UtilsService.snake_case(useState, "-") + ">";
							loggedInElement = angular.element(element);
							homeLoggedIn.append(loggedInElement);
							$compile(loggedInElement)($scope);
						}
						else {
							vm.goToAccount = true;
							/*
							promise = AccountService.getUserInfo(StateManager.state.account);
							promise.then(function (response) {
								// Response with data.type indicates it's not the user's account
								if (!response.data.hasOwnProperty("type")) {
									vm.goToAccount = true;
								}
								else {
									// Logout if trying to view another account
									Auth.logout();
								}
							});
							*/
						}
					}
					else {
						// Prevent user going back to the login page after logging in
						$location.path("/" + localStorage.getItem("tdrLoggedIn"), "_self");
=======
		$timeout(function () {
			homeLoggedOut = angular.element($element[0].querySelector('#homeLoggedOut'));

			/*
			 * Watch the state to handle moving to and from the login page
			 */
			$scope.$watch("vm.state", function () {
				homeLoggedOut.empty();

				vm.goToUserPage = false;
				for (i = 0; i < vm.functions.length; i++) {
					func = vm.functions[i];

					if (vm.state[func]) {
						vm.goToUserPage = true;
						// Create element
						element = "<" + UtilsService.snake_case(func, "-") +
							" username='vm.query.username'" +
							" token='vm.query.token'>" +
							"</" + UtilsService.snake_case(func, "-") + ">";

						notLoggedInElement = angular.element(element);
						homeLoggedOut.append(notLoggedInElement);
						$compile(notLoggedInElement)($scope);
						break;
>>>>>>> 2b556ac5
					}
				}

				if (!vm.state.loggedIn && !vm.goToUserPage) {
					// Create login element
					notLoggedInElement = angular.element("<login></login>");
					homeLoggedOut.append(notLoggedInElement);
					$compile(notLoggedInElement)($scope);

					// Set the URL to root if it is not root
					$location.path("/", "_self");
				}
			}, true);
		});

		if (angular.isDefined(vm.account) && angular.isDefined(vm.password))
		{
			Auth.login(vm.account, vm.password);
		}

        vm.logout = function () {
            Auth.logout();
        };

		/**
		 * Display legal text
		 *
		 * @param event
		 * @param display
		 */
		vm.legalDisplay = function (event, display) {
			$location.path("/" + display.value, "_self");
			/*
			vm.legalTitle = display.title;
			vm.legalText = display.value;
			$mdDialog.show({
				templateUrl: "legalDialog.html",
				parent: angular.element(document.body),
				targetEvent: event,
				clickOutsideToClose:true,
				fullscreen: true,
				scope: $scope,
				preserveScope: true,
				onRemoving: removeDialog
			});
			*/
		};

		$scope.$watch(EventService.currentEvent, function(event) {
			if (angular.isDefined(event) && angular.isDefined(event.type)) {
				if (event.type === EventService.EVENT.USER_LOGGED_IN)
				{
					var account = StateManager.state.account ? StateManager.state.account : event.value.username;
					if (!event.value.error)
					{
						if (!event.value.initialiser)
						{
							EventService.send(EventService.EVENT.SET_STATE, { loggedIn: true, account: account });
						}
					}
				} else if (event.type === EventService.EVENT.USER_LOGGED_OUT) {
					StateManager.clearState();
					EventService.send(EventService.EVENT.SET_STATE, { loggedIn: false, account: null });
				} else if (event.type === EventService.EVENT.SHOW_PROJECTS) {
					StateManager.clearState();
					Auth.init();
				}
			}
		});

		/**
		 * Close the dialog
		 */
		$scope.closeDialog = function() {
			$mdDialog.cancel();
		};

		/**
		 * Close the dialog by not clicking the close button
		 */
		function removeDialog () {
			$scope.closeDialog();
		}
    }
}());
<|MERGE_RESOLUTION|>--- conflicted
+++ resolved
@@ -102,96 +102,6 @@
 		];
 		vm.goToAccount = false;
 
-<<<<<<< HEAD
-		/*
-		 * Watch the state to handle moving to and from the login page
-		 */
-		$scope.$watch("vm.state", function () {
-			console.log(666, vm.state);
-			if (vm.state.hasOwnProperty("loggedIn") && vm.state.hasOwnProperty("changing") && vm.state.changing) {
-				if (!vm.state.loggedIn) {
-					homeLoggedOut = angular.element($element[0].querySelector('#homeLoggedOut'));
-					homeLoggedOut.empty();
-
-					goToUserPage = false;
-					for (state in vm.state) {
-						if (vm.state.hasOwnProperty(state)) {
-							if ((state !== "changing") && (vm.state[state] === true)) {
-								goToUserPage = true;
-								// username and token only required for some pages
-								vm.username = vm.state.username;
-								vm.token = vm.state.token;
-								// Create element
-								element = "<" + UtilsService.snake_case(state, "-") +
-									" username='vm.username'" +
-									" token='vm.token'>" +
-									"</" + UtilsService.snake_case(state, "-") + ">";
-								notLoggedInElement = angular.element(element);
-								homeLoggedOut.append(notLoggedInElement);
-								$compile(notLoggedInElement)($scope);
-								break;
-							}
-						}
-					}
-
-					if (!goToUserPage) {
-						vm.goToAccount = false;
-
-						// Create login element
-						notLoggedInElement = angular.element("<login></login>");
-						homeLoggedOut.append(notLoggedInElement);
-						$compile(notLoggedInElement)($scope);
-
-						// Set the URL to root if it is not root
-						$location.path("/", "_self");
-					}
-				}
-				else {
-					homeLoggedIn = angular.element($element[0].querySelector('#homeLoggedIn'));
-					homeLoggedIn.empty();
-					goToAccount = false;
-					goToUserPage = false;
-					for (state in vm.state) {
-						if (vm.state.hasOwnProperty(state) && (state !== "loggedIn")) {
-							if ((state !== "changing") && (vm.state[state] === true)) {
-								goToUserPage = true;
-								useState = state;
-							}
-							else if ((typeof vm.state[state] === "string") && (vm.state[state] !== "null")) {
-								goToAccount = true;
-							}
-						}
-					}
-					if ((goToUserPage) || (goToAccount)) {
-						if (goToUserPage) {
-							console.log(222);
-							vm.goToAccount = false;
-							element = "<" + UtilsService.snake_case(useState, "-") + "></" + UtilsService.snake_case(useState, "-") + ">";
-							loggedInElement = angular.element(element);
-							homeLoggedIn.append(loggedInElement);
-							$compile(loggedInElement)($scope);
-						}
-						else {
-							vm.goToAccount = true;
-							/*
-							promise = AccountService.getUserInfo(StateManager.state.account);
-							promise.then(function (response) {
-								// Response with data.type indicates it's not the user's account
-								if (!response.data.hasOwnProperty("type")) {
-									vm.goToAccount = true;
-								}
-								else {
-									// Logout if trying to view another account
-									Auth.logout();
-								}
-							});
-							*/
-						}
-					}
-					else {
-						// Prevent user going back to the login page after logging in
-						$location.path("/" + localStorage.getItem("tdrLoggedIn"), "_self");
-=======
 		$timeout(function () {
 			homeLoggedOut = angular.element($element[0].querySelector('#homeLoggedOut'));
 
@@ -217,7 +127,6 @@
 						homeLoggedOut.append(notLoggedInElement);
 						$compile(notLoggedInElement)($scope);
 						break;
->>>>>>> 2b556ac5
 					}
 				}
 
