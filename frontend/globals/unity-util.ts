--- conflicted
+++ resolved
@@ -20,11 +20,8 @@
 export class UnityUtil {
 
 	public static errorCallback: any;
-<<<<<<< HEAD
 	public static viewer: any;
 
-=======
->>>>>>> 3d4e9e1b
 	public static LoadingState = {
 		VIEWER_READY : 1,  // Viewer has been loaded
 		MODEL_LOADING : 2, // model information has been fetched, world offset determined, model starts loading
@@ -33,16 +30,12 @@
 
 	public static readyPromise;
 	public static readyResolve;
-<<<<<<< HEAD
 
 	public static loadedPromise;
 	public static loadedResolve;
 
 	public static loadingPromise;
 	public static loadingResolve;
-
-	public static loadComparatorPromise;
-	public static loadComparatorResolve;
 
 	public static unityHasErrored = false;
 
@@ -64,38 +57,6 @@
 
 	public static _SendMessage(gameObject, func, param) {
 
-		// console.log("_SendMessage", param, func);
-=======
-
-	public static loadedPromise;
-	public static loadedResolve;
-
-	public static loadingPromise;
-	public static loadingResolve;
-
-	public static unityHasErrored = false;
-
-	public static screenshotPromises = [];
-	public static vpPromise = null;
-	public static objectStatusPromise = null;
-	public static loadedFlag = false;
-	public static UNITY_GAME_OBJECT = "WebGLInterface";
-
-	public static SendMessage_vss;
-	public static SendMessage_vssn;
-	public static SendMessage_vsss;
-
-	public static viewer: any;
-
-	public static init(
-		errorCallback: any,
-	) {
-		errorCallback = errorCallback;
-	}
-
-	public static _SendMessage(gameObject, func, param) {
->>>>>>> 3d4e9e1b
-
 		if (param === undefined) {
 
 			if (!UnityUtil.SendMessage_vss) {
@@ -118,21 +79,7 @@
 			UnityUtil.SendMessage_vssn(gameObject, func, param);
 
 		} else {
-<<<<<<< HEAD
 			throw new Error("" + param + " is does not have a type which is supported by SendMessage.");
-		}
-	}
-
-	public static onError(err, url, line) {
-		const conf = "Your browser has failed to load 3D Repo. This may due to insufficient memory. " +
-					"Please ensure you are using a 64bit web browser (Chrome or FireFox for best results), " +
-					"reduce your memory usage and try again. " +
-					"If you are unable to resolve this problem, please contact support@3drepo.org referencing the following: " +
-					"<br><br> <code>Error " + err + " occured at line " + line +
-					"</code> <br><br> Click ok to refresh this page. <md-container>";
-=======
-
-			throw Error(`${param} is does not have a type which is supported by SendMessage.`);
 		}
 	}
 
@@ -143,7 +90,6 @@
 					If you are unable to resolve this problem, please contact support@3drepo.org referencing the following:
 					<br><br> <code>Error ${err} occured at line ${line}
 					</code> <br><br> Click ok to refresh this page. <md-container>`;
->>>>>>> 3d4e9e1b
 
 		let reload = false;
 		if (err.indexOf("Array buffer allocation failed") !== -1 ||
@@ -157,10 +103,6 @@
 	}
 
 	public static onLoaded() {
-<<<<<<< HEAD
-=======
-
->>>>>>> 3d4e9e1b
 		if (!UnityUtil.loadedPromise) {
 			UnityUtil.loadedPromise = new Promise((resolve, reject) => {
 				UnityUtil.loadedResolve = {resolve, reject};
@@ -527,10 +469,6 @@
 	}
 
 	public static loadModel(account, model, branch, revision) {
-<<<<<<< HEAD
-=======
-
->>>>>>> 3d4e9e1b
 		UnityUtil.cancelLoadModel();
 		UnityUtil.reset();
 
