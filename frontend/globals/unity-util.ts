/*
* Copyright (C) 2017 3D Repo Ltd
*
* This program is free software: you can redistribute it and/or modify
* it under the terms of the GNU Affero General Public License as
* published by the Free Software Foundation, either version 3 of the
* License, or (at your option) any later version.
*
* This program is distributed in the hope that it will be useful,
* but WITHOUT ANY WARRANTY; without even the implied warranty of
* MERCHANTABILITY or FITNESS FOR A PARTICULAR PURPOSE. See the
* GNU Affero General Public License for more details.
*
* You should have received a copy of the GNU Affero General Public License
* along with this program. If not, see <http://www.gnu.org/licenses/>.
*/
declare var Module;
declare var SendMessage;
declare var UnityLoader;

import { IS_FIREFOX } from '../helpers/browser';

export class UnityUtil {
	/** @hidden */
	private static errorCallback: any;
	/** @hidden */
	private static progressCallback: any;
	/** @hidden */
	private static modelLoaderProgressCallback: any;

	/**
	 * viewer can be assigned, containing any callback function the user wishes to hook onto.
	 * The following functions are supported:
	 *
	 * **viewer.clipBroadcast(**_object_**)**: Called when a clipping plane broadcast occurs with
	 * the new clipping plane information
	 *
	 * **viewer.numClipPlanesUpdated(**_int_**)**: Called when the number of clipping planes changed,
	 * with the latest number of clipping planes in place
	 *
	 * **viewer.objectSelected(**_object_**)**: Notify the user which object/pin is clicked after a mouse event
	 *
	 * **viewer.objectsSelected(**_object_**)**: Notify the user which objects is selected after
	 * a rectangular select event
	 *
	 * **viewer.pickPointEvent(**_object_**)**: Notify the user what position within the 3D world was
	 * clicked after a mouse event.
	 *
	 * @example UnityUtil.viewer = {
	 * 		numClipPlanesUpdated = (nPlanes) => console.log(\`Current no. planes: ${nPlanes}\`}
	 */
	public static viewer: any;

	/** @hidden */
	public static LoadingState = {
		VIEWER_READY : 1, // Viewer has been loaded
		MODEL_LOADING : 2, // model information has been fetched, world offset determined, model starts loading
		MODEL_LOADED : 3 // Models
	};

	/** @hidden */
	public static unityInstance;

	/** @hidden */
	public static readyPromise: Promise<void>;
	/** @hidden */
	public static readyResolve;

	/** @hidden */
	public static loadedPromise;
	/** @hidden */
	public static loadedResolve;

	/** @hidden */
	public static loadingPromise;
	/** @hidden */
	public static loadingResolve;

	// Diff promises
	/** @hidden */
	public static loadComparatorResolve;
	/** @hidden */
	public static loadComparatorPromise;

	/** @hidden */
	public static unityHasErrored = false;

	/** @hidden */
	public static initialLoad = true;

	/** @hidden */
	public static screenshotPromises = [];
	/** @hidden */
	public static viewpointsPromises = [];
	/** @hidden */
	public static objectStatusPromises = [];
	/** @hidden */
	public static loadedFlag = false;
	/** @hidden */
	public static UNITY_GAME_OBJECT = 'WebGLInterface';
	/** @hidden */
	public static defaultHighlightColor = [1, 1, 0];

	/**
	* Initialise Unity.
	* @category Configurations
	* @param errorCallback - function to call when an error occurs.
	* 						 This function should take a string(message), boolean(requires reload), boolean(came from unity).
	* @param progressCallback
	* @param modelLoaderProgressCallback
	*/
	public static init(errorCallback: any, progressCallback: any, modelLoaderProgressCallback: any) {
		UnityUtil.errorCallback = errorCallback;
		UnityUtil.progressCallback = progressCallback;
		UnityUtil.modelLoaderProgressCallback = modelLoaderProgressCallback;
	}

	/** @hidden */
	public static onProgress(gameInstance, progress: number) {
		requestAnimationFrame(() => {
			UnityUtil.progressCallback(progress);
		});
	}

	/**
	 * Launch the Unity Game.
 	 * @category Configurations
	 * @param divId - the html div tag this game should be loaded into.
	 * @param unityConfig - url to find the game configuration
	 * @param memory - Amount of memory the game should start with (in bytes)
	 * @return returns a promise which resolves when the game is loaded.
	 *
	 */
	public static loadUnity(divId: string, unityConfig = 'unity/Build/unity.json', memory?: number): Promise<void> {
		memory = memory || 2130706432;

		// Add withCredentials to XMLHttpRequest prototype to allow unity game to
		// do CORS request. We used to do this with a .jspre on the unity side but it's no longer supported as of Unity 2019.1
		(XMLHttpRequest.prototype as any).originalOpen = XMLHttpRequest.prototype.open;
		const newOpen = function(_, url) {
			const original = this.originalOpen.apply(this, arguments);
			this.withCredentials = true;
			return original;
		};
		XMLHttpRequest.prototype.open = newOpen;

		const unitySettings: any = {
			onProgress: this.onProgress
		};
		UnityLoader.Error.handler = this.onUnityError;
		if (window) {
			if (!(window as any).Module) {
				window.Module = {};
			}
			unitySettings.Module = (window as any).Module;

			if (!IS_FIREFOX) {
				unitySettings.Module.TOTAL_MEMORY = memory;
			}

			UnityUtil.unityInstance = UnityLoader.instantiate(
				divId,
				unityConfig,
				unitySettings
			);
		} else {
			UnityUtil.unityInstance = UnityLoader.instantiate(
				divId,
				unityConfig
			);
		}

		return UnityUtil.onReady();
	}

	/**
	 * @hidden
	 * @category To Unity
	 * Cancels any model that is currently loading. This will reject any model promises with "cancel" as the message
	 */
	public static cancelLoadModel() {
		if (UnityUtil.initialLoad) {
			return;
		}

		if (!UnityUtil.loadedFlag && UnityUtil.loadedResolve) {
			// If the previous model is being loaded but hasn't finished yet
			UnityUtil.loadedResolve.reject('cancel');
		}

		if (UnityUtil.loadingResolve) {
			UnityUtil.loadingResolve.reject('cancel');
		}
	}

	/**
	 * @hidden
	 * Check if an error is Unity related
	 */
	public static isUnityError(err) {
		const checks = [
			'Array buffer allocation failed', 'Invalid typed array length',
			'Unity', 'unity', 'emscripten', 'blob:http'
		];
		const hasUnityError = !checks.every((check) => err.indexOf(check) === -1);
		return hasUnityError;
	}

	/**
	 * @hidden
	 * Handle a error from Unity
	 */
	public static onUnityError(errorObject) {

		const err = errorObject.message;
		const line = errorObject.lineno;
		let reload = false;
		let conf;

		if (UnityUtil.isUnityError(err)) {
			reload = true;
			conf = `Your browser has failed to load 3D Repo's model viewer. The following occured:
					<br><br> <code>Error ${err} occured at line ${line}</code>
					<br><br> This may due to insufficient memory. Please ensure you are using a modern 64bit web browser
					(such as Chrome or Firefox), reduce your memory usage and try again.
					If you are unable to resolve this problem, please contact support@3drepo.org referencing the above error.
					<br><md-container>`;
		} else {
			conf = `Something went wrong :( <br><br> <code>Error ${err} occured at line ${line}</code><br><br>
				If you are unable to resolve this problem, please contact support@3drepo.org referencing the above error
				<br><br> Click OK to refresh this page<md-container>`;
		}

		const isUnityError = reload;

		UnityUtil.userAlert(conf, reload, isUnityError);

		return true;
	}

	/**
	 * Returns a promise that lets you know when the model has finished loading.
	 * @Category State Queries
	 * @return returns a Promise that resolves when the model has finished loading.
	 *         The Promise returns the bounding box of the model.
	 */
	public static onLoaded(): Promise<object> {
		if (!UnityUtil.loadedPromise) {
			UnityUtil.loadedPromise = new Promise((resolve, reject) => {
				UnityUtil.loadedResolve = {resolve, reject};
			});
		}
		return UnityUtil.loadedPromise;

	}

	/**
	 * Returns a promise that lets you know when the model has started to load
	 * @Category State Queries
	 * @return returns a Promise that resolves when the model has started to load
	 */
	public static onLoading(): Promise<void> {
		if (!UnityUtil.loadingPromise) {
			UnityUtil.loadingPromise = new Promise((resolve, reject) => {
				UnityUtil.loadingResolve = {resolve, reject};
			});
		}
		return UnityUtil.loadingPromise;

	}

	/**
	 * Returns a promise that lets you know when the game is loaded.
	 * @Category State Queries
	 * @return returns a Promise that resolves when the game is loaded.
	 */
	public static onReady(): Promise<void> {
		if (!UnityUtil.readyPromise) {
			UnityUtil.readyPromise	= new Promise((resolve, reject) => {
				UnityUtil.readyResolve = {resolve, reject};
			});
		}

		return UnityUtil.readyPromise;

	}

	/** @hidden */
	public static userAlert(message, reload, isUnity) {

		if (!UnityUtil.unityHasErrored) {

			// Unity can error multiple times, we don't want
			// to keep annoying the user
			UnityUtil.unityHasErrored = true;
			if (UnityUtil.errorCallback) {
				UnityUtil.errorCallback(message, reload, isUnity);
			}
		}

	}

	/** @hidden*/
	public static toUnity(methodName, requireStatus?, params?) {
		if (requireStatus === UnityUtil.LoadingState.MODEL_LOADED) {
			// Requires model to be loaded
			UnityUtil.onLoaded().then(() => {
				if (UnityUtil.unityInstance) {
					UnityUtil.unityInstance.SendMessage(UnityUtil.UNITY_GAME_OBJECT, methodName, params);
				}
			}).catch((error) => {
				if (error !== 'cancel') {
					console.error('UnityUtil.onLoaded() failed: ', error);
					UnityUtil.userAlert(error, true, true);
				}
			});
		} else if (requireStatus === UnityUtil.LoadingState.MODEL_LOADING) {
			// Requires model to be loading
			UnityUtil.onLoading().then(() => {
				if (UnityUtil.unityInstance) {
					UnityUtil.unityInstance.SendMessage(UnityUtil.UNITY_GAME_OBJECT, methodName, params);
				}
			}).catch((error) => {
				if (error !== 'cancel') {
					UnityUtil.userAlert(error, true, true);
					console.error('UnityUtil.onLoading() failed: ', error);
				}
			});
		} else {
			UnityUtil.onReady().then(() => {
				if (UnityUtil.unityInstance) {
					UnityUtil.unityInstance.SendMessage(UnityUtil.UNITY_GAME_OBJECT, methodName, params);
				}
			}).catch((error) => {
				if (error !== 'cancel') {
					UnityUtil.userAlert(error, true, true);
					console.error('UnityUtil.onReady() failed: ', error);
				}
			});
		}

	}

	/*
	 * =============== FROM UNITY ====================
	 */

	/**
	 * @hidden
	 * This function is called to notify the viewer what is the state of the current clipping planes.
	 * @param clipInfo an object containing an array of clipping plane information
	 */
	public static clipBroadcast(clipInfo: string) {
		if (UnityUtil.viewer && UnityUtil.viewer.clipBroadcast) {
			UnityUtil.viewer.clipBroadcast(JSON.parse(clipInfo));
		}
	}

	/** @hidden */
	public static clipUpdated(nPlanes) {
		if (UnityUtil.viewer && UnityUtil.viewer.numClipPlanesUpdated) {
			UnityUtil.viewer.numClipPlanesUpdated(nPlanes);
		}
	}

	/** @hidden */
	public static currentPointInfo(pointInfo) {
		const point = JSON.parse(pointInfo);
		if (UnityUtil.viewer && UnityUtil.viewer.objectSelected) {
			UnityUtil.viewer.objectSelected(point);
		}
	}

	/** @hidden */
	public static comparatorLoaded() {
		UnityUtil.loadComparatorResolve.resolve();
		UnityUtil.loadComparatorPromise = null;
		UnityUtil.loadComparatorResolve = null;
	}

	/** @hidden */
	public static loaded(bboxStr) {
		// tslint:disable-next-line
		console.log(`[${new Date()}]Loading model done. `);
		const res = {
			bbox: JSON.parse(bboxStr)
		};
		UnityUtil.loadedResolve.resolve(res);
		UnityUtil.loadedFlag = true;
		UnityUtil.initialLoad = false;
	}

	/** @hidden */
	public static loading(bboxStr) {
		UnityUtil.loadingResolve.resolve();
	}

	/** @hidden */
	public static loadingProgress(progress) {
		if (UnityUtil.modelLoaderProgressCallback) {
			UnityUtil.modelLoaderProgressCallback(progress);
		}
	}

	/** @hidden */
	public static navMethodChanged(newNavMode) {
		if (UnityUtil.viewer && UnityUtil.viewer.navMethodChanged) {
			UnityUtil.viewer.navMethodChanged(newNavMode);
		}
	}

	/** @hidden */
	public static objectsSelectedAlert(nodeInfo) {
		UnityUtil.viewer.objectsSelected(JSON.parse(nodeInfo).nodes);
	}

	/** @hidden */
	public static objectStatusBroadcast(nodeInfo) {
		try {
			UnityUtil.objectStatusPromises.forEach((promise) => {
				promise.resolve(JSON.parse(nodeInfo));
			});
		} catch (error) {
			UnityUtil.objectStatusPromises.forEach((promise) => {
				promise.resolve({});
			});
		}

		UnityUtil.objectStatusPromises = [];
	}

	/** @hidden */
	public static ready() {
		// Overwrite the Send Message function to make it run quicker
		// This shouldn't need to be done in the future when the
		// readyoptimisation in added into unity.
		UnityUtil.readyResolve.resolve();
	}

	/** @hidden */
	public static pickPointAlert(pointInfo) {
		const point = JSON.parse(pointInfo);
		if (UnityUtil.viewer && UnityUtil.viewer.pickPointEvent) {
			UnityUtil.viewer.pickPointEvent(point);
		}
	}

	/** @hidden */
	public static screenshotReady(screenshot) {
		try {
			const ssJSON = JSON.parse(screenshot);

			UnityUtil.screenshotPromises.forEach((promise) => {
				promise.resolve(ssJSON.ssBytes);
			});
		} catch (error) {
			UnityUtil.screenshotPromises.forEach((promise) => {
				promise.reject(error);
			});
		}

		UnityUtil.screenshotPromises = [];
	}

	/** @hidden */
	public static viewpointReturned(vpInfo) {
		try {
			const viewpoint = JSON.parse(vpInfo);

			UnityUtil.viewpointsPromises.forEach((promise) => {
				promise.resolve(viewpoint);
			});
		} catch (error) {
			console.error('Failed to parse viewpoint', vpInfo);
			UnityUtil.viewpointsPromises.forEach((promise) => {
				promise.resolve({});
			});
		}

		UnityUtil.viewpointsPromises = [];
	}

	/** @hidden */
	public static measurementAlert(strMeasurement) {
		try {
			const measurement = JSON.parse(strMeasurement);
			if (UnityUtil.viewer && UnityUtil.viewer.measurementAlertEvent) {
				UnityUtil.viewer.measurementAlertEvent(measurement);
			}
		} catch (error) {
			console.error('Failed to parse measurement alert', strMeasurement);
		}
	}

	/** @hidden */
	public static measurementRemoved(measurmentId) {
		if (UnityUtil.viewer && UnityUtil.viewer.measurementRemoved) {
			UnityUtil.viewer.measurementRemoved(measurmentId);
		}
	}

	/** @hidden */
	public static measurementsCleared() {
		if (UnityUtil.viewer && UnityUtil.viewer.measurementsCleared) {
			UnityUtil.viewer.measurementsCleared();
		}
	}

	/*
	 * =============== TO UNITY ====================
	 */

	/**
	 * Move the pivot point to eh centre of the objects provided
	 * @category Navigations
	 * @param meshIDs - array of json objects each recording { model: <account.modelID>, meshID: [array of mesh IDs] }
	 */
	public static centreToPoint(meshIDs: [object]) {
		const params = {
			groups: meshIDs
		};
		UnityUtil.toUnity('CentreToObject', UnityUtil.LoadingState.MODEL_LOADING, JSON.stringify(params));
	}

	/**
	 * Change the colour of an existing pin
	 * @category Pins
	 * @param id - ID of the pin
	 * @param colour - colour RGB value of the colour to change to. e.g. [1, 0, 0]
	 */
	public static changePinColour(id: string, colour: number[]) {
		const params = {
			color : colour,
			pinName : id
		};

		UnityUtil.toUnity('ChangePinColor', UnityUtil.LoadingState.MODEL_LOADING, JSON.stringify(params));
	}

	/**
	 * Clear all highlighting on currently highlighted objects
	 * @category Object Highlighting
	 */
	public static clearHighlights() {
		UnityUtil.toUnity('ClearHighlighting', UnityUtil.LoadingState.MODEL_LOADED, undefined);
	}

	/**
	* When Compare tool is enabled, visalise in differencing view
	* Models will be rendered in greyscale, detailing the difference/clash
	* @category Compare Tool
	*/
	public static diffToolDiffView() {
		UnityUtil.toUnity('DiffToolShowDiff', undefined, undefined);
	}

	/**
	* Disable compare tool
	* This also unloads the comparator models
	* @category Compare Tool
	*/
	public static diffToolDisableAndClear() {
		UnityUtil.toUnity('DiffToolDisable', UnityUtil.LoadingState.MODEL_LOADED, undefined);
	}

	/**
	* Enable compare tool
	* This starts the compare tool in diff mode
	* @category Compare Tool
	*/
	public static diffToolEnableWithDiffMode() {
		UnityUtil.toUnity('DiffToolStartDiffMode', UnityUtil.LoadingState.MODEL_LOADED, undefined);
	}

	/**
	* Enable compare tool
	* This starts the compare tool in clash mode
	* @category Compare Tool
	*/
	public static diffToolEnableWithClashMode() {
		UnityUtil.toUnity('DiffToolStartClashMode', UnityUtil.LoadingState.MODEL_LOADED, undefined);
	}

	/**
	 * Load comparator model for compare tool
	 * This returns a promise which will be resolved when the comparator model is loaded
	 * @category Compare Tool
	 * @param account - teamspace
	 * @param model - model ID
	 * @param revision - Specific revision ID/tag to load
	 * @return returns a promise that resolves upon comparator model finished loading.
	 */
	public static diffToolLoadComparator(account: string, model: string, revision = 'head'): Promise<void> {

		const params: any = {
			database : account,
			model
		};

		if (revision !== 'head') {
			params.revID = revision;
		}
		UnityUtil.toUnity('DiffToolLoadComparator', UnityUtil.LoadingState.MODEL_LOADED, JSON.stringify(params));

		if (!UnityUtil.loadComparatorPromise) {
			UnityUtil.loadComparatorPromise = new Promise((resolve, reject) => {
				UnityUtil.loadComparatorResolve = {resolve, reject};
			});
		}
		return UnityUtil.loadComparatorPromise;
	}

	/**
	 * Set an existing submodel/model as a comparator model
	 * This will return as a base model when you have cleared the comparator (i.e. disabled diff)
	 * @category Compare Tool
	 * @param account - name of teamspace
	 * @param model - model ID
	 */
	public static diffToolSetAsComparator(account: string, model: string) {
		const params: any = {
			database : account,
			model
		};
		UnityUtil.toUnity('DiffToolAssignAsComparator', UnityUtil.LoadingState.MODEL_LOADED, JSON.stringify(params));
	}

	/**
	 * Set tolerance threshold.
	 * In general you should not need to tweak this, but if the differencing looks off, this is the value to tweak
	 * @category Compare Tool
	 * @param theshold - tolerance level for diffing/clashing
	 */
	public static diffToolSetThreshold(theshold: number) {
		UnityUtil.toUnity('DiffToolSetThreshold', UnityUtil.LoadingState.MODEL_LOADED, theshold);

	}

	/**
	* Only show the comparator model
	* i.e. Only show the model you are trying to compare with, not the base model
	* @category Compare Tool
	*/
	public static diffToolShowComparatorModel() {
		UnityUtil.toUnity('DiffToolShowComparatorModel', undefined, undefined);
	}

	/**
	* Only show the base model
	* i.e. It will show only the original model, not the comparator nor the diff view
	 * @category Compare Tool
	*/
	public static diffToolShowBaseModel() {
		UnityUtil.toUnity('DiffToolShowBaseModel', undefined, undefined);
	}

	/**
	* Compare transparent objects as if they are opaque objects
	* @category Compare Tool
	*/
	public static diffToolRenderTransAsOpaque() {
		UnityUtil.toUnity('DiffToolRenderTransAsOpaque', undefined, undefined);
	}

	/**
	* Ignore semi-transparent objects in diff
	* @category Compare Tool
	*/
	public static diffToolRenderTransAsInvisible() {
		UnityUtil.toUnity('DiffToolRenderTransAsInvisible', undefined, undefined);
	}

	/**
	* Compare transparent objects as of normal
	* @category Compare Tool
	*/
	public static diffToolRenderTransAsDefault() {
		UnityUtil.toUnity('DiffToolRenderTransAsDefault', undefined, undefined);
	}

	/**
	* Start clip editing in single plane mode
	* @category Clipping Plane
	*/
	public static startSingleClip() {
		UnityUtil.toUnity('StartSingleClip', undefined, undefined);
	}

	/**
	* Start clip editing in box mode
	* @category Clipping Plane
	*/
	public static startBoxClip() {
		UnityUtil.toUnity('StartBoxClip', undefined, undefined);
	}

	/**
	* Start editing mode with current clip plane state
	* @category Clipping Plane
	*/
	public static startClipEdit() {
		UnityUtil.toUnity('StartClipEdit', undefined, undefined);
	}

	/**
	* Stop editing mode
	* @category Clipping Plane
	*/
	public static stopClipEdit() {
		UnityUtil.toUnity('StopClipEdit', undefined, undefined);
	}

	/**
	 * Disable the Measuring tool.
	 * @category Measuring tool
	 */
	public static disableMeasuringTool() {
		UnityUtil.toUnity('StopMeasuringTool', UnityUtil.LoadingState.MODEL_LOADING, undefined);
	}

	/**
	 * Enable the measure tool toolbar.
	 * @category Measuring tool
	 */
	public static enableMeasureToolToolbar() {
		UnityUtil.toUnity('EnableMeasureToolToolbar', undefined, undefined);
	}

	/**
	 * Enable the measure tool toolbar.
	 * @category Measuring tool
	 */
	public static disableMeasureToolToolbar() {
		UnityUtil.toUnity('DisableMeasureToolToolbar', undefined, undefined);
	}

	/**
	 * Set the measure tool mode.
	 * @category Measuring tool
	 * @param mode - The measuring mode, accepted values are "Point", "Raycast", "MinimumDistance",
	 * "SurfaceArea" or "PolygonArea".
	 */
	public static setMeasureToolMode(mode) {
		UnityUtil.toUnity('SetMeasureToolMode', undefined, mode);
	}

	/**
	 * Set the measure tool units.
	 * @category Measuring tool
	 * @param units - The measuring units accepted values are "cm", "mm", "m"
	 */
	public static setMeasureToolUnits(units) {
		UnityUtil.toUnity('SetMeasureToolUnits', undefined, units);
	}

	/**
	 * Enable the measure tool snap to edges.
	 * @category Measuring tool
	 */
	public static enableMeasureToolSnap() {
		UnityUtil.toUnity('EnableMeasureToolSnap', undefined, undefined);
	}

	/**
	 * Disable the measure tool snap to edges.
	 * @category Measuring tool
	 */
	public static disableMeasureToolSnap() {
		UnityUtil.toUnity('DisableMeasureToolSnap', undefined, undefined);
	}

	/**
	 * Clear all measurements
	 * @category Measuring tool
	 */
	public static clearAllMeasurements() {
		UnityUtil.toUnity('ClearMeasureToolMeasurements', undefined, undefined);
	}

	/**
	 * Remove a particular measurement.
	 * @param uuid - The measurement id of the measurement to be removed
	 */
	public static clearMeasureToolMeasurement(uuid) {
		UnityUtil.toUnity('ClearMeasureToolMeasurement', undefined, uuid);
	}

	/**
	 * Set color of a particular measurement.
	 * @param uuid - The measurement id of the measurement that will change color
	 */
	public static setMeasureToolMeasurementColor(uuid, color) {
		UnityUtil.toUnity('SetMeasureToolMeasurementColor', undefined, JSON.stringify({uuid, color}));
	}

	/**
	 * Set color of a particular measurement.
	 * @param uuid - The measurement id of the measurement that will change name
	 */
	public static setMeasureToolMeasurementName(uuid, name) {
		UnityUtil.toUnity('SetMeasureToolMeasurementName', undefined, JSON.stringify({uuid, name}));
	}

	/**
	 * Enable measure display mode to xyz.
	 * @category Measuring tool
	 */
	public static enableMeasureToolXYZDisplay() {
		UnityUtil.toUnity('EnableMeasureToolXYZDisplay');
	}

	/**
	 * Disnable measure display mode to xyz.
	 * @category Measuring tool
	 */
	public static disableMeasureToolXYZDisplay() {
		UnityUtil.toUnity('DisableMeasureToolXYZDisplay');
	}

	/**
	 * Add a Risk pin
	 * @category Pins
	 * @param id - Identifier for the pin
	 * @param position - point in space where the pin should generate
	 * @param normal - normal vector for the pin (note: this is no longer used)
	 * @param colour - RGB value for the colour of the pin
	 */
	public static dropRiskPin(id: string, position: number[], normal: number[], colour: number[]) {
		const params = {
			id,
			position,
			normal,
			color : colour
		};
		UnityUtil.toUnity('DropRiskPin', UnityUtil.LoadingState.MODEL_LOADING, JSON.stringify(params));
	}

	/**
	 * Add an issue pin
	 * @category Pins
	 * @param id - Identifier for the pin
	 * @param position - point in space where the pin should generate
	 * @param normal - normal vector for the pin (note: this is no longer used)
	 * @param colour - RGB value for the colour of the pin
	 */
	public static dropIssuePin(id: string, position: number[], normal: number[], colour: number[]) {
		const params = {
			id,
			position,
			normal,
			color : colour
		};
		UnityUtil.toUnity('DropIssuePin', UnityUtil.LoadingState.MODEL_LOADING, JSON.stringify(params));
	}

	/**
	 * Add a bookmark pin
	 * @category Pins
	 * @param id - Identifier for the pin
	 * @param position - point in space where the pin should generate
	 * @param normal - normal vector for the pin (note: this is no longer used)
	 * @param colour - RGB value for the colour of the pin
	 */
	public static dropBookmarkPin(id: string, position: number[], normal: number[], colour: number[]) {
		const params = {
			id,
			position,
			normal,
			color : colour
		};
		UnityUtil.toUnity('DropBookmarkPin', UnityUtil.LoadingState.MODEL_LOADING, JSON.stringify(params));
	}

	public static selectPin(id: string) {
		UnityUtil.toUnity('SelectPin', UnityUtil.LoadingState.MODEL_LOADING, id);
	}

	public static deselectPin(id: string) {
		UnityUtil.toUnity('DeselectPin', UnityUtil.LoadingState.MODEL_LOADING, id);
	}

	/**
	 * Show x y z coordinates of current point
	 * @category Configurations
	 */
	public static showCoordView() {
		UnityUtil.toUnity('CoordViewEnable', UnityUtil.LoadingState.MODEL_LOADING, undefined);
	}
	/**
	 * Hide x y z coordinates of current point
	 * @category Configurations
	 */
	public static hideCoordView() {
		UnityUtil.toUnity('CoordViewDisable', UnityUtil.LoadingState.MODEL_LOADING, undefined);
	}

	/**
	 * Enable measuring tool. This will allow you to start measuring by clicking on the model
	 * @category Measuring tool
	 */
	public static enableMeasuringTool() {
		UnityUtil.toUnity('StartMeasuringTool', UnityUtil.LoadingState.MODEL_LOADING, undefined);
	}

	/**
	 * Enable soft shadows - the highest shadow quality
	 * @category Configurations
	 */
	public static enableSoftShadows() {
		UnityUtil.toUnity('EnableSoftShadows', UnityUtil.LoadingState.VIEWER_READY, undefined);
	}

	/**
	 * Enable hard shadows
	 * @category Configurations
	 */
	public static enableHardShadows() {
		UnityUtil.toUnity('EnableHardShadows', UnityUtil.LoadingState.VIEWER_READY, undefined);
	}

	/**
	 * Disable shadows
	 * @category Configurations
	 */
	public static disableShadows() {
		UnityUtil.toUnity('DisableShadows', UnityUtil.LoadingState.VIEWER_READY, undefined);
	}

	/**
	 * Enable model caching
 	 * @category Configurations
	 */
	public static enableCaching() {
		UnityUtil.toUnity('EnableCaching', UnityUtil.LoadingState.VIEWER_READY, undefined);
	}

	/**
	 * Disable model caching
 	 * @category Configurations
	 */
	public static disableCaching() {
		UnityUtil.toUnity('DisableCaching', UnityUtil.LoadingState.VIEWER_READY, undefined);
	}

	/**
	 * Set the number of simultaneously threads for cache access
 	 * @category Configurations
	 */
	public static setNumCacheThreads(thread) {
		UnityUtil.toUnity('SetSimultaneousCacheAccess', UnityUtil.LoadingState.VIEWER_READY, thread);
	}

	/**
	 * Get Object Status within the viewer. This will return you the list of
	 * objects that are currently set invisible, and a list of object that are
	 * currently highlighted.
	 *
	 * The object status will be returned via the promise provided.
	 * @category Model Interactions
	 * @param account - name of teamspace
	 * @param model - name of the model
	 */
	public static getObjectsStatus(account: string, model: string): Promise<object> {
		const newObjectStatusPromise = new Promise((resolve, reject) => {
			this.objectStatusPromises.push({ resolve, reject });
		});

		const nameSpace = account && model ? `${account}.${model}` : '';

		UnityUtil.toUnity('GetObjectsStatus', UnityUtil.LoadingState.MODEL_LOADED, nameSpace);

		return newObjectStatusPromise as Promise<object>;
	}

	/**
	 * Decrease the speed of Helicopter navigation (by x0.75)
	 * @category Navigations
	 */
	public static helicopterSpeedDown() {
		UnityUtil.toUnity('HelicopterSpeedDown', UnityUtil.LoadingState.VIEWER_READY, undefined);
	}

	/**
	 * Increase the speed of Helicopter navigation (by x1.25)
	 * @category Navigations
	 */
	public static helicopterSpeedUp() {
		UnityUtil.toUnity('HelicopterSpeedUp', UnityUtil.LoadingState.VIEWER_READY, undefined);
	}

	/**
	 * Reset the speed of Helicopter navigation
	 * @category Navigations
	 */
	public static helicopterSpeedReset() {
		UnityUtil.toUnity('HelicopterSpeedReset', UnityUtil.LoadingState.VIEWER_READY, undefined);
	}

	/**
	 * Hide objects that are hidden by default (e.g. IFCSpaces)
	 * @category Model Interactions
	 */
	public static hideHiddenByDefaultObjects() {
		UnityUtil.toUnity('HideHiddenByDefaultObjects', UnityUtil.LoadingState.MODEL_LOADED, undefined);
	}

	/**
	 * Highlight objects
	 * @category Object Highlighting
	 * @param account - name of teamspace
	 * @param model - name of model
	 * @param idArr - array of unique IDs associated with the objects to highlight
	 * @param color - RGB value of the highlighting colour
	 * @param toggleMode - If set to true, existing highlighted objects will stay highlighted.
	 * 				Also any objects that are already highlighted will be unhighlighted
	 * @param forceReHighlight - If set to true, existing highlighted objects will be forced
	 * 					to re-highlight itself. This is typically used for re-colouring a highlight ]
	 * 					or when you want a specific set of objects to stay highlighted when toggle mode is on
	 */
	public static highlightObjects(
		account: string,
		model: string,
		idArr: [string],
		color: [number],
		toggleMode: boolean,
		forceReHighlight: boolean
	) {
		const maxNodesPerReq = 20000;
		const promises = [];
		for (let i = 0 ; i < idArr.length; i += maxNodesPerReq) {
			const promise = new Promise((resolve, reject) => {
				setTimeout(() => {
					try {
						const endIdx = i + maxNodesPerReq < idArr.length ? i + maxNodesPerReq : idArr.length ;
						const arr = idArr.slice(i, endIdx);
						const params: any = {
							database : account,
							model,
							ids : arr,
							toggle : toggleMode,
							forceReHighlight,
							color: color ? color : UnityUtil.defaultHighlightColor
						};
						UnityUtil.toUnity('HighlightObjects', UnityUtil.LoadingState.MODEL_LOADED, JSON.stringify(params));
						resolve();
					} catch (error) {
						reject(error);
					}
				}, i > 0 ? 100 : 0);
			});
			promises.push(promise);
		}

		return Promise.all(promises);
	}

	/**
	 * Unhighlight objects
	 * @category Object Highlighting
	 * @param account - name of teamspace
	 * @param model - name of model
	 * @param idArr - array of unique IDs associated with the objects to highlight
	 */
	public static unhighlightObjects(account: string, model: string, idArr: [string]) {
		const params: any = {
			database : account,
			model,
			ids : idArr
		};

		UnityUtil.toUnity('UnhighlightObjects', UnityUtil.LoadingState.MODEL_LOADED, JSON.stringify(params));
	}

	public static pauseRendering() {
		UnityUtil.toUnity('PauseRendering', UnityUtil.LoadingState.VIEWER_READY, undefined);
	}

	public static resumeRendering() {
		UnityUtil.toUnity('ResumeRendering', UnityUtil.LoadingState.VIEWER_READY, undefined);
	}

	/**
	 * Loading another model. NOTE: this will also clear the canvas of existing models
	 * Use branch = master and revision = head to get the latest revision.
	 * If you want to know when the model finishes loading, use [[onLoaded]]
	 * @category Configurations
	 * @param account - name of teamspace
	 * @param model - name of model
	 * @param branch - ID of the branch (deprecated value)
	 * @param revision - ID of revision
	 * @param initView? - the view the model should load with
	 * @param clearCanvas? - Reset the state of the viewer prior to loading the model (Default: true)
	 * @return returns a promise that resolves when the model start loading.
	 */
	public static loadModel(
		account: string,
		model: string,
		branch = '',
		revision = 'head',
		initView = null,
		clearCanvas = true
	): Promise<void> {
		if (clearCanvas) {
			UnityUtil.reset();
		}
		const params: any = {
			database : account,
			model
		};

		if (revision !== 'head') {
			params.revID = revision;
		}

		if (initView) {
			params.initView = initView;
		}

		UnityUtil.onLoaded();
		// tslint:disable-next-line
		console.log(`[${new Date()}]Loading model: `, params);
		UnityUtil.toUnity('LoadModel', UnityUtil.LoadingState.VIEWER_READY, JSON.stringify(params));

		return UnityUtil.onLoading();
	}

	/**
	 * Offload a model that is currently loaded
	 * @category Configurations
	 * @param account - name of teamspace
	 * @param model - name of model
	 * @param revision - ID of revision
	 */
	public static offLoadModel(account: string, model: string, revision = 'head') {
		const ns = `${account}.${model}${revision === 'head' ? '' : `.${revision}`}`;
		UnityUtil.toUnity('UnloadModel', UnityUtil.LoadingState.MODEL_LOADED, ns);
	}

	/**
	 * Reset map sources. This removes all currently displayed maps
	 * @category GIS
	 * @param account - name of teamspace
	 */
	public static resetMapSources() {
		UnityUtil.toUnity('ResetMapSources', UnityUtil.LoadingState.VIEWER_READY, undefined);
	}

	/**
	 * Add map source.
	 * @category GIS
	 * @param mapSource - This can be "OSM", "HERE", "HERE_AERIAL", "HERE_TRAFFIC", "HERE_TRAFFIC_FLOW"
	 */
	public static addMapSource(mapSource: string) {
		UnityUtil.toUnity('AddMapSource', UnityUtil.LoadingState.VIEWER_READY, mapSource);
	}

	/**
	 * Remove map source.
	 * @category GIS
	 * @param mapSource - This can be "OSM", "HERE", "HERE_AERIAL", "HERE_TRAFFIC", "HERE_TRAFFIC_FLOW"
	 */
	public static removeMapSource(mapSource: string) {
		UnityUtil.toUnity('RemoveMapSource', UnityUtil.LoadingState.VIEWER_READY, mapSource);
	}

	/**
	 * Initialise map tiles within unity
	 * @category GIS
	 * @param surveyingInfo - array of survey points and it's respective latitude and longitude value
	 */
	public static mapInitialise(surveyingInfo: [object]) {
		// FIMXE: this should be MODEL_LOADING require #2010 to be fixed
		UnityUtil.toUnity('MapsInitiate', UnityUtil.LoadingState.VIEWER_READY, JSON.stringify(surveyingInfo));
	}

	/**
	 * Start map generation
	 * @category GIS
	 */
	public static mapStart() {
		UnityUtil.toUnity('ShowMap', UnityUtil.LoadingState.MODEL_LOADED, undefined);
	}

	/**
	 * Stop map generation
	 * @category GIS
	 */
	public static mapStop() {
		UnityUtil.toUnity('HideMap', UnityUtil.LoadingState.MODEL_LOADED, undefined);
	}

	/**
	 * Override the colour of given object(s)
	 * @category Object Highlighting
	 * @param account - teamspace the meshes resides in
	 * @param model - model ID the meshes resides in
	 * @param meshIDs - unique IDs of the meshes to operate on
	 * @param color - RGB value of the override color (note: alpha will be ignored)
	 */
	public static overrideMeshColor(account: string, model: string, meshIDs: [string], color: [number]) {
		const param: any = {};
		if (account && model) {
			param.nameSpace = account + '.' + model;
		}
		param.ids = meshIDs;
		param.color = color;
		UnityUtil.toUnity('OverrideMeshColor', UnityUtil.LoadingState.MODEL_LOADED, JSON.stringify(param));
	}

	/**
	 * Restore the meshes to its original color values
	 * @category Object Highlighting
	 * @param account - teamspace the meshes resides in
	 * @param model - model ID the meshes resides in
	 * @param meshIDs - unique IDs of the meshes to operate on
	 */
	public static resetMeshColor(account: string, model: string, meshIDs: [string]) {
		const param: any = {};
		if (account && model) {
			param.nameSpace = account + '.' + model;
		}
		param.ids = meshIDs;
		UnityUtil.toUnity('ResetMeshColor', UnityUtil.LoadingState.MODEL_LOADED, JSON.stringify(param));
	}

	/**
	 * Override the alpha value of given object(s)
	 * If you are setting opacity to 0, use toggleVisibility instead.
	 * @category Object Highlighting
	 * @param account - teamspace the meshes resides in
	 * @param model - model ID the meshes resides in
	 * @param meshIDs - unique IDs of the meshes to operate on
	 * @param opacity - opacity (>0 - 1) value to override with
	 */
	public static overrideMeshOpacity(account: string, model: string, meshIDs: [string], opacity: number) {
		const param: any = {};
		if (account && model) {
			param.nameSpace = account + '.' + model;
		}
		param.ids = meshIDs;
		param.opacity = opacity;
		UnityUtil.toUnity('OverrideMeshOpacity', UnityUtil.LoadingState.MODEL_LOADED, JSON.stringify(param));
	}

	/**
	 * Reset override alpha value of given object(s)
	 * @category Object Highlighting
	 * @param account - teamspace the meshes resides in
	 * @param model - model ID the meshes resides in
	 * @param meshIDs - unique IDs of the meshes to operate on
	 */
	public static resetMeshOpacity(account: string, model: string, meshIDs: [string]) {
		const param: any = {};
		if (account && model) {
			param.nameSpace = account + '.' + model;
		}
		param.ids = meshIDs;
		UnityUtil.toUnity('ResetMeshOpacity', UnityUtil.LoadingState.MODEL_LOADED, JSON.stringify(param));
	}

	/**
	 * Remove a pin from the viewer
	 * @category Pins
	 * @param id - pin identifier
	 */
	public static removePin(id: string) {
		UnityUtil.toUnity('RemovePin', UnityUtil.LoadingState.MODEL_LOADING, id);
	}

	/**
	 * Clear the canvas and reset all settings
	 * @category Configurations
	 */
	public static reset() {
		UnityUtil.cancelLoadModel();
		UnityUtil.loadedPromise = null;
		UnityUtil.loadedResolve = null;
		UnityUtil.loadingPromise = null;
		UnityUtil.loadingResolve = null;
		UnityUtil.loadedFlag = false;
		UnityUtil.initialLoad = true;

		UnityUtil.disableMeasuringTool();
		UnityUtil.clearAllMeasurements();
		UnityUtil.diffToolDisableAndClear();
		UnityUtil.toUnity('ClearCanvas', UnityUtil.LoadingState.VIEWER_READY, undefined);
	}

	/**
	 * Reset the viewpoint to ISO view.
	 * @category Navigations
	 */
	public static resetCamera() {
		UnityUtil.toUnity('ResetCamera', UnityUtil.LoadingState.VIEWER_READY, undefined);
	}

	/**
	 * Reset the viewpoint to Top down view.
	 * @category Navigations
	 */
	public static topView() {
		UnityUtil.toUnity('TopView', UnityUtil.LoadingState.VIEWER_READY, undefined);
	}

	/**
	 * Reset the viewpoint to Bottom up view.
	 * @category Navigations
	 */
	public static bottomView() {
		UnityUtil.toUnity('BottomView', UnityUtil.LoadingState.VIEWER_READY, undefined);
	}

	/**
	 * Reset the viewpoint to the left side of the model.
	 * @category Navigations
	 */
	public static leftView() {
		UnityUtil.toUnity('LeftView', UnityUtil.LoadingState.VIEWER_READY, undefined);
	}

	/**
	 * Reset the viewpoint to the right side of the model.
	 * @category Navigations
	 */
	public static rightView() {
		UnityUtil.toUnity('RightView', UnityUtil.LoadingState.VIEWER_READY, undefined);
	}

	/**
	 * Reset the viewpoint to the front of the model.
	 * @category Navigations
	 */
	public static frontView() {
		UnityUtil.toUnity('FrontView', UnityUtil.LoadingState.VIEWER_READY, undefined);
	}

	/**
	 * Reset the viewpoint to the back of the model.
	 * @category Navigations
	 */
	public static backView() {
		UnityUtil.toUnity('BackView', UnityUtil.LoadingState.VIEWER_READY, undefined);
	}

	/**
	 * Request a screenshot. The screenshot will be returned as a JSON
	 * object with a single field, ssByte, containing the screenshot in
	 * base64.
	 * @category Model Interactions
	 * @return returns a promise which will resolve with an object with a screenshot in base64 format
	 */
	public static requestScreenShot(): Promise<object> {
		const newScreenshotPromise = new Promise((resolve, reject) => {
			this.screenshotPromises.push({ resolve, reject});
		});
		UnityUtil.toUnity('RequestScreenShot', UnityUtil.LoadingState.VIEWER_READY, undefined);

		return newScreenshotPromise as Promise<object>;
	}

	/**
	 * Request the information of the current viewpoint
	 * @category Model Interactions
	 * @param account - name of teamspace
	 * @param model - name of model
	 * @return returns a promises which will resolve with the viewpoint information
	 */
	public static requestViewpoint(account: string, model: string): Promise<object> {
		const newViewpointPromise = new Promise((resolve, reject) => {
			this.viewpointsPromises.push({ resolve, reject });
		});

		const param: any = {};
		if (account && model) {
			param.namespace = account + '.' + model;
		}

		UnityUtil.toUnity('RequestViewpoint', UnityUtil.LoadingState.MODEL_LOADING, JSON.stringify(param));

		return newViewpointPromise as Promise<object>;
	}

	/**
	 * Set API host urls. This is needs to be called before loading model.
	 * @category Configurations
	 * @param hostname - list of API names to use. (e.g ["https://api1.www.3drepo.io/api/"])
	 */
	public static setAPIHost(hostname: [string]) {
		UnityUtil.toUnity('SetAPIHost', UnityUtil.LoadingState.VIEWER_READY, JSON.stringify(hostname));
	}

	/**
	 * Set API key to use for authentication. Ensure setAPIHost is called before this.
	 * @category Configurations
	 * @param apiKey
	 */
	public static setAPIKey(apiKey: string) {
		UnityUtil.toUnity('SetAPIKey', UnityUtil.LoadingState.VIEWER_READY, apiKey);
	}

	/**
	 * Set the default near plane value. This can be use to tweak situations where
	 * geometry closest to you are being clipped
	 * @category Configurations
	* @param value - the closest distance (in model units) the camera will render.
	 */
	public static setDefaultNearPlane(value: number) {
		UnityUtil.toUnity('DefaultNearPlaneValue', UnityUtil.LoadingState.VIEWER_READY, value);
	}

	/**
	 * @hidden
	 * Set the number of samples to take when determining far plane
 	 * @param {number} value - the number of samples (per edge) the algorithm should sample
	 */
	public static setFarPlaneSampleSize(value: number) {
		UnityUtil.toUnity('FarPlaneSampleSize', UnityUtil.LoadingState.VIEWER_READY, value);
	}

	/**
	* Set the maximum rending distance for shadows. Smaller value may increase shadow quality.
	* @category Configurations
	* @param value - The maximum distance (in model units) the renderer will render shadows for
	*/
	public static setMaxShadowDistance(value: number) {
		UnityUtil.toUnity('MaxShadowDistance', UnityUtil.LoadingState.VIEWER_READY, value);
	}

	/**
	 * Set navigation mode.
	 * @category Navigations
	 * @param {string} navMode - This can be either "HELICOPTER" or "TURNTABLE"
	 */
	public static setNavigation(navMode) {
		UnityUtil.toUnity('SetNavMode', UnityUtil.LoadingState.VIEWER_READY, navMode);
	}

	/**
	 * Set the units
	 * By default, units are set to mm. This is used for GIS and measuring tool.
	 * @category Configurations
	 * @param {string} units - i.e. "m", "mm", "ft" etc.
	 */
	public static setUnits(units) {
		UnityUtil.toUnity('SetUnits', UnityUtil.LoadingState.MODEL_LOADING, units);
	}

	/**
	 * Change the camera configuration
	 * teamspace and model is only needed if the viewpoint is relative to a model
	 * @category Navigations
	 * @param pos - 3D point in space where the camera should be
	 * @param up - Up vector
	 * @param forward - forward vector
	 * @param lookAt - point in space the camera is looking at. (pivot point)
	 * @param account - name of teamspace
	 * @param model - name of model
	 */
	public static setViewpoint(
		pos: [number],
		up: [number],
		forward: [number],
		lookAt: [number],
		account?: string,
		model?: string
	) {
		const param: any = {};
		if (account && model) {
			param.nameSpace = account + '.' + model;
		}

		param.position = pos;
		param.up = up;
		param.forward = forward;
		param.lookAt = lookAt;
		UnityUtil.toUnity('SetViewpoint', UnityUtil.LoadingState.MODEL_LOADING, JSON.stringify(param));

	}

	/**
	 * Make all hidden by default objects visible (typically IFC Spaces)
	 * @category Model Interactions
	 */
	public static showHiddenByDefaultObjects() {
		UnityUtil.toUnity('ShowHiddenByDefaultObjects', UnityUtil.LoadingState.MODEL_LOADED, undefined);
	}

	/**
	 * Show progress bar while model is loading
	 */
	public static showProgressBar() {
		UnityUtil.toUnity('ShowProgressBar', UnityUtil.LoadingState.VIEWER_READY, undefined);
	}

	/**
	 * Hide progress bar while model is loading
	 */
	public static hideProgressBar() {
		UnityUtil.toUnity('HideProgressBar', UnityUtil.LoadingState.VIEWER_READY, undefined);
	}

	/**
	 * Start rectangular select
	 * @category Object Highlighting
	 */
	public static startAreaSelection() {
		UnityUtil.toUnity('StartRectangularSelect', UnityUtil.LoadingState.MODEL_LOADING, undefined);
	}

	/**
	 * Stop rectangular select
	 * @category Object Highlighting
	 */
	public static stopAreaSelection() {
		UnityUtil.toUnity('StopRectangularSelect', UnityUtil.LoadingState.MODEL_LOADING, undefined);
	}

	/**
	 * Toggle on/off rendering statistics.
	 * When it is toggled on, list of stats will be displayed in the top left corner of the viewer.
	 * @category Configurations
	 */
	public static toggleStats() {
		UnityUtil.toUnity('ShowStats', UnityUtil.LoadingState.VIEWER_READY, undefined);
	}

	/**
	 * Toggle visibility of the given list of objects
	 * @category Model Interactions
	 * @param account - name of teamspace
	 * @param model - name of model
	 * @param ids - list of unique ids to toggle visibility
	 * @param visibility - true = visible, false = invisible
	 */
	public static toggleVisibility(account: string, model: string, ids: [string], visibility: boolean) {
		const param: any = {};
		if (account && model) {
			param.nameSpace = account + '.' + model;
		}

		param.ids = ids;
		param.visible = visibility;
		UnityUtil.toUnity('ToggleVisibility', UnityUtil.LoadingState.MODEL_LOADED, JSON.stringify(param));

	}

	/**
	 * @hidden
	 * Use bounding sphere to determine far plane (instead of bounding box)
	 * Switch this one if you find objects far away from you are being clipped
	 */
	public static useBoundingSphereFarPlaneAlgorithm() {
		UnityUtil.toUnity('UseBoundingSphereFarPlaneAlgorithm', UnityUtil.LoadingState.VIEWER_READY, undefined);
	}

	/**
	 * @hidden
	 * Use bounding box to determine far plane (instead of bounding sphere)
	 * This is the default algorithm.
	 * You should only need to call this if you have called useBoundingSphereFarPlaneAlgorithm previously.
	 */
	public static useBoundingBoxFarPlaneAlgorithm() {
		UnityUtil.toUnity('UseBoundingBoxFarPlaneAlgorithm', UnityUtil.LoadingState.VIEWER_READY, undefined);
	}

	/**
	 * Update the clipping plane to the given direction
	 * teamspace and model is only needed if the viewpoint is relative to a model
	 * Clipping plane is defined by the plane normal, distance from origin and it's direction
	 * direction = -1 means it will clip anything above the plane, 1 otherwise.
	 * @category Model Interactions
	 * @example UnityUtil.updateClippingPlanes([{normal : [0,-1,0], distance: 10, clipDirection: -1}], false)
	 * @param clipPlane - object containing the clipping plane
	 * @param requireBroadcast - if set to true, A callback to [[viewer]].clipBroadcast will be called after it is set.
	 * @param account - name of teamspace
	 * @param model - name of model
	 */
	public static updateClippingPlanes(clipPlane: object, requireBroadcast: boolean, account?: string, model?: string) {
		const param: any = {};
		param.clip = clipPlane;
		if (account && model) {
			param.nameSpace = account + '.' + model;
		}
		param.requiresBroadcast = requireBroadcast;
		UnityUtil.toUnity('UpdateClip', UnityUtil.LoadingState.MODEL_LOADED, JSON.stringify(param));
	}

	/**
	 * Reset clipping plane
	 * This will also toggle edit mode to false
	 * @category Model Interactions
	 */
	public static disableClippingPlanes() {
		UnityUtil.toUnity('DisableClip', undefined, undefined);
	}

	/**
	 * Zoom to highlighted meshes
	 * @category Model Interactions
	 */
	public static zoomToHighlightedMeshes() {
		UnityUtil.toUnity('ZoomToHighlightedMeshes', UnityUtil.LoadingState.MODEL_LOADING, undefined);
	}

	public static zoomToObjects(meshEntries: object[]) {
		UnityUtil.toUnity('ZoomToObjects', UnityUtil.LoadingState.MODEL_LOADED, JSON.stringify(meshEntries));
	}

	/**
	 * Sets the render quality to default
	 * @category Configurations
	 */
	public static setRenderingQualityDefault() {
		UnityUtil.toUnity('SetRenderingQualityDefault', UnityUtil.LoadingState.VIEWER_READY);
	}

	/**
	 * Sets the render quality to high
	 * @category Model Interactions
	 */
	public static setRenderingQualityHigh() {
		UnityUtil.toUnity('SetRenderingQualityHigh', UnityUtil.LoadingState.VIEWER_READY);
	}

	/**
	 * Sets the highlighting to show xray
	 * @category Model Interactions
	 */
	public static setXRayHighlightOn(): any {
		UnityUtil.toUnity('SetXRayHighlightOn', UnityUtil.LoadingState.VIEWER_READY);
	}

	/**
	 * Sets the highlighting to show xray
	 * @category Model Interactions
	 */
	public static setXRayHighlightOff(): any {
		UnityUtil.toUnity('SetXRayHighlightOff', UnityUtil.LoadingState.VIEWER_READY);
	}

	/**
	 * Change the colour of the clipping planes border
	 * @category  Model Interactions
	 * @param colour - colour RGB value of the colour to change to. e.g. [1, 0, 0]
	 */
	public static setPlaneBorderColor(color: number[]) {
		UnityUtil.toUnity('SetPlaneBorderColor', UnityUtil.LoadingState.VIEWER_READY, JSON.stringify({color}));
	}

	/**
	 * Change the width of the clipping planes border
	 * @category  Model Interactions
	 * @param width - the width of the clipping plane border
	 */
	public static setPlaneBorderWidth(width: number) {
		// There is an scale factor so the value that the user enters is not small
		UnityUtil.toUnity('SetPlaneBorderWidth', UnityUtil.LoadingState.VIEWER_READY, width *	0.01);
	}

<<<<<<< HEAD
	/**
	 * Sets the navigations interaction on
	 * @category Model Interactions
	 */
	public static setNavigationOn(): any {
		UnityUtil.toUnity('SetNavigationOn', UnityUtil.LoadingState.VIEWER_READY);
	}

	/**
	 * Sets the navigations interaction off
	 * @category Model Interactions
	 */
	public static setNavigationOff(): any {
		UnityUtil.toUnity('SetNavigationOff', UnityUtil.LoadingState.VIEWER_READY);
=======
	/** @hidden */
	public static setResolutionScaling(scale: number) {
		UnityUtil.toUnity('SetResolutionScaling', UnityUtil.LoadingState.VIEWER_READY, scale);
	}

	/** @hidden */
	public static toggleUtilityCamera() {
		UnityUtil.toUnity('ToggleUtilityCamera', UnityUtil.LoadingState.VIEWER_READY);
	}

	/** @hidden */
	public static toggleCameraPause() {
		UnityUtil.toUnity('ToggleCameraPause', UnityUtil.LoadingState.VIEWER_READY);
>>>>>>> d51cb5c8
	}

}<|MERGE_RESOLUTION|>--- conflicted
+++ resolved
@@ -1657,7 +1657,6 @@
 		UnityUtil.toUnity('SetPlaneBorderWidth', UnityUtil.LoadingState.VIEWER_READY, width *	0.01);
 	}
 
-<<<<<<< HEAD
 	/**
 	 * Sets the navigations interaction on
 	 * @category Model Interactions
@@ -1672,7 +1671,8 @@
 	 */
 	public static setNavigationOff(): any {
 		UnityUtil.toUnity('SetNavigationOff', UnityUtil.LoadingState.VIEWER_READY);
-=======
+	}
+
 	/** @hidden */
 	public static setResolutionScaling(scale: number) {
 		UnityUtil.toUnity('SetResolutionScaling', UnityUtil.LoadingState.VIEWER_READY, scale);
@@ -1686,7 +1686,6 @@
 	/** @hidden */
 	public static toggleCameraPause() {
 		UnityUtil.toUnity('ToggleCameraPause', UnityUtil.LoadingState.VIEWER_READY);
->>>>>>> d51cb5c8
 	}
 
 }