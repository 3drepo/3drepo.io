--- conflicted
+++ resolved
@@ -21,9 +21,9 @@
 
 	public static errorCallback: any;
 	public static LoadingState = { 
-		VIEWER_READY : 1,  //Viewer has been loaded
-		MODEL_LOADING : 2, //model information has been fetched, world offset determined, model starts loading
-		MODEL_LOADED : 3 //Models
+		VIEWER_READY : 1,  // Viewer has been loaded
+		MODEL_LOADING : 2, // model information has been fetched, world offset determined, model starts loading
+		MODEL_LOADED : 3 // Models
 	};
 
 	public static readyPromise;
@@ -37,12 +37,6 @@
 
 	public static unityHasErrored = false;
 
-<<<<<<< HEAD
-	static SendMessage_vss;
-	public static SendMessage_vssn;
-	public static SendMessage_vsss;
-	
-=======
 	public static screenshotPromises = [];
 	public static vpPromise = null;
 	public static objectStatusPromise = null;
@@ -61,7 +55,6 @@
 		errorCallback = errorCallback;
 	}
 
->>>>>>> 25ca327d
 	public static _SendMessage(gameObject, func, param) {
 
 		if (param === undefined) {
@@ -86,23 +79,10 @@
 			UnityUtil.SendMessage_vssn(gameObject, func, param);
 
 		} else {
-<<<<<<< HEAD
-			throw new Error("" + param + " is does not have a type which is supported by SendMessage.");
-=======
 			throw Error(`${param} is does not have a type which is supported by SendMessage.`);
->>>>>>> 25ca327d
-		}
-	}
-
-<<<<<<< HEAD
-	public static onError(err, url, line) {
-		let conf = "Your browser has failed to load 3D Repo. This may due to insufficient memory. " +
-					"Please ensure you are using a 64bit web browser (Chrome or FireFox for best results), " +
-					"reduce your memory usage and try again. " +
-					"If you are unable to resolve this problem, please contact support@3drepo.org referencing the following: " +
-					"<br><br> <code>Error " + err + " occured at line " + line +
-					"</code> <br><br> Click ok to refresh this page. <md-container>";
-=======
+		}
+	}
+
 	public static onUnityError(err, url, line) {
 		const conf = `Your browser has failed to load 3D Repo. This may due to insufficient memory.
 					Please ensure you are using a 64bit web browser (Chrome or FireFox for best results),
@@ -110,7 +90,6 @@
 					If you are unable to resolve this problem, please contact support@3drepo.org referencing the following:
 					<br><br> <code>Error ${err} occured at line ${line}
 					</code> <br><br> Click ok to refresh this page. <md-container>`;
->>>>>>> 25ca327d
 
 		let reload = false;
 		if (err.indexOf("Array buffer allocation failed") !== -1 ||
@@ -124,10 +103,6 @@
 	}
 
 	public static onLoaded() {
-<<<<<<< HEAD
-=======
-
->>>>>>> 25ca327d
 		if (!UnityUtil.loadedPromise) {
 			UnityUtil.loadedPromise = new Promise((resolve, reject) => {
 				UnityUtil.loadedResolve = {resolve, reject};
