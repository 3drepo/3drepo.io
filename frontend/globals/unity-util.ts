/*
* Copyright (C) 2017 3D Repo Ltd
*
* This program is free software: you can redistribute it and/or modify
* it under the terms of the GNU Affero General Public License as
* published by the Free Software Foundation, either version 3 of the
* License, or (at your option) any later version.
*
* This program is distributed in the hope that it will be useful,
* but WITHOUT ANY WARRANTY; without even the implied warranty of
* MERCHANTABILITY or FITNESS FOR A PARTICULAR PURPOSE. See the
* GNU Affero General Public License for more details.
*
* You should have received a copy of the GNU Affero General Public License
* along with this program. If not, see <http://www.gnu.org/licenses/>.
*/
declare var SendMessage;
declare var createUnityInstance;

import { IS_FIREFOX } from '../helpers/browser';

export class UnityUtil {
	/** @hidden */
	private static errorCallback: any;
	/** @hidden */
	private static progressCallback: any;
	/** @hidden */
	private static modelLoaderProgressCallback: any;

	/**
	 * viewer can be assigned, containing any callback function the user wishes to hook onto.
	 * The following functions are supported:
	 *
	 * **viewer.clipBroadcast(**_object_**)**: Called when a clipping plane broadcast occurs with
	 * the new clipping plane information
	 *
	 * **viewer.numClipPlanesUpdated(**_int_**)**: Called when the number of clipping planes changed,
	 * with the latest number of clipping planes in place
	 *
	 * **viewer.objectSelected(**_object_**)**: Notify the user which object/pin is clicked after a mouse event
	 *
	 * **viewer.objectsSelected(**_object_**)**: Notify the user which objects is selected after
	 * a rectangular select event
	 *
	 * **viewer.pickPointEvent(**_object_**)**: Notify the user what position within the 3D world was
	 * clicked after a mouse event.
	 *
	 * @example UnityUtil.viewer = {
	 * 		numClipPlanesUpdated = (nPlanes) => console.log(\`Current no. planes: ${nPlanes}\`}
	 */
	public static viewer: any;

	/** @hidden */
	public static LoadingState = {
		VIEWER_READY : 1, // Viewer has been loaded
		MODEL_LOADING : 2, // model information has been fetched, world offset determined, model starts loading
		MODEL_LOADED : 3 // Models
	};

	/** @hidden */
	public static unityInstance;

	/** @hidden */
	public static readyPromise: Promise<void>;
	/** @hidden */
	public static readyResolve;

	/** @hidden */
	public static loadedPromise;
	/** @hidden */
	public static loadedResolve;

	/** @hidden */
	public static loadingPromise;
	/** @hidden */
	public static loadingResolve;

	// Diff promises
	/** @hidden */
	public static loadComparatorResolve;
	/** @hidden */
	public static loadComparatorPromise;

	/** @hidden */
	public static unityHasErrored = false;

	/** @hidden */
	public static initialLoad = true;

	/** @hidden */
	public static screenshotPromises = [];
	/** @hidden */
	public static viewpointsPromises = [];
	/** @hidden */
	public static objectStatusPromises = [];
	/** @hidden */
	public static loadedFlag = false;
	/** @hidden */
	public static UNITY_GAME_OBJECT = 'WebGLInterface';
	/** @hidden */
	public static defaultHighlightColor = [1, 1, 0];

	/**
	* Initialise Unity.
	* @category Configurations
	* @param errorCallback - function to call when an error occurs.
	* 						 This function should take a string(message), boolean(requires reload), boolean(came from unity).
	* @param progressCallback
	* @param modelLoaderProgressCallback
	*/
	public static init(errorCallback: any, progressCallback: any, modelLoaderProgressCallback: any) {
		UnityUtil.errorCallback = errorCallback;
		UnityUtil.progressCallback = progressCallback;
		UnityUtil.modelLoaderProgressCallback = modelLoaderProgressCallback;
	}

	/** @hidden */
	public static onProgress(progress: number) {
		requestAnimationFrame(() => {
			if (UnityUtil.progressCallback) {
				UnityUtil.progressCallback(progress);
			}
		});
	}

	/**
	 * Launch the Unity Game.
 	 * @category Configurations
	 * @param divId - the html div tag this game should be loaded into.
	 * @param unityConfig - url to find the game configuration
	 * @param memory - Amount of memory the game should start with (in bytes)
	 * @return returns a promise which resolves when the game is loaded.
	 *
	 */
	public static loadUnity(canvas : any, unityURL): Promise<void> {
		if (!window.Module) {
			// Add withCredentials to XMLHttpRequest prototype to allow unity game to
			// do CORS request. We used to do this with a .jspre on the unity side but it's no longer supported
			// as of Unity 2019.1
			(XMLHttpRequest.prototype as any).originalOpen = XMLHttpRequest.prototype.open;
			const newOpen = function(_, url) {
				const original = this.originalOpen.apply(this, arguments);
				this.withCredentials = true;
				return original;
			};
			XMLHttpRequest.prototype.open = newOpen;
		}

		const buildUrl = `${unityURL? unityURL + '/' : ''}unity/Build`;

<<<<<<< HEAD
		var config = {
			dataUrl: buildUrl + "/unity.data.unityweb",
			frameworkUrl: buildUrl + "/unity.framework.js.unityweb",
			codeUrl: buildUrl + "/unity.wasm.unityweb",
			streamingAssetsUrl: "StreamingAssets",
			companyName: "3D Repo Ltd",
			productName: "3D Repo Unity",
			productVersion: "1.0",
			errorHandler: (e,t,n) => { 	// This member is not part of the documented API, but the current version of loader.js checks for it
				UnityUtil.onUnityError(e); 
				return true; // Returning true suppresses loader.js' alert call
			}
		  };
=======
		const config = {
			dataUrl: `${buildUrl}/unity.data.unityweb`,
			frameworkUrl: `${buildUrl}/unity.framework.js.unityweb`,
			codeUrl: `${buildUrl}/unity.wasm.unityweb`,
			streamingAssetsUrl: 'StreamingAssets',
			companyName: '3D Repo Ltd',
			productName: '3D Repo Unity',
			productVersion: '1.0',
		};
>>>>>>> ead6b27f

		createUnityInstance(canvas, config, (progress) => {
			this.onProgress(progress);
		}).then((unityInstance) => {
			UnityUtil.unityInstance = unityInstance;
		}).catch(UnityUtil.onUnityError);

		return UnityUtil.onReady();
	}

	/**
	 * @category Configurations
	 * Quits unity instance & reset all custom callback and promises
	 */
	public static quitUnity() {
		this.reset();
		UnityUtil.errorCallback = null;
		UnityUtil.progressCallback = null;
		UnityUtil.modelLoaderProgressCallback = null;
		UnityUtil.readyPromise = null;
		UnityUtil.unityInstance.Quit();
	}

	/**
	 * @hidden
	 * @category To Unity
	 * Cancels any model that is currently loading. This will reject any model promises with "cancel" as the message
	 */
	public static cancelLoadModel() {
		if (UnityUtil.initialLoad) {
			return;
		}

		if (!UnityUtil.loadedFlag && UnityUtil.loadedResolve) {
			// If the previous model is being loaded but hasn't finished yet
			UnityUtil.loadedResolve.reject('cancel');
		}

		if (UnityUtil.loadingResolve) {
			UnityUtil.loadingResolve.reject('cancel');
		}
	}

	/**
	 * @hidden
	 * Check if an error is Unity related
	 */
	public static isUnityError(err) {
		const checks = [
			'Array buffer allocation failed', 'Invalid typed array length',
			'Unity', 'unity', 'emscripten', 'blob:http'
		];
		const hasUnityError = !checks.every((check) => err.indexOf(check) === -1);
		return hasUnityError;
	}

	/**
	 * @hidden
	 * Handle a error from Unity
	 */
	public static onUnityError(message) {

		let reload = false;
		let conf;

		if (UnityUtil.isUnityError(message)) {
			reload = true;
			conf = `Your browser has failed to load 3D Repo's model viewer. The following occured:
					<br><br> <code>${message}</code>
					<br><br> This may due to insufficient memory. Please ensure you are using a modern 64bit web browser
					(such as Chrome or Firefox), reduce your memory usage and try again.
					If you are unable to resolve this problem, please contact support@3drepo.org referencing the above error.
					<br><md-container>`;
		} else {
			conf = `Something went wrong :( <br><br> <code>${message}</code><br><br>
				If you are unable to resolve this problem, please contact support@3drepo.org referencing the above error
				<br><br> Click OK to refresh this page<md-container>`;
		}

		const isUnityError = reload;

		UnityUtil.userAlert(conf, reload, isUnityError);

		return true;
	}

	/**
	 * Returns a promise that lets you know when the model has finished loading.
	 * @Category State Queries
	 * @return returns a Promise that resolves when the model has finished loading.
	 *         The Promise returns the bounding box of the model.
	 */
	public static onLoaded(): Promise<object> {
		if (!UnityUtil.loadedPromise) {
			UnityUtil.loadedPromise = new Promise((resolve, reject) => {
				UnityUtil.loadedResolve = {resolve, reject};
			});
		}
		return UnityUtil.loadedPromise;

	}

	/**
	 * Returns a promise that lets you know when the model has started to load
	 * @Category State Queries
	 * @return returns a Promise that resolves when the model has started to load
	 */
	public static onLoading(): Promise<void> {
		if (!UnityUtil.loadingPromise) {
			UnityUtil.loadingPromise = new Promise((resolve, reject) => {
				UnityUtil.loadingResolve = {resolve, reject};
			});
		}
		return UnityUtil.loadingPromise;

	}

	/**
	 * Returns a promise that lets you know when the game is loaded.
	 * @Category State Queries
	 * @return returns a Promise that resolves when the game is loaded.
	 */
	public static onReady(): Promise<void> {
		if (!UnityUtil.readyPromise) {
			UnityUtil.readyPromise	= new Promise((resolve, reject) => {
				UnityUtil.readyResolve = {resolve, reject};
			});
		}

		return UnityUtil.readyPromise;

	}

	/** @hidden */
	public static userAlert(message, reload, isUnity) {

		if (!UnityUtil.unityHasErrored) {

			// Unity can error multiple times, we don't want
			// to keep annoying the user
			UnityUtil.unityHasErrored = true;
			if (UnityUtil.errorCallback) {
				UnityUtil.errorCallback(message, reload, isUnity);
			}
		}

	}

	/** @hidden*/
	public static toUnity(methodName, requireStatus?, params?) {
		if (requireStatus === UnityUtil.LoadingState.MODEL_LOADED) {
			// Requires model to be loaded
			UnityUtil.onLoaded().then(() => {
				if (UnityUtil.unityInstance) {
					UnityUtil.unityInstance.SendMessage(UnityUtil.UNITY_GAME_OBJECT, methodName, params);
				}
			}).catch((error) => {
				if (error !== 'cancel') {
					console.error('UnityUtil.onLoaded() failed: ', error);
					UnityUtil.userAlert(error, true, true);
				}
			});
		} else if (requireStatus === UnityUtil.LoadingState.MODEL_LOADING) {
			// Requires model to be loading
			UnityUtil.onLoading().then(() => {
				if (UnityUtil.unityInstance) {
					UnityUtil.unityInstance.SendMessage(UnityUtil.UNITY_GAME_OBJECT, methodName, params);
				}
			}).catch((error) => {
				if (error !== 'cancel') {
					UnityUtil.userAlert(error, true, true);
					console.error('UnityUtil.onLoading() failed: ', error);
				}
			});
		} else {
			UnityUtil.onReady().then(() => {
				if (UnityUtil.unityInstance) {
					UnityUtil.unityInstance.SendMessage(UnityUtil.UNITY_GAME_OBJECT, methodName, params);
				}
			}).catch((error) => {
				if (error !== 'cancel') {
					UnityUtil.userAlert(error, true, true);
					console.error('UnityUtil.onReady() failed: ', error);
				}
			});
		}

	}

	/*
	 * =============== FROM UNITY ====================
	 */

	/**
	 * @hidden
	 * This function is called to notify the viewer what is the state of the current clipping planes.
	 * @param clipInfo an object containing an array of clipping plane information
	 */
	public static clipBroadcast(clipInfo: string) {
		if (UnityUtil.viewer && UnityUtil.viewer.clipBroadcast) {
			UnityUtil.viewer.clipBroadcast(JSON.parse(clipInfo));
		}
	}

	/** @hidden */
	public static clipUpdated(nPlanes) {
		if (UnityUtil.viewer && UnityUtil.viewer.numClipPlanesUpdated) {
			UnityUtil.viewer.numClipPlanesUpdated(nPlanes);
		}
	}

	/** @hidden */
	public static currentPointInfo(pointInfo) {
		const point = JSON.parse(pointInfo);
		if (UnityUtil.viewer && UnityUtil.viewer.objectSelected) {
			UnityUtil.viewer.objectSelected(point);
		}
	}

	/** @hidden */
	public static comparatorLoaded() {
		UnityUtil.loadComparatorResolve.resolve();
		UnityUtil.loadComparatorPromise = null;
		UnityUtil.loadComparatorResolve = null;
	}

	/** @hidden */
	public static loaded(bboxStr) {
		// tslint:disable-next-line
		console.log(`[${new Date()}]Loading model done. `);
		const res = {
			bbox: JSON.parse(bboxStr)
		};
		UnityUtil.loadedResolve.resolve(res);
		UnityUtil.loadedFlag = true;
		UnityUtil.initialLoad = false;
	}

	/** @hidden */
	public static loading(bboxStr) {
		UnityUtil.loadingResolve.resolve();
	}

	/** @hidden */
	public static loadingProgress(progress) {
		if (UnityUtil.modelLoaderProgressCallback) {
			UnityUtil.modelLoaderProgressCallback(progress);
		}
	}

	/** @hidden */
	public static navMethodChanged(newNavMode) {
		if (UnityUtil.viewer && UnityUtil.viewer.navMethodChanged) {
			UnityUtil.viewer.navMethodChanged(newNavMode);
		}
	}

	/** @hidden */
	public static objectsSelectedAlert(nodeInfo) {
		UnityUtil.viewer.objectsSelected(JSON.parse(nodeInfo).nodes);
	}

	/** @hidden */
	public static objectStatusBroadcast(nodeInfo) {
		try {
			UnityUtil.objectStatusPromises.forEach((promise) => {
				promise.resolve(JSON.parse(nodeInfo));
			});
		} catch (error) {
			UnityUtil.objectStatusPromises.forEach((promise) => {
				promise.resolve({});
			});
		}

		UnityUtil.objectStatusPromises = [];
	}

	/** @hidden */
	public static ready() {
		// Overwrite the Send Message function to make it run quicker
		// This shouldn't need to be done in the future when the
		// readyoptimisation in added into unity.
		UnityUtil.readyResolve.resolve();
	}

	/** @hidden */
	public static pickPointAlert(pointInfo) {
		const point = JSON.parse(pointInfo);
		if (UnityUtil.viewer && UnityUtil.viewer.pickPointEvent) {
			UnityUtil.viewer.pickPointEvent(point);
		}
	}

	/** @hidden */
	public static screenshotReady(screenshot) {
		try {
			const ssJSON = JSON.parse(screenshot);

			UnityUtil.screenshotPromises.forEach((promise) => {
				promise.resolve(ssJSON.ssBytes);
			});
		} catch (error) {
			UnityUtil.screenshotPromises.forEach((promise) => {
				promise.reject(error);
			});
		}

		UnityUtil.screenshotPromises = [];
	}

	/** @hidden */
	public static viewpointReturned(vpInfo) {
		try {
			const viewpoint = JSON.parse(vpInfo);

			UnityUtil.viewpointsPromises.forEach((promise) => {
				promise.resolve(viewpoint);
			});
		} catch (error) {
			console.error('Failed to parse viewpoint', vpInfo);
			UnityUtil.viewpointsPromises.forEach((promise) => {
				promise.resolve({});
			});
		}

		UnityUtil.viewpointsPromises = [];
	}

	/** @hidden */
	public static measurementAlert(strMeasurement) {
		try {
			const measurement = JSON.parse(strMeasurement);
			if (UnityUtil.viewer && UnityUtil.viewer.measurementAlertEvent) {
				UnityUtil.viewer.measurementAlertEvent(measurement);
			}
		} catch (error) {
			console.error('Failed to parse measurement alert', strMeasurement);
		}
	}

	/** @hidden */
	public static measurementRemoved(measurmentId) {
		if (UnityUtil.viewer && UnityUtil.viewer.measurementRemoved) {
			UnityUtil.viewer.measurementRemoved(measurmentId);
		}
	}

	/** @hidden */
	public static measurementsCleared() {
		if (UnityUtil.viewer && UnityUtil.viewer.measurementsCleared) {
			UnityUtil.viewer.measurementsCleared();
		}
	}

	/*
	 * =============== TO UNITY ====================
	 */

	/**
	 * Move the pivot point to eh centre of the objects provided
	 * @category Navigations
	 * @param meshIDs - array of json objects each recording { model: <account.modelID>, meshID: [array of mesh IDs] }
	 */
	public static centreToPoint(meshIDs: [object]) {
		const params = {
			groups: meshIDs
		};
		UnityUtil.toUnity('CentreToObject', UnityUtil.LoadingState.MODEL_LOADING, JSON.stringify(params));
	}

	/**
	 * Change the colour of an existing pin
	 * @category Pins
	 * @param id - ID of the pin
	 * @param colour - colour RGB value of the colour to change to. e.g. [1, 0, 0]
	 */
	public static changePinColour(id: string, colour: number[]) {
		const params = {
			color : colour,
			pinName : id
		};

		UnityUtil.toUnity('ChangePinColor', UnityUtil.LoadingState.MODEL_LOADING, JSON.stringify(params));
	}

	/**
	 * Clear all highlighting on currently highlighted objects
	 * @category Object Highlighting
	 */
	public static clearHighlights() {
		UnityUtil.toUnity('ClearHighlighting', UnityUtil.LoadingState.MODEL_LOADED, undefined);
	}

	/**
	* When Compare tool is enabled, visalise in differencing view
	* Models will be rendered in greyscale, detailing the difference/clash
	* @category Compare Tool
	*/
	public static diffToolDiffView() {
		UnityUtil.toUnity('DiffToolShowDiff', undefined, undefined);
	}

	/**
	* Disable compare tool
	* This also unloads the comparator models
	* @category Compare Tool
	*/
	public static diffToolDisableAndClear() {
		UnityUtil.toUnity('DiffToolDisable', UnityUtil.LoadingState.MODEL_LOADED, undefined);
	}

	/**
	* Enable compare tool
	* This starts the compare tool in diff mode
	* @category Compare Tool
	*/
	public static diffToolEnableWithDiffMode() {
		UnityUtil.toUnity('DiffToolStartDiffMode', UnityUtil.LoadingState.MODEL_LOADED, undefined);
	}

	/**
	* Enable compare tool
	* This starts the compare tool in clash mode
	* @category Compare Tool
	*/
	public static diffToolEnableWithClashMode() {
		UnityUtil.toUnity('DiffToolStartClashMode', UnityUtil.LoadingState.MODEL_LOADED, undefined);
	}

	/**
	 * Load comparator model for compare tool
	 * This returns a promise which will be resolved when the comparator model is loaded
	 * @category Compare Tool
	 * @param account - teamspace
	 * @param model - model ID
	 * @param revision - Specific revision ID/tag to load
	 * @return returns a promise that resolves upon comparator model finished loading.
	 */
	public static diffToolLoadComparator(account: string, model: string, revision = 'head'): Promise<void> {

		const params: any = {
			database : account,
			model
		};

		if (revision !== 'head') {
			params.revID = revision;
		}
		UnityUtil.toUnity('DiffToolLoadComparator', UnityUtil.LoadingState.MODEL_LOADED, JSON.stringify(params));

		if (!UnityUtil.loadComparatorPromise) {
			UnityUtil.loadComparatorPromise = new Promise((resolve, reject) => {
				UnityUtil.loadComparatorResolve = {resolve, reject};
			});
		}
		return UnityUtil.loadComparatorPromise;
	}

	/**
	 * Set an existing submodel/model as a comparator model
	 * This will return as a base model when you have cleared the comparator (i.e. disabled diff)
	 * @category Compare Tool
	 * @param account - name of teamspace
	 * @param model - model ID
	 */
	public static diffToolSetAsComparator(account: string, model: string) {
		const params: any = {
			database : account,
			model
		};
		UnityUtil.toUnity('DiffToolAssignAsComparator', UnityUtil.LoadingState.MODEL_LOADED, JSON.stringify(params));
	}

	/**
	 * Set tolerance threshold.
	 * In general you should not need to tweak this, but if the differencing looks off, this is the value to tweak
	 * @category Compare Tool
	 * @param theshold - tolerance level for diffing/clashing
	 */
	public static diffToolSetThreshold(theshold: number) {
		UnityUtil.toUnity('DiffToolSetThreshold', UnityUtil.LoadingState.MODEL_LOADED, theshold);

	}

	/**
	* Only show the comparator model
	* i.e. Only show the model you are trying to compare with, not the base model
	* @category Compare Tool
	*/
	public static diffToolShowComparatorModel() {
		UnityUtil.toUnity('DiffToolShowComparatorModel', undefined, undefined);
	}

	/**
	* Only show the base model
	* i.e. It will show only the original model, not the comparator nor the diff view
	 * @category Compare Tool
	*/
	public static diffToolShowBaseModel() {
		UnityUtil.toUnity('DiffToolShowBaseModel', undefined, undefined);
	}

	/**
	* Compare transparent objects as if they are opaque objects
	* @category Compare Tool
	*/
	public static diffToolRenderTransAsOpaque() {
		UnityUtil.toUnity('DiffToolRenderTransAsOpaque', undefined, undefined);
	}

	/**
	* Ignore semi-transparent objects in diff
	* @category Compare Tool
	*/
	public static diffToolRenderTransAsInvisible() {
		UnityUtil.toUnity('DiffToolRenderTransAsInvisible', undefined, undefined);
	}

	/**
	* Compare transparent objects as of normal
	* @category Compare Tool
	*/
	public static diffToolRenderTransAsDefault() {
		UnityUtil.toUnity('DiffToolRenderTransAsDefault', undefined, undefined);
	}

	/**
	* Start clip editing in single plane mode
	* @category Clipping Plane
	*/
	public static startSingleClip() {
		UnityUtil.toUnity('StartSingleClip', undefined, undefined);
	}

	/**
	* Start clip editing in box mode
	* @category Clipping Plane
	*/
	public static startBoxClip() {
		UnityUtil.toUnity('StartBoxClip', undefined, undefined);
	}

	/**
	* Start editing mode with current clip plane state
	* @category Clipping Plane
	*/
	public static startClipEdit() {
		UnityUtil.toUnity('StartClipEdit', undefined, undefined);
	}

	/**
	* Stop editing mode
	* @category Clipping Plane
	*/
	public static stopClipEdit() {
		UnityUtil.toUnity('StopClipEdit', undefined, undefined);
	}

	/**
	 * Disable the Measuring tool.
	 * @category Measuring tool
	 */
	public static disableMeasuringTool() {
		UnityUtil.toUnity('StopMeasuringTool', UnityUtil.LoadingState.MODEL_LOADING, undefined);
	}

	/**
	 * Enable the measure tool toolbar.
	 * @category Measuring tool
	 */
	public static enableMeasureToolToolbar() {
		UnityUtil.toUnity('EnableMeasureToolToolbar', undefined, undefined);
	}

	/**
	 * Enable the measure tool toolbar.
	 * @category Measuring tool
	 */
	public static disableMeasureToolToolbar() {
		UnityUtil.toUnity('DisableMeasureToolToolbar', undefined, undefined);
	}

	/**
	 * Set the measure tool mode.
	 * @category Measuring tool
	 * @param mode - The measuring mode, accepted values are "Point", "Raycast", "MinimumDistance",
	 * "SurfaceArea" or "PolygonArea".
	 */
	public static setMeasureToolMode(mode) {
		UnityUtil.toUnity('SetMeasureToolMode', undefined, mode);
	}

	/**
	 * Set the measure tool units.
	 * @category Measuring tool
	 * @param units - The measuring units accepted values are "cm", "mm", "m"
	 */
	public static setMeasureToolUnits(units) {
		UnityUtil.toUnity('SetMeasureToolUnits', undefined, units);
	}

	/**
	 * Enable the measure tool snap to edges.
	 * @category Measuring tool
	 */
	public static enableMeasureToolSnap() {
		UnityUtil.toUnity('EnableMeasureToolSnap', undefined, undefined);
	}

	/**
	 * Disable the measure tool snap to edges.
	 * @category Measuring tool
	 */
	public static disableMeasureToolSnap() {
		UnityUtil.toUnity('DisableMeasureToolSnap', undefined, undefined);
	}

	/**
	 * Clear all measurements
	 * @category Measuring tool
	 */
	public static clearAllMeasurements() {
		UnityUtil.toUnity('ClearMeasureToolMeasurements', undefined, undefined);
	}

	/**
	 * Remove a particular measurement.
	 * @param uuid - The measurement id of the measurement to be removed
	 */
	public static clearMeasureToolMeasurement(uuid) {
		UnityUtil.toUnity('ClearMeasureToolMeasurement', undefined, uuid);
	}

	/**
	 * Set color of a particular measurement.
	 * @param uuid - The measurement id of the measurement that will change color
	 */
	public static setMeasureToolMeasurementColor(uuid, color) {
		UnityUtil.toUnity('SetMeasureToolMeasurementColor', undefined, JSON.stringify({uuid, color}));
	}

	/**
	 * Set color of a particular measurement.
	 * @param uuid - The measurement id of the measurement that will change name
	 */
	public static setMeasureToolMeasurementName(uuid, name) {
		UnityUtil.toUnity('SetMeasureToolMeasurementName', undefined, JSON.stringify({uuid, name}));
	}

	/**
	 * Enable measure display mode to xyz.
	 * @category Measuring tool
	 */
	public static enableMeasureToolXYZDisplay() {
		UnityUtil.toUnity('EnableMeasureToolXYZDisplay');
	}

	/**
	 * Disnable measure display mode to xyz.
	 * @category Measuring tool
	 */
	public static disableMeasureToolXYZDisplay() {
		UnityUtil.toUnity('DisableMeasureToolXYZDisplay');
	}

	/**
	 * Add a Risk pin
	 * @category Pins
	 * @param id - Identifier for the pin
	 * @param position - point in space where the pin should generate
	 * @param normal - normal vector for the pin (note: this is no longer used)
	 * @param colour - RGB value for the colour of the pin
	 */
	public static dropRiskPin(id: string, position: number[], normal: number[], colour: number[]) {
		const params = {
			id,
			position,
			normal,
			color : colour
		};
		UnityUtil.toUnity('DropRiskPin', UnityUtil.LoadingState.MODEL_LOADING, JSON.stringify(params));
	}

	/**
	 * Add an issue pin
	 * @category Pins
	 * @param id - Identifier for the pin
	 * @param position - point in space where the pin should generate
	 * @param normal - normal vector for the pin (note: this is no longer used)
	 * @param colour - RGB value for the colour of the pin
	 */
	public static dropIssuePin(id: string, position: number[], normal: number[], colour: number[]) {
		const params = {
			id,
			position,
			normal,
			color : colour
		};
		UnityUtil.toUnity('DropIssuePin', UnityUtil.LoadingState.MODEL_LOADING, JSON.stringify(params));
	}

	/**
	 * Add a bookmark pin
	 * @category Pins
	 * @param id - Identifier for the pin
	 * @param position - point in space where the pin should generate
	 * @param normal - normal vector for the pin (note: this is no longer used)
	 * @param colour - RGB value for the colour of the pin
	 */
	public static dropBookmarkPin(id: string, position: number[], normal: number[], colour: number[]) {
		const params = {
			id,
			position,
			normal,
			color : colour
		};
		UnityUtil.toUnity('DropBookmarkPin', UnityUtil.LoadingState.MODEL_LOADING, JSON.stringify(params));
	}

	public static selectPin(id: string) {
		UnityUtil.toUnity('SelectPin', UnityUtil.LoadingState.MODEL_LOADING, id);
	}

	public static deselectPin(id: string) {
		UnityUtil.toUnity('DeselectPin', UnityUtil.LoadingState.MODEL_LOADING, id);
	}

	/**
	 * Show x y z coordinates of current point
	 * @category Configurations
	 */
	public static showCoordView() {
		UnityUtil.toUnity('CoordViewEnable', UnityUtil.LoadingState.MODEL_LOADING, undefined);
	}
	/**
	 * Hide x y z coordinates of current point
	 * @category Configurations
	 */
	public static hideCoordView() {
		UnityUtil.toUnity('CoordViewDisable', UnityUtil.LoadingState.MODEL_LOADING, undefined);
	}

	/**
	 * Enable measuring tool. This will allow you to start measuring by clicking on the model
	 * @category Measuring tool
	 */
	public static enableMeasuringTool() {
		UnityUtil.toUnity('StartMeasuringTool', UnityUtil.LoadingState.MODEL_LOADING, undefined);
	}

	/**
	 * Enable soft shadows - the highest shadow quality
	 * @category Configurations
	 */
	public static enableSoftShadows() {
		UnityUtil.toUnity('EnableSoftShadows', UnityUtil.LoadingState.VIEWER_READY, undefined);
	}

	/**
	 * Enable hard shadows
	 * @category Configurations
	 */
	public static enableHardShadows() {
		UnityUtil.toUnity('EnableHardShadows', UnityUtil.LoadingState.VIEWER_READY, undefined);
	}

	/**
	 * Disable shadows
	 * @category Configurations
	 */
	public static disableShadows() {
		UnityUtil.toUnity('DisableShadows', UnityUtil.LoadingState.VIEWER_READY, undefined);
	}

	/**
	 * Enable model caching
 	 * @category Configurations
	 */
	public static enableCaching() {
		UnityUtil.toUnity('EnableCaching', UnityUtil.LoadingState.VIEWER_READY, undefined);
	}

	/**
	 * Disable model caching
 	 * @category Configurations
	 */
	public static disableCaching() {
		UnityUtil.toUnity('DisableCaching', UnityUtil.LoadingState.VIEWER_READY, undefined);
	}

	/**
	 * Set the number of simultaneously threads for cache access
 	 * @category Configurations
	 */
	public static setNumCacheThreads(thread) {
		UnityUtil.toUnity('SetSimultaneousCacheAccess', UnityUtil.LoadingState.VIEWER_READY, thread);
	}

	/**
	 * Get Object Status within the viewer. This will return you the list of
	 * objects that are currently set invisible, and a list of object that are
	 * currently highlighted.
	 *
	 * The object status will be returned via the promise provided.
	 * @category Model Interactions
	 * @param account - name of teamspace
	 * @param model - name of the model
	 */
	public static getObjectsStatus(account: string, model: string): Promise<object> {
		const newObjectStatusPromise = new Promise((resolve, reject) => {
			this.objectStatusPromises.push({ resolve, reject });
		});

		const nameSpace = account && model ? `${account}.${model}` : '';

		UnityUtil.toUnity('GetObjectsStatus', UnityUtil.LoadingState.MODEL_LOADED, nameSpace);

		return newObjectStatusPromise as Promise<object>;
	}

	/**
	 * Decrease the speed of Helicopter navigation (by x0.75)
	 * @category Navigations
	 */
	public static helicopterSpeedDown() {
		UnityUtil.toUnity('HelicopterSpeedDown', UnityUtil.LoadingState.VIEWER_READY, undefined);
	}

	/**
	 * Increase the speed of Helicopter navigation (by x1.25)
	 * @category Navigations
	 */
	public static helicopterSpeedUp() {
		UnityUtil.toUnity('HelicopterSpeedUp', UnityUtil.LoadingState.VIEWER_READY, undefined);
	}

	/**
	 * Reset the speed of Helicopter navigation
	 * @category Navigations
	 */
	public static helicopterSpeedReset() {
		UnityUtil.toUnity('HelicopterSpeedReset', UnityUtil.LoadingState.VIEWER_READY, undefined);
	}

	/**
	 * Hide objects that are hidden by default (e.g. IFCSpaces)
	 * @category Model Interactions
	 */
	public static hideHiddenByDefaultObjects() {
		UnityUtil.toUnity('HideHiddenByDefaultObjects', UnityUtil.LoadingState.MODEL_LOADED, undefined);
	}

	/**
	 * Highlight objects
	 * @category Object Highlighting
	 * @param account - name of teamspace
	 * @param model - name of model
	 * @param idArr - array of unique IDs associated with the objects to highlight
	 * @param color - RGB value of the highlighting colour
	 * @param toggleMode - If set to true, existing highlighted objects will stay highlighted.
	 * 				Also any objects that are already highlighted will be unhighlighted
	 * @param forceReHighlight - If set to true, existing highlighted objects will be forced
	 * 					to re-highlight itself. This is typically used for re-colouring a highlight ]
	 * 					or when you want a specific set of objects to stay highlighted when toggle mode is on
	 */
	public static highlightObjects(
		account: string,
		model: string,
		idArr: [string],
		color: [number],
		toggleMode: boolean,
		forceReHighlight: boolean
	) {
		const maxNodesPerReq = 20000;
		const promises = [];
		for (let i = 0 ; i < idArr.length; i += maxNodesPerReq) {
			const promise = new Promise((resolve, reject) => {
				setTimeout(() => {
					try {
						const endIdx = i + maxNodesPerReq < idArr.length ? i + maxNodesPerReq : idArr.length ;
						const arr = idArr.slice(i, endIdx);
						const params: any = {
							database : account,
							model,
							ids : arr,
							toggle : toggleMode,
							forceReHighlight,
							color: color ? color : UnityUtil.defaultHighlightColor
						};
						UnityUtil.toUnity('HighlightObjects', UnityUtil.LoadingState.MODEL_LOADED, JSON.stringify(params));
						resolve();
					} catch (error) {
						reject(error);
					}
				}, i > 0 ? 100 : 0);
			});
			promises.push(promise);
		}

		return Promise.all(promises);
	}

	/**
	 * Unhighlight objects
	 * @category Object Highlighting
	 * @param account - name of teamspace
	 * @param model - name of model
	 * @param idArr - array of unique IDs associated with the objects to highlight
	 */
	public static unhighlightObjects(account: string, model: string, idArr: [string]) {
		const params: any = {
			database : account,
			model,
			ids : idArr
		};

		UnityUtil.toUnity('UnhighlightObjects', UnityUtil.LoadingState.MODEL_LOADED, JSON.stringify(params));
	}

	public static pauseRendering() {
		UnityUtil.toUnity('PauseRendering', UnityUtil.LoadingState.VIEWER_READY, undefined);
	}

	public static resumeRendering() {
		UnityUtil.toUnity('ResumeRendering', UnityUtil.LoadingState.VIEWER_READY, undefined);
	}

	/**
	 * Loading another model. NOTE: this will also clear the canvas of existing models
	 * Use branch = master and revision = head to get the latest revision.
	 * If you want to know when the model finishes loading, use [[onLoaded]]
	 * @category Configurations
	 * @param account - name of teamspace
	 * @param model - name of model
	 * @param branch - ID of the branch (deprecated value)
	 * @param revision - ID of revision
	 * @param initView? - the view the model should load with
	 * @param clearCanvas? - Reset the state of the viewer prior to loading the model (Default: true)
	 * @return returns a promise that resolves when the model start loading.
	 */
	public static loadModel(
		account: string,
		model: string,
		branch = '',
		revision = 'head',
		initView = null,
		clearCanvas = true
	): Promise<void> {
		if (clearCanvas) {
			UnityUtil.reset();
		}
		const params: any = {
			database : account,
			model
		};

		if (revision !== 'head') {
			params.revID = revision;
		}

		if (initView) {
			params.initView = initView;
		}

		UnityUtil.onLoaded();
		// tslint:disable-next-line
		console.log(`[${new Date()}]Loading model: `, params);
		UnityUtil.toUnity('LoadModel', UnityUtil.LoadingState.VIEWER_READY, JSON.stringify(params));

		return UnityUtil.onLoading();
	}

	/**
	 * Offload a model that is currently loaded
	 * @category Configurations
	 * @param account - name of teamspace
	 * @param model - name of model
	 * @param revision - ID of revision
	 */
	public static offLoadModel(account: string, model: string, revision = 'head') {
		const ns = `${account}.${model}${revision === 'head' ? '' : `.${revision}`}`;
		UnityUtil.toUnity('UnloadModel', UnityUtil.LoadingState.MODEL_LOADED, ns);
	}

	/**
	 * Reset map sources. This removes all currently displayed maps
	 * @category GIS
	 * @param account - name of teamspace
	 */
	public static resetMapSources() {
		UnityUtil.toUnity('ResetMapSources', UnityUtil.LoadingState.VIEWER_READY, undefined);
	}

	/**
	 * Add map source.
	 * @category GIS
	 * @param mapSource - This can be "OSM", "HERE", "HERE_AERIAL", "HERE_TRAFFIC", "HERE_TRAFFIC_FLOW"
	 */
	public static addMapSource(mapSource: string) {
		UnityUtil.toUnity('AddMapSource', UnityUtil.LoadingState.VIEWER_READY, mapSource);
	}

	/**
	 * Remove map source.
	 * @category GIS
	 * @param mapSource - This can be "OSM", "HERE", "HERE_AERIAL", "HERE_TRAFFIC", "HERE_TRAFFIC_FLOW"
	 */
	public static removeMapSource(mapSource: string) {
		UnityUtil.toUnity('RemoveMapSource', UnityUtil.LoadingState.VIEWER_READY, mapSource);
	}

	/**
	 * Initialise map tiles within unity
	 * @category GIS
	 * @param surveyingInfo - array of survey points and it's respective latitude and longitude value
	 */
	public static mapInitialise(surveyingInfo: [object]) {
		// FIMXE: this should be MODEL_LOADING require #2010 to be fixed
		UnityUtil.toUnity('MapsInitiate', UnityUtil.LoadingState.VIEWER_READY, JSON.stringify(surveyingInfo));
	}

	/**
	 * Start map generation
	 * @category GIS
	 */
	public static mapStart() {
		UnityUtil.toUnity('ShowMap', UnityUtil.LoadingState.MODEL_LOADED, undefined);
	}

	/**
	 * Stop map generation
	 * @category GIS
	 */
	public static mapStop() {
		UnityUtil.toUnity('HideMap', UnityUtil.LoadingState.MODEL_LOADED, undefined);
	}

	/**
	 * Override the colour of given object(s)
	 * @category Object Highlighting
	 * @param account - teamspace the meshes resides in
	 * @param model - model ID the meshes resides in
	 * @param meshIDs - unique IDs of the meshes to operate on
	 * @param color - RGB value of the override color (note: alpha will be ignored)
	 */
	public static overrideMeshColor(account: string, model: string, meshIDs: [string], color: [number]) {
		const param: any = {};
		if (account && model) {
			param.nameSpace = account + '.' + model;
		}
		param.ids = meshIDs;
		param.color = color;
		UnityUtil.toUnity('OverrideMeshColor', UnityUtil.LoadingState.MODEL_LOADED, JSON.stringify(param));
	}

	/**
	 * Restore the meshes to its original color values
	 * @category Object Highlighting
	 * @param account - teamspace the meshes resides in
	 * @param model - model ID the meshes resides in
	 * @param meshIDs - unique IDs of the meshes to operate on
	 */
	public static resetMeshColor(account: string, model: string, meshIDs: [string]) {
		const param: any = {};
		if (account && model) {
			param.nameSpace = account + '.' + model;
		}
		param.ids = meshIDs;
		UnityUtil.toUnity('ResetMeshColor', UnityUtil.LoadingState.MODEL_LOADED, JSON.stringify(param));
	}

	/**
	 * Override the alpha value of given object(s)
	 * If you are setting opacity to 0, use toggleVisibility instead.
	 * @category Object Highlighting
	 * @param account - teamspace the meshes resides in
	 * @param model - model ID the meshes resides in
	 * @param meshIDs - unique IDs of the meshes to operate on
	 * @param opacity - opacity (>0 - 1) value to override with
	 */
	public static overrideMeshOpacity(account: string, model: string, meshIDs: [string], opacity: number) {
		const param: any = {};
		if (account && model) {
			param.nameSpace = account + '.' + model;
		}
		param.ids = meshIDs;
		param.opacity = opacity;
		UnityUtil.toUnity('OverrideMeshOpacity', UnityUtil.LoadingState.MODEL_LOADED, JSON.stringify(param));
	}

	/**
	 * Reset override alpha value of given object(s)
	 * @category Object Highlighting
	 * @param account - teamspace the meshes resides in
	 * @param model - model ID the meshes resides in
	 * @param meshIDs - unique IDs of the meshes to operate on
	 */
	public static resetMeshOpacity(account: string, model: string, meshIDs: [string]) {
		const param: any = {};
		if (account && model) {
			param.nameSpace = account + '.' + model;
		}
		param.ids = meshIDs;
		UnityUtil.toUnity('ResetMeshOpacity', UnityUtil.LoadingState.MODEL_LOADED, JSON.stringify(param));
	}

	/**
	 * Remove a pin from the viewer
	 * @category Pins
	 * @param id - pin identifier
	 */
	public static removePin(id: string) {
		UnityUtil.toUnity('RemovePin', UnityUtil.LoadingState.MODEL_LOADING, id);
	}

	/**
	 * Clear the canvas and reset all settings
	 * @category Configurations
	 */
	public static reset() {
		UnityUtil.cancelLoadModel();
		UnityUtil.loadedPromise = null;
		UnityUtil.loadedResolve = null;
		UnityUtil.loadingPromise = null;
		UnityUtil.loadingResolve = null;
		UnityUtil.loadedFlag = false;
		UnityUtil.initialLoad = true;

		UnityUtil.disableMeasuringTool();
		UnityUtil.clearAllMeasurements();
		UnityUtil.diffToolDisableAndClear();
		UnityUtil.toUnity('ClearCanvas', UnityUtil.LoadingState.VIEWER_READY, undefined);
	}

	/**
	 * Reset the viewpoint to ISO view.
	 * @category Navigations
	 */
	public static resetCamera() {
		UnityUtil.toUnity('ResetCamera', UnityUtil.LoadingState.VIEWER_READY, undefined);
	}

	/**
	 * Reset the viewpoint to Top down view.
	 * @category Navigations
	 */
	public static topView() {
		UnityUtil.toUnity('TopView', UnityUtil.LoadingState.VIEWER_READY, undefined);
	}

	/**
	 * Reset the viewpoint to Bottom up view.
	 * @category Navigations
	 */
	public static bottomView() {
		UnityUtil.toUnity('BottomView', UnityUtil.LoadingState.VIEWER_READY, undefined);
	}

	/**
	 * Reset the viewpoint to the left side of the model.
	 * @category Navigations
	 */
	public static leftView() {
		UnityUtil.toUnity('LeftView', UnityUtil.LoadingState.VIEWER_READY, undefined);
	}

	/**
	 * Reset the viewpoint to the right side of the model.
	 * @category Navigations
	 */
	public static rightView() {
		UnityUtil.toUnity('RightView', UnityUtil.LoadingState.VIEWER_READY, undefined);
	}

	/**
	 * Reset the viewpoint to the front of the model.
	 * @category Navigations
	 */
	public static frontView() {
		UnityUtil.toUnity('FrontView', UnityUtil.LoadingState.VIEWER_READY, undefined);
	}

	/**
	 * Reset the viewpoint to the back of the model.
	 * @category Navigations
	 */
	public static backView() {
		UnityUtil.toUnity('BackView', UnityUtil.LoadingState.VIEWER_READY, undefined);
	}

	/**
	 * Request a screenshot. The screenshot will be returned as a JSON
	 * object with a single field, ssByte, containing the screenshot in
	 * base64.
	 * @category Model Interactions
	 * @return returns a promise which will resolve with an object with a screenshot in base64 format
	 */
	public static requestScreenShot(): Promise<object> {
		const newScreenshotPromise = new Promise((resolve, reject) => {
			this.screenshotPromises.push({ resolve, reject});
		});
		UnityUtil.toUnity('RequestScreenShot', UnityUtil.LoadingState.VIEWER_READY, undefined);

		return newScreenshotPromise as Promise<object>;
	}

	/**
	 * Request the information of the current viewpoint
	 * @category Model Interactions
	 * @param account - name of teamspace
	 * @param model - name of model
	 * @return returns a promises which will resolve with the viewpoint information
	 */
	public static requestViewpoint(account: string, model: string): Promise<object> {
		const newViewpointPromise = new Promise((resolve, reject) => {
			this.viewpointsPromises.push({ resolve, reject });
		});

		const param: any = {};
		if (account && model) {
			param.namespace = account + '.' + model;
		}

		UnityUtil.toUnity('RequestViewpoint', UnityUtil.LoadingState.MODEL_LOADING, JSON.stringify(param));

		return newViewpointPromise as Promise<object>;
	}

	/**
	 * Set API host urls. This is needs to be called before loading model.
	 * @category Configurations
	 * @param hostname - list of API names to use. (e.g ["https://api1.www.3drepo.io/api/"])
	 */
	public static setAPIHost(hostname: [string]) {
		UnityUtil.toUnity('SetAPIHost', UnityUtil.LoadingState.VIEWER_READY, JSON.stringify(hostname));
	}

	/**
	 * Set API key to use for authentication. Ensure setAPIHost is called before this.
	 * @category Configurations
	 * @param apiKey
	 */
	public static setAPIKey(apiKey: string) {
		UnityUtil.toUnity('SetAPIKey', UnityUtil.LoadingState.VIEWER_READY, apiKey);
	}

	/**
	 * Set the default near plane value. This can be use to tweak situations where
	 * geometry closest to you are being clipped
	 * @category Configurations
	* @param value - the closest distance (in model units) the camera will render.
	 */
	public static setDefaultNearPlane(value: number) {
		UnityUtil.toUnity('DefaultNearPlaneValue', UnityUtil.LoadingState.VIEWER_READY, value);
	}

	/**
	 * @hidden
	 * Set the number of samples to take when determining far plane
 	 * @param {number} value - the number of samples (per edge) the algorithm should sample
	 */
	public static setFarPlaneSampleSize(value: number) {
		UnityUtil.toUnity('FarPlaneSampleSize', UnityUtil.LoadingState.VIEWER_READY, value);
	}

	/**
	* Set the maximum rending distance for shadows. Smaller value may increase shadow quality.
	* @category Configurations
	* @param value - The maximum distance (in model units) the renderer will render shadows for
	*/
	public static setMaxShadowDistance(value: number) {
		UnityUtil.toUnity('MaxShadowDistance', UnityUtil.LoadingState.VIEWER_READY, value);
	}

	/**
	 * Set navigation mode.
	 * @category Navigations
	 * @param {string} navMode - This can be either "HELICOPTER" or "TURNTABLE"
	 */
	public static setNavigation(navMode) {
		UnityUtil.toUnity('SetNavMode', UnityUtil.LoadingState.VIEWER_READY, navMode);
	}

	/**
	 * Set the units
	 * By default, units are set to mm. This is used for GIS and measuring tool.
	 * @category Configurations
	 * @param {string} units - i.e. "m", "mm", "ft" etc.
	 */
	public static setUnits(units) {
		UnityUtil.toUnity('SetUnits', UnityUtil.LoadingState.MODEL_LOADING, units);
	}

	/**
	 * Use orthographic view
	 */
	public static useOrthographicProjection() {
		UnityUtil.toUnity('UseOrthographicProjection', UnityUtil.LoadingState.MODEL_LOADING, undefined);
	}

	/**
	 * Use perspective view
	 */
	public static usePerspectiveProjection() {
		UnityUtil.toUnity('UsePerspectiveProjection', UnityUtil.LoadingState.MODEL_LOADING, undefined);
	}

	/**
	 * Change the camera configuration
	 * teamspace and model is only needed if the viewpoint is relative to a model
	 * @category Navigations
	 * @param pos - 3D point in space where the camera should be
	 * @param up - Up vector
	 * @param forward - forward vector
	 * @param lookAt - point in space the camera is looking at. (pivot point)
	 * @param account - name of teamspace
	 * @param model - name of model
	 */
	public static setViewpoint(
		pos: [number],
		up: [number],
		forward: [number],
		lookAt: [number],
		projectionType?: boolean,
		orthographicSize?: number,
		account?: string,
		model?: string
	) {
		const param: any = {};
		if (account && model) {
			param.nameSpace = account + '.' + model;
		}

		if (projectionType) {
			param.type = projectionType;
		}

		if (orthographicSize) {
			param.orthographicSize = orthographicSize;
		}

		param.position = pos;
		param.up = up;
		param.forward = forward;
		param.lookAt = lookAt;
		UnityUtil.toUnity('SetViewpoint', UnityUtil.LoadingState.MODEL_LOADING, JSON.stringify(param));

	}

	/**
	 * Make all hidden by default objects visible (typically IFC Spaces)
	 * @category Model Interactions
	 */
	public static showHiddenByDefaultObjects() {
		UnityUtil.toUnity('ShowHiddenByDefaultObjects', UnityUtil.LoadingState.MODEL_LOADED, undefined);
	}

	/**
	 * Show progress bar while model is loading
	 */
	public static showProgressBar() {
		UnityUtil.toUnity('ShowProgressBar', UnityUtil.LoadingState.VIEWER_READY, undefined);
	}

	/**
	 * Hide progress bar while model is loading
	 */
	public static hideProgressBar() {
		UnityUtil.toUnity('HideProgressBar', UnityUtil.LoadingState.VIEWER_READY, undefined);
	}

	/**
	 * Start rectangular select
	 * @category Object Highlighting
	 */
	public static startAreaSelection() {
		UnityUtil.toUnity('StartRectangularSelect', UnityUtil.LoadingState.MODEL_LOADING, undefined);
	}

	/**
	 * Stop rectangular select
	 * @category Object Highlighting
	 */
	public static stopAreaSelection() {
		UnityUtil.toUnity('StopRectangularSelect', UnityUtil.LoadingState.MODEL_LOADING, undefined);
	}

	/**
	 * Toggle on/off rendering statistics.
	 * When it is toggled on, list of stats will be displayed in the top left corner of the viewer.
	 * @category Configurations
	 */
	public static toggleStats() {
		UnityUtil.toUnity('ShowStats', UnityUtil.LoadingState.VIEWER_READY, undefined);
	}

	/**
	 * Toggle visibility of the given list of objects
	 * @category Model Interactions
	 * @param account - name of teamspace
	 * @param model - name of model
	 * @param ids - list of unique ids to toggle visibility
	 * @param visibility - true = visible, false = invisible
	 */
	public static toggleVisibility(account: string, model: string, ids: [string], visibility: boolean) {
		const param: any = {};
		if (account && model) {
			param.nameSpace = account + '.' + model;
		}

		param.ids = ids;
		param.visible = visibility;
		UnityUtil.toUnity('ToggleVisibility', UnityUtil.LoadingState.MODEL_LOADED, JSON.stringify(param));

	}

	/**
	 * @hidden
	 * Use bounding sphere to determine far plane (instead of bounding box)
	 * Switch this one if you find objects far away from you are being clipped
	 */
	public static useBoundingSphereFarPlaneAlgorithm() {
		UnityUtil.toUnity('UseBoundingSphereFarPlaneAlgorithm', UnityUtil.LoadingState.VIEWER_READY, undefined);
	}

	/**
	 * @hidden
	 * Use bounding box to determine far plane (instead of bounding sphere)
	 * This is the default algorithm.
	 * You should only need to call this if you have called useBoundingSphereFarPlaneAlgorithm previously.
	 */
	public static useBoundingBoxFarPlaneAlgorithm() {
		UnityUtil.toUnity('UseBoundingBoxFarPlaneAlgorithm', UnityUtil.LoadingState.VIEWER_READY, undefined);
	}

	/**
	 * Update the clipping plane to the given direction
	 * teamspace and model is only needed if the viewpoint is relative to a model
	 * Clipping plane is defined by the plane normal, distance from origin and it's direction
	 * direction = -1 means it will clip anything above the plane, 1 otherwise.
	 * @category Model Interactions
	 * @example UnityUtil.updateClippingPlanes([{normal : [0,-1,0], distance: 10, clipDirection: -1}], false)
	 * @param clipPlane - object containing the clipping plane
	 * @param requireBroadcast - if set to true, A callback to [[viewer]].clipBroadcast will be called after it is set.
	 * @param account - name of teamspace
	 * @param model - name of model
	 */
	public static updateClippingPlanes(clipPlane: object, requireBroadcast: boolean, account?: string, model?: string) {
		const param: any = {};
		param.clip = clipPlane;
		if (account && model) {
			param.nameSpace = account + '.' + model;
		}
		param.requiresBroadcast = requireBroadcast;
		UnityUtil.toUnity('UpdateClip', UnityUtil.LoadingState.MODEL_LOADED, JSON.stringify(param));
	}

	/**
	 * Reset clipping plane
	 * This will also toggle edit mode to false
	 * @category Model Interactions
	 */
	public static disableClippingPlanes() {
		UnityUtil.toUnity('DisableClip', undefined, undefined);
	}

	/**
	 * Zoom to highlighted meshes
	 * @category Model Interactions
	 */
	public static zoomToHighlightedMeshes() {
		UnityUtil.toUnity('ZoomToHighlightedMeshes', UnityUtil.LoadingState.MODEL_LOADING, undefined);
	}

	public static zoomToObjects(meshEntries: object[]) {
		UnityUtil.toUnity('ZoomToObjects', UnityUtil.LoadingState.MODEL_LOADED, JSON.stringify(meshEntries));
	}

	/**
	 * Change the background colour of the viewer
	 * note: alpha defaults to 1 if an array of 3 numbers is sent
	 * @param color - rgba colour value to set to e.g.[1,0,0,1] for solid red.
	 * @category Configurations
	 */
	public static setBackgroundColor(color: number[]) {
		UnityUtil.toUnity('SetBackgroundColor', UnityUtil.LoadingState.VIEWER_READY, JSON.stringify({color}));
	}

	/**
	 * Reset viewer background to default
	 * @category Configurations
	 */
	public static ResetBackground() {
		UnityUtil.toUnity('ResetBackground', UnityUtil.LoadingState.VIEWER_READY);
	}

	/**
	 * Sets the render quality to default
	 * @category Configurations
	 */
	public static setRenderingQualityDefault() {
		UnityUtil.toUnity('SetRenderingQualityDefault', UnityUtil.LoadingState.VIEWER_READY);
	}

	/**
	 * Sets the render quality to high
	 * @category Model Interactions
	 */
	public static setRenderingQualityHigh() {
		UnityUtil.toUnity('SetRenderingQualityHigh', UnityUtil.LoadingState.VIEWER_READY);
	}

	/**
	 * Sets the highlighting to show xray
	 * @category Model Interactions
	 */
	public static setXRayHighlightOn(): any {
		UnityUtil.toUnity('SetXRayHighlightOn', UnityUtil.LoadingState.VIEWER_READY);
	}

	/**
	 * Sets the highlighting to show xray
	 * @category Model Interactions
	 */
	public static setXRayHighlightOff(): any {
		UnityUtil.toUnity('SetXRayHighlightOff', UnityUtil.LoadingState.VIEWER_READY);
	}

	/**
	 * Change the colour of the clipping planes border
	 * @category  Model Interactions
	 * @param colour - colour RGB value of the colour to change to. e.g. [1, 0, 0]
	 */
	public static setPlaneBorderColor(color: number[]) {
		UnityUtil.toUnity('SetPlaneBorderColor', UnityUtil.LoadingState.VIEWER_READY, JSON.stringify({color}));
	}

	/**
	 * Change the width of the clipping planes border
	 * @category  Model Interactions
	 * @param width - the width of the clipping plane border
	 */
	public static setPlaneBorderWidth(width: number) {
		// There is an scale factor so the value that the user enters is not small
		UnityUtil.toUnity('SetPlaneBorderWidth', UnityUtil.LoadingState.VIEWER_READY, width *	0.01);
	}

	/** @hidden */
	public static setResolutionScaling(scale: number) {
		UnityUtil.toUnity('SetResolutionScaling', UnityUtil.LoadingState.VIEWER_READY, scale);
	}

	/** @hidden */
	public static toggleUtilityCamera() {
		UnityUtil.toUnity('ToggleUtilityCamera', UnityUtil.LoadingState.VIEWER_READY);
	}

	/** @hidden */
	public static toggleCameraPause() {
		UnityUtil.toUnity('ToggleCameraPause', UnityUtil.LoadingState.VIEWER_READY);
	}

	/**
	 * Move mesh/meshes by a given transformation matrix.
	 * NOTE: this currently only works as desired in Synchro Scenarios
	 * @category Model Interactions
	 * @param teamspace teamspace of the model
	 * @param modelId modelID the meshes belongs in
	 * @param meshes array of mesh unique IDs
	 * @param matrix array of 16 numbers, representing the transformation on the meshes (row major)
	 */
	public static moveMeshes(teamspace: string, modelId: string, meshes: string[], matrix: number[]) {
		const param: any = {
			nameSpace : teamspace + '.' + modelId,
			meshes,
			matrix
		};
		UnityUtil.toUnity('MoveMeshes', UnityUtil.LoadingState.MODEL_LOADED, JSON.stringify(param));
	}

	/**
	 * Move mesh/meshes by a given transformation matrix.
	 * NOTE: this currently only works as desired in Synchro Scenarios
	 * @category Model Interactions
	 * @param teamspace teamspace of the model
	 * @param modelId modelID the meshes belongs in
	 * @param meshes array of mesh unique IDs
	 */
	public static resetMovedMeshes(teamspace: string, modelId: string, meshes: string[]) {
		const param: any = {
			nameSpace : teamspace + '.' + modelId,
			meshes
		};
		UnityUtil.toUnity('ResetMovedMeshes', UnityUtil.LoadingState.MODEL_LOADED, JSON.stringify(param));
	}

}<|MERGE_RESOLUTION|>--- conflicted
+++ resolved
@@ -148,7 +148,6 @@
 
 		const buildUrl = `${unityURL? unityURL + '/' : ''}unity/Build`;
 
-<<<<<<< HEAD
 		var config = {
 			dataUrl: buildUrl + "/unity.data.unityweb",
 			frameworkUrl: buildUrl + "/unity.framework.js.unityweb",
@@ -162,17 +161,6 @@
 				return true; // Returning true suppresses loader.js' alert call
 			}
 		  };
-=======
-		const config = {
-			dataUrl: `${buildUrl}/unity.data.unityweb`,
-			frameworkUrl: `${buildUrl}/unity.framework.js.unityweb`,
-			codeUrl: `${buildUrl}/unity.wasm.unityweb`,
-			streamingAssetsUrl: 'StreamingAssets',
-			companyName: '3D Repo Ltd',
-			productName: '3D Repo Unity',
-			productVersion: '1.0',
-		};
->>>>>>> ead6b27f
 
 		createUnityInstance(canvas, config, (progress) => {
 			this.onProgress(progress);
