--- conflicted
+++ resolved
@@ -20,10 +20,10 @@
 export class UnityUtil {
 
 	public static errorCallback: any;
-	public static LoadingState = { 
+	public static LoadingState = {
 		VIEWER_READY : 1,  // Viewer has been loaded
 		MODEL_LOADING : 2, // model information has been fetched, world offset determined, model starts loading
-		MODEL_LOADED : 3 // Models
+		MODEL_LOADED : 3, // Models
 	};
 
 	public static readyPromise;
@@ -37,12 +37,6 @@
 
 	public static unityHasErrored = false;
 
-<<<<<<< HEAD
-	static SendMessage_vss;
-	public static SendMessage_vssn;
-	public static SendMessage_vsss;
-	
-=======
 	public static screenshotPromises = [];
 	public static vpPromise = null;
 	public static objectStatusPromise = null;
@@ -61,7 +55,6 @@
 		errorCallback = errorCallback;
 	}
 
->>>>>>> ISSUE_623
 	public static _SendMessage(gameObject, func, param) {
 
 		if (param === undefined) {
@@ -86,23 +79,11 @@
 			UnityUtil.SendMessage_vssn(gameObject, func, param);
 
 		} else {
-<<<<<<< HEAD
-			throw new Error("" + param + " is does not have a type which is supported by SendMessage.");
-=======
+
 			throw Error(`${param} is does not have a type which is supported by SendMessage.`);
->>>>>>> ISSUE_623
-		}
-	}
-
-<<<<<<< HEAD
-	public static onError(err, url, line) {
-		let conf = "Your browser has failed to load 3D Repo. This may due to insufficient memory. " +
-					"Please ensure you are using a 64bit web browser (Chrome or FireFox for best results), " +
-					"reduce your memory usage and try again. " +
-					"If you are unable to resolve this problem, please contact support@3drepo.org referencing the following: " +
-					"<br><br> <code>Error " + err + " occured at line " + line +
-					"</code> <br><br> Click ok to refresh this page. <md-container>";
-=======
+		}
+	}
+
 	public static onUnityError(err, url, line) {
 		const conf = `Your browser has failed to load 3D Repo. This may due to insufficient memory.
 					Please ensure you are using a 64bit web browser (Chrome or FireFox for best results),
@@ -110,7 +91,6 @@
 					If you are unable to resolve this problem, please contact support@3drepo.org referencing the following:
 					<br><br> <code>Error ${err} occured at line ${line}
 					</code> <br><br> Click ok to refresh this page. <md-container>`;
->>>>>>> ISSUE_623
 
 		let reload = false;
 		if (err.indexOf("Array buffer allocation failed") !== -1 ||
@@ -124,13 +104,7 @@
 	}
 
 	public static onLoaded() {
-<<<<<<< HEAD
-=======
-<<<<<<< HEAD
-=======
-
->>>>>>> ISSUE_623
->>>>>>> 9366aa8c
+
 		if (!UnityUtil.loadedPromise) {
 			UnityUtil.loadedPromise = new Promise((resolve, reject) => {
 				UnityUtil.loadedResolve = {resolve, reject};
