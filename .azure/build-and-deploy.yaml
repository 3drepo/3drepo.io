trigger:
  batch: true
  branches:
    include:
    - master
    - staging
  tags:
    include:
    - '*'

pr:
  branches:
    include:
    - master
    - staging
    - 'ISSUE_*'

resources:
- repo: self

variables:
  # Agent VM image name
  vmImageName: 'ubuntu-latest'
  # Container registry service connection established during pipeline creation
  dockerRegistryServiceConnection: '8775ee4b-0b4d-40f5-b4fd-c9c74e4c5cac'
  imageRepository: '3drepo.io'
  containerRegistry: '3drepo.azurecr.io'
  dockerfilePath: '$(Build.SourcesDirectory)/.azure/Docker/Dockerfile'
  tag: '$(Build.BuildId)' # not used currently
  DOCKER_BUILDKIT: 1
  branchName: master
  group: tests-group
  customHelmOverride: |
    config.CUSTOM=example

  # You can override specific values for this branch using the following syntax
<<<<<<< HEAD
  # the yaml will merge to a single line, so comma delimit statments if you have more than one line, keep the comma at the beginning of the line to chain to the existing command.
=======
  # comma delimit settings. remember the config. subsection for changes to IO settings, and without will make changes to the helm chart
>>>>>>> 27d13c20

  # customHelmOverride: |
  #   ,key=$(value),key=$(value)
  # i.e.
  # customHelmOverride: |
  #   config.APP_QUEUE_DNS=issue-xxx-rabbitmq,config.ADDITIONAL_CONFIG=hello

  customHelmOverride: |
    ,config.APP_QUEUE_DNS=issue-2440-rabbitmq

stages:
- stage: Build
  displayName: Container
  jobs:
  - job: Build
    displayName: Build
    pool:
      vmImage: $(vmImageName)
    steps:
    - checkout: self  # self represents the repo where the initial Pipelines YAML file was found
      # fetchDepth: 1   # the depth of commits to ask Git to fetch, but 3 mins to get depth1 vs 1 minute 20 to get all.

    - task: Docker@2
      displayName: Build and push an image to container registry
      inputs:
        command: buildAndPush
        repository: $(imageRepository)
        dockerfile: $(dockerfilePath)
        containerRegistry: $(dockerRegistryServiceConnection)
        buildContext: $(Build.SourcesDirectory)
        tags: |
          $(Build.SourceBranchName)
          $(Build.SourceVersion)

- stage: Helm
  displayName: Deploy
  jobs:
    - job: DeployHelmChart
      variables:
      - name: DECODE_PERCENTS
        value: false
      displayName: Deploy
      steps:
      - checkout: none
      - task: HelmInstaller@1
        displayName: Helm Installer
        inputs:
          helmVersion: '3.3.1'
          installKubectl: true
          kubectlVersion: 'v1.19.1'
          checkLatestHelmVersion: false

      - task: Bash@3
        displayName: Helm Repo Add
        inputs:
          script: |
            helm repo add 3drepo https://3drepo.github.io/DevOps/
            helm repo update
          targetType: 'inline'
      
      - script: |
          if [[ "$SYSTEM_PULLREQUEST_SOURCEBRANCH" != "" ]]; then
            echo '##vso[task.setvariable variable=branchName]'$( echo $SYSTEM_PULLREQUEST_SOURCEBRANCH | sed "s/_/-/" | awk '{print tolower($0)}' )
          else
            echo '##vso[task.setvariable variable=branchName]'$( echo $BUILD_SOURCEBRANCHNAME | sed "s/_/-/" | awk '{print tolower($0)}' )
          fi
        displayName: Set new branch name value

      - task: Bash@3
        displayName: Get default Helm values file
        inputs:
          script: |
            curl -u ${TESTS_USER}:${TESTS_PASSWORD} '$(helm-3drepo-io-defaults)' --output $(System.ArtifactsDirectory)/values.yaml
          targetType: 'inline'
        env:
          helm-3drepo-io-defaults: $(helm-3drepo-io-defaults) # the recommended way to map to an env variable
          TESTS_USER: $(TESTS_USER)
          TESTS_PASSWORD: $(TESTS_PASSWORD)

      - task: HelmDeploy@0
        displayName: Deploy helm chart
        inputs:
          connectionType: 'Kubernetes Service Connection'
          kubernetesServiceConnection: 'AWS EKS D5-default-1599670380350'
          namespace: 'default'
          command: 'upgrade'
          chartType: 'Name'
          chartName: '3drepo/3drepo-io'
          chartVersion: '0.10.6'
          releaseName: '$(branchName)'
          overrideValues: 'image.tag=$(Build.SourceVersion),branchName=$(branchName),$(customHelmOverride)'
          #recreate: true
          valueFile: $(System.ArtifactsDirectory)/values.yaml
<|MERGE_RESOLUTION|>--- conflicted
+++ resolved
@@ -34,11 +34,7 @@
     config.CUSTOM=example
 
   # You can override specific values for this branch using the following syntax
-<<<<<<< HEAD
-  # the yaml will merge to a single line, so comma delimit statments if you have more than one line, keep the comma at the beginning of the line to chain to the existing command.
-=======
   # comma delimit settings. remember the config. subsection for changes to IO settings, and without will make changes to the helm chart
->>>>>>> 27d13c20
 
   # customHelmOverride: |
   #   ,key=$(value),key=$(value)
