--- conflicted
+++ resolved
@@ -32,11 +32,7 @@
   group: tests-group
   customHelmOverride: |
     config.ADDITIONAL_CONFIG=hello
-<<<<<<< HEAD
-
-=======
     
->>>>>>> a274d271
   # You can override specific values for this branch using the following syntax
   # comma delimit settings. remember the config. subsection for changes to IO settings, and without will make changes to the helm chart
 
