--- conflicted
+++ resolved
@@ -16,14 +16,8 @@
       - g++-4.8
 before_install:
     - mkdir -p submodules
-<<<<<<< HEAD
     - cd submodules
     - git clone https://$TESTS_USER:$TESTS_PASSWORD@github.com/3drepo/tests.git
-    - cd tests && git status && cd ..
-    - cd ..
-=======
-    - git submodule update --init
->>>>>>> 7c287022
     - sudo apt-get install graphicsmagick
     - sudo apt-key adv --keyserver hkp://keyserver.ubuntu.com:80 --recv 7F0CEB10
     - echo "deb http://repo.mongodb.org/apt/ubuntu trusty/mongodb-org/3.0 multiverse" | sudo tee /etc/apt/sources.list.d/mongodb-org-3.0.list
@@ -35,6 +29,7 @@
     - test_ver=`git submodule status | grep tests | cut -f 2 -d '-' | cut -f 1 -d ' '`
     - cd submodules/tests
     - git checkout $test_ver
+    - git status
     - cd backend
     - mongorestore
     - cd ../../../backend
