--- conflicted
+++ resolved
@@ -78,11 +78,7 @@
       node_js:
         - "14.17.1"
       before_install:
-<<<<<<< HEAD
-        - wget http://security.ubuntu.com/ubuntu/pool/main/o/openssl1.0/libssl1.0.0_1.0.2n-1ubuntu5.7_amd64.deb
-=======
         - wget $SSL_INSTALLER
->>>>>>> 7dc2d79d
         - sudo apt install $PWD/libssl1.0.0_1.0.2n-1ubuntu5.7_amd64.deb
       script:
         - cd backend
