matrix:
  include:
    #linter test
    - language: node_js
      dist: focal
      name: Linter check
      git:
      submodules: false
      depth: 1
      node_js:
        - "14.17.1"
      script:
        - cd backend
        - yarn install
        - yarn lint
        - cd ../frontend
        - yarn install
        - yarn lint
        - yarn build:test
    # tests (v4)
    - language: node_js
      dist: focal
      name: Backend tests (V4)
      git:
      submodules: false
      depth: 1
      node_js:
        - "14.17.1"
      sudo: true
      addons:
        apt:
         packages:
            - expect-dev
            - rabbitmq-server
      hosts:
        - test.127.0.0.1
      services:
        # - mongodb
        - docker

      before_install:
        # Disable alluxio setup
<<<<<<< HEAD
        #- docker-compose up -d alluxio-proxy alluxio-worker alluxio-master
        - sudo apt remove mongodb-org && sudo apt purge mongodb-org && sudo apt remove mongodb && sudo apt purge mongodb && sudo apt autoremove
        - wget -qO - https://www.mongodb.org/static/pgp/server-5.0.asc | sudo apt-key add -
        - echo "deb [ arch=amd64,arm64 ] https://repo.mongodb.org/apt/ubuntu focal/mongodb-org/5.0 multiverse" | sudo tee /etc/apt/sources.list.d/mongodb-org-5.0.list
        - sudo apt-get update
        - sudo apt-get install -y gnupg mongodb-org=5.0.2 mongodb-org-database=5.0.2 mongodb-org-server=5.0.2 mongodb-org-shell=5.0.2 mongodb-org-mongos=5.0.2 mongodb-org-tools=5.0.2
        - wget https://github.com/mikefarah/yq/releases/download/v4.13.4/yq_linux_amd64 -O /usr/bin/yq && sudo chmod +x /usr/bin/yq && yq -i e '.net.bindIp |= "0.0.0.0"' /etc/mongod.conf
        - sudo systemctl daemon-reload
        - sudo systemctl start mongod
        - sudo systemctl status mongod && cat /etc/mongod.conf
        - echo $(mongod --version)
        - until nc -z localhost 27017; do echo Waiting for MongoDB; sleep 1; done
=======
        #- docker-compose up alluxio-proxy alluxio-worker alluxio-master &
>>>>>>> cfabadd2
        - mkdir -p submodules
        - test_ver=`cat backend/testDBVersion`
        - cd submodules
        - git clone https://$TESTS_USER:$TESTS_PASSWORD@github.com/3drepo/tests.git
        - cd tests
        - git checkout $test_ver
        - git status
        - cd backend && mongorestore
        - cd ../../../
        - cp -r ./submodules/tests/frontend/staticPages/legal/ ./resources/legal
<<<<<<< HEAD

=======
>>>>>>> cfabadd2
        # Disable alluxio connection check
        #- until nc -z localhost 39999; do echo Waiting for Alluxio; sleep 1; done

      install:
        - cd ./backend
        - yarn install
        - cd ./../frontend
        - DETECT_CHROMEDRIVER_VERSION=true yarn install
        - yarn build

      script:
        - cd ../backend
        - mkdir coverage
        - unbuffer yarn test
        - cd ../
        - NODE_ENV=test NODE_CONFIG_DIR='./config' node "./backend/3drepo.js" &
        - cd ./frontend
       #- unbuffer yarn test
     #test (v5 be)
    - language: node_js
      dist: focal
      name: Backend tests  (V5)
      git:
      submodules: false
      depth: 1
      node_js:
        - "14.17.1"
      before_install:
        - wget $SSL_INSTALLER
        - sudo apt install $PWD/libssl1.0.0_1.0.2n-1ubuntu5.7_amd64.deb
      script:
        - cd backend
        - yarn install
        - yarn test:v5
    #test (v5 fe)
    - language: node_js
      dist: focal
      name: Frontend tests (V5)
      git:
      submodules: false
      depth: 1
      node_js:
        - "14.17.1"
      script:
        - cd frontend
        - yarn install
        - yarn test


notifications:
    email:
        recipients:
            - devOps@3drepo.org<|MERGE_RESOLUTION|>--- conflicted
+++ resolved
@@ -40,7 +40,6 @@
 
       before_install:
         # Disable alluxio setup
-<<<<<<< HEAD
         #- docker-compose up -d alluxio-proxy alluxio-worker alluxio-master
         - sudo apt remove mongodb-org && sudo apt purge mongodb-org && sudo apt remove mongodb && sudo apt purge mongodb && sudo apt autoremove
         - wget -qO - https://www.mongodb.org/static/pgp/server-5.0.asc | sudo apt-key add -
@@ -53,9 +52,6 @@
         - sudo systemctl status mongod && cat /etc/mongod.conf
         - echo $(mongod --version)
         - until nc -z localhost 27017; do echo Waiting for MongoDB; sleep 1; done
-=======
-        #- docker-compose up alluxio-proxy alluxio-worker alluxio-master &
->>>>>>> cfabadd2
         - mkdir -p submodules
         - test_ver=`cat backend/testDBVersion`
         - cd submodules
@@ -66,10 +62,6 @@
         - cd backend && mongorestore
         - cd ../../../
         - cp -r ./submodules/tests/frontend/staticPages/legal/ ./resources/legal
-<<<<<<< HEAD
-
-=======
->>>>>>> cfabadd2
         # Disable alluxio connection check
         #- until nc -z localhost 39999; do echo Waiting for Alluxio; sleep 1; done
 
