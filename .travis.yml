language: node_js

git:
  submodules: false
  depth: 1

node_js:
    - "8.9.3"

sudo: true
dist: trusty

addons:
  apt:
   sources:
      - mongodb-3.2-precise
  chrome: stable
  hosts:
    - test.127.0.0.1

before_install:
    - until nc -z localhost 27017; do echo "waiting for mongo"; sleep 1; done
    - mkdir -p submodules
    - test_ver=`cat backend/test/testDBVersion`
    - cd submodules
    - git clone https://$TESTS_USER:$TESTS_PASSWORD@github.com/3drepo/tests.git
    - cd tests
    - git checkout $test_ver
    - git status
    - cd backend && mongorestore
    - cd ../../../
    - cp -r ./submodules/tests/frontend/pug/legal/ ./pug/legal
    - echo $PWD
    - cd ./frontend 
    - yarn install
<<<<<<< HEAD
    - yarn run gulp build
    - cd ./../backend 
    - yarn install
    - cd ..

=======
    - yarn run lint
    - yarn run build
>>>>>>> 04496007

cache:
  yarn: true
  directories:
    - ./frontend/node_modules
    - ./backend/node_modules

services:
  - rabbitmq
  - mongodb

matrix:
    include:
        - env: TEST_SUITE=backend
        - env: TEST_SUITE=frontend

script: 
    - echo $PWD
    - ls -lah
    - ls -lah ./../
    - chmod +X ./test.sh
    - node --version
    - bash ./test.sh $TEST_SUITE

notifications:
    email: 
        recipients:
            - devOps@3drepo.org<|MERGE_RESOLUTION|>--- conflicted
+++ resolved
@@ -30,42 +30,33 @@
     - cd backend && mongorestore
     - cd ../../../
     - cp -r ./submodules/tests/frontend/pug/legal/ ./pug/legal
-    - echo $PWD
-    - cd ./frontend 
+
+install:
+    - cd ./backend 
     - yarn install
-<<<<<<< HEAD
-    - yarn run gulp build
-    - cd ./../backend 
+    - cd ./../frontend 
     - yarn install
-    - cd ..
-
-=======
     - yarn run lint
     - yarn run build
->>>>>>> 04496007
 
 cache:
   yarn: true
   directories:
-    - ./frontend/node_modules
-    - ./backend/node_modules
+    - node_modules
 
 services:
   - rabbitmq
   - mongodb
-
-matrix:
-    include:
-        - env: TEST_SUITE=backend
-        - env: TEST_SUITE=frontend
-
-script: 
-    - echo $PWD
-    - ls -lah
-    - ls -lah ./../
-    - chmod +X ./test.sh
-    - node --version
-    - bash ./test.sh $TEST_SUITE
+  
+script:
+    - yarn run wdm:update
+    - yarn run wdm:start > /dev/null 2>&1 &
+    - cd ./../backend 
+    - yarn run test
+    - cd ./../ 
+    - NODE_ENV=test NODE_CONFIG_DIR='./config' node "./backend/3drepo.js" & sleep 5 
+    - cd ./frontend
+    - yarn run e2e
 
 notifications:
     email: 
