--- conflicted
+++ resolved
@@ -987,114 +987,6 @@
 
 }
 
-
-<<<<<<< HEAD
-=======
-		if(err.value) return callback(err);
-
-		var xmlDoc = X3D_Header();
-
-		if (!doc.mRootNode)
-		{
-			return callback(responseCodes.ROOT_NODE_NOT_FOUND);
-		}
-
-		var sceneRoot	= X3D_CreateScene(xmlDoc, doc.mRootNode);
-
-		// Hack for the demo, generate objects server side
-		json_objs = [];
-
-		var sceneBBoxMin = [];
-		var sceneBBoxMax = [];
-
-		var dummyRoot = { children: [doc.mRootNode] };
-
-		var mat = mathjs.eye(4);
-		var globalCoordOffset = null;
-		var globalCoordPromise = deferred();
-
-		var groupNode = xmlDoc.createElement("Group");
-		groupNode.setAttribute("id", account + "__" + project);
-		groupNode.setAttribute('onload', 'onLoaded(event);');
-		var projOffset = null;
-		dbInterface.getCoordOffset(account, project, branch, full, function(err, offs) {
-			if(err.value == 0)
-				projOffset = offs;
-
-
-			if(projOffset && !(projOffset[0] == 0 && projOffset[1] == 0 && projOffset[2] == 0))
-			{
-
-    	       	var offsetTransform = xmlDoc.createElement("Transform");
-				var offsetTrans = [-projOffset[0], -projOffset[1], -projOffset[2]];
-	            offsetTransform.setAttribute("translation", offsetTrans.join(" "));
-
-
-    	       	var offsetTransform2 = xmlDoc.createElement("Transform");
-	            offsetTransform2.setAttribute("translation", projOffset.join(" "));
-
-    	    	globalCoordOffset = X3D_AddChildren(xmlDoc, offsetTransform2, dummyRoot, mat, globalCoordOffset, globalCoordPromise, dbInterface, account, project, subFormat, dbInterface.logger);
-    	        groupNode.appendChild(offsetTransform2);
-				offsetTransform.appendChild(groupNode);
-				sceneRoot.root.appendChild(offsetTransform);
-
-			}
-			else
-			{
-
-    	    	globalCoordOffset = X3D_AddChildren(xmlDoc, groupNode, dummyRoot, mat, globalCoordOffset, globalCoordPromise, dbInterface, account, project, subFormat, dbInterface.logger);
-
-				//A scene with offset should never have a reference node, hence there shoudln't be a global offset otherwise
-				if (globalCoordOffset) {
-	            	var offsetTransform = xmlDoc.createElement("Transform");
-					var fedOffsetTrans = [-globalCoordOffset[0], -globalCoordOffset[1], -globalCoordOffset[2]];
-    		        offsetTransform.setAttribute("translation", fedOffsetTrans.join(" "));
-
-					offsetTransform.appendChild(groupNode);
-	    	    	sceneRoot.root.appendChild(offsetTransform);
-	        	}
-			}
-
-
-			/*
-			// Compute the scene bounding box.
-			// Should be a better way of doing this.
-			for (var meshId in doc['meshes']) {
-				var mesh = doc['meshes'][meshId];
-				var bbox = repoNodeMesh.extractBoundingBox(mesh);
-
-				if (sceneBBoxMin.length)
-				{
-					for(var idx = 0; idx < 3; idx++)
-					{
-		i				sceneBBoxMin[idx] = Math.min(sceneBBoxMin[idx], bbox.min[idx]);
-						sceneBBoxMax[idx] = Math.max(sceneBBoxMax[idx], bbox.max[idx]);
-					}
-				} else {
-					sceneBBoxMin = bbox.min.slice(0);
-					sceneBBoxMax = bbox.max.slice(0);
-				}
-			}
-
-			var bbox	= {};
-			bbox.min	= sceneBBoxMin;
-			bbox.max	= sceneBBoxMax;
-			bbox.center = [0.5 * (bbox.min[0] + bbox.max[0]), 0.5 * (bbox.min[1] + bbox.max[1]), 0.5 * (bbox.min[2] + bbox.max[2])];
-			bbox.size	= [(bbox.max[0] - bbox.min[0]), (bbox.max[1] - bbox.min[1]), (bbox.max[2] - bbox.min[2])];
-			*/
-
-			var bbox = repoNodeMesh.extractBoundingBox(doc.mRootNode);
-
-			//X3D_AddGroundPlane(xmlDoc, bbox);
-			X3D_AddViewpoint(xmlDoc, sceneRoot.scene, account, project, bbox);
-			//X3D_AddLights(xmlDoc, bbox);
-
-			return callback(responseCodes.OK, new xmlSerial().serializeToString(xmlDoc));
-		});
-	});
-};
->>>>>>> 195ac5b7
-
 exports.route = function(router)
 {
 	// router.get('x3d', '/:account/:project/revision/:rid', function(req, res, params, callback)
