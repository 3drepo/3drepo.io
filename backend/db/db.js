/**
 *	Copyright (C) 2014 3D Repo Ltd
 *
 *	This program is free software: you can redistribute it and/or modify
 *	it under the terms of the GNU Affero General Public License as
 *	published by the Free Software Foundation, either version 3 of the
 *	License, or (at your option) any later version.
 *
 *	This program is distributed in the hope that it will be useful,
 *	but WITHOUT ANY WARRANTY; without even the implied warranty of
 *	MERCHANTABILITY or FITNESS FOR A PARTICULAR PURPOSE.  See the
 *	GNU Affero General Public License for more details.
 *
 *	You should have received a copy of the GNU Affero General Public License
 *	along with this program.  If not, see <http://www.gnu.org/licenses/>.
 */

// Inspired by
// http://stackoverflow.com/questions/12037655/node-js-mongodb-native-driver-connection-sharing

(function() {
	"use strict";

	var config	  = require("../config.js");

	var responseCodes = require("../response_codes.js");

	var MongoClient = require("mongodb").MongoClient,
		Server      = require("mongodb").Server,
		Db          = require("mongodb").Db,
		GridStore   = require("mongodb").GridStore,
		Binary      = require("mongodb").Binary;

	//var C = require("../constants.js");
	var systemLogger = require("../logger.js").systemLogger;

	// Create connection to Mongo
	// Main DB Object constructor
	var MongoDBObject = function()
	{
		var self = this instanceof MongoDBObject ? this : Object.create(MongoDBObject.prototype);

		self.host = config.db.host;
		self.port = config.db.port;

		self.username = config.db.username;
		self.password = config.db.password;

		self.dbConns  = {};

		var authDBConn = new Db("admin", new Server(config.db.host, config.db.port,
			{
				auto_reconnect: true
			}),
		{ safe : false });

		authDBConn.open(function(err, dbConn) {
			if(err) {
				var dbError = responseCodes.DB_ERROR(err);
				systemLogger.logError(dbError);
				throw Error(JSON.stringify(dbError));
			}

			self.authDB = dbConn;
		});

		return self;
	};

	MongoDBObject.prototype.getURL = function(database)
	{
		//console.log("mongodb://" + this.username + ":" + this.password + "@" + this.host + ":" + this.port + "/" + database + "?authSource=admin")
		return "mongodb://" + this.username + ":" + this.password + "@" + this.host + ":" + this.port + "/" + database + "?authSource=admin";
	};

	MongoDBObject.prototype.open = function(database, callback, forgetMe)
	{
		var self = this;

		forgetMe = (forgetMe === undefined) ? false : true;

		if (self.dbConns.hasOwnProperty(database))
		{
			callback(null, self.dbConns[database]);
		} else {
			MongoClient.connect(this.getURL(database), function(err, db) {
				if (err) {
					return callback(err, null);
				}

				if (!forgetMe) {
					// Asynchronously another may have got here first
					// if not, then store this connection for later use
					// otherwise close it as a duplication.
					if (!self.dbConns.hasOwnProperty(database)) {
						self.dbConns[database] = db;
					} else {
						db.close();
						db = self.dbConns[database];
					}
				}

				callback(null, db);
			});
		}
	};

	MongoDBObject.prototype.authenticateUser = function(username, password, callback)
	{
		var self = this;

		self.authDB.admin().authenticate(username, password, function(err) {
			if(err) {
				return callback(responseCodes.DB_ERROR(err));
			}

			callback(responseCodes.OK);
		});
	};

	var mongo = new MongoDBObject();

	var MongoWrapper = function(logger) {
		var self = this instanceof MongoWrapper ? this : Object.create(MongoWrapper.prototype);

		self.logger = logger;

		return self;
	};

	/*******************************************************************************
	 * Authenticate User against admin database
	 *
	 * @param {Error} err - err object
	 * @param {string} username - username logging in
	 * @param {string} password - corresponding password for username
	 * @param {function} callback - has parameters (err, user) where
	 *								user is the user object
	 ******************************************************************************/
	MongoWrapper.prototype.authenticateUser = function(username, password, callback) {
		// Create a separate admin database connection to avoid
		// constantly switching between auth user and NodeJS
		// user

		var self = this;

		self.logger.logInfo("Authenticating user");
		mongo.authenticateUser(username, password, callback);
	};

	/*******************************************************************************
	 * Open a database connection and pass it to the callback function
	 *
	 * @param {Error} err - err object
	 * @param {string} dbName - Database name which to open
	 * @param {function} callback - has parameters (err, dbConn) where
	 *								dbConn is the returned database connection.
	 ******************************************************************************/
	MongoWrapper.prototype.dbCallback = function(dbName, callback) {
		// var self = this;
		mongo.open(dbName, function (err, db) {

			if (err) {
				return callback(responseCodes.DB_ERROR(err));
			}

			callback(responseCodes.OK, db);
		});
	};

	/*******************************************************************************
	 * Run callbacks dependant on whether file exists or not
	 *
	 * @param {string} dbName     - Database name to get the file from
	 * @param {string} collName   - Collection to get the file from
	 * @param {string} fileName   - File name to retrieve
	 * @param {function} callback - Callback function to run if file exists
	 *
	 ******************************************************************************/
	MongoWrapper.prototype.existsGridFSFile = function(dbName, collName, fileName, callback)
	{
		var self = this;

		self.dbCallback(dbName, function (err, dbConn) {
			if (err.value) {
				return callback(err);
			}

			// Verify that the file exists
			GridStore.exist(dbConn, fileName, collName, function(err, result) {
				if (!result)
				{
					return callback(responseCodes.OK, false);
				}

				if (err) {
					return callback(responseCodes.DB_ERROR(err));
				}

				callback(responseCodes.OK, true);
			});
		});
	};

	/*******************************************************************************
	 * Get a file from the Grid FS store
	 *
	 * @param {string} dbName     - Database name to get the file from
	 * @param {string} collName   - Collection to get the file from
	 * @param {string} fileName   - File name to retrieve
	 * @param {function} callback - Callback function to return the file data
	 *
	 ******************************************************************************/
	MongoWrapper.prototype.getGridFSFile = function(dbName, collName, fileName, callback)
	{
		var self = this;

		self.dbCallback(dbName, function (err, dbConn) {
			if (err.value) {
				return callback(err);
			}

			// Verify that the file exists
			self.existsGridFSFile(dbName, collName, fileName, function(err, result) {
				if (!result) {
					return callback(responseCodes.FILE_DOESNT_EXIST);
				}

				if (err.value) {
					return callback(err);
				}

				var options = {
					root : collName
				};

				var grid = new GridStore(dbConn, fileName, "r", options);

				grid.open(function (err, gs) {
					if (err) {
						return callback(responseCodes.DB_ERROR(err));
					}

					gs.seek(0, function() {
						gs.read(function(err, data) {
							if (err) {
								return callback(responseCodes.DB_ERROR(err));
							}

							callback(responseCodes.OK, new Binary(data));
						});
					});
				});
			});
		});
	};

	/*******************************************************************************
	 * Store a file in the Grid FS store
	 *
	 * @param {string} dbName     - Database name to get the file from
	 * @param {string} collName   - Collection to get the file from
	 * @param {string} fileName   - File name to retrieve
	 * @param {Object} data       - Data to store in object
	 * @param {boolean} overwrite - If true, will overwrite existing files
	 * @param {function} callback - Callback function to return the file data
	 *
	 ******************************************************************************/
	MongoWrapper.prototype.storeGridFSFile = function(dbName, collName, fileName, data, overwrite, callback)
	{
		var self = this;

		self.dbCallback(dbName, function (err, dbConn) {
			if (err.value) {
				return callback(err);
			}

			var options = {
				root : collName
			};

			var storeFile = function () {
				var gs = new GridStore(dbConn, fileName, "w", options);

				gs.open(function (err, gs) {
					if (err) {
						return callback(responseCodes.DB_ERROR(err));
					}

					gs.write(data, function(err, gridStore) {
						if (err) {
							return callback(responseCodes.DB_ERROR(err));
						}

						gridStore.close(function(err) {
							if (err) {
								return callback(responseCodes.DB_ERROR(err));
							}

							callback(responseCodes.OK);
						});
					});
				});
			};

			if (overwrite)
			{
				// Verify that the file exists
				self.existsGridFSFile(dbName, collName, fileName, function(err, result) {
					if (err.value) {
						return callback(err);
					}

					if (result) {
						return callback(responseCodes.FILE_ALREADY_EXISTS);
					}

					storeFile();
				});
			} else {
				storeFile();
			}
		});
	};

	/*******************************************************************************
	 * Run callback on collection from the database
	 *
	 * @param {string} dbName - Database name containing collection
	 * @param {string} collName - Collection name to run query on
	 * @param {boolean} strict - Enable strict mode or not
	 * @param {function} callback - get collection from database and pass to
	 *								callback as parameter
	 ******************************************************************************/
	MongoWrapper.prototype.collCallback = function(dbName, collName, strict, callback) {
		var self = this;
		// First get database connection
		self.dbCallback(dbName, function(err, dbConn) {
			if (err.value) {
				return callback(err);
			}

			// Get collection from database to act on
			dbConn.collection(collName, {strict:strict}, function(err, coll) {
				if (err) {
					return callback(responseCodes.DB_ERROR(err));
				}

				callback(responseCodes.OK, coll);
			});
		});
	};

	/*******************************************************************************
	 * Run callback on collection from the database
	 *
	 * @param {string} dbName - Database name containing collection
	 * @param {string} collName - Collection name to run aggregation on
	 * @param {array} aggregation - Aggregation query
	 * @param {function} callback - get collection from database and pass to
	 *								callback as parameter
	 ******************************************************************************/
	MongoWrapper.prototype.collAggregation = function(dbName, collName, aggregation, callback) {
		var self = this;

		// Get collection from database to act on
		self.collCallback(dbName, collName, true, function(err, coll) {
			if (err.value)
			{
				return callback(err);
			}

			coll.aggregate(
				aggregation
			).toArray(function(err, result) {
				if (err) {
					return callback(responseCodes.DB_ERROR(err));
				}

				callback(responseCodes.OK, result);
			});
		});
	};

	/*******************************************************************************
	 * Get top result from query with latest timestamp
	 *
	 * @param {string} dbName - Database containing the collection for query
	 * @param {string} collName - Collection to run the query on
	 * @param {string} projection - Projection to use on results
	 * @param {function} callback - get collection from database and pass to
	 *								callback as parameter
	 ******************************************************************************/
	MongoWrapper.prototype.getLatest = function(dbName, collName, filter, projection, callback) {
		var self = this;

		// Run collection callback that first sorts by timestamp
		// and then gets the top row.
		self.collCallback(dbName, collName, true, function(err, coll) {
			if (err.value) {
				return callback(err);
            }

            var checkNull = {$exists : false};
            //TO-ASK-TIM: id this flag still apply?
            filter.incomplete = checkNull;
			var projStr = JSON.stringify(projection);
            var filtStr = JSON.stringify(filter);

			self.logger.logDebug("Getting latest for collection: " + dbName + "/" + collName);
			self.logger.logDebug("FILTER: \"" + filtStr + "\"");
			self.logger.logDebug("PROJECTION: \"" + projStr + "\"");

			if (projection !== null)
			{
				coll.find(filter, projection).limit(1).sort({timestamp:-1}).toArray(function(err, docs) {
					if (err) {
						return callback(responseCodes.DB_ERROR(err));
					}

					self.logger.logDebug("Found " + docs.length + " result(s).");

					callback(responseCodes.OK, docs);
				});
			} else {
				coll.find(filter).limit(1).sort({timestamp:-1}).toArray(function(err, docs) {
					if (err) {
						return callback(responseCodes.DB_ERROR(err));
					}

					self.logger.logDebug("Found " + docs.length + " result(s).");

					callback(responseCodes.OK, docs);
				});
			}
		});
	};

	/*******************************************************************************
	 * Get filtered collection from the database
	 *
	 * @param {string} dbName - Database name containing the collection
	 * @param {string} collName - Collection to filter from the database
	 * @param {JSON} filter - JSON containing filter query to run on collection
	 * @param {JSON} projection - JSON containing projection for results
	 * @param {function} callback - get filtered collection from database
	 *								pass to callback as parameter
	 ******************************************************************************/
	MongoWrapper.prototype.filterColl = function(dbName, collName, filter, projection, callback) {
		var self = this;

		this.collCallback(dbName, collName, true, function(err, coll) {
			if (err.value) {
				return callback(err);
			}

			var projStr = JSON.stringify(projection);
			var filtStr = JSON.stringify(filter);

			self.logger.logDebug("Filter collection: " + dbName + "/" + collName);
			self.logger.logDebug("FILTER: \"" + filtStr + "\"");
			self.logger.logDebug("PROJECTION: \"" + projStr + "\"");

			if (projection !== null) {
				coll.find(filter, projection).toArray(function(err, docs) {
					if (err) {
						return callback(responseCodes.DB_ERROR(err));
					}

					self.logger.logDebug("Found " + docs.length + " result(s).");

					callback(responseCodes.OK, docs);
				});
			} else {
				coll.find(filter).toArray(function(err, docs) {
					if (err) {
						return callback(responseCodes.DB_ERROR(err));
					}

					self.logger.logDebug("Found " + docs.length + " result(s).");

					callback(responseCodes.OK, docs);
				});
			}
		});
	};



	/*******************************************************************************
	 * Get roles granted to a user within a specific database
	 * The function will find all roles within the specified database and also
	 * admin database and return this on the callback
	 *
	 * @param {string} username - username of the user
	 * @param {string} database - database we are interested in
	 * @param {function} callback - get filtered roles from database
	 *								pass to callback as parameter
	 ******************************************************************************/
	MongoWrapper.prototype.getUserRoles = function (username, database, callback) {
		var self = this;

		var dbName = "admin";
		var collName = "system.users";
		var filter = { "user" : username };

		//only return roles in admin and the specified database, the rest are irrelevant.
		var projection = { "roles" : 1};

		self.filterColl(dbName, collName, filter, projection, function(err, docs) {
			if (err.value) {
				return callback(err);
			}

			if (docs.length !== 1) {
				self.logger.logError("Unexpected number of documents found in getUserRoles(). size:" + docs.length);
				return callback(responseCodes.USER_NOT_FOUND, docs);
			}


			var roles = [];
			for (let i = 0; i < docs[0].roles.length; i++) {
				if (docs[0].roles[i].db === dbName || docs[0].roles[i].db === database || !database) {
					roles.push(docs[0].roles[i]);
				}
			}


			callback(responseCodes.OK, roles);
		});
	};

	/*******************************************************************************
	 * Get the list of privileges the user has on the database
	 *
	 * @param {string} username - username of the user
	 * @param {string} database - database we are interested in
	 * @param {function} callback - get filtered privileges from database
	 *								pass to callback as parameter
	 ******************************************************************************/
	MongoWrapper.prototype.getUserPrivileges = function (username, database, callback) {
		var self = this;

		var adminDB = "admin";

		//First get all the roles this user is granted within the databases of interest
		self.getUserRoles(username, database, function (err, roles) {
			if (err.value) {
				return callback(err);
			}

			if (!roles || roles.length === 0) {
				//no roles under this user, no point trying to find privileges
				return callback(responseCodes.OK, []);
			}

			self.dbCallback(adminDB, function (err, dbConn) {
				var command = { rolesInfo : roles, showPrivileges: true };
				//Given the roles, get the privilege information
				dbConn.command(command, function (err, docs) {
					if (err) {
						return callback(responseCodes.DB_ERROR(err));
					}


					if (!docs || docs.roles.length === 0) {
						//No privileges return empty array
						return callback(responseCodes.OK, []);
					}

					var rolesArr = docs.roles;
					var privileges = [];

					for (let i = 0; i < rolesArr.length; i++) {
						privileges = privileges.concat(rolesArr[i].inheritedPrivileges);
					}
					self.logger.logDebug(privileges.length + "privileges found.");
					callback(responseCodes.OK, privileges);
				});
			});
		});

	};




	/*******************************************************************************
	 * Return signleton db connection
	 *
	 * @param {string} dbName - Database name
	 * @return {promise} promise with db connection as resolved value
	 ******************************************************************************/
	MongoWrapper.prototype.getDB = function(dbName) {

		if(this._db) {
			return Promise.resolve(this._db.db(dbName));
		} else {

			return new Promise((resolve, reject) => {
				mongo.open(dbName, (err, db) => {
					if(err){
						return reject(err);
					} else {
						return resolve(db);
					}
				});
			});

		}
	};

<<<<<<< HEAD
=======
	/*******************************************************************************
	 * Return auth db connection
	 *
	 * @param {string} dbName - Database name
	 * @return {object}  auth db
	 ******************************************************************************/
	MongoWrapper.prototype.getAuthDB = function(){
		return mongo.authDB;
	};
>>>>>>> 4b26bc85

	module.exports = function(logger) {
		return new MongoWrapper(logger);
	};

}());<|MERGE_RESOLUTION|>--- conflicted
+++ resolved
@@ -610,8 +610,6 @@
 		}
 	};
 
-<<<<<<< HEAD
-=======
 	/*******************************************************************************
 	 * Return auth db connection
 	 *
@@ -621,7 +619,6 @@
 	MongoWrapper.prototype.getAuthDB = function(){
 		return mongo.authDB;
 	};
->>>>>>> 4b26bc85
 
 	module.exports = function(logger) {
 		return new MongoWrapper(logger);
