<<<<<<< HEAD
{ "VERSION" : "2.9.1",
=======
{ "VERSION" : "2.8.2",
>>>>>>> 1ab1d5a2
  "unity" : {
	"current" : "2.8.0",
	"supported": []
  },
  "navis" :{
	"current" : "2.8.0",
	"supported": []
  },
  "unitydll" : {
	"current": "2.8.0",
	"supported" : []
  }
}<|MERGE_RESOLUTION|>--- conflicted
+++ resolved
@@ -1,8 +1,4 @@
-<<<<<<< HEAD
 { "VERSION" : "2.9.1",
-=======
-{ "VERSION" : "2.8.2",
->>>>>>> 1ab1d5a2
   "unity" : {
 	"current" : "2.8.0",
 	"supported": []
