--- conflicted
+++ resolved
@@ -1,8 +1,4 @@
-<<<<<<< HEAD
 { "VERSION" : "2.7.4",
-=======
-{ "VERSION" : "2.6.1",
->>>>>>> c988990b
   "unity" : {
 	"current" : "2.6.1",
 	"supported": []
