--- conflicted
+++ resolved
@@ -1,8 +1,4 @@
-<<<<<<< HEAD
 { "VERSION" : "2.19.0",
-=======
-{ "VERSION" : "2.18.2",
->>>>>>> aeb2044a
   "unity" : {
 	"current" : "2.10.0",
 	"supported": []
