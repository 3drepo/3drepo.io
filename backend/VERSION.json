<<<<<<< HEAD
{ "VERSION" : "4.27.0",
=======
{ "VERSION" : "4.26.1",
>>>>>>> f109bac8
  "unity" : {
	"current" : "2.20.0",
	"supported": []
  },
  "civil" :{
	"current" : "4.26.0",
	"supported": ["4.22.0", "4.20.0", "4.18.0"]
  },
  "navis" :{
	"current" : "4.26.0",
	"supported": ["4.22.0", "4.20.0", "4.18.0", "4.14.1", "4.14.0", "4.12.1", "4.12.0", "4.6.1", "4.6.0"]
  },
   "revit" :{
	"current" : "4.26.0",
	"supported": ["4.22.0", "4.20.0", "4.18.0", "4.14.0", "4.12.0", "4.6.0", "4.10.0"]
  },
  "unitydll" : {
	"current": "4.4.0",
	"supported" : []
  },
  "vba" : {
	"current" : "4.6.0",
	"supported": []
  },
  "unreal" : {
    "current" : "1.2.1",
    "supported": ["1.2.0", "1.0.1"]
  },
  "powerbi" : {
	  "current": "4.22.0",
	  "supported": []
  }
}<|MERGE_RESOLUTION|>--- conflicted
+++ resolved
@@ -1,8 +1,4 @@
-<<<<<<< HEAD
-{ "VERSION" : "4.27.0",
-=======
 { "VERSION" : "4.26.1",
->>>>>>> f109bac8
   "unity" : {
 	"current" : "2.20.0",
 	"supported": []
