<<<<<<< HEAD
{ "VERSION" : "4.15.0",
=======
{ "VERSION" : "4.14.5",
>>>>>>> f42da07c
  "unity" : {
	"current" : "2.20.0",
	"supported": []
  },
  "navis" :{
	"current" : "4.14.1",
	"supported": [ "4.14.0", "4.12.1", "4.12.0", "4.6.1", "4.6.0"]
  },
   "revit" :{
	"current" : "4.14.0",
	"supported": ["4.12.0", "4.6.0", "4.10.0"]
  },
  "unitydll" : {
	"current": "4.4.0",
	"supported" : []
  },
  "vba" : {
	"current" : "4.6.0",
	"supported": []
  },
  "unreal" : {
    "current" : "1.0.1",
    "supported": []
  },
  "powerbi" : {
	  "current": "0.0.1",
	  "supported": []
  }
}<|MERGE_RESOLUTION|>--- conflicted
+++ resolved
@@ -1,8 +1,4 @@
-<<<<<<< HEAD
-{ "VERSION" : "4.15.0",
-=======
 { "VERSION" : "4.14.5",
->>>>>>> f42da07c
   "unity" : {
 	"current" : "2.20.0",
 	"supported": []
