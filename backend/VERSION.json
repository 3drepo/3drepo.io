<<<<<<< HEAD
{ "VERSION" : "3.0.0",
=======
{ "VERSION" : "3.1.1",
>>>>>>> cfd3c272
  "unity" : {
	"current" : "2.20.0",
	"supported": []
  },
  "navis" :{
	"current" : "2.16.0",
	"supported": ["2.8.0"]
  },
  "unitydll" : {
	"current": "2.8.0",
	"supported" : []
  }
}<|MERGE_RESOLUTION|>--- conflicted
+++ resolved
@@ -1,8 +1,4 @@
-<<<<<<< HEAD
-{ "VERSION" : "3.0.0",
-=======
 { "VERSION" : "3.1.1",
->>>>>>> cfd3c272
   "unity" : {
 	"current" : "2.20.0",
 	"supported": []
