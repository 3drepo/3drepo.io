--- conflicted
+++ resolved
@@ -1,8 +1,4 @@
-<<<<<<< HEAD
-{ "VERSION" : "4.12.0",
-=======
 { "VERSION" : "4.11.5",
->>>>>>> 851ce2bb
   "unity" : {
 	"current" : "2.20.0",
 	"supported": []
