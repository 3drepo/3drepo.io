<<<<<<< HEAD
{ "VERSION" : "4.11.4",
=======
{ "VERSION" : "4.10.4",
>>>>>>> ebd3db70
  "unity" : {
	"current" : "2.20.0",
	"supported": []
  },
  "navis" :{
	"current" : "4.6.1",
	"supported": [ "4.6.0", "4.0.0", "3.12.0"]
  },
   "revit" :{
	"current" : "4.6.1",
	"supported": ["4.6.0", "4.10.0"]
  },
  "unitydll" : {
	"current": "4.4.0",
	"supported" : []
  },
  "vba" : {
	"current" : "4.6.0",
	"supported": []
  }
}<|MERGE_RESOLUTION|>--- conflicted
+++ resolved
@@ -1,19 +1,15 @@
-<<<<<<< HEAD
 { "VERSION" : "4.11.4",
-=======
-{ "VERSION" : "4.10.4",
->>>>>>> ebd3db70
   "unity" : {
 	"current" : "2.20.0",
 	"supported": []
   },
   "navis" :{
-	"current" : "4.6.1",
-	"supported": [ "4.6.0", "4.0.0", "3.12.0"]
+	"current" : "4.12.0",
+	"supported": [ "4.6.1", "4.6.0", "4.0.0", "3.12.0"]
   },
    "revit" :{
-	"current" : "4.6.1",
-	"supported": ["4.6.0", "4.10.0"]
+	"current" : "4.12.0",
+	"supported": ["4.6.0", "4.6.1", "4.10.0"]
   },
   "unitydll" : {
 	"current": "4.4.0",
