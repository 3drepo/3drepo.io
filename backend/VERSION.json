--- conflicted
+++ resolved
@@ -1,8 +1,4 @@
-<<<<<<< HEAD
 { "VERSION" : "5.3.0",
-=======
-{ "VERSION" : "5.2.4",
->>>>>>> 7015d497
   "unity" : {
 	"current" : "2.20.0",
 	"supported": []
