<<<<<<< HEAD
{ "VERSION" : "4.14.5",
=======
{ "VERSION" : "4.15.2",
>>>>>>> 751bbef8
  "unity" : {
	"current" : "2.20.0",
	"supported": []
  },
  "navis" :{
	"current" : "4.14.1",
	"supported": [ "4.14.0", "4.12.1", "4.12.0", "4.6.1", "4.6.0"]
  },
   "revit" :{
	"current" : "4.14.0",
	"supported": ["4.12.0", "4.6.0", "4.10.0"]
  },
  "unitydll" : {
	"current": "4.4.0",
	"supported" : []
  },
  "vba" : {
	"current" : "4.6.0",
	"supported": []
  },
  "unreal" : {
    "current" : "1.0.1",
    "supported": []
  },
  "powerbi" : {
	  "current": "0.0.1",
	  "supported": []
  }
}<|MERGE_RESOLUTION|>--- conflicted
+++ resolved
@@ -1,19 +1,15 @@
-<<<<<<< HEAD
-{ "VERSION" : "4.14.5",
-=======
 { "VERSION" : "4.15.2",
->>>>>>> 751bbef8
   "unity" : {
 	"current" : "2.20.0",
 	"supported": []
   },
   "navis" :{
-	"current" : "4.14.1",
-	"supported": [ "4.14.0", "4.12.1", "4.12.0", "4.6.1", "4.6.0"]
+	"current" : "4.16.0",
+	"supported": [ "4.14.1", "4.14.0", "4.12.1", "4.12.0", "4.6.1", "4.6.0"]
   },
    "revit" :{
-	"current" : "4.14.0",
-	"supported": ["4.12.0", "4.6.0", "4.10.0"]
+	"current" : "4.16.0",
+	"supported": ["4.14.0", "4.12.0", "4.6.0", "4.10.0"]
   },
   "unitydll" : {
 	"current": "4.4.0",
@@ -24,7 +20,7 @@
 	"supported": []
   },
   "unreal" : {
-    "current" : "1.0.1",
+    "current" : "1.2.0",
     "supported": []
   },
   "powerbi" : {
