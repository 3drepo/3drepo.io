<<<<<<< HEAD
{ "VERSION" : "2.16.0",
=======
{ "VERSION" : "2.17.7",
>>>>>>> 1856ee57
  "unity" : {
	"current" : "2.10.0",
	"supported": []
  },
  "navis" :{
	"current" : "2.16.0",
	"supported": ["2.8.0"]
  },
  "unitydll" : {
	"current": "2.8.0",
	"supported" : []
  }
}<|MERGE_RESOLUTION|>--- conflicted
+++ resolved
@@ -1,15 +1,11 @@
-<<<<<<< HEAD
-{ "VERSION" : "2.16.0",
-=======
 { "VERSION" : "2.17.7",
->>>>>>> 1856ee57
   "unity" : {
 	"current" : "2.10.0",
 	"supported": []
   },
   "navis" :{
-	"current" : "2.16.0",
-	"supported": ["2.8.0"]
+	"current" : "2.8.0",
+	"supported": []
   },
   "unitydll" : {
 	"current": "2.8.0",
