--- conflicted
+++ resolved
@@ -1,8 +1,4 @@
-<<<<<<< HEAD
-{ "VERSION" : "4.11.5",
-=======
 { "VERSION" : "4.12.1",
->>>>>>> a3aeac93
   "unity" : {
 	"current" : "2.20.0",
 	"supported": []
