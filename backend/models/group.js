/**
 *  Copyright (C) 2014 3D Repo Ltd
 *
 *  This program is free software: you can redistribute it and/or modify
 *  it under the terms of the GNU Affero General Public License as
 *  published by the Free Software Foundation, either version 3 of the
 *  License, or (at your option) any later version.
 *
 *  This program is distributed in the hope that it will be useful,
 *  but WITHOUT ANY WARRANTY; without even the implied warranty of
 *  MERCHANTABILITY or FITNESS FOR A PARTICULAR PURPOSE.  See the
 *  GNU Affero General Public License for more details.
 *
 *  You should have received a copy of the GNU Affero General Public License
 *  along with this program.  If not, see <http://www.gnu.org/licenses/>.
 */

"use strict";

let mongoose = require("mongoose");
let ModelFactory = require("./factory/modelFactory");
let utils = require("../utils");
let uuid = require("node-uuid");
let Schema = mongoose.Schema;
let responseCodes = require("../response_codes.js");
let Meta = require("./meta");


let groupSchema = Schema({
	// no extra attributes
	_id: Object,
	name: String,
	author: String,
	description: String,
	createdAt: Date,
	updatedAt: Date,
	updatedBy: String,
	objects: [{
		_id : false,
		shared_id: Object,
		account: String,
		model: String,
		ifc_guid: String
	}],
	issue_id: Object,
	color: [Number]
});

groupSchema.statics.ifcGuidsToUUIDs = function(account, model, ifcGuids) {
	const query = { type: "meta", "metadata.IFC GUID": {$in: ifcGuids }};
	const project = { parents: 1, _id: 0 };

	const db = require("../db/db");
	return db.getCollection(account, model+ ".scene").then(dbCol => {
		return dbCol.find(query, project).toArray().then(results => {
			return results;
		});
	});

};

groupSchema.statics.uuidToIfcGuids = function(obj) {
	let account = obj.account;
	let model = obj.model;
	let uid = obj.shared_id;
	if ("[object String]" !== Object.prototype.toString.call(uid)) {
		uid = utils.uuidToString(uid);
	}
	let parent = utils.stringToUUID(uid);
	//Meta.find({ account, model }, { type: "meta", parents: { $in: objects } }, { "parents": 1, "metadata.IFC GUID": 1 })
	return Meta.find({ account, model }, { type: "meta", parents: parent, "metadata.IFC GUID": {$exists: true} }, { "parents": 1, "metadata.IFC GUID": 1 })
		.then(results => {
			let ifcGuids = [];
			results.forEach(res => {
				if (this.isIfcGuid(res.metadata["IFC GUID"])) {
					ifcGuids.push(res.metadata["IFC GUID"]);
				}
			});
			return ifcGuids;
		});
};

function uuidsToIfcGuids(account, model, ids) {
	const query = { type: "meta", parents: {$in: ids}, "metadata.IFC GUID": {$exists: true} };
	const project =  { "metadata.IFC GUID": 1 , parents: 1};
	const db = require("../db/db");
	return db.getCollection(account, model+ ".scene").then(dbCol => {
		return dbCol.find(query, project).toArray().then(results => {
			return results;
		});
	});
}



/**
 * IFC Guid definition: [0-9,A-Z,a-z,_$]* (length = 22)
 */
groupSchema.statics.isIfcGuid = function(value) {
	return value && 22 === value.length;
};

groupSchema.statics.findIfcGroupByUID = function(dbCol, uid){

	// Extract a unique list of IDs only
	let groupObjectsMap = [];

	return this.findOne(dbCol, { _id: uid })
		.then(group => {

			if (!group) {
				return Promise.reject(responseCodes.GROUP_NOT_FOUND);
			}

			let ifcGuidPromises = [];

			for (let i = 0; group && i < group.objects.length; i++) {
				const obj = group.objects[i];
				if (obj.ifc_guid) {
					groupObjectsMap[obj.ifc_guid] = obj;
				}
				if (obj.shared_id) {
					// Convert sharedIds to IFC Guids
					ifcGuidPromises.push(
						this.uuidToIfcGuids(obj).then(ifcGuids => {
							if (ifcGuids && ifcGuids.length > 0) {
								for (let j = 0; j < ifcGuids.length; j++) {
									obj.ifc_guid = ifcGuids[j];
									delete obj.shared_id;
									groupObjectsMap[obj.ifc_guid] = obj;
								}
							} else {
								groupObjectsMap[obj.shared_id] = obj;
							}
						})
					);
				}
			}

			return Promise.all(ifcGuidPromises).then(() => {
				if (groupObjectsMap && groupObjectsMap.length > 0) {
					group.objects = [];
					for (let id in groupObjectsMap) {
						if (id === undefined) {
							continue;
						}
						group.objects.push(groupObjectsMap[id]);
					}
				}
				return group;
			});
		});
};


groupSchema.statics.findByUID = function(dbCol, uid){

	return this.findOne(dbCol, { _id: utils.stringToUUID(uid) })
		.then(group => {

			if (!group) {
				return Promise.reject(responseCodes.GROUP_NOT_FOUND);
			}

			let sharedIdObjects = [];
			let sharedIdPromises = [];
			let ifcObjectByAccount = {};

			if (group.objects && group.objects.length) {
				for (let i = 0; i < group.objects.length; i++) {
					if (this.isIfcGuid(group.objects[i].ifc_guid)) {
						const namespace = group.objects[i].account + "__" + group.objects[i].model;
						if(!ifcObjectByAccount[namespace]) {
							ifcObjectByAccount[namespace] = [];
						}
						ifcObjectByAccount[namespace].push(group.objects[i].ifc_guid);
					}
				}
	
				for (let namespace in ifcObjectByAccount) {

					if (!ifcObjectByAccount.hasOwnProperty(namespace)) {
						continue;
					}

					const nsSplitArr = namespace.split("__");
					const account = nsSplitArr[0];
					const model = nsSplitArr[1];
					sharedIdPromises.push(
						this.ifcGuidsToUUIDs(account,
							model,
							ifcObjectByAccount[namespace]).then(sharedIds => {
							for (let j = 0; j < sharedIds.length; j++) {
								sharedIdObjects.push({
									account,
									model,
									shared_id: sharedIds[j]
								});
							}
						})
					);
					
				}
			}

			return Promise.all(sharedIdPromises).then(() => {
				if (sharedIdObjects && sharedIdObjects.length > 0) {
					group.objects = sharedIdObjects;
				}
				return group;
			});
		});

};

groupSchema.statics.findByUIDSerialised = function(dbCol, uid){

	return this.findOne(dbCol, { _id: utils.stringToUUID(uid) })
		.then(group => {

			if (!group) {
				return Promise.reject(responseCodes.GROUP_NOT_FOUND);
			}

			const sharedIdObjects = [];
			const sharedIdPromises = [];
			const ifcObjectByAccount = {};

			for (let i = 0; i < group.objects.length; i++) {
				if (this.isIfcGuid(group.objects[i].ifc_guid)) {
					const namespace = group.objects[i].account + "__" + group.objects[i].model;
					if(!ifcObjectByAccount[namespace]) {
						ifcObjectByAccount[namespace] = [];
					}
					ifcObjectByAccount[namespace].push(group.objects[i].ifc_guid);
				}
				else {
					sharedIdObjects.push(group.objects[i]);
				}

			}
			
			for (let namespace in ifcObjectByAccount) {
				if (namespace === undefined) {
					continue;
				}
				const nsSplitArr = namespace.split("__");
				const account = nsSplitArr[0];
				const model = nsSplitArr[1];
				if(account && model) {
					sharedIdPromises.push(this.ifcGuidsToUUIDs(account, model,
						ifcObjectByAccount[namespace]).then(results => {
						for (let i = 0; i < results.length; i++) {
							results[i].parents.forEach( id => {
								sharedIdObjects.push({account, model, shared_id: utils.uuidToString(id)});
							});
						}
					}));
				}

			}

			return Promise.all(sharedIdPromises).then(() => {
				let returnGroup = { _id: utils.uuidToString(group._id), color: group.color};
				returnGroup.objects = sharedIdObjects;
				return returnGroup;
			});
		});
};

groupSchema.statics.listGroups = function(dbCol, query){
	return this.find(dbCol, query || {});
};

groupSchema.statics.updateIssueId = function(dbCol, uid, issueId) {
<<<<<<< HEAD
	return this.findOne(dbCol, { _id: utils.stringToUUID(uid) }).then(group => {
=======
	'use strict';

	return this.findOne(dbCol, { _id: uid }).then(group => {
>>>>>>> 85966326
		const issueIdData = {
			issue_id: issueId
		};

		return group.updateAttrs(issueIdData);
	});
};

groupSchema.methods.updateAttrs = function(data){
	console.log("updateAttrs", data);
	delete data.__v;
	const ifcGuidPromises = [];
	const sharedIdsByAccount = {};	
	const sharedIDSets = new Set();
	let modifiedObjectList = null;

	if (data.objects) {
		modifiedObjectList = [];
		for (let i = 0; i < data.objects.length; i++) {
			const obj = data.objects[i];

			if (obj.shared_id) {
				const ns = obj.account + "__" + obj.model;
				if ("[object String]" === Object.prototype.toString.call(obj.id)) {
					obj.id = utils.stringToUUID(obj.shared_id);
				}
				sharedIDSets.add(obj.id);
				if(!sharedIdsByAccount[ns]) {
					sharedIdsByAccount[ns] = { sharedIDArr : [], org: []};
				}
				sharedIdsByAccount[ns].sharedIDArr.push(obj.id);
				sharedIdsByAccount[ns].org.push(obj);
				
			}
			else {
				modifiedObjectList.push(obj);
			}
		}

		for (let namespace in sharedIdsByAccount) {
			if (namespace === undefined) {
				continue;
			}
			const nsSplitArr = namespace.split("__");
			const account = nsSplitArr[0];
			const model = nsSplitArr[1];
			ifcGuidPromises.push(
				uuidsToIfcGuids(account, model, sharedIdsByAccount[namespace].sharedIDArr).then(ifcGuids => {
					if (ifcGuids && ifcGuids.length > 0) {
						for (let i = 0; i < ifcGuids.length; i++) {
							modifiedObjectList.push({account, model, ifc_guid: ifcGuids[i].metadata["IFC GUID"]});
							for(let j = 0; j < ifcGuids[i].parents.length; j++) {
								sharedIDSets.delete(utils.uuidToString(ifcGuids[i].parents[j]));		
							}
						}

						//if sharedIDSets.size > 0 , it means there are sharedIDs with no IFC GUIDs
						sharedIDSets.forEach((sharedId) => {
							modifiedObjectList.push({
								account,
								model,
								shared_id: sharedId
							});
						});
					}
					else {
						//this isn't a IFC GUID model.
						modifiedObjectList = modifiedObjectList.concat(sharedIdsByAccount[namespace].org);
					}
					
				})
			);
		}

	}

	return Promise.all(ifcGuidPromises).then(() => {
		this.description = data.description;
		this.name = data.name;
		this.author = data.author;
		this.createdAt = data.createdAt;
		this.description = data.description;
		this.updatedAt = data.updatedAt;
		this.updatedBy = data.updatedBy;
		this.objects = modifiedObjectList || this.objects;
		this.color = data.color;
		this.markModified("objects");
		return this.save();
	});

};

groupSchema.statics.createGroup = function(dbCol, data){
	let group = this.model("Group").createInstance({
		account: dbCol.account, 
		model: dbCol.model
	});

	group._id = utils.stringToUUID(uuid.v1());
	return group.updateAttrs(data);
};

groupSchema.methods.clean = function(){

	let cleaned = this.toObject();
	cleaned._id = utils.uuidToString(cleaned._id);
	cleaned.issue_id = cleaned.issue_id && utils.uuidToString(cleaned.issue_id);
	if (cleaned.objects) {
		for (let i = 0; i < cleaned.objects.length; i++) {
			const object = cleaned.objects[i];
			if (object.shared_id &&
				"[object String]" !== Object.prototype.toString.call(object.shared_id)) {
				//object.id = utils.uuidToString(object.id);
				object.shared_id = utils.uuidToString(object.shared_id);
			}
		}
	}
	return cleaned;

};


groupSchema.statics.deleteGroup = function(dbCol, id){

	return Group.findOneAndRemove(dbCol, { _id : utils.stringToUUID(id)}).then(group => {

		if(!group){
			return Promise.reject(responseCodes.GROUP_NOT_FOUND);
		}

	});
};

const Group = ModelFactory.createClass(
	"Group", 
	groupSchema, 
	arg => { 
		return `${arg.model}.groups`;
	}
);


module.exports = Group;<|MERGE_RESOLUTION|>--- conflicted
+++ resolved
@@ -273,13 +273,8 @@
 };
 
 groupSchema.statics.updateIssueId = function(dbCol, uid, issueId) {
-<<<<<<< HEAD
-	return this.findOne(dbCol, { _id: utils.stringToUUID(uid) }).then(group => {
-=======
-	'use strict';
 
 	return this.findOne(dbCol, { _id: uid }).then(group => {
->>>>>>> 85966326
 		const issueIdData = {
 			issue_id: issueId
 		};
