/**
 *  Copyright (C) 2021 3D Repo Ltd
 *
 *  This program is free software: you can redistribute it and/or modify
 *  it under the terms of the GNU Affero General Public License as
 *  published by the Free Software Foundation, either version 3 of the
 *  License, or (at your option) any later version.
 *
 *  This program is distributed in the hope that it will be useful,
 *  but WITHOUT ANY WARRANTY; without even the implied warranty of
 *  MERCHANTABILITY or FITNESS FOR A PARTICULAR PURPOSE.  See the
 *  GNU Affero General Public License for more details.
 *
 *  You should have received a copy of the GNU Affero General Public License
 *  along with this program.  If not, see <http://www.gnu.org/licenses/>.
 */

"use strict";

const utils = require("../utils");
const nodeuuid = require("uuid/v1");
const responseCodes = require("../response_codes.js");
const Meta = require("./meta");
const { checkRulesValidity } = require("./helper/rule");
const db = require("../handler/db");
const ChatEvent = require("./chatEvent");

const { systemLogger } = require("../logger.js");

const fieldTypes = {
	"description": "[object String]",
	"name": "[object String]",
	"author": "[object String]",
	"createdAt": "[object Number]",
	"updatedBy": "[object String]",
	"updatedAt": "[object Number]",
	"objects": "[object Array]",
	"rules": "[object Array]",
	"color": "[object Array]",
	"transformation": "[object Array]",
	"issue_id": "[object Object]",
	"risk_id": "[object Object]",
	"view_id": "[object Object]"
};

const embeddedObjectFields = {
	"objects" : ["account", "model", "shared_ids", "ifc_guids"],
	"rules" : ["field", "operator", "values"]
};

function cleanEmbeddedObject(field, data) {
	if(embeddedObjectFields[field]) {
		const filtered =  data.map((entry) => {
			const cleaned  = {};
			embeddedObjectFields[field].forEach((allowedField) => {
				if(utils.hasField(entry, allowedField)) {
					cleaned[allowedField] = entry[allowedField];
				}
			});
			return cleaned;
		});
		return filtered;
	}
	return data;
}

function cleanArray(obj, prop) {
	if (obj[prop] && 0 === obj[prop].length) {
		delete obj[prop];
	}

	return obj;
}

function clean(groupData) {
	groupData._id = utils.uuidToString(groupData._id);
	groupData.issue_id = groupData.issue_id && utils.uuidToString(groupData.issue_id);
	groupData.risk_id = groupData.risk_id && utils.uuidToString(groupData.risk_id);
	groupData.view_id = groupData.view_id && utils.uuidToString(groupData.view_id);

	if (utils.isDate(groupData.createdAt)) {
		groupData.createdAt = groupData.createdAt.getTime();
	}

	if (utils.isDate(groupData.updatedAt)) {
		groupData.updatedAt = groupData.updatedAt.getTime();
	}

	cleanArray(groupData, "rules");
	cleanArray(groupData, "transformation");

	for (let i = 0; groupData.objects && i < groupData.objects.length; i++) {
		cleanArray(groupData.objects[i], "ifc_guids");
		if (groupData.objects[i].shared_ids) {
			cleanArray(groupData.objects[i], "shared_ids");
			groupData.objects[i].shared_ids = groupData.objects[i].shared_ids.map(x => utils.uuidToString(x));
		}
	}

	groupData.objects = groupData.objects.filter(obj => obj.ifc_guids || obj.shared_ids);

	delete groupData.__v;

	return groupData;
}

function getGroupCollectionName(model) {
	return model + ".groups";
}

function getObjectIds(account, model, branch, revId, groupData, convertSharedIDsToString, showIfcGuids = false) {
	if (groupData.rules && groupData.rules.length > 0) {
		return Meta.findObjectIdsByRules(account, model, groupData.rules, branch, revId, convertSharedIDsToString, showIfcGuids);
	} else {
		return getObjectsArray(model, branch, revId, groupData, convertSharedIDsToString, showIfcGuids);
	}
}

/**
 * Converts all IFC Guids to shared IDs if applicable and return the objects array.
 */
function getObjectsArray(model, branch, revId, groupData, convertSharedIDsToString, showIfcGuids = false) {
	const objectIdPromises = [];

	for (let i = 0; i < groupData.objects.length; i++) {
		const objectId = {};
		objectId.account = groupData.objects[i].account;
		objectId.model = groupData.objects[i].model;

		const _branch = (model === objectId.model) ? branch : "master";
		const _revId = (model === objectId.model) ? revId : null;

		const ifcGuids = groupData.objects[i].ifc_guids || [];

		const objectIdsSet = groupData.objects[i].shared_ids ? new Set(groupData.objects[i].shared_ids.map(utils.uuidToString)) : new Set();

		if (showIfcGuids) {
			objectId.ifc_guids = ifcGuids;
			objectIdPromises.push(objectId);
		} else {
			objectIdPromises.push(Meta.ifcGuidsToUUIDs(
				objectId.account,
				objectId.model,
				_branch,
				_revId,
				ifcGuids
			).then(sharedIdResults => {
				for (let j = 0; j < sharedIdResults.length; j++) {
					objectIdsSet.add(utils.uuidToString(sharedIdResults[j].shared_id));
				}

				if (objectIdsSet.size > 0) {
					objectId.shared_ids = [];
					objectIdsSet.forEach(id => {
						if (!convertSharedIDsToString) {
							id = utils.stringToUUID(id);
						}
						objectId.shared_ids.push(id);
					});
				}

				return objectId;
			}));
		}
	}

	return Promise.all(objectIdPromises);
}

/**
 * Converts all shared IDs to IFC Guids if applicable and return the objects array.
 */
function getObjectsArrayAsIfcGuids(data) {
	const ifcGuidPromises = [];

	for (let i = 0; data && data.objects && i < data.objects.length; i++) {
		const account = data.objects[i].account;
		const model = data.objects[i].model;

		if (!(account && model) || (!data.objects[i].ifc_guids && !data.objects[i].shared_ids)) {
			return Promise.reject(responseCodes.INVALID_GROUP);
		}

		const sharedIdsSet = new Set();
		const ifcGuidsSet = new Set();

		const objectList = data.objects[i].shared_ids ? data.objects[i].shared_ids : [];
		const sharedIds = [];

		for (let j = 0; j < objectList.length; j++) {
			if (utils.isString(objectList[j])) {
				sharedIds.push(utils.stringToUUID(objectList[j]));
			}

			sharedIdsSet.add(utils.uuidToString(sharedIds[j]));
		}

		if (data.objects[i].ifc_guids) {
			data.objects[i].ifc_guids.forEach(ifcGuid => {
				ifcGuidsSet.add(ifcGuid);
			});
		}

		ifcGuidPromises.push(
			Meta.uuidsToIfcGuids(account, model, sharedIds).then(ifcGuids => {
				if (ifcGuids && ifcGuids.length > 0) {
					for (let j = 0; j < ifcGuids.length; j++) {
						ifcGuidsSet.add(ifcGuids[j].metadata["IFC GUID"]);

						for (let k = 0; k < ifcGuids[j].parents.length; k++) {
							sharedIdsSet.delete(utils.uuidToString(ifcGuids[j].parents[k]));
						}
					}
				}

				const convertedObjectsResponse = {
					account,
					model
				};

				if (sharedIdsSet.size > 0) {
					convertedObjectsResponse.shared_ids = [];
					sharedIdsSet.forEach(id => {
						convertedObjectsResponse.shared_ids.push(utils.stringToUUID(id));
					});
				}

				if (ifcGuidsSet.size > 0) {
					convertedObjectsResponse.ifc_guids = [];
					ifcGuidsSet.forEach(id => {
						convertedObjectsResponse.ifc_guids.push(id);
					});
				}

				return convertedObjectsResponse;
			})
		);
	}

	return Promise.all(ifcGuidPromises).then(ifcObjects => {
		return ifcObjects;
	});
}
<<<<<<< HEAD

const Group = {};

Group.create = async function (account, model, branch = "master", rid = null, sessionId, creator = "", data) {
	const newGroup = Object.assign({}, data);

	const convertedObjects = await getObjectsArrayAsIfcGuids(data, false);

	let typeCorrect = (!data.objects !== !data.rules);

=======

const Group = {};

Group.create = async function (account, model, branch = "master", rid = null, sessionId, creator = "", data) {
	const newGroup = Object.assign({}, data);

	const convertedObjects = await getObjectsArrayAsIfcGuids(data, false);

	let typeCorrect = (!data.objects !== !data.rules);

>>>>>>> 041f6351
	Object.keys(data).forEach((key) => {
		if (fieldTypes[key]) {
			if (utils.typeMatch(data[key], fieldTypes[key])) {
				switch (key) {
<<<<<<< HEAD
					case "description":
						newGroup[key] = data[key];
						break;
					case "name":
						newGroup[key] = data[key];
						break;
=======
>>>>>>> 041f6351
					case "objects":
						if (data.objects) {
							newGroup.objects = cleanEmbeddedObject(key, convertedObjects);
						}
						break;
					case "rules":
						if (data.rules && !checkRulesValidity(data.rules)) {
							typeCorrect = false;
						}
						newGroup[key] = cleanEmbeddedObject(key, data[key]);
						break;
					case "color":
						newGroup[key] = data[key].map((c) => parseInt(c, 10));
						break;
<<<<<<< HEAD
					case "transformation":
						newGroup[key] = data[key];
						break;
					case "issue_id":
						newGroup[key] = data[key];
						break;
					case "risk_id":
						newGroup[key] = data[key];
						break;
					case "view_id":
						newGroup[key] = data[key];
						break;
=======
					default:
						newGroup[key] = data[key];
>>>>>>> 041f6351
				}
			} else {
				systemLogger.logError(`Type mismatch ${key} ${data[key]}`);
				typeCorrect = false;
			}
		}
	});

	if (typeCorrect) {
		newGroup._id = utils.stringToUUID(nodeuuid());
		newGroup.author = creator;
		newGroup.createdAt = Date.now();

		await db.insert(account, getGroupCollectionName(model), newGroup);

		newGroup._id = utils.uuidToString(newGroup._id);
		newGroup.objects = await getObjectIds(account, model, branch, rid, newGroup, true, false);

		if (sessionId) {
			ChatEvent.newGroups(sessionId, account, model, newGroup);
		}

		return newGroup;
	} else {
		throw responseCodes.INVALID_ARGUMENTS;
	}
};
<<<<<<< HEAD

Group.deleteGroups = async function (account, model, sessionId, ids) {
	const groupIds = ids.map(utils.stringToUUID);
	await db.remove(account, getGroupCollectionName(model), { _id: { $in: groupIds } });

=======

Group.deleteGroups = async function (account, model, sessionId, ids) {
	const groupIds = ids.map(utils.stringToUUID);
	await db.remove(account, getGroupCollectionName(model), { _id: { $in: groupIds } });

>>>>>>> 041f6351
	ChatEvent.groupsDeleted(sessionId, account, model, ids);
};

Group.deleteGroupsByViewId = async function (account, model, view_id) {
	return await db.remove(account, getGroupCollectionName(model), { view_id });
};

Group.findByUID = async function (account, model, branch, revId, uid, showIfcGuids = false, noClean = true, convertToIfcGuids = false) {
	const foundGroup = await db.findOne(account, getGroupCollectionName(model), { _id: utils.stringToUUID(uid) });

	if (!foundGroup) {
		throw responseCodes.GROUP_NOT_FOUND;
	}

	if (convertToIfcGuids) {
		foundGroup.objects = await getObjectsArrayAsIfcGuids(foundGroup, false);
	} else {
		foundGroup.objects = await getObjectIds(account, model, branch, revId, foundGroup, showIfcGuids);
	}

	return (noClean) ? foundGroup : clean(foundGroup);
};

Group.getList = async function (account, model, branch, revId, ids, queryParams, showIfcGuids) {
	const query = {};

	// If we want groups that aren't from issues
	if (queryParams.noIssues) {
		query.issue_id = { $exists: false };
	}

	// If we want groups that aren't from risks
	if (queryParams.noRisks) {
		query.risk_id = { $exists: false };
	}

	// If we want groups that aren't from views
	if (queryParams.noViews) {
		query.view_id = { $exists: false };
	}

	if (queryParams.updatedSince) {
		const updatedSince = parseFloat(queryParams.updatedSince);

		query.$or = [
			{
				createdAt: { $gte: new Date(updatedSince) },  updatedAt: { $exists: false}
			},
			{
				updatedAt: { $gte: updatedSince }
			}
		];
	}

	if (ids) {
		query._id = {$in: utils.stringsToUUIDs(ids)};
	}

	const results = await db.find(account, getGroupCollectionName(model), query);
	const sharedIdConversionPromises = [];
<<<<<<< HEAD

	results.forEach(result => {
		sharedIdConversionPromises.push(
			getObjectIds(account, model, branch, revId, result, true, showIfcGuids).then((sharedIdObjects) => {
				result.objects = sharedIdObjects;
				return clean(result);
			})
		);
	});

	return await Promise.all(sharedIdConversionPromises);
};

Group.update = async function (account, model, branch = "master", revId = null, sessionId, user = "", groupId, data) {
	const group = await Group.findByUID(account, model, branch, revId, groupId);

	const convertedObjects = await getObjectsArrayAsIfcGuids(data, false);
	const toUpdate = {};
	const toUnset = {};

	let typeCorrect = !(data.rules && data.objects);

=======

	results.forEach(result => {
		sharedIdConversionPromises.push(
			getObjectIds(account, model, branch, revId, result, true, showIfcGuids).then((sharedIdObjects) => {
				result.objects = sharedIdObjects;
				return clean(result);
			})
		);
	});

	return await Promise.all(sharedIdConversionPromises);
};

Group.update = async function (account, model, branch = "master", revId = null, sessionId, user = "", groupId, data) {
	const group = await Group.findByUID(account, model, branch, revId, groupId);

	const convertedObjects = await getObjectsArrayAsIfcGuids(data, false);
	const toUpdate = {};
	const toUnset = {};

	let typeCorrect = !(data.rules && data.objects);

>>>>>>> 041f6351
	typeCorrect && Object.keys(data).forEach((key) => {
		if (data[key]) {
			if (utils.typeMatch(data[key], fieldTypes[key])) {
				switch (key) {
<<<<<<< HEAD
					case "description":
						toUpdate[key] = data[key];
						break;
					case "name":
						toUpdate[key] = data[key];
						break;
=======
>>>>>>> 041f6351
					case "rules":
						if (!checkRulesValidity(data.rules)) {
							typeCorrect = false;
							toUnset.objects = 1;
							group.objects = undefined;
						}

						toUpdate[key] = cleanEmbeddedObject(key, data[key]);
						break;
					case "objects":
						toUpdate.objects = cleanEmbeddedObject(key, convertedObjects);
						toUnset.rules = 1;
						group.rules = undefined;
						break;
					case "color":
						toUpdate[key] = data[key].map((c) => parseInt(c, 10));
						break;
<<<<<<< HEAD
					case "transformation":
						toUpdate[key] = data[key].map((c) => parseInt(c, 10));
						break;
					case "issue_id":
						toUpdate[key] = data[key];
						break;
					case "risk_id":
						toUpdate[key] = data[key];
						break;
=======
					default:
						toUpdate[key] = data[key];
>>>>>>> 041f6351
				}
				group[key] = toUpdate[key];
			} else {
				typeCorrect = false;
			}
		}
	});

	if (typeCorrect) {
		if (Object.keys(toUpdate).length !== 0) {
			toUpdate.updatedBy = user;
			toUpdate.updatedAt = Date.now();

			const updateBson = {$set: toUpdate};

			if (Object.keys(toUnset).length > 0) {
				updateBson.$unset = toUnset;
			}

			await db.update(account, getGroupCollectionName(model), { _id: group._id }, updateBson);
		}

		clean(group);
	} else {
		throw responseCodes.INVALID_ARGUMENTS;
	}

	group.objects = await getObjectIds(account, model, branch, revId, group, true, false);
	ChatEvent.groupChanged(sessionId, account, model, group);

	return group;
};

module.exports = Group;<|MERGE_RESOLUTION|>--- conflicted
+++ resolved
@@ -241,7 +241,6 @@
 		return ifcObjects;
 	});
 }
-<<<<<<< HEAD
 
 const Group = {};
 
@@ -252,31 +251,10 @@
 
 	let typeCorrect = (!data.objects !== !data.rules);
 
-=======
-
-const Group = {};
-
-Group.create = async function (account, model, branch = "master", rid = null, sessionId, creator = "", data) {
-	const newGroup = Object.assign({}, data);
-
-	const convertedObjects = await getObjectsArrayAsIfcGuids(data, false);
-
-	let typeCorrect = (!data.objects !== !data.rules);
-
->>>>>>> 041f6351
 	Object.keys(data).forEach((key) => {
 		if (fieldTypes[key]) {
 			if (utils.typeMatch(data[key], fieldTypes[key])) {
 				switch (key) {
-<<<<<<< HEAD
-					case "description":
-						newGroup[key] = data[key];
-						break;
-					case "name":
-						newGroup[key] = data[key];
-						break;
-=======
->>>>>>> 041f6351
 					case "objects":
 						if (data.objects) {
 							newGroup.objects = cleanEmbeddedObject(key, convertedObjects);
@@ -291,23 +269,8 @@
 					case "color":
 						newGroup[key] = data[key].map((c) => parseInt(c, 10));
 						break;
-<<<<<<< HEAD
-					case "transformation":
-						newGroup[key] = data[key];
-						break;
-					case "issue_id":
-						newGroup[key] = data[key];
-						break;
-					case "risk_id":
-						newGroup[key] = data[key];
-						break;
-					case "view_id":
-						newGroup[key] = data[key];
-						break;
-=======
 					default:
 						newGroup[key] = data[key];
->>>>>>> 041f6351
 				}
 			} else {
 				systemLogger.logError(`Type mismatch ${key} ${data[key]}`);
@@ -335,19 +298,10 @@
 		throw responseCodes.INVALID_ARGUMENTS;
 	}
 };
-<<<<<<< HEAD
 
 Group.deleteGroups = async function (account, model, sessionId, ids) {
 	const groupIds = ids.map(utils.stringToUUID);
 	await db.remove(account, getGroupCollectionName(model), { _id: { $in: groupIds } });
-
-=======
-
-Group.deleteGroups = async function (account, model, sessionId, ids) {
-	const groupIds = ids.map(utils.stringToUUID);
-	await db.remove(account, getGroupCollectionName(model), { _id: { $in: groupIds } });
-
->>>>>>> 041f6351
 	ChatEvent.groupsDeleted(sessionId, account, model, ids);
 };
 
@@ -408,7 +362,6 @@
 
 	const results = await db.find(account, getGroupCollectionName(model), query);
 	const sharedIdConversionPromises = [];
-<<<<<<< HEAD
 
 	results.forEach(result => {
 		sharedIdConversionPromises.push(
@@ -431,43 +384,10 @@
 
 	let typeCorrect = !(data.rules && data.objects);
 
-=======
-
-	results.forEach(result => {
-		sharedIdConversionPromises.push(
-			getObjectIds(account, model, branch, revId, result, true, showIfcGuids).then((sharedIdObjects) => {
-				result.objects = sharedIdObjects;
-				return clean(result);
-			})
-		);
-	});
-
-	return await Promise.all(sharedIdConversionPromises);
-};
-
-Group.update = async function (account, model, branch = "master", revId = null, sessionId, user = "", groupId, data) {
-	const group = await Group.findByUID(account, model, branch, revId, groupId);
-
-	const convertedObjects = await getObjectsArrayAsIfcGuids(data, false);
-	const toUpdate = {};
-	const toUnset = {};
-
-	let typeCorrect = !(data.rules && data.objects);
-
->>>>>>> 041f6351
 	typeCorrect && Object.keys(data).forEach((key) => {
 		if (data[key]) {
 			if (utils.typeMatch(data[key], fieldTypes[key])) {
 				switch (key) {
-<<<<<<< HEAD
-					case "description":
-						toUpdate[key] = data[key];
-						break;
-					case "name":
-						toUpdate[key] = data[key];
-						break;
-=======
->>>>>>> 041f6351
 					case "rules":
 						if (!checkRulesValidity(data.rules)) {
 							typeCorrect = false;
@@ -485,20 +405,8 @@
 					case "color":
 						toUpdate[key] = data[key].map((c) => parseInt(c, 10));
 						break;
-<<<<<<< HEAD
-					case "transformation":
-						toUpdate[key] = data[key].map((c) => parseInt(c, 10));
-						break;
-					case "issue_id":
-						toUpdate[key] = data[key];
-						break;
-					case "risk_id":
-						toUpdate[key] = data[key];
-						break;
-=======
 					default:
 						toUpdate[key] = data[key];
->>>>>>> 041f6351
 				}
 				group[key] = toUpdate[key];
 			} else {
