--- conflicted
+++ resolved
@@ -136,24 +136,26 @@
 groupSchema.methods.updateAttrs = function(data){
 	'use strict';
 
-<<<<<<< HEAD
 	let ifcGuidPromises = [];
 
-	data.objects.forEach(obj => {
-		if ("[object String]" === Object.prototype.toString.call(obj.id)) {
-			obj.id = utils.stringToUUID(obj.id);
+	if (data.objects) {
+		for (let i = 0; i < data.objects.length; i++) {
+			const obj = data.objects[i];
+			if ("[object String]" === Object.prototype.toString.call(obj.id)) {
+				obj.id = utils.stringToUUID(obj.id);
+			}
+			ifcGuidPromises.push(
+				this.uuidToIfcGuids(obj).then(ifcGuids => {
+					if (ifcGuids && ifcGuids.length > 0) {
+						for (let i = 0; i < ifcGuids.length; i++) {
+							obj.ifc_guid = ifcGuids[i];
+							delete obj.shared_id;
+						}
+					}
+				})
+			);
 		}
-		ifcGuidPromises.push(
-			this.uuidToIfcGuids(obj).then(ifcGuids => {
-				if (ifcGuids && ifcGuids.length > 0) {
-					for (let i = 0; i < ifcGuids.length; i++) {
-						obj.ifc_guid = ifcGuids[i];
-						delete obj.shared_id;
-					}
-				}
-			})
-		);
-	});
+	}
 
 	return Promise.all(ifcGuidPromises).then(() => {
 
@@ -164,22 +166,6 @@
 		this.markModified('objects');
 		return this.save();
 	});
-=======
-	if (data.objects) {
-		for (let i = 0; i < data.objects.length; i++) {
-			if ("[object String]" === Object.prototype.toString.call(data.objects[i].id)) {
-				data.objects[i].id = utils.stringToUUID(data.objects[i].id);
-			}
-		}
-	}
-
-	this.name = data.name || this.name;
-	this.objects = data.objects || this.objects;
-	this.color = data.color || this.color;
-
-	this.markModified('objects');
-	return this.save();
->>>>>>> adbfdc35
 };
 
 groupSchema.statics.createGroup = function(dbCol, data){
@@ -203,22 +189,14 @@
 	cleaned._id = utils.uuidToString(cleaned._id);
 	cleaned.issue_id = cleaned.issue_id && utils.uuidToString(cleaned.issue_id);
 	if (cleaned.objects) {
-<<<<<<< HEAD
-		cleaned.objects.forEach(object => {
-=======
 		for (let i = 0; i < cleaned.objects.length; i++) {
 			const object = cleaned.objects[i];
->>>>>>> adbfdc35
 			if (object.shared_id &&
 				"[object String]" !== Object.prototype.toString.call(object.shared_id)) {
 				//object.id = utils.uuidToString(object.id);
 				object.shared_id = utils.uuidToString(object.shared_id);
 			}
-<<<<<<< HEAD
-		});
-=======
 		}
->>>>>>> adbfdc35
 	}
 	return cleaned;
 
