/**
 *  Copyright (C) 2014 3D Repo Ltd
 *
 *  This program is free software: you can redistribute it and/or modify
 *  it under the terms of the GNU Affero General Public License as
 *  published by the Free Software Foundation, either version 3 of the
 *  License, or (at your option) any later version.
 *
 *  This program is distributed in the hope that it will be useful,
 *  but WITHOUT ANY WARRANTY; without even the implied warranty of
 *  MERCHANTABILITY or FITNESS FOR A PARTICULAR PURPOSE.  See the
 *  GNU Affero General Public License for more details.
 *
 *  You should have received a copy of the GNU Affero General Public License
 *  along with this program.  If not, see <http://www.gnu.org/licenses/>.
 */

"use strict";

const _ = require("lodash");
const mongoose = require("mongoose");
const ModelFactory = require("./factory/modelFactory");
const utils = require("../utils");
const uuid = require("node-uuid");
const Schema = mongoose.Schema;
const responseCodes = require("../response_codes.js");
const Meta = require("./meta");
const History = require("./history");
const Ref = require("./ref");
const db = require("../handler/db");
const ChatEvent = require("./chatEvent");

const ruleOperators = {
	"IS_EMPTY":	0,
	"IS_NOT_EMPTY":	0,
	"IS":		1,
	"IS_NOT":	1,
	"CONTAINS":	1,
	"NOT_CONTAINS":	1,
	"REGEX":	1,
	"EQUALS":	1,
	"NOT_EQUALS":	1,
	"GT":		1,
	"GTE":		1,
	"LT":		1,
	"LTE":		1,
	"IN_RANGE":	2,
	"NOT_IN_RANGE":	2
};

const fieldTypes = {
	"description": "[object String]",
	"name": "[object String]",
	"author": "[object String]",
	"createdAt": "[object Number]",
	"updatedBy": "[object String]",
	"updatedAt": "[object Number]",
	"objects": "[object Array]",
	"rules": "[object Array]",
	"color": "[object Array]",
	"issue_id": "[object Object]",
	"risk_id": "[object Object]"
};

const embeddedObjectFields = {
	"objects" : ["account", "model", "shared_ids", "ifc_guids"],
	"rules" : ["field", "operator", "values"]
};

const groupSchema = Schema({
	_id: Object,
	name: String,
	author: String,
	description: String,
	createdAt: Date,
	updatedAt: Date,
	updatedBy: String,
	objects: [{
		_id: false,
		account: String,
		model: String,
		shared_ids: [],
		ifc_guids: [String]
	}],
	rules: [{
		_id: false,
		field: String,
		operator: String,
		values: [String]
	}],
	issue_id: Object,
	risk_id: Object,
	color: [Number]
});

groupSchema.statics.ifcGuidsToUUIDs = function (account, model, ifcGuids, branch, revId) {
	if(!ifcGuids || ifcGuids.length === 0) {
		return Promise.resolve([]);
	}

	const query = {"metadata.IFC GUID": { $in: ifcGuids } };
	const project = { parents: 1, _id: 0 };

	return db.getCollection(account, model + ".scene").then(dbCol => {
		return dbCol.find(query, project).toArray().then(results => {
			if(results.length === 0) {
				return [];
			}
			return History.getHistory({ account, model }, branch, revId).then(history => {
				if (!history) {
					return Promise.reject(responseCodes.INVALID_TAG_NAME);
				} else {

					const parents = results.map(x => x = x.parents).reduce((acc, val) => acc.concat(val), []);

					const meshQuery = { _id: { $in: history.current }, shared_id: { $in: parents }, type: "mesh" };
					const meshProject = { shared_id: 1, _id: 0 };

					return dbCol.find(meshQuery, meshProject).toArray();
				}
			});
		});
	});

};

groupSchema.statics.uuidToIfcGuids = function (obj) {
	const account = obj.account;
	const model = obj.model;
	const uid = ("[object String]" !== Object.prototype.toString.call(uid)) ? utils.uuidToString(uid) : obj.shared_id;
	const parent = utils.stringToUUID(uid);

	return Meta.find({ account, model }, { type: "meta", parents: parent, "metadata.IFC GUID": { $exists: true } }, { "parents": 1, "metadata.IFC GUID": 1 })
		.then(results => {
			const ifcGuids = [];
			results.forEach(res => {
				if (this.isIfcGuid(res.metadata["IFC GUID"])) {
					ifcGuids.push(res.metadata["IFC GUID"]);
				}
			});
			return ifcGuids;
		});
};

function uuidsToIfcGuids(account, model, ids) {
	const query = { type: "meta", parents: { $in: ids }, "metadata.IFC GUID": { $exists: true } };
	const project = { "metadata.IFC GUID": 1, parents: 1 };
	return db.getCollection(account, model + ".scene").then(dbCol => {
		return dbCol.find(query, project).toArray().then(results => {
			return results;
		});
	});
}

/**
 * IFC Guid definition: [0-9,A-Z,a-z,_$]* (length = 22)
 */
groupSchema.statics.isIfcGuid = function (value) {
	return value && 22 === value.length;
};

/**
 * Converts all shared IDs to IFC Guids if applicable and return the objects array.
 */
groupSchema.methods.getObjectsArrayAsIfcGuids = function (data) {

	const ifcGuidPromises = [];

	if (!data) {
		data = this;
	}

	for (let i = 0; data.objects && i < data.objects.length; i++) {
		const account = data.objects[i].account;
		const model = data.objects[i].model;

		if (!(account && model) || (!data.objects[i].ifc_guids && !data.objects[i].shared_ids)) {
			return Promise.reject(responseCodes.INVALID_GROUP);
		}

		const sharedIdsSet = new Set();
		const ifcGuidsSet = new Set();

		const objectList = data.objects[i].shared_ids ? data.objects[i].shared_ids : [];
		const sharedIds = [];

		for (let j = 0; j < objectList.length; j++) {
			if ("[object String]" === Object.prototype.toString.call(objectList[j])) {
				sharedIds.push(utils.stringToUUID(objectList[j]));
			}

			sharedIdsSet.add(utils.uuidToString(sharedIds[j]));
		}

		if (data.objects[i].ifc_guids) {
			data.objects[i].ifc_guids.forEach(ifcGuid => {
				ifcGuidsSet.add(ifcGuid);
			});
		}

		ifcGuidPromises.push(
			uuidsToIfcGuids(account, model, sharedIds).then(ifcGuids => {
				if (ifcGuids && ifcGuids.length > 0) {
					for (let j = 0; j < ifcGuids.length; j++) {
						ifcGuidsSet.add(ifcGuids[j].metadata["IFC GUID"]);

						for (let k = 0; k < ifcGuids[j].parents.length; k++) {
							sharedIdsSet.delete(utils.uuidToString(ifcGuids[j].parents[k]));
						}
					}
				}

				const convertedObjectsResponse = {
					account,
					model
				};

				if (sharedIdsSet.size > 0) {
					convertedObjectsResponse.shared_ids = [];
					sharedIdsSet.forEach(id => {
						convertedObjectsResponse.shared_ids.push(utils.stringToUUID(id));
					});
				}

				if (ifcGuidsSet.size > 0) {
					convertedObjectsResponse.ifc_guids = [];
					ifcGuidsSet.forEach(id => {
						convertedObjectsResponse.ifc_guids.push(id);
					});
				}

				return convertedObjectsResponse;
			})
		);
	}

	return Promise.all(ifcGuidPromises).then(ifcObjects => {
		return ifcObjects;
	});
};

groupSchema.statics.findIfcGroupByUID = function (dbCol, uid) {

	// Extract a unique list of IDs only
	return this.findOne(dbCol, { _id: uid })
		.then(group => {

			if (!group) {
				return Promise.reject(responseCodes.GROUP_NOT_FOUND);
			}

			return group.getObjectsArrayAsIfcGuids(null, false).then(ifcObjects => {
				group.objects = ifcObjects;
				return group;
			});
		});
};

/**
 * Converts all IFC Guids to shared IDs if applicable and return the objects array.
 */
groupSchema.methods.getObjectsArray = function (model, branch, revId, convertSharedIDsToString, showIfcGuids = false) {

	const objectIdPromises = [];

	for (let i = 0; i < this.objects.length; i++) {

		const objectIdsSet = new Set();

		const objectId = {};
		objectId.account = this.objects[i].account;
		objectId.model = this.objects[i].model;

		const _branch = (model === objectId.model) ? branch : "master";
		const _revId = (model === objectId.model) ? revId : null;

		const ifcGuids = this.objects[i].ifc_guids ? this.objects[i].ifc_guids : [];

		for (let j = 0; this.objects[i].shared_ids && j < this.objects[i].shared_ids.length; j++) {
			let sharedId = this.objects[i].shared_ids[j];
			if ("[object String]" !== Object.prototype.toString.call(sharedId)) {
				sharedId = utils.uuidToString(sharedId);
			}
			objectIdsSet.add(sharedId);
		}

		if (showIfcGuids) {
			objectId.ifc_guids = ifcGuids;
			objectIdPromises.push(objectId);
		} else {
			objectIdPromises.push(Group.ifcGuidsToUUIDs(
				objectId.account,
				objectId.model,
				ifcGuids,
				_branch,
				_revId
			).then(sharedIdResults => {
				for (let j = 0; j < sharedIdResults.length; j++) {
					if ("[object String]" !== Object.prototype.toString.call(sharedIdResults[j].shared_id)) {
						sharedIdResults[j].shared_id = utils.uuidToString(sharedIdResults[j].shared_id);
					}
					objectIdsSet.add(sharedIdResults[j].shared_id);
				}

				if (objectIdsSet.size > 0) {
					objectId.shared_ids = [];
					objectIdsSet.forEach(id => {
						if (!convertSharedIDsToString) {
							id = utils.stringToUUID(id);
						}
						objectId.shared_ids.push(id);
					});
				}

				return objectId;
			}));
		}
	}

	return Promise.all(objectIdPromises).then(objectIds => {
		return objectIds;
	});
};

groupSchema.statics.findByUID = function (dbCol, uid, branch, revId, convertObjects = true) {

	return this.findOne(dbCol, { _id: utils.stringToUUID(uid) })
		.then(group => {

			if (!group) {
				return Promise.reject(responseCodes.GROUP_NOT_FOUND);
			}

			if (convertObjects) {
				return getObjectIds(dbCol, group, branch, revId, false).then((sharedIdObjects) => {
					group.objects = sharedIdObjects;
					return group;
				});
			}

			return group;
		});

};

groupSchema.statics.findByUIDSerialised = function (dbCol, uid, branch, revId, showIfcGuids = false) {

	return this.findOne(dbCol, { _id: utils.stringToUUID(uid) })
		.then(group => {

			if (!group) {
				return Promise.reject(responseCodes.GROUP_NOT_FOUND);
			}

			return getObjectIds(dbCol, group, branch, revId, true, showIfcGuids).then((sharedIdObjects) => {

				const returnGroup = { _id: utils.uuidToString(group._id), color: group.color };
				returnGroup.objects = sharedIdObjects;
				return returnGroup;
			});
		});
};

groupSchema.statics.listGroups = function (dbCol, queryParams, branch, revId, ids, showIfcGuids) {

	const query = {};

	// If we want groups that aren't from issues
	if (queryParams.noIssues) {
		query.issue_id = { $exists: false };
	}

	// If we want groups that aren't from risks
	if (queryParams.noRisks) {
		query.risk_id = { $exists: false };
	}

	if (ids) {
		query._id = {$in: utils.stringsToUUIDs(ids)};
	}

	return this.find(dbCol, query).then(results => {
		const sharedIdConversionPromises = [];

		results.forEach(result => {
			sharedIdConversionPromises.push(
				getObjectIds(dbCol, result, branch, revId, true, showIfcGuids).then((sharedIdObjects) => {
					result.objects = sharedIdObjects;
					return result;
				})
			);
		});

		return Promise.all(sharedIdConversionPromises).then((sharedIdGroups) => {
			sharedIdGroups.forEach((group, i) => {
				sharedIdGroups[i] = clean(group);
			});

			return sharedIdGroups;
		});
	});
};

groupSchema.statics.updateIssueId = function (dbCol, uid, issueId) {

	if ("[object String]" === Object.prototype.toString.call(uid)) {
		uid = utils.stringToUUID(uid);
	}

	return this.findOne(dbCol, { _id: uid }).then(group => {
		if (group) {
			const issueIdData = {
				issue_id: issueId
			};

			return group.updateAttrs(dbCol, issueIdData);
		} else {
			return Promise.reject(responseCodes.GROUP_NOT_FOUND);
		}
	});
};

// Group Update with Event
groupSchema.methods.updateGroup = function (dbCol, sessionId, data, user = "", branch = "master", rid = null) {
	return this.updateAttrs(dbCol, _.cloneDeep(data), user).then((savedGroup) => {
		return getObjectIds(dbCol, this, branch, rid, true, false).then((objects) => {
			savedGroup.objects = objects;
			ChatEvent.groupChanged(sessionId, dbCol.account, dbCol.model, savedGroup);
			return savedGroup;
		});
	});
};

groupSchema.methods.updateAttrs = function (dbCol, data, user) {

	return this.getObjectsArrayAsIfcGuids(data, false).then(convertedObjects => {
		const toUpdate = {};
		const toUnset = {};
		const fieldsCanBeUpdated = ["description", "name", "rules", "objects", "color", "issue_id", "risk_id"];

		let typeCorrect = !(data.rules && data.objects);
		typeCorrect && fieldsCanBeUpdated.forEach((key) => {
			if (data[key]) {
				if (Object.prototype.toString.call(data[key]) === fieldTypes[key]) {
					if (key === "objects" && data.objects) {
						toUpdate.objects = cleanEmbeddedObject(key, convertedObjects);
						toUnset.rules = 1;
						this.rules = undefined;
					} else if (key === "color") {
						toUpdate[key] = data[key].map((c) => parseInt(c, 10));
					} else {
						if (key === "rules"
							&& data.rules
							&& !checkRulesValidity(data.rules)) {
							typeCorrect = false;
							toUnset.objects = 1;
							this.objects = undefined;
						}

						toUpdate[key] = cleanEmbeddedObject(key, data[key]);
					}
					this[key] = toUpdate[key];
				} else {
					typeCorrect = false;
				}
			}

		});

		if (typeCorrect) {
			if (Object.keys(toUpdate).length !== 0) {
				toUpdate.updateBy = user;
				toUpdate.updatedAt = Date.now();
				return db.getCollection(dbCol.account, dbCol.model + ".groups").then(_dbCol => {
					const updateBson = {$set: toUpdate};
					if(Object.keys(toUnset).length > 0) {
						updateBson.$unset = toUnset;
					}
					return _dbCol.update({ _id: this._id }, updateBson).then(() => {
						const updatedGroup = clean(this);
						return updatedGroup;
					});
				});
			} else {
				const updatedGroup = clean(this);
				return updatedGroup;
			}
		} else {
			return Promise.reject(responseCodes.INVALID_ARGUMENTS);
		}

	});
};

function cleanEmbeddedObject(field, data) {
	if(embeddedObjectFields[field]) {
		const filtered =  data.map((entry) => {
			const cleaned  = {};
			embeddedObjectFields[field].forEach((allowedField) => {
				if(entry.hasOwnProperty(allowedField)) {
					cleaned[allowedField] = entry[allowedField];
				}
			});
			return cleaned;
		});
		return filtered;
	}
	return data;
}

groupSchema.statics.createGroup = function (dbCol, sessionId, data, creator = "", branch = "master", rid = null) {
	const model = dbCol.model;

	const newGroup = this.model("Group").createInstance({
		account: dbCol.account,
		model: model
	});

	return newGroup.getObjectsArrayAsIfcGuids(data, false).then(convertedObjects => {

		let typeCorrect = (!data.objects !== !data.rules);

		const allowedFields = ["description", "name", "objects","rules","color","issue_id","risk_id"];

		allowedFields.forEach((key) => {
			if (fieldTypes[key] && data.hasOwnProperty(key)) {
				if (Object.prototype.toString.call(data[key]) === fieldTypes[key]) {
					if (key === "objects" && data.objects) {
						newGroup.objects = cleanEmbeddedObject(key, convertedObjects);
					} else if (key === "color") {
						newGroup[key] = data[key].map((c) => parseInt(c, 10));
					} else {
						if (key === "rules"
							&& data.rules
							&& !checkRulesValidity(data.rules)) {
							typeCorrect = false;
						}
						newGroup[key] = cleanEmbeddedObject(key, data[key]);
					}
				} else {
					typeCorrect = false;
				}
			}

		});

		newGroup._id = utils.stringToUUID(uuid.v1());
		newGroup.author = creator;
		newGroup.createdAt = Date.now();

		if (typeCorrect) {
			return newGroup.save().then((savedGroup) => {
				savedGroup._id = utils.uuidToString(savedGroup._id);
<<<<<<< HEAD
				if (!data.isIssueGroup && !data.isRiskGroup && sessionId) {
					ChatEvent.newGroups(sessionId, dbCol.account, model, savedGroup);
				}

				return savedGroup;
=======
				return getObjectIds(dbCol, savedGroup, branch, rid, true, false).then((objects) => {
					savedGroup.objects = objects;
					if (!data.isIssueGroup && sessionId) {
						ChatEvent.newGroups(sessionId, dbCol.account, model, savedGroup);
					}
					return savedGroup;
				});
>>>>>>> 0c224e12
			});
		} else {
			return Promise.reject(responseCodes.INVALID_ARGUMENTS);
		}
	});
};

function clean(groupData) {
	const cleaned = groupData.toObject();
	cleaned._id = utils.uuidToString(cleaned._id);
	cleaned.issue_id = cleaned.issue_id && utils.uuidToString(cleaned.issue_id);
	cleaned.risk_id = cleaned.risk_id && utils.uuidToString(cleaned.risk_id);

	if (Date.prototype.isPrototypeOf(cleaned.createdAt)) {
		cleaned.createdAt = cleaned.createdAt.getTime();
	}

	if (Date.prototype.isPrototypeOf(cleaned.updatedAt)) {
		cleaned.updatedAt = cleaned.updatedAt.getTime();
	}

	return cleaned;
}

function checkRulesValidity(rules) {
	const fieldsWithRules = new Set();
	let valid = rules.length > 0;
	let it = 0;
	while (valid && it < rules.length) {

		const rule = rules[it];
		valid = rule &&
			isValidRule(rule) &&
			!fieldsWithRules.has(rule.field) ;

		if (valid) {
			fieldsWithRules.add(rule.field);
		}
		it++;
	}
	return valid;
}

/**
 * Returns true if given rule has:
 * - A field,
 * - A supported operator,
 * - The correct minimum/multiples of values if a value is required
 */
function isValidRule(rule) {
	return rule.field && rule.field.length > 0 &&
		Object.keys(ruleOperators).includes(rule.operator) &&
		(ruleOperators[rule.operator] === 0 ||
		(rule.values.length && ruleOperators[rule.operator] <= rule.values.length && !rule.values.some((x) => x === "")) &&
		rule.values.length % ruleOperators[rule.operator] === 0);
}

function buildRule(rule) {
	const clauses = [];
	let expression = {};

	if (isValidRule(rule)) {
		const fieldName = "metadata." + rule.field;
		const operatorPerClause =  ruleOperators[rule.operator];
		const clausesCount = rule.values && rule.values.length > 0 && operatorPerClause > 0 ?
			rule.values.length / operatorPerClause :
			1;

		for (let i = 0; i < clausesCount; i++) {
			let operation;

			switch (rule.operator) {
				case "IS_EMPTY":
					operation = { $exists: false };
					break;
				case "IS_NOT_EMPTY":
					operation = { $exists: true };
					break;
				case "IS":
					operation = rule.values[i];
					break;
				case "IS_NOT":
					operation = { $ne: rule.values[i] };
					break;
				case "CONTAINS":
					operation = { $regex: new RegExp(utils.sanitizeString(rule.values[i])), $options: "i" };
					break;
				case "NOT_CONTAINS":
					operation = { $regex: new RegExp("^((?!" + utils.sanitizeString(rule.values[i]) + ").)*$"), $options: "i" };
					break;
				case "REGEX":
					operation = { $regex: new RegExp(rule.values[i]) };
					break;
				case "EQUALS":
					operation = { $eq: Number(rule.values[i]) };
					break;
				case "NOT_EQUALS":
					operation = { $ne: Number(rule.values[i]) };
					break;
				case "GT":
					operation = { $gt: Number(rule.values[i]) };
					break;
				case "GTE":
					operation = { $gte: Number(rule.values[i]) };
					break;
				case "LT":
					operation = { $lt: Number(rule.values[i]) };
					break;
				case "LTE":
					operation = { $lte: Number(rule.values[i]) };
					break;
				case "IN_RANGE":
					{
						const rangeVal1 = Number(rule.values[i * operatorPerClause]);
						const rangeVal2 = Number(rule.values[i * operatorPerClause + 1]);
						const rangeLowerOp = {};
						rangeLowerOp[fieldName] = { $gte: Math.min(rangeVal1, rangeVal2) };
						const rangeUpperOp = {};
						rangeUpperOp[fieldName] = { $lte: Math.max(rangeVal1, rangeVal2) };

						operation = undefined;
						clauses.push({ $and: [rangeLowerOp, rangeUpperOp]});
					}
					break;
				case "NOT_IN_RANGE":
					{
						const exRangeVal1 = Number(rule.values[i * operatorPerClause]);
						const exRangeVal2 = Number(rule.values[i * operatorPerClause + 1]);
						const exRangeLowerOp = {};
						exRangeLowerOp[fieldName] = { $lt: Math.min(exRangeVal1, exRangeVal2) };
						const exRangeUpperOp = {};
						exRangeUpperOp[fieldName] = { $gt: Math.max(exRangeVal1, exRangeVal2) };

						operation = undefined;
						clauses.push({ $and: [exRangeLowerOp, exRangeUpperOp]});
					}
					break;
			}

			if (operation) {
				const clause = {};
				clause[fieldName] = operation;
				clauses.push(clause);
			}
		}
	} else {
		throw responseCodes.INVALID_ARGUMENTS;
	}

	if (clauses.length > 1) {
		expression = { $or: clauses };
	} else if (clauses.length === 1) {
		expression = clauses[0];
	}

	return expression;
}

function rulesToQuery(rules) {
	const query = { type: "meta" };
	const expressions = [];

	for (let i = 0; i < rules.length; i++) {
		expressions.push(buildRule(rules[i]));
	}

	if (expressions.length > 1) {
		Object.assign(query, { $and: expressions });
	} else if (expressions.length === 1) {
		Object.assign(query, expressions[0]);
	}

	return query;
}

function findObjectsByQuery(account, model, query) {
	const project = { "metadata.IFC GUID": 1, parents: 1 };
	return db.getCollection(account, model + ".scene").then((dbCol) => {
		return dbCol.find(query, project).toArray();
	});
}

function findModelSharedIDsByQuery(account, model, query, branch, revId) {
	return findObjectsByQuery(account, model, query).then((results) => {
		if (results && results.length > 0) {
			return History.getHistory({ account, model }, branch, revId).then((history) => {
				if (!history) {
					return Promise.reject(responseCodes.INVALID_TAG_NAME);
				} else {
					return db.getCollection(account, model + ".scene").then((dbCol) => {
						const parents = results.map(x => x = x.parents).reduce((acc, val) => acc.concat(val), []);

						// NOTE: we've seen parents.length >15000 has caused a failure on the database. so I added
						// a loop to restrict the length of parents per query. This needs to be revisited when
						// we've done the optimisation for revId
						const entryPerQuery = 7000;
						const queryPromise = [];
						for(let i = 0; i < parents.length; i = i + entryPerQuery) {
							const endIndex = i + entryPerQuery < parents.length ? i + entryPerQuery : parents.length;
							const parentsForQuery = parents.slice(i, endIndex);
							const meshQuery = { _id: { $in: history.current }, shared_id: { $in: parentsForQuery }};
							const meshProject = { shared_id: 1, _id: 0 };
							queryPromise.push(dbCol.find(meshQuery, meshProject).toArray());
						}

						return Promise.all(queryPromise).then((res) => {
							return res.reduce((acc, val) => acc.concat(val), []);
						});

					});
				}
			});
		} else {
			return Promise.resolve([]);
		}
	});
}

function findObjectIDsByRules(account, model, rules, branch, revId, convertSharedIDsToString, showIfcGuids = false) {
	const objectIdPromises = [];

	const query = rulesToQuery(rules);

	const models = new Set();
	models.add(model);

	// Check submodels
	return Ref.find({account, model}, {type: "ref"}).then((refs) => {
		refs.forEach((ref) => {
			models.add(ref.project);
		});

		const modelsIter = models.values();

		for (const modelID of modelsIter) {
			const objectIdsSet = new Set();

			const objectId = {};
			objectId.account = account;
			objectId.model = modelID;

			const _branch = (model === objectId.model) ? branch : "master";
			const _revId = (model === objectId.model) ? revId : null;

			if (showIfcGuids) {
				objectIdPromises.push(findObjectsByQuery(
					objectId.account,
					objectId.model,
					query
				).then(objectIdResults => {
					if(!objectIdResults.length) {
						return undefined;
					}

					for (let j = 0; j < objectIdResults.length; j++) {
						objectIdsSet.add(objectIdResults[j].metadata["IFC GUID"]);
					}

					if (objectIdsSet.size > 0) {
						objectId.ifc_guids = [];
						objectIdsSet.forEach(id => {
							objectId.ifc_guids.push(id);
						});
					}

					return objectId;
				}));
			} else {
				objectIdPromises.push(findModelSharedIDsByQuery(
					objectId.account,
					objectId.model,
					query,
					_branch,
					_revId
				).then(sharedIdResults => {

					if(!sharedIdResults.length) {
						return undefined;
					}

					for (let j = 0; j < sharedIdResults.length; j++) {
						if ("[object String]" !== Object.prototype.toString.call(sharedIdResults[j].shared_id)) {
							sharedIdResults[j].shared_id = utils.uuidToString(sharedIdResults[j].shared_id);
						}
						objectIdsSet.add(sharedIdResults[j].shared_id);
					}

					if (objectIdsSet.size > 0) {
						objectId.shared_ids = [];
						objectIdsSet.forEach(id => {
							if (!convertSharedIDsToString) {
								id = utils.stringToUUID(id);
							}
							objectId.shared_ids.push(id);
						});
					}

					return objectId;
				}));
			}
		}

		return Promise.all(objectIdPromises).then(objectIds => {
			return objectIds.filter((entry) => !!entry);
		});
	});
}

function getObjectIds(dbCol, groupData, branch, revId, convertSharedIDsToString, showIfcGuids = false) {
	if (groupData.rules && groupData.rules.length > 0) {
		return findObjectIDsByRules(dbCol.account, dbCol.model, groupData.rules, branch, revId, convertSharedIDsToString, showIfcGuids);
	} else {
		return groupData.getObjectsArray(dbCol.model, branch, revId, convertSharedIDsToString, showIfcGuids);
	}
}

const Group = ModelFactory.createClass(
	"Group",
	groupSchema,
	arg => {
		return `${arg.model}.groups`;
	}
);

Group.deleteGroups = function (dbCol, sessionId, ids) {
	const groupsIds = [].concat(ids);

	for (let i = 0; i < ids.length; i++) {
		if ("[object String]" === Object.prototype.toString.call(ids[i])) {
			ids[i] = utils.stringToUUID(ids[i]);
		}
	}

	return db.getCollection(dbCol.account, dbCol.model + ".groups").then((_dbCol) => {
		return _dbCol.remove({ _id: { $in: ids } }).then((deleteResponse) => {
			if (!deleteResponse.result.ok) {
				return Promise.reject(responseCodes.GROUP_NOT_FOUND);
			}

			// Success!
			ChatEvent.groupsDeleted(sessionId, dbCol.account, dbCol.model, groupsIds);
		});
	});
};

module.exports = Group;<|MERGE_RESOLUTION|>--- conflicted
+++ resolved
@@ -551,21 +551,13 @@
 		if (typeCorrect) {
 			return newGroup.save().then((savedGroup) => {
 				savedGroup._id = utils.uuidToString(savedGroup._id);
-<<<<<<< HEAD
-				if (!data.isIssueGroup && !data.isRiskGroup && sessionId) {
-					ChatEvent.newGroups(sessionId, dbCol.account, model, savedGroup);
-				}
-
-				return savedGroup;
-=======
 				return getObjectIds(dbCol, savedGroup, branch, rid, true, false).then((objects) => {
 					savedGroup.objects = objects;
-					if (!data.isIssueGroup && sessionId) {
+					if (!data.isIssueGroup && !data.isRiskGroup && sessionId) {
 						ChatEvent.newGroups(sessionId, dbCol.account, model, savedGroup);
 					}
 					return savedGroup;
 				});
->>>>>>> 0c224e12
 			});
 		} else {
 			return Promise.reject(responseCodes.INVALID_ARGUMENTS);
