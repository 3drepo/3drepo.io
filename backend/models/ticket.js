/**
 *	Copyright (C) 2019 3D Repo Ltd
 *
 *	This program is free software: you can redistribute it and/or modify
 *	it under the terms of the GNU Affero General Public License as
 *	published by the Free Software Foundation, either version 3 of the
 *	License, or (at your option) any later version.
 *
 *	This program is distributed in the hope that it will be useful,
 *	but WITHOUT ANY WARRANTY; without even the implied warranty of
 *	MERCHANTABILITY or FITNESS FOR A PARTICULAR PURPOSE.  See the
 *	GNU Affero General Public License for more details.
 *
 *	You should have received a copy of the GNU Affero General Public License
 *	along with this program.  If not, see <http://www.gnu.org/licenses/>.
 */
"use strict";
const _ = require("lodash");

const Project = require("./project");
const Viewpoint = require("./viewpoint");
const User = require("./user");
const Job = require("./job");
const Group = require("./group");
const History = require("./history");

const ModelSetting = require("./modelSetting");

const utils = require("../utils");
const responseCodes = require("../response_codes.js");
const C = require("../constants");
const db = require("../handler/db");

const ChatEvent = require("./chatEvent");
const { systemLogger } = require("../logger.js");

const nodeuuid = require("uuid/v1");
const Comment = require("./comment");

const FileRef = require("./fileRef");
const config = require("../config.js");
const extensionRe = /\.(\w+)$/;

const getResponse = (responseCodeType) => (type) => responseCodes[responseCodeType + "_" + type];

class Ticket {
	constructor(collName, groupField, refIdsField, responseCodeType, fieldTypes, ownerPrivilegeAttributes) {
		this.collName = collName;
		this.response = getResponse(responseCodeType);
		this.fieldTypes = fieldTypes;
		this.ownerPrivilegeAttributes = ownerPrivilegeAttributes;
		this.groupField = groupField;
		this.refIdsField = refIdsField;
	}

	clean(account, model, ticketToClean) {
		const idKeys = ["_id", "rev_id", "parent", "group_id"];
		const commentIdKeys = ["rev_id", "guid", "viewpoint"];
		const vpIdKeys = ["hidden_group_id", "highlighted_group_id", "shown_group_id", "guid", "group_id"];

		ticketToClean.account = account;
		model = ticketToClean.model || ticketToClean.origin_model || model;
		ticketToClean.model = model;

		const id = utils.uuidToString(ticketToClean._id);

		idKeys.concat(vpIdKeys).forEach((key) => {
			if (ticketToClean[key]) {
				ticketToClean[key] = utils.uuidToString(ticketToClean[key]);
			}
		});
		if(ticketToClean.due_date === null) {
			delete ticketToClean.due_date;
		}

		if (ticketToClean.viewpoints) {
			ticketToClean.viewpoints.forEach((viewpoint, i) => {
				vpIdKeys.forEach((key) => {
					if (viewpoint[key]) {
						viewpoint[key] = utils.uuidToString(viewpoint[key]);
					}
				});

				Viewpoint.setViewpointScreenshotURL(this.collName, account, model, id, viewpoint);

				if (0 === i) {
					ticketToClean.viewpoint = viewpoint;
				}
			});
		}

		if (ticketToClean.comments) {
			ticketToClean.comments.forEach((comment) => {
				commentIdKeys.forEach((key) => {
					if (comment[key] && _.isObject(comment[key]) && !comment[key].hasOwnProperty("up")) {
						comment[key] = utils.uuidToString(comment[key]);
					}
				});

				if (comment.viewpoint) {
					const commentViewpoint = ticketToClean.viewpoints.find((vp) =>
						vp.guid === comment.viewpoint
					);

					comment.viewpoint = commentViewpoint || undefined;
				}
			});
		}

		if (ticketToClean.thumbnail) {
			ticketToClean.thumbnail = account + "/" + model + "/" + this.collName + "/" + id + "/thumbnail.png";
		} else {
			ticketToClean.thumbnail = undefined;
		}

		// Return empty arrays as frontend expects them
		// Return empty objects as frontend expects them
		Object.keys(this.fieldTypes).forEach((field) => {
			if (!ticketToClean[field]) {
				if ("[object Array]" === this.fieldTypes[field]) {
					ticketToClean[field] = [];
				} else if ("[object Object]" === this.fieldTypes[field] && field !== "thumbnail") {
					ticketToClean[field] = {};
				}
			}
		});

		delete ticketToClean.viewpoints;
		delete ticketToClean.viewCount;

		return ticketToClean;
	}

	getTicketsCollection(account, model) {
		return db.getCollection(account, model + "." + this.collName);
	}

	async findByUID(account, model, uid, projection, noClean = false) {
		if ("[object String]" === Object.prototype.toString.call(uid)) {
			uid = utils.stringToUUID(uid);
		}

		const tickets = await this.getTicketsCollection(account, model);
		const foundTicket = await tickets.findOne({ _id: uid }, projection);

		if (!foundTicket) {
			return Promise.reject(this.response("NOT_FOUND"));
		}

		if (foundTicket.refs) {
			const refsColl = await db.getCollection(account, model + ".resources.ref");
			const resources = await refsColl.find({ _id: { $in: foundTicket.refs } }, { name: 1, size: 1, createdAt: 1, link: 1, type: 1 }).toArray();
			resources.forEach(r => {
				if (r.type !== "http") {
					delete r.link;
				}

				delete r.type;
			});

			foundTicket.resources = resources;
			delete foundTicket.refs;
		}

		if (!noClean) {
			return this.clean(account, model, foundTicket);
		}

		return foundTicket;
	}

	createSystemComment(account, model, sessionId, ticketId, owner, property, oldValue, newValue) {
		const systemComment = Comment.newSystemComment(
			owner,
			property,
			oldValue,
			newValue
		);

		ChatEvent.newComment(sessionId, account, model, ticketId, systemComment);
		return systemComment;
	}

	async update(attributeBlacklist, user, sessionId, account, model, id, data, beforeUpdate = _.identity) {
		const results = await Promise.all([
			// 1. Get old ticket
			this.findByUID(account, model, id, {}, true),
			// 2. Get user permissions
			User.findByUserName(account),
			Job.findByUser(account, user),
			Project.isProjectAdmin(
				account,
				model,
				user
			)
		]);

		let [
			oldTicket,
			// eslint-disable-next-line prefer-const
			dbUser,
			// eslint-disable-next-line prefer-const
			job,
			// eslint-disable-next-line prefer-const
			projAdmin
		] = results;

		job = (job || {})._id;

		const accountPerm = dbUser.customData.permissions.findByUser(user);
		const tsAdmin = accountPerm && accountPerm.permissions.indexOf(C.PERM_TEAMSPACE_ADMIN) !== -1;
		const isAdmin = projAdmin || tsAdmin;
		const hasOwnerJob = oldTicket.creator_role === job;
		const hasAdminPrivileges = isAdmin || hasOwnerJob;
		const hasAssignedJob = job === oldTicket.assigned_roles[0];
		const userPermissions = { hasAdminPrivileges, hasAssignedJob };

		// 2.5 if the user dont have the necessary permissions to update the ticket throw a UPDATE_PERMISSION_DECLINED
		if (this.ownerPrivilegeAttributes.some(attr => !!data[attr]) && !userPermissions.hasAdminPrivileges) {
			throw this.response("UPDATE_PERMISSION_DECLINED");
		}

		// 3. Filter out blacklisted attributes and leave proper attrs
		data = this.filterFields(data, attributeBlacklist);

		if (_.isEmpty(data)) {
			throw responseCodes.INVALID_ARGUMENTS;
		}

		// 5. Add system comments
		const systemComments = [];
		const fields = Object.keys(data);

		fields.forEach(field => {
			if (Object.prototype.toString.call(data[field]) !== this.fieldTypes[field]) {
				throw responseCodes.INVALID_ARGUMENTS;
			}

			// if a field have the same value shouldnt update the property
			if (_.isEqual(field[field], data[field])) {
				delete data[field];
				return;
			}

			// update of extras must not create a system comment
			if (field === "extras") {
				return;
			}

			const comment = this.createSystemComment(
				account,
				model,
				sessionId,
				id,
				user,
				field,
				oldTicket[field],
				data[field]);

			systemComments.push(comment);
		});

		data = await beforeUpdate(data, oldTicket, userPermissions, systemComments);

		if (systemComments.length > 0) {
			data.comments = (oldTicket.comments || []).map(c => ({ ...c, sealed: true }));
			data.comments = data.comments.concat(systemComments);
		}

		// 6. Update the data
		const _id = utils.stringToUUID(id);

		const tickets = await this.getTicketsCollection(account, model);
		await tickets.update({ _id }, { $set: data });

		// 7. Return the updated data and the old ticket
		const updatedTicket = this.clean(account, model, { ...oldTicket, ...data });
		oldTicket = this.clean(account, model, oldTicket);
		delete data.comments;

		return { oldTicket, updatedTicket, data };
	}

	filterFields(data, blackList) {
		data = _.omit(data, blackList);
		return _.pick(data, Object.keys(this.fieldTypes));
	}

	setGroupTicketId(account, model, newTicket) {
		const groupField = this.groupField;

		const updateGroup = (group_id) => {
			// TODO - Do we need to find group first? Can we just patch
			return Group.findByUID({ account, model }, utils.uuidToString(group_id), null, utils.uuidToString(newTicket.rev_id)).then((group) => {
				const ticketIdData = {
					[groupField]: utils.stringToUUID(newTicket._id)
				};

				return group.updateAttrs({ account, model }, ticketIdData);
			});
		};

		const groupUpdatePromises = [];

		if (newTicket.viewpoint) {
			if (newTicket.viewpoint.highlighted_group_id) {
				groupUpdatePromises.push(updateGroup(newTicket.viewpoint.highlighted_group_id));
			}

			if (newTicket.viewpoint.hidden_group_id) {
				groupUpdatePromises.push(updateGroup(newTicket.viewpoint.hidden_group_id));
			}

			if (newTicket.viewpoint.shown_group_id) {
				groupUpdatePromises.push(updateGroup(newTicket.viewpoint.shown_group_id));
			}
		}

		return Promise.all(groupUpdatePromises);
	}

	/*
	* @param {string} account
	* @param {string} model
	* @param {object} newTicket
	*/
	async create(account, model, newTicket) {
		// const sessionId = newTicket.sessionId;
		if (!newTicket.name) {
			return Promise.reject({ resCode: responseCodes.INVALID_ARGUMENTS });
		}

		Object.keys(newTicket).forEach((key) => {
			const validTypes = [].concat(this.fieldTypes[key]);
			const value = newTicket[key];
			const fieldType = Object.prototype.toString.call(value);

			if (this.fieldTypes[key] && validTypes.every(t => {
				return (t === "[object Number]" && isNaN(parseFloat(value))) || (t !== "[object Number]" &&  t !== fieldType);
			})) {
				if (newTicket[key] === null) {
					delete newTicket[key];
				} else {
					systemLogger.logError(`Type check failed: ${key} is expected to be type ${this.fieldTypes[key]} but it is `, Object.prototype.toString.call(newTicket[key]));
					throw responseCodes.INVALID_ARGUMENTS;
				}

			}
			if (key === "due_date" && newTicket[key] === 0) {
				delete newTicket[key];
			}
		});

		const branch = newTicket.revId || "master";
		newTicket.assigned_roles = newTicket.assigned_roles || [];
		newTicket._id = utils.stringToUUID(newTicket._id || nodeuuid());
		newTicket.created = parseInt(newTicket.created || (new Date()).getTime());
		const ownerJob = await Job.findByUser(account, newTicket.owner);
		if (ownerJob) {
			newTicket.creator_role = ownerJob._id;
		} else {
			delete newTicket.creator_role;
		}
		newTicket.desc = newTicket.desc || "(No Description)";
		let imagePromise = Promise.resolve();
<<<<<<< HEAD
=======
		let viewpointScreenshotPromise =  Promise.resolve();
		newTicket.viewpoint = newTicket.viewpoint || {};
		newTicket.viewpoint.guid = utils.generateUUID();
>>>>>>> 8a90c2e2

		if (!newTicket.viewpoints || newTicket.viewpoint) {
			// FIXME need to revisit this for BCF refactor
			// This allows BCF import to create new issue with more than 1 viewpoint
			newTicket.viewpoint = newTicket.viewpoint || {};
			newTicket.viewpoint.guid = utils.generateUUID();

			if (newTicket.viewpoint.highlighted_group_id) {
				newTicket.viewpoint.highlighted_group_id = utils.stringToUUID(newTicket.viewpoint.highlighted_group_id);
			}

			if (newTicket.viewpoint.hidden_group_id) {
				newTicket.viewpoint.hidden_group_id = utils.stringToUUID(newTicket.viewpoint.hidden_group_id);
			}

<<<<<<< HEAD
			if (newTicket.viewpoint.shown_group_id) {
				newTicket.viewpoint.shown_group_id = utils.stringToUUID(newTicket.viewpoint.shown_group_id);
			}

			if (newTicket.viewpoint.screenshot) {
				newTicket.viewpoint.screenshot = {
					content: new Buffer.from(newTicket.viewpoint.screenshot, "base64"),
					flag: 1
				};

				imagePromise = utils.resizeAndCropScreenshot(newTicket.viewpoint.screenshot.content, 120, 120, true).catch((err) => {
					systemLogger.logError("Resize failed as screenshot is not a valid png, no thumbnail will be generated", {
						account,
						model,
						type: this.collName,
						ticketId: utils.uuidToString(newTicket._id),
						viewpointId: utils.uuidToString(newTicket.viewpoint.guid),
						err
					});
=======
		if (newTicket.viewpoint.screenshot) {
			const imageBuffer = new Buffer.from(newTicket.viewpoint.screenshot, "base64");

			newTicket.viewpoint.screenshot = imageBuffer;
			viewpointScreenshotPromise = Viewpoint.setExternalScreenshotRef(newTicket.viewpoint, account, model, this.collName);

			imagePromise = utils.resizeAndCropScreenshot(imageBuffer, 120, 120, true).catch((err) => {
				systemLogger.logError("Resize failed as screenshot is not a valid png, no thumbnail will be generated", {
					account,
					model,
					type: this.collName,
					ticketId: utils.uuidToString(newTicket._id),
					viewpointId: utils.uuidToString(newTicket.viewpoint.guid),
					err
>>>>>>> 8a90c2e2
				});
			}

			newTicket.viewpoints = [newTicket.viewpoint];
		}

		// Assign rev_id for issue
		const [history, image] = await Promise.all([
			History.getHistory({ account, model }, branch, newTicket.revId, { _id: 1 }),
			imagePromise,
			viewpointScreenshotPromise
		]);

		if (!history && (newTicket.revId || (newTicket.viewpoint || {}).highlighted_group_id)) {
			throw (responseCodes.MODEL_HISTORY_NOT_FOUND);
		} else if (history) {
			newTicket.rev_id = history._id;
		}

		if (image) {
			newTicket.thumbnail = image;
		}

		await this.setGroupTicketId(account, model, newTicket);

		newTicket = this.filterFields(newTicket, ["viewpoint", "revId"]);

		const [settings, coll] = await Promise.all([
			ModelSetting.findById({ account, model }, model),
			this.getTicketsCollection(account, model)
		]);

		await coll.insert(newTicket);
		newTicket.typePrefix = newTicket.typePrefix || settings.type || "";
		newTicket = this.clean(account, model, newTicket);
		return newTicket;
	}

	getScreenshot(account, model, uid, vid) {
		if ("[object String]" === Object.prototype.toString.call(uid)) {
			uid = utils.stringToUUID(uid);
		}

		if ("[object String]" === Object.prototype.toString.call(vid)) {
			vid = utils.stringToUUID(vid);
		}

		return this.findByUID(account, model, uid, {
			viewpoints: { $elemMatch: { guid: vid } },
			"viewpoints.screenshot.resizedContent": 0
		}, true).then((foundTicket) => {
			if (!_.get(foundTicket, "viewpoints[0].screenshot.content.buffer") && !_.get(foundTicket, "viewpoints[0].screenshot_ref")) {
				return Promise.reject(responseCodes.SCREENSHOT_NOT_FOUND);
			} else {
				if (foundTicket.viewpoints[0].screenshot_ref) {
					return FileRef.fetchFile(account, model, this.collName , foundTicket.viewpoints[0].screenshot_ref);
				}

				// this is being kept for legacy reasons
				return foundTicket.viewpoints[0].screenshot.content.buffer;
			}
		});
	}

	getThumbnail(account, model, uid) {
		if ("[object String]" === Object.prototype.toString.call(uid)) {
			uid = utils.stringToUUID(uid);
		}

		return this.findByUID(account, model, uid, { thumbnail: 1 }, true).then((foundTicket) => {
			// the 'content' field is for legacy reasons
			if (!_.get(foundTicket, "thumbnail.buffer") && !_.get(foundTicket, "thumbnail.content.buffer")) {
				return Promise.reject(responseCodes.SCREENSHOT_NOT_FOUND);
			} else {
				return (foundTicket.thumbnail.content ||  foundTicket.thumbnail).buffer;
			}
		});
	}

	async findByModelName(account, model, branch, revId, projection, ids, noClean = false) {
		let filter = {};

		if (Array.isArray(ids)) {
			filter._id = { "$in": ids.map(utils.stringToUUID) };
		} else {
			filter = { ...filter, ...(ids || {}) }; // this means that the ids are a different filter;
		}

		let invalidRevIds = [];

		if (branch || revId) {
			// searches for the first rev id
			const history = await History.getHistory({ account, model }, branch, revId);
			if (history) {
				// Uses the first revsion searched to get all posterior revisions
				invalidRevIds = await History.find({ account, model }, { timestamp: { "$gt": history.timestamp } }, { _id: 1 });
				invalidRevIds = invalidRevIds.map(r => r._id);
			}
		}

		const modelSettings = await ModelSetting.findById({ account, model }, model);
		filter.rev_id = { "$not": { "$in": invalidRevIds } };
		const coll = await this.getTicketsCollection(account, model);
		const tickets = await coll.find(filter, projection).toArray();
		tickets.forEach((foundTicket, index) => {
			foundTicket.typePrefix = modelSettings.type || "";
			foundTicket.modelCode = (modelSettings.properties || {}).code || "";
			if (!noClean) {
				tickets[index] = this.clean(account, model, foundTicket);
			}
		});

		return tickets;
	}

	toDirectXCoords(entry) {
		const fieldsToConvert = ["position", "norm"];
		const vpFieldsToConvert = ["right", "view_dir", "look_at", "position", "up"];

		fieldsToConvert.forEach((rootKey) => {
			if (entry[rootKey]) {
				entry[rootKey] = utils.webGLtoDirectX(entry[rootKey]);
			}
		});

		const viewpoint = entry.viewpoint;
		vpFieldsToConvert.forEach((key) => {
			if (viewpoint[key]) {
				viewpoint[key] = utils.webGLtoDirectX(viewpoint[key]);
			}
		});

		const clippingPlanes = viewpoint.clippingPlanes;
		if (clippingPlanes) {
			for (const item in clippingPlanes) {
				clippingPlanes[item].normal = utils.webGLtoDirectX(clippingPlanes[item].normal);
			}
		}

		return viewpoint;
	}

	async getList(account, model, branch, revision, ids, convertCoords) {
		const projection = {
			extras: 0,
			"comments": 0,
			"viewpoints.extras": 0,
			"viewpoints.scribble": 0,
			"viewpoints.screenshot.content": 0,
			"viewpoints.screenshot.resizedContent": 0,
			"thumbnail.content": 0
		};

		const tickets = await this.findByModelName(account, model, branch, revision, projection, ids, false);
		if (convertCoords) {
			tickets.forEach(this.toDirectXCoords);
		}
		return tickets;
	}

	async getReport(account, model, rid, ids, res, reportGen) {
		const projection = {
			extras: 0,
			"viewpoints.extras": 0,
			"viewpoints.scribble": 0,
			"viewpoints.screenshot.content": 0,
			"viewpoints.screenshot.resizedContent": 0,
			"thumbnail.content": 0
		};

		const branch = rid ? null : "master";
		const tickets = await this.findByModelName(account, model, branch, rid, projection, ids, false);
		reportGen.addEntries(tickets);
		return reportGen.generateReport(res);
	}

	async addRefs(account, model, id, username, sessionId, refs) {
		if (refs.length === 0) {
			return [];
		}

		const tickets = await this.getTicketsCollection(account, model);
		const ticketQuery = { _id: utils.stringToUUID(id) };
		const ticketFound = await tickets.findOne(ticketQuery);

		if (!ticketFound) {
			throw this.response("NOT_FOUND");
		}

		const comments = ticketFound.comments || [];

		const ref_ids = [];

		refs.forEach(ref => {
			comments.push(this.createSystemComment(account, model, sessionId, id, username, "resource", null, ref.name));
			ref_ids.push(ref._id);
		});

		await tickets.update(ticketQuery, { $set: { comments }, $push: { refs: { $each: ref_ids } } });
		return refs;
	}

	async attachResourceFiles(account, model, id, username, sessionId, resourceNames, files) {
		const spaceToBeUsed = files.reduce((size, file) => size + file.size,0);

		if (!User.hasSufficientQuota(account, spaceToBeUsed)) {
			throw responseCodes.SIZE_LIMIT_PAY;
		}

		if (!files.every(f => f.size < config.resourceUploadSizeLimit)) {
			throw responseCodes.SIZE_LIMIT;
		}

		const refsPromises = files.map((file, i) => {
			const extension = ((file.originalname.match(extensionRe) || [])[0] || "").toLowerCase();
			return FileRef.storeFileAsResource(account, model, username, resourceNames[i] + extension, file.buffer, { [this.refIdsField]: [id] });
		});
		const refs = await Promise.all(refsPromises);
		refs.forEach(r => {
			delete r.link;
			delete r.type;
		});

		await this.addRefs(account, model, id, username, sessionId, refs);
		return refs;
	}

	async attachResourceUrls(account, model, id, username, sessionId, resourceNames, urls) {
		const refsPromises = urls.map((url, index) => FileRef.storeUrlAsResource(account, model, username, resourceNames[index], url, { [this.refIdsField]: [id] }));
		const refs = await Promise.all(refsPromises);
		refs.forEach(r => {
			delete r.type;
		});

		await this.addRefs(account, model, id, username, sessionId, refs);
		return refs;
	}

	async detachResource(account, model, id, resourceId, username, sessionId) {
		const ref = await FileRef.removeResourceFromEntity(account, model, this.refIdsField, id, resourceId);
		const tickets = await this.getTicketsCollection(account, model);
		const ticketQuery = { _id: utils.stringToUUID(id) };
		const ticketFound = await tickets.findOne(ticketQuery);

		if (!ticketFound) {
			throw this.response("NOT_FOUND");
		}

		const comments = ticketFound.comments;
		comments.push(await this.createSystemComment(account, model, sessionId, id, username, "resource", ref.name, null));
		await tickets.update(ticketQuery, { $set: { comments }, $pull: { refs: resourceId } });

		if (ref.type !== "http") {
			delete ref.link;
		}
		delete ref.type;

		return ref;
	}
}

module.exports = Ticket;<|MERGE_RESOLUTION|>--- conflicted
+++ resolved
@@ -363,12 +363,7 @@
 		}
 		newTicket.desc = newTicket.desc || "(No Description)";
 		let imagePromise = Promise.resolve();
-<<<<<<< HEAD
-=======
 		let viewpointScreenshotPromise =  Promise.resolve();
-		newTicket.viewpoint = newTicket.viewpoint || {};
-		newTicket.viewpoint.guid = utils.generateUUID();
->>>>>>> 8a90c2e2
 
 		if (!newTicket.viewpoints || newTicket.viewpoint) {
 			// FIXME need to revisit this for BCF refactor
@@ -384,18 +379,17 @@
 				newTicket.viewpoint.hidden_group_id = utils.stringToUUID(newTicket.viewpoint.hidden_group_id);
 			}
 
-<<<<<<< HEAD
 			if (newTicket.viewpoint.shown_group_id) {
 				newTicket.viewpoint.shown_group_id = utils.stringToUUID(newTicket.viewpoint.shown_group_id);
 			}
 
 			if (newTicket.viewpoint.screenshot) {
-				newTicket.viewpoint.screenshot = {
-					content: new Buffer.from(newTicket.viewpoint.screenshot, "base64"),
-					flag: 1
-				};
-
-				imagePromise = utils.resizeAndCropScreenshot(newTicket.viewpoint.screenshot.content, 120, 120, true).catch((err) => {
+				const imageBuffer = new Buffer.from(newTicket.viewpoint.screenshot, "base64");
+
+				newTicket.viewpoint.screenshot = imageBuffer;
+				viewpointScreenshotPromise = Viewpoint.setExternalScreenshotRef(newTicket.viewpoint, account, model, this.collName);
+
+				imagePromise = utils.resizeAndCropScreenshot(imageBuffer, 120, 120, true).catch((err) => {
 					systemLogger.logError("Resize failed as screenshot is not a valid png, no thumbnail will be generated", {
 						account,
 						model,
@@ -404,22 +398,6 @@
 						viewpointId: utils.uuidToString(newTicket.viewpoint.guid),
 						err
 					});
-=======
-		if (newTicket.viewpoint.screenshot) {
-			const imageBuffer = new Buffer.from(newTicket.viewpoint.screenshot, "base64");
-
-			newTicket.viewpoint.screenshot = imageBuffer;
-			viewpointScreenshotPromise = Viewpoint.setExternalScreenshotRef(newTicket.viewpoint, account, model, this.collName);
-
-			imagePromise = utils.resizeAndCropScreenshot(imageBuffer, 120, 120, true).catch((err) => {
-				systemLogger.logError("Resize failed as screenshot is not a valid png, no thumbnail will be generated", {
-					account,
-					model,
-					type: this.collName,
-					ticketId: utils.uuidToString(newTicket._id),
-					viewpointId: utils.uuidToString(newTicket.viewpoint.guid),
-					err
->>>>>>> 8a90c2e2
 				});
 			}
 
