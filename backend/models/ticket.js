--- conflicted
+++ resolved
@@ -344,13 +344,9 @@
 	}
 
 	handleFieldUpdate(account, model, sessionId, id, user, field, oldTicket, data, systemComments) {
-<<<<<<< HEAD
-		if (data[field] && !utils.typeMatch(data[field], this.fieldTypes[field])) {
-=======
 		if (null === data[field]) {
 			delete data[field];
 		} else if (!utils.typeMatch(data[field], this.fieldTypes[field])) {
->>>>>>> 200efc41
 			throw responseCodes.INVALID_ARGUMENTS;
 		}
 
