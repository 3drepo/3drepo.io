/**
 *  Copyright (C) 2021 3D Repo Ltd
 *
 * This program is free software: you can redistribute it and/or modify
 * it under the terms of the GNU Affero General Public License as
 * published by the Free Software Foundation, either version 3 of the
 * License, or (at your option) any later version.ap
 *
 * This program is distributed in the hope that it will be useful,
 * but WITHOUT ANY WARRANTY; without even the implied warranty of
 * MERCHANTABILITY or FITNESS FOR A PARTICULAR PURPOSE.  See the
 * GNU Affero General Public License for more details.
 *
 * You should have received a copy of the GNU Affero General Public License
 * along with this program.  If not, see <http://www.gnu.org/licenses/>.
 */
"use strict";

const db = require("../handler/db");
const responseCodes = require("../response_codes.js");
const utils = require("../utils");
const yup = require("yup");
 
const { update: updateGroup } = require("./group");
const History = require("./history");
const FileRef = require("./fileRef");
const { getRefNodes } = require("./ref");
const { getDefaultLegendId } = require("./modelSetting");
const View = new (require("./view"))();
const { cleanViewpoint, createViewpoint } = require("./viewpoint");

const sequenceCol = (modelId) => `${modelId}.sequences`;
const legendCol = (modelId) => `${modelId}.sequences.legends`;

const sequenceSchema = yup.object().shape({
	_id: yup.object().required(),
	name: yup.string().required(),
	customSequence: yup.bool(),
	startDate: yup.date().required(),
	endDate: yup.date().required(),
	rev_id: yup.object(),
	frames: yup.array().required()
}).noUnknown();

const sequenceEditSchema = yup.object().shape({
	name: yup.string(),
	revId: yup.string(),
	frames: yup.array()
}).noUnknown();

const clean = (toClean, keys) => {
	keys.forEach((key) => {
		if (toClean[key]) {
			if (utils.isObject(toClean[key])) {
				toClean[key] = utils.uuidToString(toClean[key]);
			} else if (Array.isArray(toClean[key])) {
				toClean[key] = toClean[key].map((elem) => utils.uuidToString(elem));
			}
		}
	});

	return toClean;
};

<<<<<<< HEAD
const cleanActivityDetail = (toClean) => {
	const keys = ["_id", "parents"];

	return clean(toClean, keys);
};

const cleanSequence = (account, model, toClean) => {
=======
const cleanSequenceList = (toClean) => {
>>>>>>> 3b02263d
	const keys = ["_id", "rev_id", "model"];

	toClean.teamspace = account;
	toClean.model = model;

	toClean.startDate = new Date(toClean.startDate).getTime();
	toClean.endDate = new Date(toClean.endDate).getTime();

	for (let i = 0; toClean["frames"] && i < toClean["frames"].length; i++) {
		toClean["frames"][i] = cleanSequenceFrame(toClean["frames"][i]);
	}

	return clean(toClean, keys);
};

const cleanSequenceFrame = (toClean) => {
	if (toClean.dateTime && utils.isDate(toClean.dateTime)) {
		toClean.dateTime = new Date(toClean.dateTime).getTime();
	}

	if (toClean.viewpoint) {
		toClean.viewpoint = cleanViewpoint(undefined, toClean.viewpoint);
	}

	return toClean;
};

const handleFrames = async (account, model, sequenceId, sequenceFrames) => {
	const processedFrames = [];

	for (let i = 0; i < sequenceFrames.length; i++) {
		const frame = sequenceFrames[i];
		const dateTime = new Date(frame.dateTime);
		let viewpoint;

		if (!utils.isDate(dateTime)) {
			throw responseCodes.INVALID_ARGUMENTS;
		}

		if (frame.viewpoint && utils.isObject(frame.viewpoint)) {
			viewpoint = await createViewpoint(
				account,
				model,
				undefined,
				undefined,
				sequenceId,
				frame.viewpoint,
				false,
				"sequence"
			);
		} else if (frame.viewId && utils.isString(frame.viewId)) {
			const view = await View.findByUID(account, model, frame.viewId, {});

			if (view) {
				viewpoint = view.viewpoint;

				["highlighted_group_id",
					"hidden_group_id",
					"shown_group_id"
				].forEach(async (groupIDName) => {
					if (viewpoint[groupIDName]) {
						await updateGroup(
							account,
							model,
							undefined,
							undefined,
							undefined,
							undefined,
							viewpoint[groupIDName],
							{ sequence_id: sequenceId }
						);
					}
				});

				if (viewpoint["override_group_ids"]) {
					viewpoint["override_group_ids"].forEach(async (overrideGroupId) => {
						await updateGroup(
							account,
							model,
							undefined,
							undefined,
							undefined,
							undefined,
							overrideGroupId,
							{ sequence_id: sequenceId }
						);
					});
				}
			}
		}

		if (!viewpoint) {
			// frame missing viewpoint
			throw responseCodes.INVALID_ARGUMENTS;
		}

		if (viewpoint.transformation_group_ids || viewpoint.transformation_groups) {
			// sequence viewpoints do not accept transformations
			throw responseCodes.INVALID_ARGUMENTS;
		}

		processedFrames.push({
			dateTime,
			viewpoint
		});
	}

	return processedFrames;
};

<<<<<<< HEAD
const sequenceExists = async (account, model, sequenceId) => {
	if(!(await Sequence.getSequenceById(account, model, sequenceId, {_id: 1}))) {
		throw responseCodes.SEQUENCE_NOT_FOUND;
	}
};

=======
>>>>>>> 3b02263d
const getLegendById = (account, model, sequenceId) => {
	return db.findOne(account, legendCol(model), { _id: utils.stringToUUID(sequenceId) });
};

const getDefaultLegend = async (account, model) => {
	const defaultLegendId = await getDefaultLegendId(account, model);
	if(defaultLegendId) {
		const defaultLegend = await getLegendById(account, model, defaultLegendId);
		if (defaultLegend) {
			return defaultLegend;
		}
	}

	return {legend: {}};
};

const Sequence = {};

<<<<<<< HEAD
Sequence.createSequence = async (account, model, data) => {
	const newSequence = {
		"_id": utils.generateUUID(),
		"customSequence": true,
		"frames": []
	};

	if (!data || !data.name || !data.frames) {
		throw responseCodes.INVALID_ARGUMENTS;
	} else {
		newSequence.name = data.name;
	}

	if (data.revId) {
		const history = await History.getHistory(account, model, undefined, data.revId, {_id: 1});

		newSequence.rev_id = history._id;
	}

	newSequence.frames = await handleFrames(account, model, newSequence._id, data.frames);

	newSequence.startDate = new Date((newSequence.frames[0] || {}).dateTime);
	newSequence.endDate = new Date((newSequence.frames[newSequence.frames.length - 1] || {}).dateTime);

	if (!sequenceSchema.isValidSync(newSequence, { strict: true })) {
		throw responseCodes.INVALID_ARGUMENTS;
	}

	await db.insert(account, sequenceCol(model), newSequence);

	return { _id: utils.uuidToString(newSequence._id) };
};

Sequence.deleteSequence = async (account, model, sequenceId) => {
	await sequenceExists(account, model, sequenceId);
	const { result } = await db.remove(account, sequenceCol(model), {
		_id: utils.stringToUUID(sequenceId),
		customSequence: true
	});

	if (result.n === 0) {
		throw responseCodes.SEQUENCE_READ_ONLY;
	}
};

Sequence.getSequenceById = async (account, model, sequenceId, projection = {}, noClean = true) => {
	const sequence = await db.findOne(account, sequenceCol(model), { _id: utils.stringToUUID(sequenceId)}, projection);

	if (!sequence) {
		throw responseCodes.SEQUENCE_NOT_FOUND;
	}

	return noClean ? sequence : cleanSequence(account, model, sequence);
};

Sequence.getSequenceActivityDetail = async (account, model, activityId) => {
	const activity = await db.findOne(account, activityCol(model), {"_id": utils.stringToUUID(activityId)});

	if (!activity) {
		throw responseCodes.ACTIVITY_NOT_FOUND;
=======
Sequence.sequenceExists = async (account, model, sequenceId) => {
	if(!(await getSequenceById(account, model, utils.stringToUUID(sequenceId), {_id: 1}))) {
		throw responseCodes.SEQUENCE_NOT_FOUND;
>>>>>>> 3b02263d
	}
};

Sequence.getSequenceState = async (account, model, stateId) => {
	return FileRef.getSequenceStateFile(account, model, stateId);
};

Sequence.getList = async (account, model, branch, revision, cleanResponse = false) => {
	let submodelBranch;
	let sequencesQuery = {};

	if (branch || revision) {
		const history = await History.getHistory(account, model, branch, revision, {_id: 1});

		submodelBranch = "master";
		sequencesQuery = {"$or":[{"rev_id": history._id}, {"rev_id": {"$exists": false}}]};
	}

	const refNodesBranch = revision ? undefined : "master";
	const refNodes = await getRefNodes(account, model, refNodesBranch, revision, {project:1});
	const submodels = refNodes.map(r => r.project);

	const submodelSequencesPromises = Promise.all(submodels.map((submodel) => Sequence.getList(account, submodel, submodelBranch, undefined, cleanResponse)));

	const sequences = await db.find(account, sequenceCol(model), sequencesQuery, {frames: 0});

	if (cleanResponse) {
		sequences.forEach((sequence) => cleanSequence(account, model, sequence));
	}

	const submodelSequences = await submodelSequencesPromises;
	submodelSequences.forEach((s) => sequences.push(...s));

	return sequences;
};

Sequence.updateSequence = async (account, model, sequenceId, data) => {
	const toUpdate = {};
	const toSet = {};
	const toUnset = {};

	if (!data || !sequenceEditSchema.isValidSync(data, { strict: true })) {
		throw responseCodes.INVALID_ARGUMENTS;
	}

	await sequenceExists(account, model, sequenceId);

	if (data.name) {
		if (!utils.isString(data.name) || data.name === "" || data.name.length >= 30) {
			throw responseCodes.INVALID_ARGUMENTS;
		}

		toSet.name = data.name;
	}

	if (data.revId) {
		const history = await History.getHistory(account, model, undefined, data.revId, {_id: 1});

		toSet.rev_id = history._id;
	} else if (data.revId === null) {
		toUnset.revId = 1;
	}

	if (data.frames) {
		const customSequence = await db.findOne(account, sequenceCol(model),
			{_id: utils.stringToUUID(sequenceId), customSequence: true});

		if (!customSequence) {
			throw responseCodes.SEQUENCE_READ_ONLY;
		}

		toSet.frames = await handleFrames(account, model, sequenceId, data.frames);

		toSet.startDate = new Date((toSet.frames[0] || {}).dateTime);
		toSet.endDate = new Date((toSet.frames[toSet.frames.length - 1] || {}).dateTime);
	}

	if (Object.keys(toSet).length > 0) {
		toUpdate.$set = toSet;
	}

	if (Object.keys(toUnset).length > 0) {
		toUpdate.$unset = toUnset;
	}

	if (Object.keys(toUpdate).length === 0) {
		throw responseCodes.INVALID_ARGUMENTS;
	}

	await db.update(account, sequenceCol(model), {_id: utils.stringToUUID(sequenceId)}, toUpdate);
};

Sequence.deleteLegend = async (account, model, sequenceId) => {
	await Sequence.sequenceExists(account, model, sequenceId);
	await db.remove(account, legendCol(model), { _id: utils.stringToUUID(sequenceId) });
};

Sequence.getLegend = async (account, model, sequenceId) => {
	await Sequence.sequenceExists(account, model, sequenceId);

	const legend = await getLegendById(account, model, sequenceId);

	return legend ? legend : getDefaultLegend(account, model);
};

Sequence.updateLegend = async (account, model, sequenceId, data) => {
	const id = utils.stringToUUID(sequenceId);
	await Sequence.sequenceExists(account, model, id);
	const prunedData = {};
	for(const entry in data) {
		if(utils.hasField(data, entry)) {
			const value = data[entry];
			if(utils.isHexColor(value)) {
				prunedData[entry] = value;
			} else {
				throw responseCodes.INVALID_ARGUMENTS;
			}

		}
	}

	await db.updateOne(account,legendCol(model), { _id: id }, { $set: {legend: prunedData}}, true);

};

module.exports = Sequence;<|MERGE_RESOLUTION|>--- conflicted
+++ resolved
@@ -62,17 +62,7 @@
 	return toClean;
 };
 
-<<<<<<< HEAD
-const cleanActivityDetail = (toClean) => {
-	const keys = ["_id", "parents"];
-
-	return clean(toClean, keys);
-};
-
 const cleanSequence = (account, model, toClean) => {
-=======
-const cleanSequenceList = (toClean) => {
->>>>>>> 3b02263d
 	const keys = ["_id", "rev_id", "model"];
 
 	toClean.teamspace = account;
@@ -183,15 +173,6 @@
 	return processedFrames;
 };
 
-<<<<<<< HEAD
-const sequenceExists = async (account, model, sequenceId) => {
-	if(!(await Sequence.getSequenceById(account, model, sequenceId, {_id: 1}))) {
-		throw responseCodes.SEQUENCE_NOT_FOUND;
-	}
-};
-
-=======
->>>>>>> 3b02263d
 const getLegendById = (account, model, sequenceId) => {
 	return db.findOne(account, legendCol(model), { _id: utils.stringToUUID(sequenceId) });
 };
@@ -210,7 +191,6 @@
 
 const Sequence = {};
 
-<<<<<<< HEAD
 Sequence.createSequence = async (account, model, data) => {
 	const newSequence = {
 		"_id": utils.generateUUID(),
@@ -245,7 +225,7 @@
 };
 
 Sequence.deleteSequence = async (account, model, sequenceId) => {
-	await sequenceExists(account, model, sequenceId);
+	await Sequence.sequenceExists(account, model, sequenceId);
 	const { result } = await db.remove(account, sequenceCol(model), {
 		_id: utils.stringToUUID(sequenceId),
 		customSequence: true
@@ -266,16 +246,9 @@
 	return noClean ? sequence : cleanSequence(account, model, sequence);
 };
 
-Sequence.getSequenceActivityDetail = async (account, model, activityId) => {
-	const activity = await db.findOne(account, activityCol(model), {"_id": utils.stringToUUID(activityId)});
-
-	if (!activity) {
-		throw responseCodes.ACTIVITY_NOT_FOUND;
-=======
 Sequence.sequenceExists = async (account, model, sequenceId) => {
 	if(!(await getSequenceById(account, model, utils.stringToUUID(sequenceId), {_id: 1}))) {
 		throw responseCodes.SEQUENCE_NOT_FOUND;
->>>>>>> 3b02263d
 	}
 };
 
@@ -321,7 +294,7 @@
 		throw responseCodes.INVALID_ARGUMENTS;
 	}
 
-	await sequenceExists(account, model, sequenceId);
+	await Sequence.sequenceExists(account, model, sequenceId);
 
 	if (data.name) {
 		if (!utils.isString(data.name) || data.name === "" || data.name.length >= 30) {
