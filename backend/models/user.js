/**
 *
 *  Copyright (C) 2014 3D Repo Ltd
 *
 *  This program is free software: you can redistribute it and/or modify
 *  it under the terms of the GNU Affero General Public License as
 *  published by the Free Software Foundation, either version 3 of the
 *  License, or (at your option) any later version.
 *
 *  This program is distributed in the hope that it will be useful,
 *  but WITHOUT ANY WARRANTY; without even the implied warranty of
 *  MERCHANTABILITY or FITNESS FOR A PARTICULAR PURPOSE.  See the
 *  GNU Affero General Public License for more details.
 *
 *  You should have received a copy of the GNU Affero General Public License
 *  along with this program.  If not, see <http://www.gnu.org/licenses/>.
 */
"use strict";

const responseCodes = require("../response_codes.js");
const _ = require("lodash");
const DB = require("../handler/db");
const crypto = require("crypto");
const utils = require("../utils");
const Role = require("./role");
const { addDefaultJobs,  findJobByUser, usersWithJob, removeUserFromAnyJob, addUserToJob } = require("./job");

const Intercom = require("./intercom");

const TeamspaceSettings = require("./teamspaceSetting");

const systemLogger = require("../logger.js").systemLogger;

const config = require("../config");

const { changePermissions, findModelSettingById, findModelSettings, findPermissionByUser } = require("./modelSetting");
const C = require("../constants");
const UserBilling = require("./userBilling");
const AccountPermissions = require("./accountPermissions");
const {
	findOneProject,
	getProjectsAndModelsForUser,
	getProjectNamesAccessibleToUser,
	getProjectsForAccountsList,
	removeUserFromProjects
} = require("./project");
const FileRef = require("./fileRef");
const PermissionTemplates = require("./permissionTemplates");
const { get } = require("lodash");

const isMemberOfTeamspace = function (user, teamspace) {
	return user.roles.filter(role => role.db === teamspace && role.role === C.DEFAULT_MEMBER_ROLE).length > 0;
};

const hasReachedLicenceLimit = async function (teamspace) {
	const Invitations = require("./invitations");
	const [userArr, invitations] = await Promise.all([
		User.getAllUsersInTeamspace(teamspace.user),
		Invitations.getInvitationsByTeamspace(teamspace.user)
	]);

	const limits =  UserBilling.getSubscriptionLimits(teamspace.customData.billing);

	const seatedLicences = userArr.length + invitations.length;
	const reachedLimit =  (limits.collaboratorLimit !== "unlimited" &&  seatedLicences >= limits.collaboratorLimit);

	if (reachedLimit) {
		throw (responseCodes.LICENCE_LIMIT_REACHED);
	}
};

// Find functions
const findOne = async function (query, projection) {
	return await DB.findOne("admin", COLL_NAME, query, projection);
};

const COLL_NAME = "system.users";

const User = {};

User.update = async function (username, data) {
	return DB.update("admin", COLL_NAME, {user: username}, {$set: data});
};

User.getTeamspaceSpaceUsed = async function (dbName) {
	const settings = await DB.find(dbName, "setting", {}, {_id: 1});

	const spacePerModel = await Promise.all(settings.map(async (setting) =>
		await FileRef.getTotalModelFileSize(dbName, setting._id))
	);

	return spacePerModel.reduce((total, value) => total + value, 0);
};

User.authenticate =  async function (logger, username, password) {
	if (!username || !password) {
		throw({ resCode: responseCodes.INCORRECT_USERNAME_OR_PASSWORD });
	}

	let user = null;
	let authDB = null;
	try {
		if (C.EMAIL_REGEXP.test(username)) { // if the submited username is the email
			user = await User.findByEmail(username);
			if (!user) {
				throw ({ resCode: responseCodes.INCORRECT_USERNAME_OR_PASSWORD });
			}

			username = user.user;
		}

		authDB = await DB.getAuthDB();
		await authDB.authenticate(username, password);
		authDB.close();

		if (!user)  {
			user = await User.findByUserName(username);
		}

		if (user.customData && user.customData.inactive) {
			throw ({ resCode: responseCodes.USER_NOT_VERIFIED });
		}

		if (!user.customData) {
			user.customData = {};
		}

		user.customData.lastLoginAt = new Date();

		await User.update(username, {"customData.lastLoginAt": user.customData.lastLoginAt});

		logger.logInfo("User has logged in", {username});

		return user;
	} catch(err) {
		if (authDB) {
			authDB.close();
		}

		throw (err.resCode ? err : { resCode: utils.mongoErrorToResCode(err) });
	}
};

User.getProfileByUsername = async function (username) {
	if (!username) {
		return null;
	}

	const user = await User.findByUserName(username, {user: 1,
		"customData.firstName" : 1,
		"customData.lastName" : 1,
		"customData.email" : 1,
		"customData.avatar" : 1,
		"customData.apiKey" : 1
	});

	const customData =  user.customData;

	return 	{
		username: user.user,
		firstName: customData.firstName,
		lastName: customData.lastName,
		email: customData.email,
		hasAvatar: !!customData.avatar,
		apiKey: customData.apiKey
	};
};

User.getAddOnsForTeamspace = async (user) => {
	const { customData } = await DB.findOne("admin", COLL_NAME, { user }, {
		"customData.addOns" : 1,
		"customData.vrEnabled": 1,
		"customData.hereEnabled": 1,
		"customData.srcEnabled": 1
	});

	const embeddedObj = customData.addOns || {};
	delete customData.addOns;
	return { ...customData, ...embeddedObj};
};

User.getStarredMetadataTags = async function (username) {
	const userProfile = await User.findByUserName(username, {user: 1,
		"customData.StarredMetadataTags" : 1
	});

	return _.get(userProfile, "customData.StarredMetadataTags") || [];
};

User.appendStarredMetadataTag = async function (username, tag) {
	const dbCol = await DB.getCollection("admin", COLL_NAME);
	await dbCol.update({user: username}, {$addToSet: { "customData.StarredMetadataTags" : tag } });
	return {};
};

User.setStarredMetadataTags = async function (username, tags) {
	const dbCol = await DB.getCollection("admin", COLL_NAME);
	tags = _.uniq(tags);
	await dbCol.update({user: username}, {$set: { "customData.StarredMetadataTags" : tags}});
	return {};
};

User.deleteStarredMetadataTag = async function (username, tag) {
	const dbCol = await DB.getCollection("admin", COLL_NAME);
	await dbCol.update({user: username}, {$pull: { "customData.StarredMetadataTags" : tag } });
	return {};
};

User.getStarredModels = async function (username) {
	const dbCol = await DB.getCollection("admin", COLL_NAME);
	const userProfile = await dbCol.findOne({user: username}, {user: 1,
		"customData.starredModels" : 1
	});

	return _.get(userProfile, "customData.starredModels") || {};
};

User.appendStarredModels = async function (username, ts, modelID) {
	const dbCol = await DB.getCollection("admin", COLL_NAME);
	const userProfile = await dbCol.findOne({user: username}, {user: 1,
		"customData.starredModels" : 1
	});

	const starredModels = 	userProfile.customData.starredModels || {};
	if(!starredModels[ts]) {
		starredModels[ts] = [];
	}

	if(starredModels[ts].indexOf(modelID) === -1) {
		starredModels[ts].push(modelID);
		await dbCol.update({user: username}, {$set: { "customData.starredModels" : starredModels } });
	}
	return {};
};

User.setStarredModels = async function (username, models) {
	const dbCol = await DB.getCollection("admin", COLL_NAME);
	await dbCol.update({user: username}, {$set: { "customData.starredModels" : models}});
	return {};
};

User.deleteStarredModel = async function (username, ts, modelID) {
	const dbCol = await DB.getCollection("admin", COLL_NAME);
	const userProfile = await dbCol.findOne({user: username}, {user: 1,
		"customData.starredModels" : 1
	});

	if(userProfile.customData.starredModels && userProfile.customData.starredModels[ts]) {
		if(userProfile.customData.starredModels[ts].length === 1 &&
			userProfile.customData.starredModels[ts][0] === modelID) {
			const action = {$unset: {}};
			action.$unset[`customData.starredModels.${ts}`] = "";
			await dbCol.update({user: username}, action);

		} else {
			const action = {$pull: {}};
			action.$pull[`customData.starredModels.${ts}`] = modelID;
			await dbCol.update({user: username}, action);
		}
	}
	return {};
};

User.generateApiKey = async function (username) {
	const apiKey = crypto.randomBytes(16).toString("hex");
	await User.update(username, {"customData.apiKey" : apiKey});
	return apiKey;
};

User.deleteApiKey = async function (username) {
	await DB.update("admin", { user: username}, {$unset: {"customData.apiKey" : 1}});
};

User.findUsersWithoutMembership = async function (teamspace, searchString) {
<<<<<<< HEAD
	const regex = new RegExp(`${searchString}$`, "i");
=======
	const regex = new RegExp(`^${searchString}$`, "i");
>>>>>>> ad3aa38f
	const notMembers = await DB.find("admin", COLL_NAME, {
		$or: [
			{"customData.email": regex},
			{"user": regex}
		],
		"customData.inactive": { "$exists": false },
		"roles.db": {$ne: teamspace }
	});

	return notMembers.map(({user, customData }) => {
		return {
			user,
			firstName: customData.firstName,
			lastName: customData.lastName,
			company: _.get(customData, "billing.billingInfo.company", null)
		};
	});

};

// case insenstive
User.checkUserNameAvailableAndValid = async function (username) {

	if (!User.usernameRegExp.test(username) ||
		-1 !== C.REPO_BLACKLIST_USERNAME.indexOf(username.toLowerCase())
	) {
		throw (responseCodes.INVALID_USERNAME);
	}

	const count = await DB.count("admin", COLL_NAME, { user: new RegExp(`^${username}$`, "i")});

	if(count > 0) {
		throw (responseCodes.USER_EXISTS);
	}
};

User.checkEmailAvailableAndValid = async function (email, exceptUser) {
	const emailRegex = /^(['a-zA-Z0-9_\-.]+)@([a-zA-Z0-9_\-.]+)\.([a-zA-Z]{2,})$/;
	if (!email.match(emailRegex)) {
		throw(responseCodes.EMAIL_INVALID);
	}

	const query =  exceptUser ? { "customData.email": email, "user": { "$ne": exceptUser } }
		: { "customData.email": email };

	const count = await DB.count("admin", COLL_NAME, query);

	if(count > 0) {
		throw (responseCodes.EMAIL_EXISTS);
	}
};

User.updatePassword = async function (logger, username, oldPassword, token, newPassword) {

	if (!((oldPassword || token) && newPassword)) {
		throw ({ resCode: responseCodes.INVALID_INPUTS_TO_PASSWORD_UPDATE });
	}

	let user;

	if (oldPassword) {

		if (oldPassword === newPassword) {
			throw (responseCodes.NEW_OLD_PASSWORD_SAME);
		}

		await User.authenticate(logger, username, oldPassword);
	} else if (token) {
		user = await User.findByUserName(username);

		const tokenData = user.customData.resetPasswordToken;

		if (!tokenData || tokenData.token !== token || tokenData.expiredAt < new Date()) {
			throw ({ resCode: responseCodes.TOKEN_INVALID });
		}
	}

	const updateUserCmd = {
		"updateUser": username,
		"pwd": newPassword
	};
	try {
		await DB.runCommand("admin", updateUserCmd);

		if (user) {
			await User.update(username, {"customData.resetPasswordToken" : undefined });
		}

	} catch(err) {
		throw (err.resCode ? err : { resCode: utils.mongoErrorToResCode(err) });
	}
};

User.usernameRegExp = /^[a-zA-Z][\w]{1,63}$/;

User.createUser = async function (logger, username, password, customData, tokenExpiryTime) {
	const Invitations =  require("./invitations");
	if (!customData) {
		throw ({ resCode: responseCodes.EMAIL_INVALID });
	}

	await Promise.all([
		User.checkUserNameAvailableAndValid(username),
		User.checkEmailAvailableAndValid(customData.email)
	]);

	const adminDB = await DB.getAuthDB();

	const cleanedCustomData = {
		createdAt: new Date(),
		inactive: true
	};

	["firstName", "lastName", "email", "mailListOptOut"].forEach(key => {
		if (customData[key]) {
			cleanedCustomData[key] = customData[key];
		}
	});

	const billingInfo = {};

	["firstName", "lastName", "countryCode", "company"].forEach(key => {
		if (customData[key]) {
			billingInfo[key] = customData[key];
		}
	});

	const expiryAt = new Date();
	expiryAt.setHours(expiryAt.getHours() + tokenExpiryTime);

	// default permission
	cleanedCustomData.permissions = [{
		user: username,
		permissions: [C.PERM_TEAMSPACE_ADMIN]
	}];

	// default templates
	cleanedCustomData.permissionTemplates = [
		{
			_id: C.ADMIN_TEMPLATE,
			permissions: C.ADMIN_TEMPLATE_PERMISSIONS
		},
		{
			_id: C.VIEWER_TEMPLATE,
			permissions: C.VIEWER_TEMPLATE_PERMISSIONS
		},
		{
			_id: C.COMMENTER_TEMPLATE,
			permissions: C.COMMENTER_TEMPLATE_PERMISSIONS
		},
		{
			_id: C.COLLABORATOR_TEMPLATE,
			permissions: C.COLLABORATOR_TEMPLATE_PERMISSIONS
		}
	];

	cleanedCustomData.emailVerifyToken = {
		token: crypto.randomBytes(64).toString("hex"),
		expiredAt: expiryAt
	};

	cleanedCustomData.billing = await UserBilling.changeBillingAddress(cleanedCustomData.billing || {}, billingInfo);

	try {
		await adminDB.addUser(username, password, { customData: cleanedCustomData, roles: [] });
	} catch(err) {
		throw ({ resCode: utils.mongoErrorToResCode(err) });
	}

	const user = await User.findByUserName(username);

	await Invitations.unpack(user);

	return cleanedCustomData.emailVerifyToken;
};

function formatPronouns(str) {
	const strArr = str.toLowerCase().split(" ");
	return strArr.map((word) => word.charAt(0).toUpperCase() + word.slice(1)).join(" ");
}

User.verify = async function (username, token, options) {
	options = options || {};

	const allowRepeatedVerify = options.allowRepeatedVerify;
	const skipImportToyModel = options.skipImportToyModel;

	const user = await User.findByUserName(username);

	const tokenData = user && user.customData && user.customData.emailVerifyToken;

	if (!user) {

		throw ({ resCode: responseCodes.TOKEN_INVALID });

	} else if (!user.customData.inactive && !allowRepeatedVerify) {

		throw ({ resCode: responseCodes.ALREADY_VERIFIED });

	} else if (tokenData.token === token && tokenData.expiredAt > new Date()) {

		await DB.update("admin", COLL_NAME, { user: username },
			{ $unset: {"customData.inactive": "", "customData.emailVerifyToken": "" }});

	} else {
		throw ({ resCode: responseCodes.TOKEN_INVALID });
	}

	try {
		const { customData: {firstName, lastName, email, billing, mailListOptOut} } = user;
		const subscribed = !mailListOptOut;
		const company = get(billing, "billingInfo.company");

		await Intercom.createContact(username, formatPronouns(firstName + " " + lastName), email, subscribed, company);
	} catch (err) {
		systemLogger.logError("Failed to create contact in intercom when verifying user", username, err);
	}

	if (!skipImportToyModel) {

		// import toy model
		const ModelHelper = require("./helper/model");

		ModelHelper.importToyProject(username, username).catch(err => {
			systemLogger.logError("Failed to import toy model", { err: err && err.stack ? err.stack : err });
		});
	}

	try {
		await Role.createTeamSpaceRole(username);
		await Role.grantTeamSpaceRoleToUser(username, username);
	} catch(err) {
		systemLogger.logError("Failed to create role for ", username, err);
	}

	try {
		await addDefaultJobs(username);
	} catch(err) {
		systemLogger.logError("Failed to create default jobs for ", username, err);
	}

	try {
		await TeamspaceSettings.createTeamspaceSettings(username);
	} catch(err) {
		systemLogger.logError("Failed to create teamspace settings for ", username, err);
	}
};

User.hasReadLatestTerms = function (user) {
	return new Date(config.termsUpdatedAt) < user.customData.lastLoginAt;
};

User.getAvatar = function (user) {
	return user.customData && user.customData.avatar || null;
};

User.updateInfo = async function(username, updateObj) {
	const updateableFields = new Set(["firstName", "lastName", "email"]);

	let validUpdates = true;
	const updateData = {};

	updateableFields.forEach(field => {
		if (utils.hasField(updateObj, field) && validUpdates) {
			if (utils.isString(updateObj[field])) {
				updateData[`customData.${field}`] = updateObj[field];
			} else {
				validUpdates = false;
			}
		}
	});

	if (!validUpdates) {
		throw ({ resCode: responseCodes.INVALID_ARGUMENTS });
	}

	if (updateObj.email) {
		await User.checkEmailAvailableAndValid(updateObj.email, username);
	}

	await User.update(username, updateData);
};

User.getForgotPasswordToken = async function (userNameOrEmail) {
	const expiryAt = new Date();
	expiryAt.setHours(expiryAt.getHours() + config.tokenExpiry.forgotPassword);

	const resetPasswordToken = {
		token: crypto.randomBytes(64).toString("hex"),
		expiredAt: expiryAt
	};

	let resetPasswordUserInfo = {};

	const user = await User.findByUsernameOrEmail(userNameOrEmail);

	// set token only if username is found.
	if (user) {
		user.customData.resetPasswordToken = resetPasswordToken;
		resetPasswordUserInfo = {
			token: resetPasswordToken.token,
			email: user.customData.email,
			username: user.user,
			firstName:user.customData.firstName
		};

		await User.update(user.user, { "customData.resetPasswordToken": resetPasswordToken });

		return resetPasswordUserInfo;
	}

	return {};
};

// find projects and put models into project
async function _addProjects(account, username) {
	const projects = await getProjectsAndModelsForUser(account.account, account.permissions, account.models, account.fedModels, username);
	account.projects = account.projects.concat(projects);
}

async function _findModelDetails(dbUserCache, username, model) {
	let user;

	if (dbUserCache[model.account]) {
		user = dbUserCache[model.account];
	} else {
		user = await User.findByUserName(model.account);
		dbUserCache[model.account] = user;
	}

	let setting  = await findModelSettingById(model.account, model.model);

	let permissions = [];

	if (!setting) {
		setting = { _id: model.model };
	} else {
		const template = await findPermissionByUser(model.account, model.model, username);

		if (template) {
			permissions = PermissionTemplates.findById(user, template.permission).permissions;
		}
	}

	return { setting, permissions };
}

async function _calSpace(user) {
	const quota = UserBilling.getSubscriptionLimits(user.customData.billing);
	const sizeInBytes = await User.getTeamspaceSpaceUsed(user.user);

	if (quota.spaceLimit > 0) {
		quota.spaceUsed = sizeInBytes / (1024 * 1024); // In MiB
	} else if (quota) {
		quota.spaceUsed = 0;
	}
	return quota;
}

function _sortAccountsAndModels(accounts) {

	function sortModel(a, b) {
		if (a.timestamp < b.timestamp) {
			return 1;
		} else if (a.timestamp > b.timestamp) {
			return -1;
		} else {
			return 0;
		}
	}

	accounts.forEach(account => {
		account.models.sort(sortModel);
		account.fedModels.sort(sortModel);
		account.projects.forEach(p => p.models.sort(sortModel));
	});

	accounts.sort((a, b) => {
		if (a.account.toLowerCase() < b.account.toLowerCase()) {
			return -1;
		} else if (a.account.toLowerCase() > b.account.toLowerCase()) {
			return 1;
		} else {
			return 0;
		}
	});
}

function _findModel(id, account) {
	return account.models.find(m => m.model === id) ||
		account.fedModels.find(m => m.model === id) ||
		account.projects.reduce((target, project) => target || project.models.find(m => m.model === id), null);
}

async function _createAccounts(roles, userName) {
	const accounts = [];
	const promises = [];

	roles.forEach(async role => {
		promises.push(User.findByUserName(role.db).then(async user => {
			if (!user) {
				// skip missing user account
				systemLogger.logError("User account (" + role.db + ") not found; skipping...");
				return;
			}

			const tsPromises = [];
			const permission = AccountPermissions.findByUser(user, userName);

			if (permission) {
				// Check for admin Privileges first
				const isTeamspaceAdmin = permission.permissions.indexOf(C.PERM_TEAMSPACE_ADMIN) !== -1;
				const canViewProjects = permission.permissions.indexOf(C.PERM_VIEW_PROJECTS) !== -1;
				const account = {
					account: user.user,
					firstName: user.customData.firstName,
					lastName: user.customData.lastName,
					hasAvatar: !!user.customData.avatar,
					projects: [],
					models: [],
					fedModels: [],
					isAdmin: isTeamspaceAdmin,
					permissions: permission.permissions || []
				};

				// show all implied and inherted permissions
				account.permissions = _.uniq(_.flatten(account.permissions.map(p => C.IMPLIED_PERM[p] && C.IMPLIED_PERM[p].account || p)));
				accounts.push(account);
				if (isTeamspaceAdmin || canViewProjects) {
					// show all implied and inherted permissions
					const inheritedModelPermissions = _.uniq(_.flatten(account.permissions.map(p => C.IMPLIED_PERM[p] && C.IMPLIED_PERM[p].model || [])));

					const {_getModels} = require("./helper/model");
					tsPromises.push(
						// list all models under this account as they have full access
						_getModels(account.account, null, inheritedModelPermissions).then(data => {
							account.models = data.models;
							account.fedModels = data.fedModels;
						}).then(() => _addProjects(account, userName))
					);
				}
			}

			await Promise.all(tsPromises);

			// check project scope permissions
			const query = { "permissions": { "$elemMatch": { user: userName } } };
			const projection = { "permissions": { "$elemMatch": { user: userName } }, "models": 1, "name": 1 };
			let account = null;

			account = await getProjectsForAccountsList(user.user, accounts, userName);

			// model permissions
			const modelPromises = [];
			const dbUserCache = {};
			const models = await findModelSettings(user.user, query, projection);

			models.forEach(model => {
				if (model.permissions.length > 0) {
					if (!account) {
						account = accounts.find(_account => _account.account === user.user);
						if (!account) {
							const {_makeAccountObject} = require("./helper/model");
							account = _makeAccountObject(user.user);
							account.hasAvatar = !!user.customData.avatar;
							accounts.push(account);
						}
					}
					const existingModel = _findModel(model._id, account);
					modelPromises.push(
						_findModelDetails(dbUserCache, userName, {
							account: user.user, model: model._id
						}).then(data => {
							const {_fillInModelDetails} = require("./helper/model");
							return _fillInModelDetails(account.account, data.setting, data.permissions);

						}).then(_model => {

							if (existingModel) {

								existingModel.permissions = _.uniq(existingModel.permissions.concat(_model.permissions));
								return;
							}

							// push result to account object
							return findOneProject(account.account, { models: _model.model }).then(projectObj => {
								if (projectObj) {
									let project = account.projects.find(p => p.name === projectObj.name);

									if (!project) {
										project = {
											_id: projectObj._id,
											name: projectObj.name,
											permissions: [],
											models: []
										};
										account.projects.push(project);
									}
									project.models.push(_model);

								} else {
									_model.federate ? account.fedModels.push(_model) : account.models.push(_model);
								}
							});
						})
					);
				}
			});

			await Promise.all(modelPromises);

			// fill in all subModels name
			accounts.forEach(_account => {
				// all fed models
				const allFedModels = _account.fedModels.concat(
					_account.projects.reduce((feds, project) => feds.concat(project.models.filter(m => m.federate)), [])
				);

				// all models
				const allModels = _account.models.concat(
					_account.projects.reduce((feds, project) => feds.concat(project.models.filter(m => !m.federate)), [])
				);

				allFedModels.forEach(fed => {
					fed.subModels.forEach(subModel => {
						const foundModel = allModels.find(m => m.model === subModel.model);
						subModel.name = foundModel && foundModel.name;
					});
				});
			});

			// sorting models
			_sortAccountsAndModels(accounts);

			// own acconut always ranks top of the list
			const myAccountIndex = accounts.findIndex(_account => _account.account === userName);
			if (myAccountIndex > -1) {
				const myAccount = accounts[myAccountIndex];
				accounts.splice(myAccountIndex, 1);
				accounts.unshift(myAccount);
			}

			return accounts;
		}));
	});

	await Promise.all(promises);

	return accounts;
}

User.getSubscriptionLimits = function(user) {
	return UserBilling.getSubscriptionLimits(user.customData.billing);
};

User.listAccounts = async function(user) {
	return _createAccounts(user.roles, user.user);
};

User.removeTeamMember = async function (teamspace, userToRemove, cascadeRemove) {
	if (teamspace.user === userToRemove) {
		// The user should not be able to remove itself from the teamspace
		return Promise.reject(responseCodes.SUBSCRIPTION_CANNOT_REMOVE_SELF);
	}

	const teamspacePerm = AccountPermissions.findByUser(teamspace, userToRemove);

	// check if they have any permissions assigned
	const [projectNames, models] = await Promise.all([
		getProjectNamesAccessibleToUser(teamspace.user, userToRemove),
		findModelSettings(teamspace.user, { "permissions.user": userToRemove })
	]);

	if (!cascadeRemove && (models.length || projectNames.length || teamspacePerm)) {
		throw({
			resCode: responseCodes.USER_IN_COLLABORATOR_LIST,
			info: {
				models: models.map(m => {
					return { model: m.name };
				}),
				projects: projectNames,
				teamspace: teamspacePerm
			}
		});
	} else {

		const promises = [];

		if (teamspacePerm) {
			promises.push(AccountPermissions.remove(teamspace, userToRemove));
		}

		promises.push(models.map(model =>
			changePermissions(teamspace.user, model._id, model.permissions.filter(p => p.user !== userToRemove))));

		promises.push(removeUserFromProjects(teamspace.user, userToRemove));

		promises.push(removeUserFromAnyJob(teamspace.user, userToRemove));

		await Promise.all(promises);
	}

	return await Role.revokeTeamSpaceRoleFromUser(userToRemove, teamspace.user);
};

User.addTeamMember = async function(teamspace, userToAdd, job, permissions) {
	const teamspaceUser = await User.findByUserName(teamspace);

	await hasReachedLicenceLimit(teamspaceUser);

	const userEntry = await User.findByUserName(userToAdd);

	if (!userEntry) {
		throw (responseCodes.USER_NOT_FOUND);
	}

	if (!job) {
		throw (responseCodes.USER_NOT_ASSIGNED_JOB);
	}

	if (isMemberOfTeamspace(userEntry, teamspace)) {
		throw (responseCodes.USER_ALREADY_ASSIGNED);
	}

	await Role.grantTeamSpaceRoleToUser(userToAdd, teamspace);

	const promises = [];
	promises.push(addUserToJob(teamspace, job, userToAdd));

	if (permissions && permissions.length) {
		promises.push(AccountPermissions.updateOrCreate(teamspaceUser, userToAdd, permissions));
	}

	await Promise.all(promises);

	return  { job, permissions, ... User.getBasicDetails(userEntry) };
};

User.getBasicDetails = function(userObj) {
	const {user, customData} = userObj;
	return {
		user,
		firstName: customData.firstName,
		lastName: customData.lastName,
		company: _.get(customData, "billing.billingInfo.company", null)
	};
};

User.getQuotaInfo = async function (teamspace) {
	const teamspaceFound = await User.findByUserName(teamspace);
	if (!teamspaceFound) {
		throw (responseCodes.USER_NOT_FOUND);
	}

	return _calSpace(teamspaceFound);
};

User.hasSufficientQuota = async (teamspace, size) => {
	const quota = await User.getQuotaInfo(teamspace);
	const spaceLeft = ((quota.spaceLimit === null || quota.spaceLimit === undefined ? Infinity : quota.spaceLimit) - quota.spaceUsed) * 1024 * 1024;
	return spaceLeft >= size;
};

User.hasReachedLicenceLimitCheck = async function(teamspace) {
	const teamspaceUser = await User.findByUserName(teamspace);
	await hasReachedLicenceLimit(teamspaceUser);
};

User.getMembers = async function (teamspace) {
	const promises = [];

	const getTeamspaceMembers = User.findUsersInTeamspace(teamspace, {
		user: 1,
		customData: 1
	});
	const getJobInfo = usersWithJob(teamspace);

	const getTeamspacePermissions = User.findByUserName(teamspace).then(user => user.customData.permissions);

	promises.push(
		getTeamspaceMembers,
		getTeamspacePermissions,
		getJobInfo
	);

	const [members = [], teamspacePermissions, memToJob = {}] = await Promise.all(promises);

	return members.map(({user, customData}) => {
		const permissions = _.find(teamspacePermissions, {user});

		return {
			user,
			firstName: customData.firstName,
			lastName: customData.lastName,
			company: _.get(customData, "billing.billingInfo.company", null),
			permissions: _.get(permissions, "permissions", []),
			job: _.get(memToJob, user)
		};
	});
};

User.getAllUsersInTeamspace = async function (teamspace) {
	const users =  await User.findUsersInTeamspace(teamspace, {user: 1});
	return users.map(({user}) => user);
};

User.findUsersInTeamspace =  async function (teamspace, fields) {
	const query = { "roles.db": teamspace, "roles.role" : C.DEFAULT_MEMBER_ROLE };
	return await DB.find("admin", COLL_NAME, query, fields);
};

User.teamspaceMemberCheck = async function (user, teamspace) {
	const userEntry = await User.findByUserName(user, {roles: 1});

	if (!userEntry) {
		throw (responseCodes.USER_NOT_FOUND);
	}

	if (!isMemberOfTeamspace(userEntry, teamspace)) {
		throw (responseCodes.USER_NOT_ASSIGNED_WITH_LICENSE);
	}
};

User.getTeamMemberInfo = async function(teamspace, user) {
	const userEntry = await User.findByUserName(user);
	if(!userEntry || !isMemberOfTeamspace(userEntry,teamspace)) {
		throw responseCodes.USER_NOT_FOUND;
	} else {
		const job = await findJobByUser(teamspace, user);
		const result = {
			user,
			firstName: userEntry.customData.firstName,
			lastName: userEntry.customData.lastName,
			company: _.get(userEntry.customData, "billing.billingInfo.company", null)
		};

		if(job) {
			result.job = {_id: job._id, color: job.color};
		}
		return result;
	}
};

User.isHereEnabled = async function (username) {
	const user = await User.findByUserName(username,  { _id: 0, "customData.hereEnabled": 1 });
	return user.customData.hereEnabled;
};

User.findByUserName = async function (username, projection) {
	return await findOne({ user: username }, projection);
};

User.findByEmail = async function (email) {
	return await findOne({ "customData.email":  new RegExp("^" + utils.sanitizeString(email) + "$", "i") });
};

User.findByUsernameOrEmail = async function (userNameOrEmail) {
	return await findOne({
		$or: [
			{ user: userNameOrEmail },
			{ "customData.email": userNameOrEmail }
		]
	});
};

User.findByAPIKey = async function (key) {
	if (!key) {
		return null;
	}
	return await findOne({"customData.apiKey" : key});
};

User.findByPaypalPaymentToken = async function (token) {
	return await findOne({ "customData.billing.paypalPaymentToken": token });
};

User.findUserByBillingId = async function (billingAgreementId) {
	return await findOne({ "customData.billing.billingAgreementId": billingAgreementId });
};

User.updateAvatar = async function(username, avatarBuffer) {
	await User.update(username, {"customData.avatar" : {data: avatarBuffer}});
};

/*
Payment (paypal) stuff

schema.methods.executeBillingAgreement = function () {
	return User.customData.billing.executeBillingAgreement(User.user).then(() => {
		return this.update(this.user,  { "customData.billing": this.customData.billing });
	});
};

schema.methods.updateSubscriptions = function (plans, billingUser, billingAddress) {

	let billingAgreement;

	plans = plans || [];

	return this.customData.billing.updateSubscriptions(plans, this.user, billingUser, billingAddress)
		.then(_billingAgreement => {

			billingAgreement = _billingAgreement;
			return this.update(this.user, { "customData.billing": this.customData.billing });
		}).then(() => {
			return Promise.resolve(billingAgreement || {});
		});
};

User.activateSubscription = function (billingAgreementId, paymentInfo, raw) {

	let dbUser;
	return this.findUserByBillingId(billingAgreementId).then(user => {
		dbUser = user;

		if (!dbUser) {
			return Promise.reject({ message: `No users found with billingAgreementId ${billingAgreementId}` });
		}

		return dbUser.customData.billing.activateSubscriptions(dbUser.user, paymentInfo, raw);

	}).then(() => {
		return this.update(dbUser.user,  { "customData.billing": dbUser.customData.billing  });
	}).then(() => {
		return Promise.resolve({ subscriptions: dbUser.customData.billing.subscriptions, account: dbUser, payment: paymentInfo });
	});

};
*/

module.exports = User;<|MERGE_RESOLUTION|>--- conflicted
+++ resolved
@@ -272,11 +272,7 @@
 };
 
 User.findUsersWithoutMembership = async function (teamspace, searchString) {
-<<<<<<< HEAD
-	const regex = new RegExp(`${searchString}$`, "i");
-=======
 	const regex = new RegExp(`^${searchString}$`, "i");
->>>>>>> ad3aa38f
 	const notMembers = await DB.find("admin", COLL_NAME, {
 		$or: [
 			{"customData.email": regex},
