/**
 *  Copyright (C) 2014 3D Repo Ltd
 *
 *  This program is free software: you can redistribute it and/or modify
 *  it under the terms of the GNU Affero General Public License as
 *  published by the Free Software Foundation, either version 3 of the
 *  License, or (at your option) any later version.
 *
 *  This program is distributed in the hope that it will be useful,
 *  but WITHOUT ANY WARRANTY; without even the implied warranty of
 *  MERCHANTABILITY or FITNESS FOR A PARTICULAR PURPOSE.  See the
 *  GNU Affero General Public License for more details.
 *
 *  You should have received a copy of the GNU Affero General Public License
 *  along with this program.  If not, see <http://www.gnu.org/licenses/>.
 */

var mongoose = require("mongoose");
var ModelFactory = require('./factory/modelFactory');
var responseCodes = require('../response_codes.js');
var _ = require('lodash');
var DB = require('../db/db');
var crypto = require('crypto');
var utils = require("../utils");
var History = require('./history');
var Role = require('./role');

var systemLogger = require("../logger.js").systemLogger;

var Subscription = require('./subscription');
var config = require('../config');


var ProjectSetting = require('./projectSetting');
var C = require('../constants');
var RoleTemplates = require('./role_templates');
var userBilling = require("./userBilling");


var schema = mongoose.Schema({
	_id : String,
	user: String,
	//db: String,
	customData: {
		projects: [{
			account: String,
			project: String
		}],
		firstName: String,
		lastName: String,
		email: String,
		inactive: Boolean,
		resetPasswordToken: {
			expiredAt: Date,
			token: String
		},
		emailVerifyToken: {
			expiredAt: Date,
			token: String
		},
		billing: { type: userBilling, default: userBilling },
		avatar: Object
	},
	roles: [{}]
});

schema.statics.historyChunksStats = function(dbName){
	'use strict';

	return ModelFactory.db.db(dbName).listCollections().toArray().then(collections => {

		let historyChunks = _.filter(collections, collection => collection.name.endsWith('.history.chunks'));
		let promises = [];

		historyChunks.forEach(collection => {
			promises.push(ModelFactory.db.db(dbName).collection(collection.name).stats());
		});

		return Promise.all(promises);

	});

};

schema.statics.authenticate = function(logger, username, password){
	'use strict';

	let authDB = DB(logger).getAuthDB();

	if(!username || !password){
		return Promise.reject({ resCode: responseCodes.INCORRECT_USERNAME_OR_PASSWORD });
	}

	return authDB.authenticate(username, password).then(() => {
		return this.findByUserName(username);
	}).then(user => {
		if(user.customData && user.customData.inactive) {
			return Promise.reject({resCode: responseCodes.USER_NOT_VERIFIED});
		}
		return Promise.resolve(user);
	}).catch( err => {
		return Promise.reject(err.resCode ? err : {resCode: utils.mongoErrorToResCode(err)});
	});
};


// schema.statics.filterRoles = function(roles, database){
// 	return  database ? _.filter(users, { 'db': database }) : roles;
// };

schema.statics.findByUserName = function(user){
	return this.findOne({account: 'admin'}, { user });
};

schema.statics.findByEmail = function(email){
	return this.findOne({account: 'admin'}, { 'customData.email': email });
};

schema.statics.findByPaypalPaymentToken = function(token){
	return this.findOne({account: 'admin'}, { 'customData.billing.paypalPaymentToken': token });
};

schema.statics.isEmailTaken = function(email, exceptUser){
	'use strict';

	let query = { 'customData.email': email};

	if(exceptUser){
		query = { 'customData.email': email, 'user': { '$ne': exceptUser }};
	}

	return this.count({account: 'admin'}, query);
};


schema.statics.findUserByBillingId = function(billingAgreementId){
	return this.findOne({account: 'admin'}, { 'customData.billing.billingAgreementId': billingAgreementId });
};


schema.statics.updatePassword = function(logger, username, oldPassword, token, newPassword){
	'use strict';

	if(!((oldPassword || token) && newPassword)){
		return Promise.reject({ resCode: responseCodes.INVALID_INPUTS_TO_PASSWORD_UPDATE});
	}

	var checkUser;
	var user;

	if(oldPassword){
		checkUser = this.authenticate(logger, username, oldPassword);
	} else if (token){

		checkUser = this.findByUserName(username).then(_user => {

			user = _user;

			var tokenData = user.customData.resetPasswordToken;
			if(tokenData && tokenData.token === token && tokenData.expiredAt > new Date()){
				return Promise.resolve();
			} else {
				return Promise.reject({ resCode: responseCodes.TOKEN_INVALID });
			}
		});
	}

	return checkUser.then(() => {

		let updateUserCmd = {
			'updateUser' : username,
			'pwd': newPassword
		 };

		 return ModelFactory.db.admin().command(updateUserCmd);

	}).then(() => {

		if(user){
			user.customData.resetPasswordToken = undefined;
			return user.save().then(() => Promise.resolve());
		}

		return Promise.resolve();

	}).catch( err => {
		return Promise.reject(err.resCode ? err : {resCode: utils.mongoErrorToResCode(err)});
	});

};

schema.statics.usernameRegExp = /^[a-zA-Z][\w]{1,19}$/;

schema.statics.createUser = function(logger, username, password, customData, tokenExpiryTime){
	'use strict';
	let adminDB = ModelFactory.db.admin();

	let cleanedCustomData = {};
	let emailRegex = /^([a-zA-Z0-9_\-\.]+)@([a-zA-Z0-9_\-\.]+)\.([a-zA-Z]{2,5})$/;

	if(config.auth.allowPlusSignInEmail){
		emailRegex = /^([+a-zA-Z0-9_\-\.]+)@([a-zA-Z0-9_\-\.]+)\.([a-zA-Z]{2,5})$/;
	}

	if(customData && (!customData.email || !customData.email.match(emailRegex))){
		return Promise.reject({ resCode: responseCodes.SIGN_UP_INVALID_EMAIL });
	}


	if(!this.usernameRegExp.test(username)){
		return Promise.reject({ resCode: responseCodes.INVALID_USERNAME});
	}

	['firstName', 'lastName', 'email'].forEach(key => {
		if (customData && customData[key]){
			cleanedCustomData[key] = customData[key];
		}
	});

	//cleanedCustomData.billing = {};

	var expiryAt = new Date();
	expiryAt.setHours(expiryAt.getHours() + tokenExpiryTime);

	cleanedCustomData.inactive = true;

	if(customData){
		cleanedCustomData.emailVerifyToken = {
			token: crypto.randomBytes(64).toString('hex'),
			expiredAt: expiryAt
		};
	}


	return this.isEmailTaken(customData.email).then(count => {

		if(count === 0){

			return adminDB.addUser(username, password, {customData: cleanedCustomData, roles: []}).then( () => {
				return Promise.resolve(cleanedCustomData.emailVerifyToken);
			}).catch(err => {
				return Promise.reject({resCode : utils.mongoErrorToResCode(err)});
			});

		} else {
			return Promise.reject({resCode: responseCodes.EMAIL_EXISTS });
		}

	});
};

schema.statics.verify = function(username, token, options){
	'use strict';

	options = options || {};

	let allowRepeatedVerify = options.allowRepeatedVerify;
	let skipImportToyProject = options.skipImportToyProject;
	let skipCreateBasicPlan = options.skipCreateBasicPlan;

	let user;

	return this.findByUserName(username).then(_user => {
		
		user = _user;

		var tokenData = user && user.customData && user.customData.emailVerifyToken;

		if(!user){

			return Promise.reject({ resCode: responseCodes.TOKEN_INVALID});

		} else if(!user.customData.inactive && !allowRepeatedVerify){

			return Promise.reject({ resCode: responseCodes.ALREADY_VERIFIED});

		} else if(tokenData.token === token && tokenData.expiredAt > new Date()){


			user.customData.inactive = undefined;
			user.customData.emailVerifyToken = undefined;
			return user.save();


		} else {
			return Promise.reject({ resCode: responseCodes.TOKEN_INVALID});
		}

	}).then(user => {

		if(!skipImportToyProject){

			//import toy project
			var ProjectHelper = require('./helper/project');

			ProjectHelper.importToyProject(username).catch(err => {
				systemLogger.logError('Failed to import toy project', { err : err && err.stack ? err.stack : err});
			});
		}

		if(!skipCreateBasicPlan){
			//basic quota
			return user.createSubscription(Subscription.getBasicPlan().plan, user.user, true, null).then(() => user);
		}

		return Promise.resolve();

	}).then(() => {

		return Role.createRole(username, null, C.ADMIN_TEMPLATE);

	}).then(role => {

		return Role.grantRolesToUser(username, [role]);
	});
};



schema.methods.getAvatar = function(){
	return this.customData && this.customData.avatar || null;
};

schema.methods.updateInfo = function(updateObj){
	'use strict';

	let updateableFields = [ 'firstName', 'lastName', 'email' ];

	this.customData = this.customData || {};

	updateableFields.forEach(field => {
		if(updateObj.hasOwnProperty(field)){
			this.customData[field] = updateObj[field];
		}
	});

	return User.isEmailTaken(this.customData.email, this.user).then(count => {
		if(count === 0){
			return this.save();
		} else {
			return Promise.reject({ resCode: responseCodes.EMAIL_EXISTS });
		}
	});
};

schema.statics.getForgotPasswordToken = function(username, email, tokenExpiryTime){

	var expiryAt = new Date();
	expiryAt.setHours(expiryAt.getHours() + tokenExpiryTime);

	var resetPasswordToken = {
		token: crypto.randomBytes(64).toString('hex'),
		expiredAt: expiryAt
	};

	return this.findByUserName(username).then(user => {

		if(user.customData.email !== email){
			return Promise.reject({ resCode: responseCodes.USER_EMAIL_NOT_MATCH});
		}

		user.customData.resetPasswordToken = resetPasswordToken;

		return user.save();

	}).then(() => {
		return Promise.resolve(resetPasswordToken);
	});


};

schema.statics.grantRoleToUser = function(username, db, role){
	'use strict';

	return this.findByUserName(username).then(user => {

		let dup = false;
		user.roles.forEach(_role => {
			if(_role.role === role && _role.db === db){
				dup = true;
			}
		});

		if(!dup){
			user.roles.push({ role, db});

			let grantRoleCmd = {
				grantRolesToUser: username,
				roles: user.roles
			};

			return ModelFactory.db.admin().command(grantRoleCmd);
		}

		return Promise.resolve();

	});
};

schema.statics.revokeRolesFromUser = function(username, db, role){
	'use strict';

	let cmd = {
		revokeRolesFromUser: username,
		roles: [{ role, db }]
	};

	return ModelFactory.db.admin().command(cmd);
};


schema.methods.listAccounts = function(){
	'use strict';

	let accounts = [];

	// group projects by accounts
	return this.listProjectsAndAccountAdmins().then(data => {

		let projects = data.projects;
		let adminAccounts = data.adminAccounts;

		projects.forEach(project => {

			let account = _.find(accounts, account => account.account === project.account);

			if(!account){

				account = {
					account: project.account,
					projects: [],
					fedProjects: []
				};

				accounts.push(account);
			}

			if(project.federate){
				account.fedProjects.push({
					project: project.project,
					timestamp: project.timestamp,
					status: project.status,
					federate: project.federate,
					subProjects: project.subProjects,
					permissions: project.permissions
				});
			} else {
				account.projects.push({
					project: project.project,
					timestamp: project.timestamp,
					status: project.status,
					subProjects: project.subProjects,
					permissions: project.permissions
				});
			}


		});

		adminAccounts.forEach(account => {
			let accObj = accounts.find(_account => _account.account === account);
			if(accObj){
				accObj.isAdmin = true;
			} else {
				accounts.push({
					account: account,
					projects: [],
					fedProjects: [],
					isAdmin: true
				});
			}
		});

		let getQuotaPromises = [];

		accounts.forEach(account => {
			account.projects.sort((a, b) => {
				if(a.timestamp < b.timestamp){
					return 1;
				} else if (a.timestamp > b.timestamp){
					return -1;
				} else {
					return 0;
				}
			});

			getQuotaPromises.push(
				User.findByUserName(account.account).then(user => {
					if(user){
						account.quota = user.customData.billing.subscriptions.getSubscriptionLimits();
						//console.log(account.quota );
						return User.historyChunksStats(account.account);
					}

				}).then(stats => {

					if(stats && account.quota.spaceLimit > 0){
						let totalSize = 0;
						stats.forEach(stat => {
							totalSize += stat.size;
						});

						account.quota.spaceUsed = totalSize;
					} else if(account.quota) {
						account.quota.spaceUsed = 0;
					}
				})
			);

		});

		accounts.sort((a, b) => {
			if (a.account.toLowerCase() < b.account.toLowerCase()){
				return -1;
			} else if (a.account.toLowerCase() > b.account.toLowerCase()) {
				return 1;
			} else {
				return 0;
			}
		});

		// own acconut always ranks top of the list
		let myAccountIndex = accounts.findIndex(account => account.account === this.user);
		if(myAccountIndex > -1){
			let myAccount = accounts[myAccountIndex];
			accounts.splice(myAccountIndex, 1);
			accounts.unshift(myAccount);
		}

		return Promise.all(getQuotaPromises).then(() => {
			return Promise.resolve(accounts);
		});
	});
};

schema.methods.listProjectsAndAccountAdmins = function(options){
	'use strict';

	var ProjectHelper = require('./helper/project');
	let adminAccounts = [];
	return Role.viewRolesWithInheritedPrivs(this.roles).then(roles => {

		let projects = {};
		let promises = [];

		function getProjectName(privileges){

			let collectionSuffix = '.history';

			for(let i=0 ; i < privileges.length ; i++){
				let collectionName = privileges[i].resource.collection;
				if(collectionName.endsWith(collectionSuffix)){
					return collectionName.substr(0, collectionName.length - collectionSuffix.length);
				}
			}
		}

		function addToProjectList(account, project, permissions){
			//if project not found in the list
			if(!projects[`${account}.${project}`]){
				projects[`${account}.${project}`] = {
					project,
					account,
					permissions: permissions ? permissions : []
				};
			} else {
				permissions && (projects[`${account}.${project}`].permissions = projects[`${account}.${project}`].permissions.concat(permissions));
				projects[`${account}.${project}`].permissions  = _.unique(projects[`${account}.${project}`].permissions);
			}
		}

		roles.forEach(role => {

			let permissions = RoleTemplates.determinePermission(role.db, '', role);

			if(_.intersection(permissions, RoleTemplates.roleTemplates[C.ADMIN_TEMPLATE]).length === RoleTemplates.roleTemplates[C.ADMIN_TEMPLATE].length){
				// admin role list all projects on that db
				adminAccounts.push(role.db);
				promises.push(
					ProjectSetting.find({account: role.db}).then(settings => {
						settings.forEach(setting => {

							let projectName = setting._id;
							addToProjectList(role.db, projectName, RoleTemplates.roleTemplates[C.ADMIN_TEMPLATE]);

						});
					})
				);

			} else {

				let projectName = getProjectName(role.privileges);
				let permissions;

				if(projectName){
					permissions = RoleTemplates.determinePermission(role.db, projectName, role);
				}

				if(permissions){
					addToProjectList(role.db, projectName, permissions);
				}

			}
		});

		return Promise.all(promises).then(() => _.values(projects));

	}).then(projects => {

		//get timestamp for project
		if(options && options.skipTimestamp){
			return Promise.resolve(projects);
		}

		let promises = [];
		projects.forEach((project, index) => {
			promises.push(
				History.findByBranch(project, 'master').then(history => {

					if(history){
						projects[index].timestamp = history.timestamp;
					} else {
						projects[index].timestamp = null;
					}

					return Promise.resolve();

				}).catch(() => Promise.resolve())
			);
		});

		return Promise.all(promises).then(() => Promise.resolve(projects));

	}).then(projects => {

		//get status for project
		if(options && options.skipStatus){
			return Promise.resolve(projects);
		}

		let promises = [];

		projects.forEach((project, index) => {
			promises.push(
				ProjectSetting.findById(project, project.project).then(setting => {

					if(setting){
						projects[index].status = setting.status;
						projects[index].federate = setting.federate;
					}

					return Promise.resolve();

				}).then(() => {


					if(projects[index].federate){
						return ProjectHelper.listSubProjects(projects[index].account, projects[index].project, 'master');
					}

					return Promise.resolve();

				}).then(subProjects => {

					if(subProjects){
						projects[index].subProjects = subProjects;
					}

				}).catch(() => Promise.resolve())
			);
		});

		return Promise.all(promises).then(() => Promise.resolve({projects, adminAccounts}));
	});
};

schema.methods.buySubscriptions = function(plans, billingUser, billingAddress){
	"use strict";

	let billingAgreement;

	plans = plans || [];
	//console.log(this.customData);
	
	return this.customData.billing.buySubscriptions(plans, this.user, billingUser, billingAddress).then(_billingAgreement => {
		
		billingAgreement = _billingAgreement;
		return this.save();

	}).then(() => {
		return Promise.resolve(billingAgreement || {});
	});
};

schema.statics.activateSubscription = function(billingAgreementId, paymentInfo, raw){
	'use strict';


	let dbUser;

	return this.findUserByBillingId(billingAgreementId).then(user => {

		dbUser = user;

		if(!dbUser){
			return Promise.reject({ message: `No users found with billingAgreementId ${billingAgreementId}`});
		}

		return dbUser.customData.billing.activateSubscriptions(dbUser.user, paymentInfo, raw);

	}).then(() => {
		return dbUser.save();
	}).then(() => {
<<<<<<< HEAD

		let items = [];

		dbUser.customData.nextPaymentDate && console.log('nextPaymentDate', moment(paymentInfo.nextPaymentDate).utc().startOf('date').toISOString());
		console.log('pp next', moment(dbUser.customData.nextPaymentDate).utc().startOf('date').toISOString());

		if(dbUser.customData.nextPaymentDate && moment(paymentInfo.nextPaymentDate).utc().startOf('date').toISOString() !== moment(dbUser.customData.nextPaymentDate).utc().startOf('date').toISOString()){
			console.log('last ann date changed');
			dbUser.customData.lastAnniversaryDate = new Date(dbUser.customData.nextPaymentDate);
		}

		dbUser.customData.nextPaymentDate = moment(paymentInfo.nextPaymentDate).utc().startOf('date').toDate();


		// set to to next 3rd of next month, give 3 days cushion
		let expiredAt = moment(paymentInfo.nextPaymentDate).utc()
			.add(3, 'day')
			.hours(0).minutes(0).seconds(0).milliseconds(0)
			.toDate();

		let newPurchaseCount = dbUser.customData.subscriptions.filter(sub => sub.inCurrentAgreement && (!sub.expiredAt || sub.expiredAt < expiredAt)).length;

		dbUser.customData.subscriptions.forEach(subscription => {

			if(subscription.inCurrentAgreement){

				subscription.limits = getSubscription(subscription.plan).limits;

				if(!subscription.expiredAt || subscription.expiredAt < expiredAt){
					subscription.expiredAt = expiredAt;
					//subscription.active = true;

					items.push({
						name: subscription.plan,
						description: getSubscription(subscription.plan).description,
						currency: getSubscription(subscription.plan).currency,
						amount: Math.round(paymentInfo.amount / newPurchaseCount * 100) / 100,
						taxAmount: Math.round(paymentInfo.taxAmount / newPurchaseCount * 100) / 100
					});
				}
			
			}

		});

		let createBill = Promise.resolve();

		if(paymentInfo.createBilling){

			let billing = Billing.createInstance({ account });
			let pendingBill;

			createBill = Billing.findAndRemovePendingBill(account, billingAgreementId).then(_pendingBill => {

				pendingBill = _pendingBill;
				if(pendingBill){
					return Promise.resolve(pendingBill.invoiceNo);
				} else {
					return Counter.findAndIncInvoiceNumber().then(counter => {
						return Promise.resolve('SO-' + counter.count);
					});
				}

			}).then(invoiceNo => {

				if(pendingBill){

					billing.createdAt = pendingBill.createdAt;
					billing.periodStart = pendingBill.periodStart;
					billing.periodEnd = pendingBill.periodEnd;
					billing.info = pendingBill.info;

				} else {

					billing.periodStart = dbUser.customData.lastAnniversaryDate;
					billing.periodEnd = moment(dbUser.customData.nextPaymentDate)
						.utc()
						.subtract(1, 'day')
						.endOf('date')
						.toDate();
					billing.createdAt = new Date();
					billing.info = dbUser.customData.billingInfo;
				}

				billing.raw = raw;
				billing.gateway = paymentInfo.gateway;
				billing.currency = paymentInfo.currency;
				billing.amount = paymentInfo.amount;
				billing.billingAgreementId = billingAgreementId;
				billing.items = items;
				billing.nextPaymentDate = paymentInfo.nextPaymentDate;
				billing.taxAmount = paymentInfo.taxAmount;
				billing.nextPaymentAmount = paymentInfo.nextAmount;
				billing.invoiceNo = invoiceNo;
				billing.transactionId = paymentInfo.transactionId;

				return billing.save();

			}).then(_billing => {

				billing = _billing;
				return billing.generatePDF();

			}).then(pdf => {

				billing.pdf = pdf;
				return billing.save();

			});

		}


		return createBill;

	}).then(billing => {

		if(!disableEmail && billing){

			let attachments;

			if(billing && billing.pdf){
				attachments = [{
					filename: `${moment(billing.createdAt).utc().format('YYYY-MM-DD')}_invoice-${billing.invoiceNo}.pdf`,
					content: billing.pdf
				}];
			}

			//send invoice
			let amount = paymentInfo.amount;
			let currency = paymentInfo.currency;
			if(currency === 'GBP'){
				currency = '£';
			}

			User.findByUserName(dbUser.customData.billingUser).then(user => {
				
				return Promise.all([
					//make a copy to sales
					Mailer.sendPaymentReceivedEmailToSales({
						account: account,
						amount: currency + amount,
						email: user.customData.email,
						invoiceNo: billing.invoiceNo,
						type: billing.type
					}, attachments),

					Mailer.sendPaymentReceivedEmail(user.customData.email, {
						account: account,
						amount: currency + amount
					}, attachments)				
				]);

			}).catch(err => {
				console.log(err.stack);
				systemLogger.logError(`Email error - ${err.message}`);
			});

		}

		return dbUser.save().then(() => {
			return Promise.resolve({subscriptions: dbUser.customData.subscriptions, account, payment: paymentInfo});
		});
		

		
	});

};

schema.methods.executeBillingAgreement = function(token, billingAgreementId, billingAgreement){
	'use strict';

	this.customData.paypalPaymentToken = token;
	this.customData.billingAgreementId = billingAgreementId;

	let assignedBillingUser = false;
	let items = [];

	this.customData.subscriptions.forEach(subscription => {

		if(subscription.plan === Subscription.getBasicPlan().plan || !subscription.inCurrentAgreement){
			return;
		}

		if(subscription.assignedUser === this.customData.billingUser){
			assignedBillingUser = true;
		}

		//subscription.inCurrentAgreement = true;

		if(!subscription.active){

			items.push({
				name: subscription.plan,
				description: getSubscription(subscription.plan).description,
				currency: getSubscription(subscription.plan).currency,
			});
		}
		// pre activate
		// don't wait for IPN message to confirm but to activate the subscription right away, for 48 hours.
		// IPN message should come quickly after executing an agreement, usually less then a minute
		let twoDayLater = moment().utc().add(48, 'hour').toDate();
		if(!subscription.expiredAt || subscription.expiredAt < twoDayLater){
			subscription.active = true;
			//subscription.newPurchased = true;
			subscription.expiredAt = twoDayLater;
			subscription.limits = getSubscription(subscription.plan).limits;
		}

	});


	//clear pending delete subscriptions
	let ids = this.customData.subscriptions.filter(sub => sub.pendingDelete).map(sub => sub._id);

	ids.forEach(id => {
		this.customData.subscriptions.remove(id);
	});

	if(!assignedBillingUser){

		let subscriptions = this.customData.subscriptions;
		
		for(let i=0; i < subscriptions.length; i++){

			if(subscriptions[i].plan !== Subscription.getBasicPlan().plan && !subscriptions[i].assignedUser){
				subscriptions[i].assignedUser = this.customData.billingUser;
				break;
			}
		}
	}

	// create pending bill

	if(items.length > 0){


		let billAmount = billingAgreement.plan.payment_definitions.find(def => def.type === 'TRIAL') || billingAgreement.plan.payment_definitions.find(def => def.type === 'REGULAR');
		let nextAmount = billingAgreement.plan.payment_definitions.find(def => def.type === 'REGULAR');
		
		let paymentInfo = {
			currency: billAmount.amount.currency,
			taxAmount: parseFloat(billAmount.charge_models.find(model => model.type === 'TAX').amount.value)
		};

		paymentInfo.amount = parseFloat(billAmount.amount.value) + paymentInfo.taxAmount;
		paymentInfo.nextAmount = parseFloat(nextAmount.amount.value) + parseFloat(nextAmount.charge_models.find(model => model.type === 'TAX').amount.value);
		paymentInfo.nextAmount = Math.round(paymentInfo.nextAmount * 100) / 100;

		items.forEach(item => {
			item.amount = Math.round(paymentInfo.amount / items.length * 100) / 100;
			item.taxAmount = Math.round(paymentInfo.taxAmount / items.length * 100) / 100;
		});

		let billing = Billing.createInstance({ account: this.user });

		return Billing.hasPendingBill(this.user, billingAgreementId).then(hasBill => {

			if(hasBill){
				return Promise.resolve();
			} else {
				return Counter.findAndIncInvoiceNumber().then(counter => {
					return Promise.resolve('SO-' + counter.count);
				});
			}

		}).then(invoiceNo => {

			if(invoiceNo){

				let nextPaymentDate = moment(this.customData.nextPaymentDate || this.customData.firstNextPaymentDate).utc().startOf('date');

				billing.gateway = 'PAYPAL';
				billing.createdAt = new Date();
				billing.currency = paymentInfo.currency;
				billing.amount = paymentInfo.amount;
				billing.billingAgreementId = billingAgreementId;
				billing.items = items;
				billing.nextPaymentDate = nextPaymentDate;
				billing.taxAmount = paymentInfo.taxAmount;
				billing.nextPaymentAmount = paymentInfo.nextAmount;
				billing.invoiceNo = invoiceNo;
				billing.pending = true;

				//copy current billing info from user to billing
				billing.info = this.customData.billingInfo;

				billing.periodStart = moment().utc().toDate();
				billing.periodEnd = nextPaymentDate
					.utc()
					.subtract(1, 'day')
					.endOf('date')
					.toDate();

				return billing.save();
			}

		});

	} else {
		return Promise.resolve();
	}




};

schema.methods.haveActiveSubscriptions = function(){
	return this.getActiveSubscriptions().length > 0;
};

schema.methods.getActiveSubscriptions = function(options){
	'use strict';
	let now = new Date();
	options = options || {};


	return this.customData.subscriptions.filter(sub => { 

		let basicCond = true;
		if (options.skipBasic){
			basicCond = sub.plan !== Subscription.getBasicPlan().plan;
		}

		let pendingDeleteCond = true;
		if(options.excludePendingDelete){
			pendingDeleteCond = !sub.pendingDelete;
		}

		let inCurrentAgreementCond = true;
		if(options.excludeNotInAgreement){
			inCurrentAgreementCond = sub.inCurrentAgreement;
		} 

		return basicCond && pendingDeleteCond && sub.active && (sub.expiredAt > now || !sub.expiredAt) && inCurrentAgreementCond;
=======
		return Promise.resolve({subscriptions: dbUser.customData.billing.subscriptions, account: dbUser, payment: paymentInfo});
>>>>>>> 94826cd6
	});

};

schema.methods.executeBillingAgreement = function(){
	'use strict';
	return this.customData.billing.executeBillingAgreement(this.user).then(() => {
		return this.save();
	});
};

schema.methods.removeAssignedSubscriptionFromUser = function(id, cascadeRemove){
	'use strict';

	return this.customData.billing.subscriptions.removeAssignedSubscriptionFromUser(id, this.user, cascadeRemove).then(subscription => {
		return this.save().then(() => subscription);
	});

};

schema.methods.assignSubscriptionToUser = function(id, userData){
	'use strict';

	return this.customData.billing.subscriptions.assignSubscriptionToUser(id, userData).then(subscription => {
		return this.save().then(() => subscription);
	});
};


schema.methods.getPrivileges = function(){
	'use strict';

	return Role.viewRolesWithInheritedPrivs(this.roles).then(roles => {

		let privs = [];
		if (roles && roles.length) {
			for (let i = 0; i < roles.length; i++) {
				privs = privs.concat(roles[i].inheritedPrivileges);
			}
		}

		return Promise.resolve({inheritedPrivileges: privs});
	});

};

schema.methods.createSubscription = function(plan, billingUser, active, expiredAt){
	'use strict';

	//console.log('create sub', plan, this.user, billingUser);
	this.customData.billing.billingUser = billingUser;
	//console.log(' this.customData.billing.subscriptions',  this.customData.billing.subscriptions);
	let subscription = this.customData.billing.subscriptions.addSubscription(plan, active, expiredAt);
	//this.markModified('customData.billing');
	//console.log(this.user, this.customData.billing.billingUser, subscription)
	return this.save().then(() => {
		return Promise.resolve(subscription);
	});

};

var User = ModelFactory.createClass(
	'User',
	schema,
	() => {
		return 'system.users';
	}
);

module.exports = User;<|MERGE_RESOLUTION|>--- conflicted
+++ resolved
@@ -712,347 +712,7 @@
 	}).then(() => {
 		return dbUser.save();
 	}).then(() => {
-<<<<<<< HEAD
-
-		let items = [];
-
-		dbUser.customData.nextPaymentDate && console.log('nextPaymentDate', moment(paymentInfo.nextPaymentDate).utc().startOf('date').toISOString());
-		console.log('pp next', moment(dbUser.customData.nextPaymentDate).utc().startOf('date').toISOString());
-
-		if(dbUser.customData.nextPaymentDate && moment(paymentInfo.nextPaymentDate).utc().startOf('date').toISOString() !== moment(dbUser.customData.nextPaymentDate).utc().startOf('date').toISOString()){
-			console.log('last ann date changed');
-			dbUser.customData.lastAnniversaryDate = new Date(dbUser.customData.nextPaymentDate);
-		}
-
-		dbUser.customData.nextPaymentDate = moment(paymentInfo.nextPaymentDate).utc().startOf('date').toDate();
-
-
-		// set to to next 3rd of next month, give 3 days cushion
-		let expiredAt = moment(paymentInfo.nextPaymentDate).utc()
-			.add(3, 'day')
-			.hours(0).minutes(0).seconds(0).milliseconds(0)
-			.toDate();
-
-		let newPurchaseCount = dbUser.customData.subscriptions.filter(sub => sub.inCurrentAgreement && (!sub.expiredAt || sub.expiredAt < expiredAt)).length;
-
-		dbUser.customData.subscriptions.forEach(subscription => {
-
-			if(subscription.inCurrentAgreement){
-
-				subscription.limits = getSubscription(subscription.plan).limits;
-
-				if(!subscription.expiredAt || subscription.expiredAt < expiredAt){
-					subscription.expiredAt = expiredAt;
-					//subscription.active = true;
-
-					items.push({
-						name: subscription.plan,
-						description: getSubscription(subscription.plan).description,
-						currency: getSubscription(subscription.plan).currency,
-						amount: Math.round(paymentInfo.amount / newPurchaseCount * 100) / 100,
-						taxAmount: Math.round(paymentInfo.taxAmount / newPurchaseCount * 100) / 100
-					});
-				}
-			
-			}
-
-		});
-
-		let createBill = Promise.resolve();
-
-		if(paymentInfo.createBilling){
-
-			let billing = Billing.createInstance({ account });
-			let pendingBill;
-
-			createBill = Billing.findAndRemovePendingBill(account, billingAgreementId).then(_pendingBill => {
-
-				pendingBill = _pendingBill;
-				if(pendingBill){
-					return Promise.resolve(pendingBill.invoiceNo);
-				} else {
-					return Counter.findAndIncInvoiceNumber().then(counter => {
-						return Promise.resolve('SO-' + counter.count);
-					});
-				}
-
-			}).then(invoiceNo => {
-
-				if(pendingBill){
-
-					billing.createdAt = pendingBill.createdAt;
-					billing.periodStart = pendingBill.periodStart;
-					billing.periodEnd = pendingBill.periodEnd;
-					billing.info = pendingBill.info;
-
-				} else {
-
-					billing.periodStart = dbUser.customData.lastAnniversaryDate;
-					billing.periodEnd = moment(dbUser.customData.nextPaymentDate)
-						.utc()
-						.subtract(1, 'day')
-						.endOf('date')
-						.toDate();
-					billing.createdAt = new Date();
-					billing.info = dbUser.customData.billingInfo;
-				}
-
-				billing.raw = raw;
-				billing.gateway = paymentInfo.gateway;
-				billing.currency = paymentInfo.currency;
-				billing.amount = paymentInfo.amount;
-				billing.billingAgreementId = billingAgreementId;
-				billing.items = items;
-				billing.nextPaymentDate = paymentInfo.nextPaymentDate;
-				billing.taxAmount = paymentInfo.taxAmount;
-				billing.nextPaymentAmount = paymentInfo.nextAmount;
-				billing.invoiceNo = invoiceNo;
-				billing.transactionId = paymentInfo.transactionId;
-
-				return billing.save();
-
-			}).then(_billing => {
-
-				billing = _billing;
-				return billing.generatePDF();
-
-			}).then(pdf => {
-
-				billing.pdf = pdf;
-				return billing.save();
-
-			});
-
-		}
-
-
-		return createBill;
-
-	}).then(billing => {
-
-		if(!disableEmail && billing){
-
-			let attachments;
-
-			if(billing && billing.pdf){
-				attachments = [{
-					filename: `${moment(billing.createdAt).utc().format('YYYY-MM-DD')}_invoice-${billing.invoiceNo}.pdf`,
-					content: billing.pdf
-				}];
-			}
-
-			//send invoice
-			let amount = paymentInfo.amount;
-			let currency = paymentInfo.currency;
-			if(currency === 'GBP'){
-				currency = '£';
-			}
-
-			User.findByUserName(dbUser.customData.billingUser).then(user => {
-				
-				return Promise.all([
-					//make a copy to sales
-					Mailer.sendPaymentReceivedEmailToSales({
-						account: account,
-						amount: currency + amount,
-						email: user.customData.email,
-						invoiceNo: billing.invoiceNo,
-						type: billing.type
-					}, attachments),
-
-					Mailer.sendPaymentReceivedEmail(user.customData.email, {
-						account: account,
-						amount: currency + amount
-					}, attachments)				
-				]);
-
-			}).catch(err => {
-				console.log(err.stack);
-				systemLogger.logError(`Email error - ${err.message}`);
-			});
-
-		}
-
-		return dbUser.save().then(() => {
-			return Promise.resolve({subscriptions: dbUser.customData.subscriptions, account, payment: paymentInfo});
-		});
-		
-
-		
-	});
-
-};
-
-schema.methods.executeBillingAgreement = function(token, billingAgreementId, billingAgreement){
-	'use strict';
-
-	this.customData.paypalPaymentToken = token;
-	this.customData.billingAgreementId = billingAgreementId;
-
-	let assignedBillingUser = false;
-	let items = [];
-
-	this.customData.subscriptions.forEach(subscription => {
-
-		if(subscription.plan === Subscription.getBasicPlan().plan || !subscription.inCurrentAgreement){
-			return;
-		}
-
-		if(subscription.assignedUser === this.customData.billingUser){
-			assignedBillingUser = true;
-		}
-
-		//subscription.inCurrentAgreement = true;
-
-		if(!subscription.active){
-
-			items.push({
-				name: subscription.plan,
-				description: getSubscription(subscription.plan).description,
-				currency: getSubscription(subscription.plan).currency,
-			});
-		}
-		// pre activate
-		// don't wait for IPN message to confirm but to activate the subscription right away, for 48 hours.
-		// IPN message should come quickly after executing an agreement, usually less then a minute
-		let twoDayLater = moment().utc().add(48, 'hour').toDate();
-		if(!subscription.expiredAt || subscription.expiredAt < twoDayLater){
-			subscription.active = true;
-			//subscription.newPurchased = true;
-			subscription.expiredAt = twoDayLater;
-			subscription.limits = getSubscription(subscription.plan).limits;
-		}
-
-	});
-
-
-	//clear pending delete subscriptions
-	let ids = this.customData.subscriptions.filter(sub => sub.pendingDelete).map(sub => sub._id);
-
-	ids.forEach(id => {
-		this.customData.subscriptions.remove(id);
-	});
-
-	if(!assignedBillingUser){
-
-		let subscriptions = this.customData.subscriptions;
-		
-		for(let i=0; i < subscriptions.length; i++){
-
-			if(subscriptions[i].plan !== Subscription.getBasicPlan().plan && !subscriptions[i].assignedUser){
-				subscriptions[i].assignedUser = this.customData.billingUser;
-				break;
-			}
-		}
-	}
-
-	// create pending bill
-
-	if(items.length > 0){
-
-
-		let billAmount = billingAgreement.plan.payment_definitions.find(def => def.type === 'TRIAL') || billingAgreement.plan.payment_definitions.find(def => def.type === 'REGULAR');
-		let nextAmount = billingAgreement.plan.payment_definitions.find(def => def.type === 'REGULAR');
-		
-		let paymentInfo = {
-			currency: billAmount.amount.currency,
-			taxAmount: parseFloat(billAmount.charge_models.find(model => model.type === 'TAX').amount.value)
-		};
-
-		paymentInfo.amount = parseFloat(billAmount.amount.value) + paymentInfo.taxAmount;
-		paymentInfo.nextAmount = parseFloat(nextAmount.amount.value) + parseFloat(nextAmount.charge_models.find(model => model.type === 'TAX').amount.value);
-		paymentInfo.nextAmount = Math.round(paymentInfo.nextAmount * 100) / 100;
-
-		items.forEach(item => {
-			item.amount = Math.round(paymentInfo.amount / items.length * 100) / 100;
-			item.taxAmount = Math.round(paymentInfo.taxAmount / items.length * 100) / 100;
-		});
-
-		let billing = Billing.createInstance({ account: this.user });
-
-		return Billing.hasPendingBill(this.user, billingAgreementId).then(hasBill => {
-
-			if(hasBill){
-				return Promise.resolve();
-			} else {
-				return Counter.findAndIncInvoiceNumber().then(counter => {
-					return Promise.resolve('SO-' + counter.count);
-				});
-			}
-
-		}).then(invoiceNo => {
-
-			if(invoiceNo){
-
-				let nextPaymentDate = moment(this.customData.nextPaymentDate || this.customData.firstNextPaymentDate).utc().startOf('date');
-
-				billing.gateway = 'PAYPAL';
-				billing.createdAt = new Date();
-				billing.currency = paymentInfo.currency;
-				billing.amount = paymentInfo.amount;
-				billing.billingAgreementId = billingAgreementId;
-				billing.items = items;
-				billing.nextPaymentDate = nextPaymentDate;
-				billing.taxAmount = paymentInfo.taxAmount;
-				billing.nextPaymentAmount = paymentInfo.nextAmount;
-				billing.invoiceNo = invoiceNo;
-				billing.pending = true;
-
-				//copy current billing info from user to billing
-				billing.info = this.customData.billingInfo;
-
-				billing.periodStart = moment().utc().toDate();
-				billing.periodEnd = nextPaymentDate
-					.utc()
-					.subtract(1, 'day')
-					.endOf('date')
-					.toDate();
-
-				return billing.save();
-			}
-
-		});
-
-	} else {
-		return Promise.resolve();
-	}
-
-
-
-
-};
-
-schema.methods.haveActiveSubscriptions = function(){
-	return this.getActiveSubscriptions().length > 0;
-};
-
-schema.methods.getActiveSubscriptions = function(options){
-	'use strict';
-	let now = new Date();
-	options = options || {};
-
-
-	return this.customData.subscriptions.filter(sub => { 
-
-		let basicCond = true;
-		if (options.skipBasic){
-			basicCond = sub.plan !== Subscription.getBasicPlan().plan;
-		}
-
-		let pendingDeleteCond = true;
-		if(options.excludePendingDelete){
-			pendingDeleteCond = !sub.pendingDelete;
-		}
-
-		let inCurrentAgreementCond = true;
-		if(options.excludeNotInAgreement){
-			inCurrentAgreementCond = sub.inCurrentAgreement;
-		} 
-
-		return basicCond && pendingDeleteCond && sub.active && (sub.expiredAt > now || !sub.expiredAt) && inCurrentAgreementCond;
-=======
 		return Promise.resolve({subscriptions: dbUser.customData.billing.subscriptions, account: dbUser, payment: paymentInfo});
->>>>>>> 94826cd6
 	});
 
 };
