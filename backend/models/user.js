--- conflicted
+++ resolved
@@ -1146,7 +1146,6 @@
 };
 
 User.findByUserName = async function (username, projection) {
-<<<<<<< HEAD
 	return await findOne({ user: username }, projection);
 };
 
@@ -1156,17 +1155,6 @@
 
 User.findByUsernameOrEmail = async function (userNameOrEmail) {
 	return await findOne({
-=======
-	return await User.findOne({ user: username }, projection);
-};
-
-User.findByEmail = async function (email) {
-	return await User.findOne({ "customData.email":  new RegExp("^" + utils.sanitizeString(email) + "$", "i") });
-};
-
-User.findByUsernameOrEmail = async function (userNameOrEmail) {
-	return await User.findOne({
->>>>>>> 5e1cdccf
 		$or: [
 			{ user: userNameOrEmail },
 			{ "customData.email": userNameOrEmail }
@@ -1178,8 +1166,6 @@
 	if (!key) {
 		return null;
 	}
-
-<<<<<<< HEAD
 	return await findOne({"customData.apiKey" : key});
 };
 
@@ -1189,21 +1175,10 @@
 
 User.findUserByBillingId = async function (billingAgreementId) {
 	return await findOne({ "customData.billing.billingAgreementId": billingAgreementId });
-=======
-	return await User.findOne({"customData.apiKey" : key});
-};
-
-User.findByPaypalPaymentToken = async function (token) {
-	return await User.findOne({ "customData.billing.paypalPaymentToken": token });
-};
-
-User.findUserByBillingId = async function (billingAgreementId) {
-	return await User.findOne({ "customData.billing.billingAgreementId": billingAgreementId });
 };
 
 User.updateAvatar = async function(username, avatarBuffer) {
 	await User.update(username, {"customData.avatar" : {data: avatarBuffer}});
->>>>>>> 5e1cdccf
 };
 
 /*
