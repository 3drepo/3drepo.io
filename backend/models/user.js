--- conflicted
+++ resolved
@@ -328,17 +328,13 @@
 
 		return this.isEmailTaken(customData.email);
 
-<<<<<<< HEAD
 	let checkEmail = Promise.resolve(0);
 
 	if(!skipCheckEmail){
 		checkEmail = this.isEmailTaken(customData.email);
 	}
-
 	return checkEmail.then(count => {
-=======
 	}).then(count => {
->>>>>>> 06edcede
 
 		if(count === 0){
 
