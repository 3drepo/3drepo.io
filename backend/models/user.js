/**
 *
 *  Copyright (C) 2014 3D Repo Ltd
 *
 *  This program is free software: you can redistribute it and/or modify
 *  it under the terms of the GNU Affero General Public License as
 *  published by the Free Software Foundation, either version 3 of the
 *  License, or (at your option) any later version.
 *
 *  This program is distributed in the hope that it will be useful,
 *  but WITHOUT ANY WARRANTY; without even the implied warranty of
 *  MERCHANTABILITY or FITNESS FOR A PARTICULAR PURPOSE.  See the
 *  GNU Affero General Public License for more details.
 *
 *  You should have received a copy of the GNU Affero General Public License
 *  along with this program.  If not, see <http://www.gnu.org/licenses/>.
 */
"use strict";

const responseCodes = require("../response_codes.js");
const _ = require("lodash");
const db = require("../handler/db");
const crypto = require("crypto");
const zxcvbn = require("zxcvbn");
const utils = require("../utils");
const Role = require("./role");
const { addDefaultJobs,  findJobByUser, usersWithJob, removeUserFromAnyJob, addUserToJob } = require("./job");

const Intercom = require("./intercom");

const TeamspaceSettings = require("./teamspaceSetting");

const systemLogger = require("../logger.js").systemLogger;

const config = require("../config");

const { changePermissions, findModelSettingById, findModelSettings, findPermissionByUser } = require("./modelSetting");
const C = require("../constants");
const UserBilling = require("./userBilling");
const AccountPermissions = require("./accountPermissions");
const {
	findOneProject,
	getProjectsAndModelsForUser,
	getProjectNamesAccessibleToUser,
	getProjectsForAccountsList,
	removeUserFromProjects
} = require("./project");
const FileRef = require("./fileRef");
const PermissionTemplates = require("./permissionTemplates");
const { get } = require("lodash");

const COLL_NAME = "system.users";

const appendRemainingLoginsInfo = function (resCode, remaining) {
	return {
		...resCode,
		message: `${resCode.message} (Remaining attempts: ${remaining})`
	};
};

const checkPasswordStrength = function (password) {
	if (utils.isString(password) && password.length < C.MIN_PASSWORD_LENGTH) {
		throw responseCodes.PASSWORD_TOO_SHORT;
	}

	const passwordScore = zxcvbn(password).score;
	if (passwordScore < C.MIN_PASSWORD_STRENGTH) {
		throw responseCodes.PASSWORD_TOO_WEAK;
	}
};

const isMemberOfTeamspace = function (user, teamspace) {
	return user.roles.filter(role => role.db === teamspace && role.role === C.DEFAULT_MEMBER_ROLE).length > 0;
};

const hasReadLatestTerms = function (user) {
	return user.customData.lastLoginAt && new Date(config.termsUpdatedAt) < user.customData.lastLoginAt;
};

const isAccountLocked = function (user) {
	const currentTime = new Date();

	return user && user.customData && user.customData.loginInfo &&
		user.customData.loginInfo.failedLoginCount && user.customData.loginInfo.lastFailedLoginAt &&
		user.customData.loginInfo.failedLoginCount >= config.loginPolicy.maxUnsuccessfulLoginAttempts &&
		currentTime - user.customData.loginInfo.lastFailedLoginAt < config.loginPolicy.lockoutDuration;
};

const hasReachedLicenceLimit = async function (teamspace) {
	const Invitations = require("./invitations");
	const [userArr, invitations] = await Promise.all([
		User.getAllUsersInTeamspace(teamspace.user),
		Invitations.getInvitationsByTeamspace(teamspace.user)
	]);

	const limits =  UserBilling.getSubscriptionLimits(teamspace.customData.billing);

	const seatedLicences = userArr.length + invitations.length;
	const reachedLimit =  (limits.collaboratorLimit !== "unlimited" &&  seatedLicences >= limits.collaboratorLimit);

	if (reachedLimit) {
		throw (responseCodes.LICENCE_LIMIT_REACHED);
	}
};

const hasReadLatestTerms = function (user) {
	return !user.customData.lastLoginAt || new Date(config.termsUpdatedAt) < user.customData.lastLoginAt;
};

// Find functions
const findOne = async function (query, projection) {
	return await db.findOne("admin", COLL_NAME, query, projection);
};

const handleAuthenticateFail = async function (user, username) {
	const currentTime = new Date();

	const elapsedTime = user.customData.loginInfo && user.customData.loginInfo.lastFailedLoginAt ?
		currentTime - user.customData.loginInfo.lastFailedLoginAt : undefined;

	const failedLoginCount = user.customData.loginInfo && user.customData.loginInfo.failedLoginCount &&
		elapsedTime && elapsedTime < config.loginPolicy.lockoutDuration ?
		user.customData.loginInfo.failedLoginCount + 1 : 1;

	await db.update("admin", COLL_NAME, {user: username}, {$set: {
		"customData.loginInfo.lastFailedLoginAt": currentTime,
		"customData.loginInfo.failedLoginCount": failedLoginCount
	}});

	if (failedLoginCount >= config.loginPolicy.maxUnsuccessfulLoginAttempts) {
		try {
			await Intercom.submitLoginLockoutEvent(user.customData.email);
		} catch (err) {
			systemLogger.logError("Failed to submit login lockout event in intercom", username, err);
		}
	}

	return Math.max(config.loginPolicy.maxUnsuccessfulLoginAttempts - failedLoginCount, 0);
};

const User = {};

User.getTeamspaceSpaceUsed = async function (dbName) {
	const settings = await db.find(dbName, "setting", {}, {_id: 1});

	const spacePerModel = await Promise.all(settings.map(async (setting) =>
		await FileRef.getTotalModelFileSize(dbName, setting._id))
	);

	return spacePerModel.reduce((total, value) => total + value, 0);
};

User.authenticate =  async function (logger, username, password) {
	if (!username || !password) {
		throw({ resCode: responseCodes.INCORRECT_USERNAME_OR_PASSWORD });
	}

	let user = null;

	if (C.EMAIL_REGEXP.test(username)) { // if the submited username is the email
		user = await User.findByEmail(username);
	} else {
		user = await User.findByUserName(username);
	}

	if (!user) {
		throw responseCodes.INCORRECT_USERNAME_OR_PASSWORD;
	}

	if (isAccountLocked(user)) {
		throw responseCodes.TOO_MANY_LOGIN_ATTEMPTS;
	}

	try {
		await db.authenticate(user.user, password);
	} catch (err) {
		const resCode = utils.mongoErrorToResCode(err);

		const remainingLoginAttempts = await handleAuthenticateFail(user, user.user);

		if (resCode.value === responseCodes.INCORRECT_USERNAME_OR_PASSWORD.value &&
			remainingLoginAttempts <= config.loginPolicy.remainingLoginAttemptsPromptThreshold) {
			throw appendRemainingLoginsInfo(resCode, remainingLoginAttempts);
		}

<<<<<<< HEAD
		throw { resCode };
	}
=======
		const termsPrompt = !hasReadLatestTerms(user);

		user.customData.lastLoginAt = new Date();
>>>>>>> f19910e1

	if (user.customData && user.customData.inactive) {
		throw responseCodes.USER_NOT_VERIFIED;
	}

	if (!user.customData) {
		user.customData = {};
	}

<<<<<<< HEAD
	const termsPrompt = !hasReadLatestTerms(user);
=======
		return { username: user.user, flags:{ termsPrompt } };
	} catch(err) {
		if (authDB) {
			authDB.close();
		}
>>>>>>> f19910e1

	user.customData.lastLoginAt = new Date();

	await db.update("admin", COLL_NAME, {user: username}, {
		$set: {"customData.lastLoginAt": user.customData.lastLoginAt},
		$unset: {"customData.loginInfo.failedLoginCount":""}
	});

	logger.logInfo("User has logged in", {username});

	return { username: user.user, flags:{ termsPrompt } };
};

User.getProfileByUsername = async function (username) {
	if (!username) {
		return null;
	}

	const user = await User.findByUserName(username, {user: 1,
		"customData.firstName" : 1,
		"customData.lastName" : 1,
		"customData.email" : 1,
		"customData.avatar" : 1,
		"customData.apiKey" : 1
	});

	const customData =  user.customData;

	return 	{
		username: user.user,
		firstName: customData.firstName,
		lastName: customData.lastName,
		email: customData.email,
		hasAvatar: !!customData.avatar,
		apiKey: customData.apiKey
	};
};

User.getAddOnsForTeamspace = async (user) => {
	const { customData } = await db.findOne("admin", COLL_NAME, { user }, {
		"customData.addOns" : 1,
		"customData.vrEnabled": 1,
		"customData.hereEnabled": 1,
		"customData.srcEnabled": 1
	});

	const embeddedObj = customData.addOns || {};
	delete customData.addOns;
	return { ...customData, ...embeddedObj};
};

User.getStarredMetadataTags = async function (username) {
	const userProfile = await User.findByUserName(username, {user: 1,
		"customData.StarredMetadataTags" : 1
	});

	return _.get(userProfile, "customData.StarredMetadataTags") || [];
};

User.appendStarredMetadataTag = async function (username, tag) {
	await db.update("admin", COLL_NAME, {user: username}, {$addToSet: { "customData.StarredMetadataTags" : tag } });
	return {};
};

User.setStarredMetadataTags = async function (username, tags) {
	tags = _.uniq(tags);
	await db.update("admin", COLL_NAME, {user: username}, {$set: { "customData.StarredMetadataTags" : tags}});
	return {};
};

User.deleteStarredMetadataTag = async function (username, tag) {
	await db.update("admin", COLL_NAME, {user: username}, {$pull: { "customData.StarredMetadataTags" : tag } });
	return {};
};

User.getStarredModels = async function (username) {
	const userProfile = await db.findOne("admin", COLL_NAME, {user: username}, {user: 1,
		"customData.starredModels" : 1
	});

	return _.get(userProfile, "customData.starredModels") || {};
};

User.appendStarredModels = async function (username, ts, modelID) {
	const userProfile = await db.findOne("admin", COLL_NAME, {user: username}, {user: 1,
		"customData.starredModels" : 1
	});

	const starredModels = 	userProfile.customData.starredModels || {};
	if(!starredModels[ts]) {
		starredModels[ts] = [];
	}

	if(starredModels[ts].indexOf(modelID) === -1) {
		starredModels[ts].push(modelID);
		await db.update("admin", COLL_NAME, {user: username}, {$set: { "customData.starredModels" : starredModels } });
	}
	return {};
};

User.setStarredModels = async function (username, models) {
	await db.update("admin", COLL_NAME, {user: username}, {$set: { "customData.starredModels" : models}});
	return {};
};

User.deleteStarredModel = async function (username, ts, modelID) {
	const userProfile = await db.findOne("admin", COLL_NAME, {user: username}, {user: 1,
		"customData.starredModels" : 1
	});

	if(userProfile.customData.starredModels && userProfile.customData.starredModels[ts]) {
		if(userProfile.customData.starredModels[ts].length === 1 &&
			userProfile.customData.starredModels[ts][0] === modelID) {
			const action = {$unset: {}};
			action.$unset[`customData.starredModels.${ts}`] = "";
			await db.update("admin", COLL_NAME, {user: username}, action);

		} else {
			const action = {$pull: {}};
			action.$pull[`customData.starredModels.${ts}`] = modelID;
			await db.update("admin", COLL_NAME, {user: username}, action);
		}
	}
	return {};
};

User.generateApiKey = async function (username) {
	const apiKey = crypto.randomBytes(16).toString("hex");
	await db.update("admin", COLL_NAME, {user: username}, {$set: {"customData.apiKey" : apiKey}});
	return apiKey;
};

User.deleteApiKey = async function (username) {
	await db.update("admin", COLL_NAME, {user: username}, {$unset: {"customData.apiKey" : 1}});
};

User.findUsersWithoutMembership = async function (teamspace, searchString) {
	const regex = new RegExp(`^${searchString}$`, "i");
	const notMembers = await db.find("admin", COLL_NAME, {
		$or: [
			{"customData.email": regex},
			{"user": regex}
		],
		"customData.inactive": { "$exists": false },
		"roles.db": {$ne: teamspace }
	});

	return notMembers.map(({user, customData }) => {
		return {
			user,
			firstName: customData.firstName,
			lastName: customData.lastName,
			company: _.get(customData, "billing.billingInfo.company", null)
		};
	});

};

// case insenstive
User.checkUserNameAvailableAndValid = async function (username) {
	if (!User.usernameRegExp.test(username) ||
		-1 !== C.REPO_BLACKLIST_USERNAME.indexOf(username.toLowerCase())
	) {
		throw (responseCodes.INVALID_USERNAME);
	}

	const count = await db.count("admin", COLL_NAME, { user: new RegExp(`^${username}$`, "i")});

	if(count > 0) {
		throw (responseCodes.USER_EXISTS);
	}
};

User.checkEmailAvailableAndValid = async function (email, exceptUser) {
	const emailRegex = /^(['a-zA-Z0-9_\-.]+)@([a-zA-Z0-9_\-.]+)\.([a-zA-Z]{2,})$/;
	if (!email.match(emailRegex)) {
		throw(responseCodes.EMAIL_INVALID);
	}

	const query =  exceptUser ? { "customData.email": email, "user": { "$ne": exceptUser } }
		: { "customData.email": email };

	const count = await db.count("admin", COLL_NAME, query);

	if(count > 0) {
		throw (responseCodes.EMAIL_EXISTS);
	}
};

User.updatePassword = async function (logger, username, oldPassword, token, newPassword) {
	if (!((oldPassword || token) && newPassword)) {
		throw ({ resCode: responseCodes.INVALID_INPUTS_TO_PASSWORD_UPDATE });
	}

	checkPasswordStrength(newPassword);

	let user;

	if (oldPassword) {
		if (oldPassword === newPassword) {
			throw (responseCodes.NEW_OLD_PASSWORD_SAME);
		}

		await User.authenticate(logger, username, oldPassword);
	} else if (token) {
		user = await User.findByUserName(username);

		const tokenData = user.customData.resetPasswordToken;

		if (!tokenData || tokenData.token !== token || tokenData.expiredAt < new Date()) {
			throw ({ resCode: responseCodes.TOKEN_INVALID });
		}
	}

	const updateUserCmd = {
		"updateUser": username,
		"pwd": newPassword
	};
	try {
		await db.runCommand("admin", updateUserCmd);

		if (user) {
			await db.update("admin", COLL_NAME, {user: username}, {$set: {"customData.resetPasswordToken" : undefined }});
		}

	} catch(err) {
		throw (err.resCode ? err : { resCode: utils.mongoErrorToResCode(err) });
	}
};

User.usernameRegExp = /^[a-zA-Z][\w]{1,63}$/;

User.createUser = async function (logger, username, password, customData, tokenExpiryTime) {
	const Invitations =  require("./invitations");
	if (!customData) {
		throw ({ resCode: responseCodes.EMAIL_INVALID });
	}

	checkPasswordStrength(password);

	await Promise.all([
		User.checkUserNameAvailableAndValid(username),
		User.checkEmailAvailableAndValid(customData.email)
	]);

	const adminDB = await db.getAuthDB();

	const cleanedCustomData = {
		createdAt: new Date(),
		inactive: true
	};

	["firstName", "lastName", "email", "mailListOptOut"].forEach(key => {
		if (customData[key]) {
			cleanedCustomData[key] = customData[key];
		}
	});

	const billingInfo = {};

	["firstName", "lastName", "countryCode", "company"].forEach(key => {
		if (customData[key]) {
			billingInfo[key] = customData[key];
		}
	});

	const expiryAt = new Date();
	expiryAt.setHours(expiryAt.getHours() + tokenExpiryTime);

	// default permission
	cleanedCustomData.permissions = [{
		user: username,
		permissions: [C.PERM_TEAMSPACE_ADMIN]
	}];

	// default templates
	cleanedCustomData.permissionTemplates = [
		{
			_id: C.ADMIN_TEMPLATE,
			permissions: C.ADMIN_TEMPLATE_PERMISSIONS
		},
		{
			_id: C.VIEWER_TEMPLATE,
			permissions: C.VIEWER_TEMPLATE_PERMISSIONS
		},
		{
			_id: C.COMMENTER_TEMPLATE,
			permissions: C.COMMENTER_TEMPLATE_PERMISSIONS
		},
		{
			_id: C.COLLABORATOR_TEMPLATE,
			permissions: C.COLLABORATOR_TEMPLATE_PERMISSIONS
		}
	];

	cleanedCustomData.emailVerifyToken = {
		token: crypto.randomBytes(64).toString("hex"),
		expiredAt: expiryAt
	};

	cleanedCustomData.billing = await UserBilling.changeBillingAddress(cleanedCustomData.billing || {}, billingInfo);

	try {
		await adminDB.addUser(username, password, { customData: cleanedCustomData, roles: [] });
	} catch(err) {
		throw ({ resCode: utils.mongoErrorToResCode(err) });
	}

	const user = await User.findByUserName(username);

	await Invitations.unpack(user);

	return cleanedCustomData.emailVerifyToken;
};

function formatPronouns(str) {
	const strArr = str.toLowerCase().split(" ");
	return strArr.map((word) => word.charAt(0).toUpperCase() + word.slice(1)).join(" ");
}

User.verify = async function (username, token, options) {
	options = options || {};

	const allowRepeatedVerify = options.allowRepeatedVerify;
	const skipImportToyModel = options.skipImportToyModel;

	const user = await User.findByUserName(username);

	const tokenData = user && user.customData && user.customData.emailVerifyToken;

	if (!user) {

		throw ({ resCode: responseCodes.TOKEN_INVALID });

	} else if (!user.customData.inactive && !allowRepeatedVerify) {

		throw ({ resCode: responseCodes.ALREADY_VERIFIED });

	} else if (tokenData.token === token && tokenData.expiredAt > new Date()) {

		await db.update("admin", COLL_NAME, { user: username },
			{ $unset: {"customData.inactive": "", "customData.emailVerifyToken": "" }});

	} else {
		throw ({ resCode: responseCodes.TOKEN_INVALID });
	}

	try {
		const { customData: {firstName, lastName, email, billing, mailListOptOut} } = user;
		const subscribed = !mailListOptOut;
		const company = get(billing, "billingInfo.company");

		await Intercom.createContact(username, formatPronouns(firstName + " " + lastName), email, subscribed, company);
	} catch (err) {
		systemLogger.logError("Failed to create contact in intercom when verifying user", username, err);
	}

	if (!skipImportToyModel) {

		// import toy model
		const ModelHelper = require("./helper/model");

		ModelHelper.importToyProject(username, username).catch(err => {
			systemLogger.logError("Failed to import toy model", { err: err && err.stack ? err.stack : err });
		});
	}

	try {
		await Role.createTeamSpaceRole(username);
		await Role.grantTeamSpaceRoleToUser(username, username);
	} catch(err) {
		systemLogger.logError("Failed to create role for ", username, err);
	}

	try {
		await addDefaultJobs(username);
	} catch(err) {
		systemLogger.logError("Failed to create default jobs for ", username, err);
	}

	try {
		await TeamspaceSettings.createTeamspaceSettings(username);
	} catch(err) {
		systemLogger.logError("Failed to create teamspace settings for ", username, err);
	}
};

User.getAvatar = function (user) {
	return user.customData && user.customData.avatar || null;
};

User.updateInfo = async function(username, updateObj) {
	const updateableFields = new Set(["firstName", "lastName", "email"]);

	let validUpdates = true;
	const updateData = {};

	updateableFields.forEach(field => {
		if (utils.hasField(updateObj, field) && validUpdates) {
			if (utils.isString(updateObj[field])) {
				updateData[`customData.${field}`] = updateObj[field];
			} else {
				validUpdates = false;
			}
		}
	});

	if (!validUpdates) {
		throw ({ resCode: responseCodes.INVALID_ARGUMENTS });
	}

	if (updateObj.email) {
		await User.checkEmailAvailableAndValid(updateObj.email, username);
	}

	await db.update("admin", COLL_NAME, {user: username}, {$set: updateData});
};

User.getForgotPasswordToken = async function (userNameOrEmail) {
	const expiryAt = new Date();
	expiryAt.setHours(expiryAt.getHours() + config.tokenExpiry.forgotPassword);

	const resetPasswordToken = {
		token: crypto.randomBytes(64).toString("hex"),
		expiredAt: expiryAt
	};

	let resetPasswordUserInfo = {};

	const user = await User.findByUsernameOrEmail(userNameOrEmail);

	// set token only if username is found.
	if (user) {
		if (isAccountLocked(user)) {
			throw responseCodes.ACCOUNT_LOGIN_LOCKED;
		}

		user.customData.resetPasswordToken = resetPasswordToken;
		resetPasswordUserInfo = {
			token: resetPasswordToken.token,
			email: user.customData.email,
			username: user.user,
			firstName:user.customData.firstName
		};

		await db.update("admin", COLL_NAME, {user: user.user}, {$set: { "customData.resetPasswordToken": resetPasswordToken }});

		return resetPasswordUserInfo;
	}

	return {};
};

// find projects and put models into project
async function _addProjects(account, username) {
	const projects = await getProjectsAndModelsForUser(account.account, account.permissions, account.models, account.fedModels, username);
	account.projects = account.projects.concat(projects);
}

async function _findModelDetails(dbUserCache, username, model) {
	let user;

	if (dbUserCache[model.account]) {
		user = dbUserCache[model.account];
	} else {
		user = await User.findByUserName(model.account);
		dbUserCache[model.account] = user;
	}

	let setting  = await findModelSettingById(model.account, model.model);

	let permissions = [];

	if (!setting) {
		setting = { _id: model.model };
	} else {
		const template = await findPermissionByUser(model.account, model.model, username);

		if (template) {
			permissions = PermissionTemplates.findById(user, template.permission).permissions;
		}
	}

	return { setting, permissions };
}

async function _calSpace(user) {
	const quota = UserBilling.getSubscriptionLimits(user.customData.billing);
	const sizeInBytes = await User.getTeamspaceSpaceUsed(user.user);

	if (quota.spaceLimit > 0) {
		quota.spaceUsed = sizeInBytes / (1024 * 1024); // In MiB
	} else if (quota) {
		quota.spaceUsed = 0;
	}
	return quota;
}

function _sortAccountsAndModels(accounts) {

	function sortModel(a, b) {
		if (a.timestamp < b.timestamp) {
			return 1;
		} else if (a.timestamp > b.timestamp) {
			return -1;
		} else {
			return 0;
		}
	}

	accounts.forEach(account => {
		account.models.sort(sortModel);
		account.fedModels.sort(sortModel);
		account.projects.forEach(p => p.models.sort(sortModel));
	});

	accounts.sort((a, b) => {
		if (a.account.toLowerCase() < b.account.toLowerCase()) {
			return -1;
		} else if (a.account.toLowerCase() > b.account.toLowerCase()) {
			return 1;
		} else {
			return 0;
		}
	});
}

function _findModel(id, account) {
	return account.models.find(m => m.model === id) ||
		account.fedModels.find(m => m.model === id) ||
		account.projects.reduce((target, project) => target || project.models.find(m => m.model === id), null);
}

async function _createAccounts(roles, userName) {
	const accounts = [];
	const promises = [];

	roles.forEach(async role => {
		promises.push(User.findByUserName(role.db).then(async user => {
			if (!user) {
				// skip missing user account
				systemLogger.logError("User account (" + role.db + ") not found; skipping...");
				return;
			}

			const tsPromises = [];
			const permission = AccountPermissions.findByUser(user, userName);

			if (permission) {
				// Check for admin Privileges first
				const isTeamspaceAdmin = permission.permissions.indexOf(C.PERM_TEAMSPACE_ADMIN) !== -1;
				const canViewProjects = permission.permissions.indexOf(C.PERM_VIEW_PROJECTS) !== -1;
				const account = {
					account: user.user,
					firstName: user.customData.firstName,
					lastName: user.customData.lastName,
					hasAvatar: !!user.customData.avatar,
					projects: [],
					models: [],
					fedModels: [],
					isAdmin: isTeamspaceAdmin,
					permissions: permission.permissions || []
				};

				// show all implied and inherted permissions
				account.permissions = _.uniq(_.flatten(account.permissions.map(p => C.IMPLIED_PERM[p] && C.IMPLIED_PERM[p].account || p)));
				accounts.push(account);
				if (isTeamspaceAdmin || canViewProjects) {
					// show all implied and inherted permissions
					const inheritedModelPermissions = _.uniq(_.flatten(account.permissions.map(p => C.IMPLIED_PERM[p] && C.IMPLIED_PERM[p].model || [])));

					const {_getModels} = require("./helper/model");
					tsPromises.push(
						// list all models under this account as they have full access
						_getModels(account.account, null, inheritedModelPermissions).then(data => {
							account.models = data.models;
							account.fedModels = data.fedModels;
						}).then(() => _addProjects(account, userName))
					);
				}
			}

			await Promise.all(tsPromises);

			// check project scope permissions
			const query = { "permissions": { "$elemMatch": { user: userName } } };
			const projection = { "permissions": { "$elemMatch": { user: userName } }, "models": 1, "name": 1 };
			let account = null;

			account = await getProjectsForAccountsList(user.user, accounts, userName);

			// model permissions
			const modelPromises = [];
			const dbUserCache = {};
			const models = await findModelSettings(user.user, query, projection);

			models.forEach(model => {
				if (model.permissions.length > 0) {
					if (!account) {
						account = accounts.find(_account => _account.account === user.user);
						if (!account) {
							const {_makeAccountObject} = require("./helper/model");
							account = _makeAccountObject(user.user);
							account.hasAvatar = !!user.customData.avatar;
							accounts.push(account);
						}
					}
					const existingModel = _findModel(model._id, account);
					modelPromises.push(
						_findModelDetails(dbUserCache, userName, {
							account: user.user, model: model._id
						}).then(data => {
							const {_fillInModelDetails} = require("./helper/model");
							return _fillInModelDetails(account.account, data.setting, data.permissions);

						}).then(_model => {

							if (existingModel) {

								existingModel.permissions = _.uniq(existingModel.permissions.concat(_model.permissions));
								return;
							}

							// push result to account object
							return findOneProject(account.account, { models: _model.model }).then(projectObj => {
								if (projectObj) {
									let project = account.projects.find(p => p.name === projectObj.name);

									if (!project) {
										project = {
											_id: projectObj._id,
											name: projectObj.name,
											permissions: [],
											models: []
										};
										account.projects.push(project);
									}
									project.models.push(_model);

								} else {
									_model.federate ? account.fedModels.push(_model) : account.models.push(_model);
								}
							});
						})
					);
				}
			});

			await Promise.all(modelPromises);

			// fill in all subModels name
			accounts.forEach(_account => {
				// all fed models
				const allFedModels = _account.fedModels.concat(
					_account.projects.reduce((feds, project) => feds.concat(project.models.filter(m => m.federate)), [])
				);

				// all models
				const allModels = _account.models.concat(
					_account.projects.reduce((feds, project) => feds.concat(project.models.filter(m => !m.federate)), [])
				);

				allFedModels.forEach(fed => {
					fed.subModels.forEach(subModel => {
						const foundModel = allModels.find(m => m.model === subModel.model);
						subModel.name = foundModel && foundModel.name;
					});
				});
			});

			// sorting models
			_sortAccountsAndModels(accounts);

			// own acconut always ranks top of the list
			const myAccountIndex = accounts.findIndex(_account => _account.account === userName);
			if (myAccountIndex > -1) {
				const myAccount = accounts[myAccountIndex];
				accounts.splice(myAccountIndex, 1);
				accounts.unshift(myAccount);
			}

			return accounts;
		}));
	});

	await Promise.all(promises);

	return accounts;
}

User.getSubscriptionLimits = function(user) {
	return UserBilling.getSubscriptionLimits(user.customData.billing);
};

User.listAccounts = async function(user) {
	return _createAccounts(user.roles, user.user);
};

User.removeTeamMember = async function (teamspace, userToRemove, cascadeRemove) {
	if (teamspace.user === userToRemove) {
		// The user should not be able to remove itself from the teamspace
		return Promise.reject(responseCodes.SUBSCRIPTION_CANNOT_REMOVE_SELF);
	}

	const teamspacePerm = AccountPermissions.findByUser(teamspace, userToRemove);

	// check if they have any permissions assigned
	const [projectNames, models] = await Promise.all([
		getProjectNamesAccessibleToUser(teamspace.user, userToRemove),
		findModelSettings(teamspace.user, { "permissions.user": userToRemove })
	]);

	if (!cascadeRemove && (models.length || projectNames.length || teamspacePerm)) {
		throw({
			resCode: responseCodes.USER_IN_COLLABORATOR_LIST,
			info: {
				models: models.map(m => {
					return { model: m.name };
				}),
				projects: projectNames,
				teamspace: teamspacePerm
			}
		});
	} else {

		const promises = [];

		if (teamspacePerm) {
			promises.push(AccountPermissions.remove(teamspace, userToRemove));
		}

		promises.push(models.map(model =>
			changePermissions(teamspace.user, model._id, model.permissions.filter(p => p.user !== userToRemove))));

		promises.push(removeUserFromProjects(teamspace.user, userToRemove));

		promises.push(removeUserFromAnyJob(teamspace.user, userToRemove));

		await Promise.all(promises);
	}

	return await Role.revokeTeamSpaceRoleFromUser(userToRemove, teamspace.user);
};

User.addTeamMember = async function(teamspace, userToAdd, job, permissions) {
	const teamspaceUser = await User.findByUserName(teamspace);

	await hasReachedLicenceLimit(teamspaceUser);

	const userEntry = await User.findByUserName(userToAdd);

	if (!userEntry) {
		throw (responseCodes.USER_NOT_FOUND);
	}

	if (!job) {
		throw (responseCodes.USER_NOT_ASSIGNED_JOB);
	}

	if (isMemberOfTeamspace(userEntry, teamspace)) {
		throw (responseCodes.USER_ALREADY_ASSIGNED);
	}

	await Role.grantTeamSpaceRoleToUser(userToAdd, teamspace);

	const promises = [];
	promises.push(addUserToJob(teamspace, job, userToAdd));

	if (permissions && permissions.length) {
		promises.push(AccountPermissions.updateOrCreate(teamspaceUser, userToAdd, permissions));
	}

	await Promise.all(promises);

	return  { job, permissions, ... User.getBasicDetails(userEntry) };
};

User.getBasicDetails = function(userObj) {
	const {user, customData} = userObj;
	return {
		user,
		firstName: customData.firstName,
		lastName: customData.lastName,
		company: _.get(customData, "billing.billingInfo.company", null)
	};
};

User.getQuotaInfo = async function (teamspace) {
	const teamspaceFound = await User.findByUserName(teamspace);
	if (!teamspaceFound) {
		throw (responseCodes.USER_NOT_FOUND);
	}

	return _calSpace(teamspaceFound);
};

User.hasSufficientQuota = async (teamspace, size) => {
	const quota = await User.getQuotaInfo(teamspace);
	const spaceLeft = ((quota.spaceLimit === null || quota.spaceLimit === undefined ? Infinity : quota.spaceLimit) - quota.spaceUsed) * 1024 * 1024;
	return spaceLeft >= size;
};

User.hasReachedLicenceLimitCheck = async function(teamspace) {
	const teamspaceUser = await User.findByUserName(teamspace);
	await hasReachedLicenceLimit(teamspaceUser);
};

User.getMembers = async function (teamspace) {
	const promises = [];

	const getTeamspaceMembers = User.findUsersInTeamspace(teamspace, {
		user: 1,
		customData: 1
	});
	const getJobInfo = usersWithJob(teamspace);

	const getTeamspacePermissions = User.findByUserName(teamspace).then(user => user.customData.permissions);

	promises.push(
		getTeamspaceMembers,
		getTeamspacePermissions,
		getJobInfo
	);

	const [members = [], teamspacePermissions, memToJob = {}] = await Promise.all(promises);

	return members.map(({user, customData}) => {
		const permissions = _.find(teamspacePermissions, {user});

		return {
			user,
			firstName: customData.firstName,
			lastName: customData.lastName,
			company: _.get(customData, "billing.billingInfo.company", null),
			permissions: _.get(permissions, "permissions", []),
			job: _.get(memToJob, user)
		};
	});
};

User.getAllUsersInTeamspace = async function (teamspace) {
	const users =  await User.findUsersInTeamspace(teamspace, {user: 1});
	return users.map(({user}) => user);
};

User.findUsersInTeamspace =  async function (teamspace, fields) {
	const query = { "roles.db": teamspace, "roles.role" : C.DEFAULT_MEMBER_ROLE };
	return await db.find("admin", COLL_NAME, query, fields);
};

User.teamspaceMemberCheck = async function (user, teamspace) {
	const userEntry = await User.findByUserName(user, {roles: 1});

	if (!userEntry) {
		throw (responseCodes.USER_NOT_FOUND);
	}

	if (!isMemberOfTeamspace(userEntry, teamspace)) {
		throw (responseCodes.USER_NOT_ASSIGNED_WITH_LICENSE);
	}
};

User.getTeamMemberInfo = async function(teamspace, user) {
	const userEntry = await User.findByUserName(user);
	if(!userEntry || !isMemberOfTeamspace(userEntry,teamspace)) {
		throw responseCodes.USER_NOT_FOUND;
	} else {
		const job = await findJobByUser(teamspace, user);
		const result = {
			user,
			firstName: userEntry.customData.firstName,
			lastName: userEntry.customData.lastName,
			company: _.get(userEntry.customData, "billing.billingInfo.company", null)
		};

		if(job) {
			result.job = {_id: job._id, color: job.color};
		}
		return result;
	}
};

User.isHereEnabled = async function (username) {
	const user = await User.findByUserName(username,  { _id: 0, "customData.hereEnabled": 1 });
	return user.customData.hereEnabled;
};

User.findByUserName = async function (username, projection) {
	return await findOne({ user: username }, projection);
};

User.findByEmail = async function (email) {
	return await findOne({ "customData.email":  new RegExp("^" + utils.sanitizeString(email) + "$", "i") });
};

User.findByUsernameOrEmail = async function (userNameOrEmail) {
	return await findOne({
		$or: [
			{ user: userNameOrEmail },
			{ "customData.email": userNameOrEmail }
		]
	});
};

User.findByAPIKey = async function (key) {
	if (!key) {
		return null;
	}
	return await findOne({"customData.apiKey" : key});
};

User.findByPaypalPaymentToken = async function (token) {
	return await findOne({ "customData.billing.paypalPaymentToken": token });
};

User.findUserByBillingId = async function (billingAgreementId) {
	return await findOne({ "customData.billing.billingAgreementId": billingAgreementId });
};

User.updateAvatar = async function(username, avatarBuffer) {
	await db.update("admin", COLL_NAME, {user: username}, {$set: {"customData.avatar" : {data: avatarBuffer}}});
};

User.updatePermissions = async function(username, updatedPermissions) {
	await db.update("admin", COLL_NAME, {user: username}, {$set: {"customData.permissions": updatedPermissions}});
};

User.updatePermissionTemplates = async function(username, updatedPermissions) {
	await db.update("admin", COLL_NAME, {user: username}, {$set: {"customData.permissionTemplates": updatedPermissions}});
};

User.updateSubscriptions = async function(username, subscriptions) {
	await db.update("admin", COLL_NAME, {user: username}, {$set: {"customData.billing.subscriptions": subscriptions}});
};

/*
Payment (paypal) stuff

schema.methods.executeBillingAgreement = function () {
	return User.customData.billing.executeBillingAgreement(User.user).then(() => {
		return this.update(this.user,  { "customData.billing": this.customData.billing });
	});
};

schema.methods.updateSubscriptions = function (plans, billingUser, billingAddress) {

	let billingAgreement;

	plans = plans || [];

	return this.customData.billing.updateSubscriptions(plans, this.user, billingUser, billingAddress)
		.then(_billingAgreement => {

			billingAgreement = _billingAgreement;
			return this.update(this.user, { "customData.billing": this.customData.billing });
		}).then(() => {
			return Promise.resolve(billingAgreement || {});
		});
};

User.activateSubscription = function (billingAgreementId, paymentInfo, raw) {

	let dbUser;
	return this.findUserByBillingId(billingAgreementId).then(user => {
		dbUser = user;

		if (!dbUser) {
			return Promise.reject({ message: `No users found with billingAgreementId ${billingAgreementId}` });
		}

		return dbUser.customData.billing.activateSubscriptions(dbUser.user, paymentInfo, raw);

	}).then(() => {
		return this.update(dbUser.user,  { "customData.billing": dbUser.customData.billing  });
	}).then(() => {
		return Promise.resolve({ subscriptions: dbUser.customData.billing.subscriptions, account: dbUser, payment: paymentInfo });
	});

};
*/

module.exports = User;<|MERGE_RESOLUTION|>--- conflicted
+++ resolved
@@ -183,14 +183,8 @@
 			throw appendRemainingLoginsInfo(resCode, remainingLoginAttempts);
 		}
 
-<<<<<<< HEAD
 		throw { resCode };
 	}
-=======
-		const termsPrompt = !hasReadLatestTerms(user);
-
-		user.customData.lastLoginAt = new Date();
->>>>>>> f19910e1
 
 	if (user.customData && user.customData.inactive) {
 		throw responseCodes.USER_NOT_VERIFIED;
@@ -200,15 +194,7 @@
 		user.customData = {};
 	}
 
-<<<<<<< HEAD
 	const termsPrompt = !hasReadLatestTerms(user);
-=======
-		return { username: user.user, flags:{ termsPrompt } };
-	} catch(err) {
-		if (authDB) {
-			authDB.close();
-		}
->>>>>>> f19910e1
 
 	user.customData.lastLoginAt = new Date();
 
