/**
 *
 *  Copyright (C) 2014 3D Repo Ltd
 *
 *  This program is free software: you can redistribute it and/or modify
 *  it under the terms of the GNU Affero General Public License as
 *  published by the Free Software Foundation, either version 3 of the
 *  License, or (at your option) any later version.
 *
 *  This program is distributed in the hope that it will be useful,
 *  but WITHOUT ANY WARRANTY; without even the implied warranty of
 *  MERCHANTABILITY or FITNESS FOR A PARTICULAR PURPOSE.  See the
 *  GNU Affero General Public License for more details.
 *
 *  You should have received a copy of the GNU Affero General Public License
 *  along with this program.  If not, see <http://www.gnu.org/licenses/>.
 */
"use strict";

const responseCodes = require("../response_codes.js");
const _ = require("lodash");
const DB = require("../handler/db");
const crypto = require("crypto");
const utils = require("../utils");
const Role = require("./role");
const { addDefaultJobs,  findJobByUser, usersWithJob, removeUserFromAnyJob, addUserToJob } = require("./job");

const History = require("./history");
const TeamspaceSettings = require("./teamspaceSetting");
const Mailer = require("../mailer/mailer");

const systemLogger = require("../logger.js").systemLogger;

const config = require("../config");

const { changePermissions, findModelSettingById, findModelSettings, findPermissionByUser } = require("./modelSetting");
const C = require("../constants");
const UserBilling = require("./userBilling");

const AccountPermissions = require("./accountPermissions");
const Project = require("./project");
const FileRef = require("./fileRef");
const PermissionTemplates = require("./permissionTemplates");

const isMemberOfTeamspace = function (user, teamspace) {
	return user.roles.filter(role => role.db === teamspace && role.role === C.DEFAULT_MEMBER_ROLE).length > 0;
};

const hasReachedLicenceLimit = async function (teamspace) {
	const Invitations = require("./invitations");
	const [userArr, invitations] = await Promise.all([
		User.getAllUsersInTeamspace(teamspace.user),
		Invitations.getInvitationsByTeamspace(teamspace.user)
	]);

	const limits =  UserBilling.getSubscriptionLimits(teamspace.customData.billing);

	const seatedLicences = userArr.length + invitations.length;
	const reachedLimit =  (limits.collaboratorLimit !== "unlimited" &&  seatedLicences >= limits.collaboratorLimit);

	if (reachedLimit) {
		throw (responseCodes.LICENCE_LIMIT_REACHED);
	}
};

const COLL_NAME = "system.users";

const User = {};

User.update = async function (username, data) {
	return DB.update("admin", COLL_NAME, {user: username}, {$set: data});
};

User.getTeamspaceSpaceUsed = async function (dbName) {
	const settings = await DB.find(dbName, "setting", {}, {_id: 1});

	const spacePerModel = await Promise.all(settings.map(async (setting) =>
		await FileRef.getTotalModelFileSize(dbName, setting._id))
	);

	return spacePerModel.reduce((total, value) => total + value, 0);
};

User.authenticate =  async function (logger, username, password) {
	if (!username || !password) {
		throw({ resCode: responseCodes.INCORRECT_USERNAME_OR_PASSWORD });
	}

	let user = null;
	let authDB = null;
	try {
		if (C.EMAIL_REGEXP.test(username)) { // if the submited username is the email
			user = await User.findByEmail(username);
			if (!user) {
				throw ({ resCode: responseCodes.INCORRECT_USERNAME_OR_PASSWORD });
			}

			username = user.user;
		}

		authDB = await DB.getAuthDB();
		await authDB.authenticate(username, password);
		authDB.close();

		if (!user)  {
			user = await User.findByUserName(username);
		}

		if (user.customData && user.customData.inactive) {
			throw ({ resCode: responseCodes.USER_NOT_VERIFIED });
		}

		if (!user.customData) {
			user.customData = {};
		}

		user.customData.lastLoginAt = new Date();

		await User.update(username, {"customData.lastLoginAt": user.customData.lastLoginAt});

		logger.logInfo("User has logged in", {username});

		return user;
	} catch(err) {
		if (authDB) {
			authDB.close();
		}

		throw (err.resCode ? err : { resCode: utils.mongoErrorToResCode(err) });
	}
};

User.getProfileByUsername = async function (username) {
	if (!username) {
		return null;
	}

	const user = await User.findByUserName(username, {user: 1,
		"customData.firstName" : 1,
		"customData.lastName" : 1,
		"customData.email" : 1,
		"customData.avatar" : 1,
		"customData.apiKey" : 1
	});

	const customData =  user.customData;

	return 	{
		username: user.user,
		firstName: customData.firstName,
		lastName: customData.lastName,
		email: customData.email,
		hasAvatar: !!customData.avatar,
		apiKey: customData.apiKey
	};
};

User.getStarredMetadataTags = async function (username) {
	const userProfile = await User.findByUserName(username, {user: 1,
		"customData.StarredMetadataTags" : 1
	});

	return _.get(userProfile, "customData.StarredMetadataTags") || [];
};

User.appendStarredMetadataTag = async function (username, tag) {
	const dbCol = await DB.getCollection("admin", COLL_NAME);
	await dbCol.update({user: username}, {$addToSet: { "customData.StarredMetadataTags" : tag } });
	return {};
};

User.setStarredMetadataTags = async function (username, tags) {
	const dbCol = await DB.getCollection("admin", COLL_NAME);
	tags = _.uniq(tags);
	await dbCol.update({user: username}, {$set: { "customData.StarredMetadataTags" : tags}});
	return {};
};

User.deleteStarredMetadataTag = async function (username, tag) {
	const dbCol = await DB.getCollection("admin", COLL_NAME);
	await dbCol.update({user: username}, {$pull: { "customData.StarredMetadataTags" : tag } });
	return {};
};

User.getStarredModels = async function (username) {
	const dbCol = await DB.getCollection("admin", COLL_NAME);
	const userProfile = await dbCol.findOne({user: username}, {user: 1,
		"customData.starredModels" : 1
	});

	return _.get(userProfile, "customData.starredModels") || {};
};

User.appendStarredModels = async function (username, ts, modelID) {
	const dbCol = await DB.getCollection("admin", COLL_NAME);
	const userProfile = await dbCol.findOne({user: username}, {user: 1,
		"customData.starredModels" : 1
	});

	const starredModels = 	userProfile.customData.starredModels || {};
	if(!starredModels[ts]) {
		starredModels[ts] = [];
	}

	if(starredModels[ts].indexOf(modelID) === -1) {
		starredModels[ts].push(modelID);
		await dbCol.update({user: username}, {$set: { "customData.starredModels" : starredModels } });
	}
	return {};
};

User.setStarredModels = async function (username, models) {
	const dbCol = await DB.getCollection("admin", COLL_NAME);
	await dbCol.update({user: username}, {$set: { "customData.starredModels" : models}});
	return {};
};

User.deleteStarredModel = async function (username, ts, modelID) {
	const dbCol = await DB.getCollection("admin", COLL_NAME);
	const userProfile = await dbCol.findOne({user: username}, {user: 1,
		"customData.starredModels" : 1
	});

	if(userProfile.customData.starredModels && userProfile.customData.starredModels[ts]) {
		if(userProfile.customData.starredModels[ts].length === 1 &&
			userProfile.customData.starredModels[ts][0] === modelID) {
			const action = {$unset: {}};
			action.$unset[`customData.starredModels.${ts}`] = "";
			await dbCol.update({user: username}, action);

		} else {
			const action = {$pull: {}};
			action.$pull[`customData.starredModels.${ts}`] = modelID;
			await dbCol.update({user: username}, action);
		}
	}
	return {};
};

User.generateApiKey = async function (username) {
	const apiKey = crypto.randomBytes(16).toString("hex");
	await User.update(username, {"customData.apiKey" : apiKey});
	return apiKey;
};

User.deleteApiKey = async function (username) {
	await DB.update("admin", { user: username}, {$unset: {"customData.apiKey" : 1}});
};

User.findUsersWithoutMembership = async function (teamspace, searchString) {
	const notMembers = await DB.find("admin", COLL_NAME, {
		"customData.email": new RegExp(`${searchString}$`, "i"),
		"customData.inactive": { "$exists": false },
		"roles.db": {$ne: teamspace }
	});

	return notMembers.map(({user, customData }) => {
		return {
			user,
			firstName: customData.firstName,
			lastName: customData.lastName,
			company: _.get(customData, "billing.billingInfo.company", null)
		};
	});

};

// case insenstive
User.checkUserNameAvailableAndValid = async function (username) {

	if (!User.usernameRegExp.test(username) ||
		-1 !== C.REPO_BLACKLIST_USERNAME.indexOf(username.toLowerCase())
	) {
		throw (responseCodes.INVALID_USERNAME);
	}

	const count = await DB.count("admin", COLL_NAME, { user: new RegExp(`^${username}$`, "i")});

	if(count > 0) {
		throw (responseCodes.USER_EXISTS);
	}
};

User.checkEmailAvailableAndValid = async function (email, exceptUser) {
	const emailRegex = /^(['a-zA-Z0-9_\-.]+)@([a-zA-Z0-9_\-.]+)\.([a-zA-Z]{2,})$/;
	if (!email.match(emailRegex)) {
		throw(responseCodes.EMAIL_INVALID);
	}

	const query =  exceptUser ? { "customData.email": email, "user": { "$ne": exceptUser } }
		: { "customData.email": email };

	const count = await DB.count("admin", COLL_NAME, query);

	if(count > 0) {
		throw (responseCodes.EMAIL_EXISTS);
	}
};

User.updatePassword = async function (logger, username, oldPassword, token, newPassword) {

	if (!((oldPassword || token) && newPassword)) {
		throw ({ resCode: responseCodes.INVALID_INPUTS_TO_PASSWORD_UPDATE });
	}

	let user;

	if (oldPassword) {

		if (oldPassword === newPassword) {
			throw (responseCodes.NEW_OLD_PASSWORD_SAME);
		}

		await User.authenticate(logger, username, oldPassword);
	} else if (token) {
		user = await User.findByUserName(username);

		const tokenData = user.customData.resetPasswordToken;

		if (!tokenData || tokenData.token !== token || tokenData.expiredAt < new Date()) {
			throw ({ resCode: responseCodes.TOKEN_INVALID });
		}
	}

	const updateUserCmd = {
		"updateUser": username,
		"pwd": newPassword
	};
	try {
		await DB.runCommand("admin", updateUserCmd);

		if (user) {
			await User.update(username, {"customData.resetPasswordToken" : undefined });
		}

	} catch(err) {
		throw (err.resCode ? err : { resCode: utils.mongoErrorToResCode(err) });
	}
};

User.usernameRegExp = /^[a-zA-Z][\w]{1,63}$/;

User.createUser = async function (logger, username, password, customData, tokenExpiryTime) {
	const Invitations =  require("./invitations");
	if (!customData) {
		throw ({ resCode: responseCodes.EMAIL_INVALID });
	}

	await Promise.all([
		User.checkUserNameAvailableAndValid(username),
		User.checkEmailAvailableAndValid(customData.email)
	]);

	const adminDB = await DB.getAuthDB();

	const cleanedCustomData = {
		createdAt: new Date(),
		inactive: true
	};

	["firstName", "lastName", "email", "mailListOptOut"].forEach(key => {
		if (customData[key]) {
			cleanedCustomData[key] = customData[key];
		}
	});

	const billingInfo = {};

	["firstName", "lastName", "countryCode", "company"].forEach(key => {
		if (customData[key]) {
			billingInfo[key] = customData[key];
		}
	});

	const expiryAt = new Date();
	expiryAt.setHours(expiryAt.getHours() + tokenExpiryTime);

	// default permission
	cleanedCustomData.permissions = [{
		user: username,
		permissions: [C.PERM_TEAMSPACE_ADMIN]
	}];

	// default templates
	cleanedCustomData.permissionTemplates = [
		{
			_id: C.ADMIN_TEMPLATE,
			permissions: C.ADMIN_TEMPLATE_PERMISSIONS
		},
		{
			_id: C.VIEWER_TEMPLATE,
			permissions: C.VIEWER_TEMPLATE_PERMISSIONS
		},
		{
			_id: C.COMMENTER_TEMPLATE,
			permissions: C.COMMENTER_TEMPLATE_PERMISSIONS
		},
		{
			_id: C.COLLABORATOR_TEMPLATE,
			permissions: C.COLLABORATOR_TEMPLATE_PERMISSIONS
		}
	];

	cleanedCustomData.emailVerifyToken = {
		token: crypto.randomBytes(64).toString("hex"),
		expiredAt: expiryAt
	};

	cleanedCustomData.billing = await UserBilling.changeBillingAddress(cleanedCustomData.billing || {}, billingInfo);

	try {
		await adminDB.addUser(username, password, { customData: cleanedCustomData, roles: [] });
	} catch(err) {
		throw ({ resCode: utils.mongoErrorToResCode(err) });
	}

	const user = await User.findByUserName(username);

	await Invitations.unpack(user);

	return cleanedCustomData.emailVerifyToken;
};

function formatPronouns(str) {
	const strArr = str.toLowerCase().split(" ");
	return strArr.map((word) => word.charAt(0).toUpperCase() + word.slice(1)).join(" ");
}

User.verify = async function (username, token, options) {
	options = options || {};

	const allowRepeatedVerify = options.allowRepeatedVerify;
	const skipImportToyModel = options.skipImportToyModel;

	const user = await User.findByUserName(username);

	const tokenData = user && user.customData && user.customData.emailVerifyToken;

	if (!user) {

		throw ({ resCode: responseCodes.TOKEN_INVALID });

	} else if (!user.customData.inactive && !allowRepeatedVerify) {

		throw ({ resCode: responseCodes.ALREADY_VERIFIED });

	} else if (tokenData.token === token && tokenData.expiredAt > new Date()) {

		await User.update(username, {"customData.inactive": undefined, "customData.emailVerifyToken": undefined });

	} else {
		throw ({ resCode: responseCodes.TOKEN_INVALID });
	}

	const name = user.customData.firstName && user.customData.firstName.length > 0 ?
		formatPronouns(user.customData.firstName) : user.user;
	Mailer.sendWelcomeUserEmail(user.customData.email, {user: name})
		.catch(err => systemLogger.logError(err));

	if (!skipImportToyModel) {

		// import toy model
		const ModelHelper = require("./helper/model");

		ModelHelper.importToyProject(username, username).catch(err => {
			systemLogger.logError("Failed to import toy model", { err: err && err.stack ? err.stack : err });
		});
	}

	try {
		await Role.createTeamSpaceRole(username);
		await Role.grantTeamSpaceRoleToUser(username, username);
	} catch(err) {
		systemLogger.logError("Failed to create role for ", username, err);
	}

	try {
		await addDefaultJobs(username);
	} catch(err) {
		systemLogger.logError("Failed to create default jobs for ", username, err);
	}

	try {
		await TeamspaceSettings.createTeamspaceSettings(username);
	} catch(err) {
		systemLogger.logError("Failed to create teamspace settings for ", username, err);
	}
};

User.hasReadLatestTerms = function (user) {
	return new Date(config.termsUpdatedAt) < user.customData.lastLoginAt;
};

User.getAvatar = function (user) {
	return user.customData && user.customData.avatar || null;
};

User.updateInfo = async function(username, updateObj) {
	const updateableFields = new Set(["firstName", "lastName", "email"]);

	let validUpdates = true;
	const updateData = {};

	updateableFields.forEach(field => {
		if (utils.hasField(updateObj, field) && validUpdates) {
			if (utils.isString(updateObj[field])) {
				updateData[`customData.${field}`] = updateObj[field];
			} else {
				validUpdates = false;
			}
		}
	});

	if (!validUpdates) {
		throw ({ resCode: responseCodes.INVALID_ARGUMENTS });
	}

	if (updateObj.email) {
		await User.checkEmailAvailableAndValid(updateObj.email, username);
	}

	await User.update(username, updateData);
};

User.getForgotPasswordToken = async function (userNameOrEmail) {
	const expiryAt = new Date();
	expiryAt.setHours(expiryAt.getHours() + config.tokenExpiry.forgotPassword);

	const resetPasswordToken = {
		token: crypto.randomBytes(64).toString("hex"),
		expiredAt: expiryAt
	};

	let resetPasswordUserInfo = {};

	const user = await User.findByUsernameOrEmail(userNameOrEmail);

	// set token only if username is found.
	if (user) {
		user.customData.resetPasswordToken = resetPasswordToken;
		resetPasswordUserInfo = {
			token: resetPasswordToken.token,
			email: user.customData.email,
			username: user.user,
			firstName:user.customData.firstName
		};

		await User.update(user.user, { "customData.resetPasswordToken": resetPasswordToken });

		return resetPasswordUserInfo;
	}

	return {};
};

async function _fillInModelDetails(accountName, setting, permissions) {
	if (permissions.indexOf(C.PERM_MANAGE_MODEL_PERMISSION) !== -1) {
		permissions = C.MODEL_PERM_LIST.slice(0);
	}

	const model = {
		federate: setting.federate,
		permissions: permissions,
		model: setting._id,
		type: setting.type,
		units: setting.properties.unit,
		name: setting.name,
		status: setting.status,
		errorReason: setting.errorReason,
		subModels: setting.federate && setting.subModels || undefined,
		timestamp: setting.timestamp || null,
		code: setting.properties ? setting.properties.code || undefined : undefined

	};

	const nRev = await History.revisionCount(accountName, setting._id);

	model.nRevisions = nRev;

	return model;
}
// list all models in an account
async function _getModels(teamspace, ids, permissions) {

	const models = [];
	const fedModels = [];

	let query = {};

	if (ids) {
		query = { _id: { "$in": ids } };
	}

	const settings = await findModelSettings(teamspace, query);

	await Promise.all(settings.map(async setting => {
		const model = await _fillInModelDetails(teamspace, setting, permissions);

		if (!(model.permissions.length === 1 && model.permissions[0] === null)) {
			setting.federate ? fedModels.push(model) : models.push(model);
		}
	}));

	return { models, fedModels };
}

// find projects and put models into project
async function _addProjects(account, username, models) {

	let query = {};

	if (models) {
		query = { models: { $in: models } };
	}

	const projects = await Project.find({ account: account.account }, query);

	projects.forEach((project, i) => {

		project = project.toObject();

		let permissions = project.permissions.find(p => p.user === username);
		permissions = _.get(permissions, "permissions") || [];
		// show inherited and implied permissions
		permissions = permissions.map(p => C.IMPLIED_PERM[p] && C.IMPLIED_PERM[p].project || p);
		permissions = permissions.concat(account.permissions.map(p => C.IMPLIED_PERM[p] && C.IMPLIED_PERM[p].project || null));

		project.permissions = _.uniq(_.compact(_.flatten(permissions)));

		projects[i] = project;

		const findModel = model => (m, index, modelList) => {
			if (m.model === model) {
				modelList.splice(index, 1);
				return true;
			}
		};

		project.models.forEach((model, j) => {

			const fullModel = account.models.find(findModel(model)) || account.fedModels.find(findModel(model));
			project.models[j] = fullModel;

		});

		project.models = _.compact(project.models);

	});

	account.projects = account.projects.concat(projects);
}

async function _findModelDetails(dbUserCache, username, model) {
	let user;

	if (dbUserCache[model.account]) {
		user = dbUserCache[model.account];
	} else {
		user = await User.findByUserName(model.account);
		dbUserCache[model.account] = user;
	}

	let setting  = await findModelSettingById(model.account, model.model);

	let permissions = [];

	if (!setting) {
		setting = { _id: model.model };
	} else {
		const template = await findPermissionByUser(model.account, model.model, username);

		if (template) {
			permissions = PermissionTemplates.findById(user, template.permission).permissions;
		}
	}

	return { setting, permissions };
}

async function _calSpace(user) {
	const quota = UserBilling.getSubscriptionLimits(user.customData.billing);
	const sizeInBytes = await User.getTeamspaceSpaceUsed(user.user);

	if (quota.spaceLimit > 0) {
		quota.spaceUsed = sizeInBytes / (1024 * 1024); // In MiB
	} else if (quota) {
		quota.spaceUsed = 0;
	}
	return quota;
}

function _sortAccountsAndModels(accounts) {

	function sortModel(a, b) {
		if (a.timestamp < b.timestamp) {
			return 1;
		} else if (a.timestamp > b.timestamp) {
			return -1;
		} else {
			return 0;
		}
	}

	accounts.forEach(account => {
		account.models.sort(sortModel);
		account.fedModels.sort(sortModel);
		account.projects.forEach(p => p.models.sort(sortModel));
	});

	accounts.sort((a, b) => {
		if (a.account.toLowerCase() < b.account.toLowerCase()) {
			return -1;
		} else if (a.account.toLowerCase() > b.account.toLowerCase()) {
			return 1;
		} else {
			return 0;
		}
	});
}

function _findModel(id, account) {
	return account.models.find(m => m.model === id) ||
		account.fedModels.find(m => m.model === id) ||
		account.projects.reduce((target, project) => target || project.models.find(m => m.model === id), null);
}

function _makeAccountObject(name) {
	return { account: name, models: [], fedModels: [], projects: [], permissions: [], isAdmin: false };
}

function _createAccounts(roles, userName) {
	const accounts = [];
	const promises = [];

	roles.forEach(role => {

		promises.push(User.findByUserName(role.db).then(user => {
			if (!user) {
				return;
			}
			const tsPromises = [];
			const permission = AccountPermissions.findByUser(user, userName);
			if (permission) {
				// Check for admin Privileges first
				const isTeamspaceAdmin = permission.permissions.indexOf(C.PERM_TEAMSPACE_ADMIN) !== -1;
				const canViewProjects = permission.permissions.indexOf(C.PERM_VIEW_PROJECTS) !== -1;
				const account = {
					account: user.user,
					firstName: user.customData.firstName,
					lastName: user.customData.lastName,
					hasAvatar: !!user.customData.avatar,
					projects: [],
					models: [],
					fedModels: [],
					isAdmin: isTeamspaceAdmin,
					permissions: permission.permissions || []
				};

				// show all implied and inherted permissions
				account.permissions = _.uniq(_.flatten(account.permissions.map(p => C.IMPLIED_PERM[p] && C.IMPLIED_PERM[p].account || p)));
				accounts.push(account);
				if (isTeamspaceAdmin || canViewProjects) {
					// show all implied and inherted permissions
					const inheritedModelPermissions = _.uniq(_.flatten(account.permissions.map(p => C.IMPLIED_PERM[p] && C.IMPLIED_PERM[p].model || [])));

					tsPromises.push(
						// list all models under this account as they have full access
						_getModels(account.account, null, inheritedModelPermissions).then(data => {
							account.models = data.models;
							account.fedModels = data.fedModels;
						}).then(() => _addProjects(account, userName))
					);
				}

			}

			return Promise.all(tsPromises).then(() => {
				// check project scope permissions
				const projPromises = [];
				let account = null;
				const query = { "permissions": { "$elemMatch": { user: userName } } };
				const projection = { "permissions": { "$elemMatch": { user: userName } }, "models": 1, "name": 1 };
				return Project.find({ account: user.user }, query, projection).then(projects => {

					projects.forEach(_proj => {
						projPromises.push(new Promise(function (resolve) {
							let myProj;
							if (!_proj || _proj.permissions.length === 0) {
								resolve();
								return;
							}
							if (!account) {

								account = accounts.find(_account => _account.account === user.user);
								if (!account) {
									account = _makeAccountObject(user.user);
									account.hasAvatar = !!user.customData.avatar;
									accounts.push(account);
								}
							}

							myProj = account.projects.find(p => p.name === _proj.name);

							if (!myProj) {
								myProj = _proj.toObject();
								account.projects.push(myProj);
								myProj.permissions = myProj.permissions[0].permissions;
							} else {
								myProj.permissions = _.uniq(myProj.permissions.concat(_proj.toObject().permissions[0].permissions));
							}

							// show implied and inherited permissions
							myProj.permissions = myProj.permissions.map(p => C.IMPLIED_PERM[p] && C.IMPLIED_PERM[p].project || p);
							myProj.permissions = _.uniq(_.flatten(myProj.permissions));

							let inheritedModelPerms = myProj.permissions.map(p => C.IMPLIED_PERM[p] && C.IMPLIED_PERM[p].model || null);
							inheritedModelPerms = _.uniq(_.flatten(inheritedModelPerms));

							const newModelIds = _.difference(_proj.models, myProj.models.map(m => m.model));
							if (newModelIds.length) {
								_getModels(account.account, newModelIds, inheritedModelPerms).then(models => {
									myProj.models = models.models.concat(models.fedModels);
									resolve();
								});
							} else {
								resolve();
							}
						}));

					});
					return Promise.all(projPromises).then(() => {
						// model permissions
						const modelPromises = [];
						const dbUserCache = {};
						return findModelSettings(user.user, query, projection).then(models => {

							models.forEach(model => {
								if (model.permissions.length > 0) {
									if (!account) {
										account = accounts.find(_account => _account.account === user.user);
										if (!account) {
											account = _makeAccountObject(user.user);
											account.hasAvatar = !!user.customData.avatar;
											accounts.push(account);
										}
									}
									const existingModel = _findModel(model._id, account);
									modelPromises.push(
										_findModelDetails(dbUserCache, userName, {
											account: user.user, model: model._id
										}).then(data => {
											return _fillInModelDetails(account.account, data.setting, data.permissions);

										}).then(_model => {

											if (existingModel) {

												existingModel.permissions = _.uniq(existingModel.permissions.concat(_model.permissions));
												return;
											}

											// push result to account object
											return Project.findOne({ account: account.account }, { models: _model.model }).then(projectObj => {
												if (projectObj) {

													let project = account.projects.find(p => p.name === projectObj.name);

													if (!project) {
														project = {
															_id: projectObj._id,
															name: projectObj.name,
															permissions: [],
															models: []
														};
														account.projects.push(project);
													}
													project.models.push(_model);

												} else {
													_model.federate ? account.fedModels.push(_model) : account.models.push(_model);
												}
											});
										})
									);
								}
							});

							return Promise.all(modelPromises).then(() => {

								// fill in all subModels name
								accounts.forEach(_account => {
									// all fed models
									const allFedModels = _account.fedModels.concat(
										_account.projects.reduce((feds, project) => feds.concat(project.models.filter(m => m.federate)), [])
									);

									// all models
									const allModels = _account.models.concat(
										_account.projects.reduce((feds, project) => feds.concat(project.models.filter(m => !m.federate)), [])
									);

									allFedModels.forEach(fed => {
										fed.subModels.forEach(subModel => {
											const foundModel = allModels.find(m => m.model === subModel.model);
											subModel.name = foundModel && foundModel.name;
										});
									});
								});

								// sorting models
								_sortAccountsAndModels(accounts);

								// own acconut always ranks top of the list
								const myAccountIndex = accounts.findIndex(_account => _account.account === userName);
								if (myAccountIndex > -1) {
									const myAccount = accounts[myAccountIndex];
									accounts.splice(myAccountIndex, 1);
									accounts.unshift(myAccount);
								}

								return accounts;

							});
						});
					});
				});

			});
		}));

	});

	return Promise.all(promises).then(() => {
		return accounts;
	});
}

User.getSubscriptionLimits = function(user) {
	return UserBilling.getSubscriptionLimits(user.customData.billing);
};

User.listAccounts = async function(user) {
	return _createAccounts(user.roles, user.user);
};

User.removeTeamMember = async function (teamspace, userToRemove, cascadeRemove) {
	if (teamspace.user === userToRemove) {
		// The user should not be able to remove itself from the teamspace
		return Promise.reject(responseCodes.SUBSCRIPTION_CANNOT_REMOVE_SELF);
	}

	const teamspacePerm = AccountPermissions.findByUser(teamspace, userToRemove);

	// check if they have any permissions assigned
	const [projects, models] = await Promise.all([
		Project.find({ account: teamspace.user }, { "permissions.user": userToRemove }),
		findModelSettings(teamspace.user, { "permissions.user": userToRemove })
	]);

	if (!cascadeRemove && (models.length || projects.length || teamspacePerm)) {
		throw({
			resCode: responseCodes.USER_IN_COLLABORATOR_LIST,
			info: {
				models: models.map(m => {
					return { model: m.name };
				}),
				projects: projects.map(p => p.name),
				teamspace: teamspacePerm
			}
		});
	} else {

		const promises = [];

		if (teamspacePerm) {
			promises.push(AccountPermissions.remove(teamspace, userToRemove));
		}

		promises.push(models.map(model =>
			changePermissions(teamspace.user, model._id, model.permissions.filter(p => p.user !== userToRemove))));

		promises.push(projects.map(project =>
			project.updateAttrs({ permissions: project.permissions.filter(p => p.user !== userToRemove) })));

		promises.push(removeUserFromAnyJob(teamspace.user, userToRemove));

		await Promise.all(promises);
	}

	return await Role.revokeTeamSpaceRoleFromUser(userToRemove, teamspace.user);
};

User.addTeamMember = async function(teamspace, userToAdd, job, permissions) {
	const teamspaceUser = await User.findByUserName(teamspace);

	await hasReachedLicenceLimit(teamspaceUser);

	const userEntry = await User.findByUserName(userToAdd);

	if (!userEntry) {
		throw (responseCodes.USER_NOT_FOUND);
	}

	if (!job) {
		throw (responseCodes.USER_NOT_ASSIGNED_JOB);
	}

	if (isMemberOfTeamspace(userEntry, teamspace)) {
		throw (responseCodes.USER_ALREADY_ASSIGNED);
	}

	await Role.grantTeamSpaceRoleToUser(userToAdd, teamspace);

	const promises = [];
	promises.push(addUserToJob(teamspace, job, userToAdd));

	if (permissions && permissions.length) {
		promises.push(AccountPermissions.updateOrCreate(teamspaceUser, userToAdd, permissions));
	}

	await Promise.all(promises);

	return  { job, permissions, ... User.getBasicDetails(userEntry) };
};

User.getBasicDetails = function(userObj) {
	const {user, customData} = userObj;
	return {
		user,
		firstName: customData.firstName,
		lastName: customData.lastName,
		company: _.get(customData, "billing.billingInfo.company", null)
	};
};

User.getQuotaInfo = async function (teamspace) {
	const teamspaceFound = await User.findByUserName(teamspace);
	if (!teamspaceFound) {
		throw (responseCodes.USER_NOT_FOUND);
	}

	return _calSpace(teamspaceFound);
};

User.hasSufficientQuota = async (teamspace, size) => {
	const quota = await User.getQuotaInfo(teamspace);
	const spaceLeft = ((quota.spaceLimit === null || quota.spaceLimit === undefined ? Infinity : quota.spaceLimit) - quota.spaceUsed) * 1024 * 1024;
	return spaceLeft >= size;
};

User.hasReachedLicenceLimitCheck = async function(teamspace) {
	const teamspaceUser = await User.findByUserName(teamspace);
	await hasReachedLicenceLimit(teamspaceUser);
};

User.getMembers = async function (teamspace) {
	const promises = [];

	const getTeamspaceMembers = User.findUsersInTeamspace(teamspace, {
		user: 1,
		customData: 1
	});
	const getJobInfo = usersWithJob(teamspace);

	const getTeamspacePermissions = User.findByUserName(teamspace).then(user => user.customData.permissions);

	promises.push(
		getTeamspaceMembers,
		getTeamspacePermissions,
		getJobInfo
	);

	const [members = [], teamspacePermissions, memToJob = {}] = await Promise.all(promises);

	return members.map(({user, customData}) => {
		const permissions = _.find(teamspacePermissions, {user});

		return {
			user,
			firstName: customData.firstName,
			lastName: customData.lastName,
			company: _.get(customData, "billing.billingInfo.company", null),
			permissions: _.get(permissions, "permissions", []),
			job: _.get(memToJob, user)
		};
	});
};

User.getAllUsersInTeamspace = async function (teamspace) {
	const users =  await User.findUsersInTeamspace(teamspace, {user: 1});
	return users.map(({user}) => user);
};

User.findUsersInTeamspace =  async function (teamspace, fields) {
	const query = { "roles.db": teamspace, "roles.role" : C.DEFAULT_MEMBER_ROLE };
	return await DB.find("admin", COLL_NAME, query, fields);
};

User.teamspaceMemberCheck = async function (user, teamspace) {
	const userEntry = await User.findByUserName(user, {roles: 1});

	if (!userEntry) {
		throw (responseCodes.USER_NOT_FOUND);
	}

	if (!isMemberOfTeamspace(userEntry, teamspace)) {
		throw (responseCodes.USER_NOT_ASSIGNED_WITH_LICENSE);
	}
};

User.getTeamMemberInfo = async function(teamspace, user) {
	const userEntry = await User.findByUserName(user);
	if(!userEntry || !isMemberOfTeamspace(userEntry,teamspace)) {
		throw responseCodes.USER_NOT_FOUND;
	} else {
		const job = await findJobByUser(teamspace, user);
		const result = {
			user,
			firstName: userEntry.customData.firstName,
			lastName: userEntry.customData.lastName,
			company: _.get(userEntry.customData, "billing.billingInfo.company", null)
		};

		if(job) {
			result.job = {_id: job._id, color: job.color};
		}
		return result;
	}
};

User.isHereEnabled = async function (username) {
	const user = await User.findByUserName(username,  { _id: 0, "customData.hereEnabled": 1 });
	return user.customData.hereEnabled;
};

// Find functions
User.findOne = async function (query, projection) {
	return await DB.findOne("admin", COLL_NAME, query, projection);
};

User.findByUserName = async function (username, projection) {
	return await User.findOne({ user: username }, projection);
};

User.findByEmail = async function (email) {
	return await User.findOne({ "customData.email":  new RegExp("^" + utils.sanitizeString(email) + "$", "i") });
};

User.findByUsernameOrEmail = async function (userNameOrEmail) {
	return await User.findOne({
		$or: [
			{ user: userNameOrEmail },
			{ "customData.email": userNameOrEmail }
		]
	});
};

User.findByAPIKey = async function (key) {
	if (!key) {
		return null;
	}

	return await User.findOne({"customData.apiKey" : key});
};

User.findByPaypalPaymentToken = async function (token) {
	return await User.findOne({ "customData.billing.paypalPaymentToken": token });
};

User.findUserByBillingId = async function (billingAgreementId) {
	return await User.findOne({ "customData.billing.billingAgreementId": billingAgreementId });
<<<<<<< HEAD
=======
};

User.updateAvatar = async function(username, avatarBuffer) {
	await User.update(username, {"customData.avatar" : {data: avatarBuffer}});
>>>>>>> 5e1cdccf
};

/*
Payment (paypal) stuff

schema.methods.executeBillingAgreement = function () {
	return User.customData.billing.executeBillingAgreement(User.user).then(() => {
		return this.update(this.user,  { "customData.billing": this.customData.billing });
	});
};

schema.methods.updateSubscriptions = function (plans, billingUser, billingAddress) {

	let billingAgreement;

	plans = plans || [];

	return this.customData.billing.updateSubscriptions(plans, this.user, billingUser, billingAddress)
		.then(_billingAgreement => {

			billingAgreement = _billingAgreement;
			return this.update(this.user, { "customData.billing": this.customData.billing });
		}).then(() => {
			return Promise.resolve(billingAgreement || {});
		});
};

User.activateSubscription = function (billingAgreementId, paymentInfo, raw) {

	let dbUser;
	return this.findUserByBillingId(billingAgreementId).then(user => {
		dbUser = user;

		if (!dbUser) {
			return Promise.reject({ message: `No users found with billingAgreementId ${billingAgreementId}` });
		}

		return dbUser.customData.billing.activateSubscriptions(dbUser.user, paymentInfo, raw);

	}).then(() => {
		return this.update(dbUser.user,  { "customData.billing": dbUser.customData.billing  });
	}).then(() => {
		return Promise.resolve({ subscriptions: dbUser.customData.billing.subscriptions, account: dbUser, payment: paymentInfo });
	});

};
*/

module.exports = User;<|MERGE_RESOLUTION|>--- conflicted
+++ resolved
@@ -1169,13 +1169,10 @@
 
 User.findUserByBillingId = async function (billingAgreementId) {
 	return await User.findOne({ "customData.billing.billingAgreementId": billingAgreementId });
-<<<<<<< HEAD
-=======
 };
 
 User.updateAvatar = async function(username, avatarBuffer) {
 	await User.update(username, {"customData.avatar" : {data: avatarBuffer}});
->>>>>>> 5e1cdccf
 };
 
 /*
