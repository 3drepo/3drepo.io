--- conflicted
+++ resolved
@@ -808,10 +808,6 @@
 						const modelPromises = [];
 						const dbUserCache = {};
 						return findModelSettings(user.user, query, projection).then(models => {
-<<<<<<< HEAD
-=======
-
->>>>>>> f7b9cb2b
 							models.forEach(model => {
 								if (model.permissions.length > 0) {
 									if (!account) {
@@ -929,13 +925,8 @@
 	const teamspacePerm = AccountPermissions.findByUser(teamspace, userToRemove);
 
 	// check if they have any permissions assigned
-<<<<<<< HEAD
 	const [projectNames, models] = await Promise.all([
 		getProjectNamesAccessibleToUser(teamspace.user, userToRemove),
-=======
-	const [projects, models] = await Promise.all([
-		Project.find({ account: teamspace.user }, { "permissions.user": userToRemove }),
->>>>>>> f7b9cb2b
 		findModelSettings(teamspace.user, { "permissions.user": userToRemove })
 	]);
 
@@ -1115,17 +1106,6 @@
 };
 
 User.findByUserName = async function (username, projection) {
-<<<<<<< HEAD
-	return await User.findOne({ user: username }, projection);
-};
-
-User.findByEmail = async function (email) {
-	return await User.findOne({ "customData.email":  new RegExp("^" + utils.sanitizeString(email) + "$", "i") });
-};
-
-User.findByUsernameOrEmail = async function (userNameOrEmail) {
-	return await User.findOne({
-=======
 	return await findOne({ user: username }, projection);
 };
 
@@ -1135,7 +1115,6 @@
 
 User.findByUsernameOrEmail = async function (userNameOrEmail) {
 	return await findOne({
->>>>>>> f7b9cb2b
 		$or: [
 			{ user: userNameOrEmail },
 			{ "customData.email": userNameOrEmail }
@@ -1147,18 +1126,6 @@
 	if (!key) {
 		return null;
 	}
-<<<<<<< HEAD
-
-	return await User.findOne({"customData.apiKey" : key});
-};
-
-User.findByPaypalPaymentToken = async function (token) {
-	return await User.findOne({ "customData.billing.paypalPaymentToken": token });
-};
-
-User.findUserByBillingId = async function (billingAgreementId) {
-	return await User.findOne({ "customData.billing.billingAgreementId": billingAgreementId });
-=======
 	return await findOne({"customData.apiKey" : key});
 };
 
@@ -1172,7 +1139,6 @@
 
 User.updateAvatar = async function(username, avatarBuffer) {
 	await User.update(username, {"customData.avatar" : {data: avatarBuffer}});
->>>>>>> f7b9cb2b
 };
 
 /*
