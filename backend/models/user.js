--- conflicted
+++ resolved
@@ -49,7 +49,6 @@
 const PermissionTemplates = require("./permissionTemplates");
 const { get } = require("lodash");
 
-<<<<<<< HEAD
 const COLL_NAME = "system.users";
 
 const appendRemainingLoginsInfo = function (resCode, remaining) {
@@ -57,7 +56,8 @@
 		...resCode,
 		message: `${resCode.message} (Remaining attempts: ${remaining})`
 	};
-=======
+};
+
 const checkPasswordStrength = function (password) {
 	if (utils.isString(password) && password.length < C.MIN_PASSWORD_LENGTH) {
 		throw responseCodes.PASSWORD_TOO_SHORT;
@@ -67,7 +67,6 @@
 	if (passwordScore < C.MIN_PASSWORD_STRENGTH) {
 		throw responseCodes.PASSWORD_TOO_WEAK;
 	}
->>>>>>> 2dfdb862
 };
 
 const isMemberOfTeamspace = function (user, teamspace) {
@@ -386,18 +385,7 @@
 		throw ({ resCode: responseCodes.INVALID_INPUTS_TO_PASSWORD_UPDATE });
 	}
 
-<<<<<<< HEAD
-	if (utils.isString(newPassword) && newPassword.length < C.MIN_PASSWORD_LENGTH) {
-		throw responseCodes.PASSWORD_TOO_SHORT;
-	}
-
-	const passwordScore = zxcvbn(newPassword).score;
-	if (passwordScore < C.MIN_PASSWORD_STRENGTH) {
-		throw responseCodes.PASSWORD_TOO_WEAK;
-	}
-=======
 	checkPasswordStrength(newPassword);
->>>>>>> 2dfdb862
 
 	let user;
 
@@ -441,18 +429,7 @@
 		throw ({ resCode: responseCodes.EMAIL_INVALID });
 	}
 
-<<<<<<< HEAD
-	if (utils.isString(password) && password.length < C.MIN_PASSWORD_LENGTH) {
-		throw responseCodes.PASSWORD_TOO_SHORT;
-	}
-
-	const passwordScore = zxcvbn(password).score;
-	if (passwordScore < C.MIN_PASSWORD_STRENGTH) {
-		throw responseCodes.PASSWORD_TOO_WEAK;
-	}
-=======
 	checkPasswordStrength(password);
->>>>>>> 2dfdb862
 
 	await Promise.all([
 		User.checkUserNameAvailableAndValid(username),
