/**
 *  Copyright (C) 2014 3D Repo Ltd
 *
 *  This program is free software: you can redistribute it and/or modify
 *  it under the terms of the GNU Affero General Public License as
 *  published by the Free Software Foundation, either version 3 of the
 *  License, or (at your option) any later version.
 *
 *  This program is distributed in the hope that it will be useful,
 *  but WITHOUT ANY WARRANTY; without even the implied warranty of
 *  MERCHANTABILITY or FITNESS FOR A PARTICULAR PURPOSE.  See the
 *  GNU Affero General Public License for more details.
 *
 *  You should have received a copy of the GNU Affero General Public License
 *  along with this program.  If not, see <http://www.gnu.org/licenses/>.
 */

var Role = require('../role');
var ProjectSetting = require('../projectSetting');
var User = require('../user');
var responseCodes = require('../../response_codes');
var importQueue = require('../../services/queue');
var C = require('../../constants');
var Mailer = require('../../mailer/mailer');
var systemLogger = require("../../logger.js").systemLogger;
var config = require('../../config');
var History = require('../history');
var Scene = require('../scene');
var Ref = require('../ref');
var utils = require("../../utils");
var stash = require('./stash');
var Ref = require('../ref');
var middlewares = require('../../routes/middlewares');
var C = require("../../constants");


/*******************************************************************************
 * Converts error code from repobouncerclient to a response error object
 * @param {errCode} - error code referenced in error_codes.h
 *******************************************************************************/
function convertToErrorCode(errCode){

    var errObj;

    switch (errCode) {
        case 0:
            errObj = responseCodes.OK;
            break;
        case 1:
            errObj = responseCodes.FILE_IMPORT_INVALID_ARGS;
            break;
        case 2:
            errObj = responseCodes.NOT_AUTHORIZED;
            break;
        case 3:
            errObj = responseCodes.FILE_IMPORT_UNKNOWN_CMD;
            break;
        case 5:
            errObj = responseCodes.FILE_IMPORT_PROCESS_ERR;
			break;
        case 6:
            errObj = responseCodes.FILE_IMPORT_STASH_GEN_FAILED;
			break;
        case 7:
            errObj = responseCodes.FILE_IMPORT_MISSING_TEXTURES;
            break;
        case 9:
        	errObj = responseCodes.REPOERR_FED_GEN_FAIL;
        	break;
        default:
            errObj = responseCodes.FILE_IMPORT_UNKNOWN_ERR;
            break;

    }
    return errObj;
}


function createAndAssignRole(project, account, username, desc, type, unit, subProjects, federate) {
	'use strict';


	if(project.length > 60){
		return Promise.reject({ resCode: responseCodes.PROJECT_NAME_TOO_LONG });
	}

	if(!project.match(projectNameRegExp)){
		return Promise.reject({ resCode: responseCodes.INVALID_PROJECT_NAME });
	}


	if(!unit){
		return Promise.reject({ resCode: responseCodes.PROJECT_NO_UNIT });
	}

	if(C.REPO_BLACKLIST_PROJECT.indexOf(project) !== -1){
		return Promise.reject({ resCode: responseCodes.BLACKLISTED_PROJECT_NAME });
	}


	return ProjectSetting.findById({account, project}, project).then(setting => {

		if(setting){
			return Promise.reject({resCode: responseCodes.PROJECT_EXIST});
		}

		return (federate ? createFederatedProject(account, project, subProjects) : Promise.resolve());

	}).then(() => {

		return Role.findByRoleID(`${account}.${project}.viewer`);

	}).then(role =>{

		if(role){
			return Promise.resolve();
		} else {
			return Role.createViewerRole(account, project);
		}

	}).then(() => {

		return Role.findByRoleID(`${account}.${project}.collaborator`);

	}).then(role => {

		if(role){
			return Promise.resolve();
		} else {
			return Role.createCollaboratorRole(account, project);
		}

	}).then(() => {

		return User.grantRoleToUser(username, account, `${project}.collaborator`);

	}).then(() => {

		return ProjectSetting.findById({account, project}, project);

	}).then(setting => {

		setting = setting || ProjectSetting.createInstance({
			account: account,
			project: project
		});

		setting._id = project;
		setting.owner = username;
		setting.desc = desc;
		setting.type = type;
		setting.federate = federate;
		setting.updateProperties({
			unit
		});

		return setting.save();

	});
}

function importToyJSON(db, project){
	'use strict';

	let path = '../../statics/toy';

	let importCollectionFiles = {};

	importCollectionFiles[`${project}.history.chunks`] = 'history.chunks.json';
	importCollectionFiles[`${project}.history.files`] = 'history.files.json';
	importCollectionFiles[`${project}.history`] = 'history.json';
	importCollectionFiles[`${project}.issues`] = 'issues.json';
	importCollectionFiles[`${project}.scene`] = 'scene.json';
	importCollectionFiles[`${project}.stash.3drepo.chunks`] = 'stash.3drepo.chunks.json';
	importCollectionFiles[`${project}.stash.3drepo.files`] = 'stash.3drepo.files.json';
	importCollectionFiles[`${project}.stash.3drepo`] = 'stash.3drepo.json';
	importCollectionFiles[`${project}.stash.json_mpc.chunks`] = 'stash.json_mpc.chunks.json';
	importCollectionFiles[`${project}.stash.json_mpc.files`] = 'stash.json_mpc.files.json';
	importCollectionFiles[`${project}.stash.src.chunks`] = 'stash.src.chunks.json';
	importCollectionFiles[`${project}.stash.src.files`] = 'stash.src.files.json';

	let host = config.db.host[0];
	let port = config.db.port[0];

	let username = config.db.username;
	let password = config.db.password;

	let promises = [];

	Object.keys(importCollectionFiles).forEach(collection => {

		let filename = importCollectionFiles[collection];

		promises.push(new Promise((resolve, reject) => {

			require('child_process').exec(
			`mongoimport -j 8 --host ${host} --port ${port} --username ${username} --password ${password} --authenticationDatabase admin --db ${db} --collection ${collection} --file ${path}/${filename}`,
			{
				cwd: __dirname
			}, function (err) {
				if(err){
					reject({message: err.message.replace(new RegExp(password, 'g'), '[password masked]').replace(new RegExp(username, 'g'), '[username masked]')});
				} else {
					resolve();
				}
			});

		}));
	});

	return Promise.all(promises).then(() => {
		//rename json_mpc stash
		let jsonBucket = stash.getGridFSBucket(db, `${project}.stash.json_mpc`);

		jsonBucket.find().forEach(file => {

			let newFileName = file.filename;
			newFileName = newFileName.split('/');
			newFileName[1] = db;
			newFileName = newFileName.join('/');
			jsonBucket.rename(file._id, newFileName, function(err) {
				err && systemLogger.logError('error while renaming sample project stash',
					{ err: err, collections: 'stash.json_mpc.files', db: db, _id: file._id, filename: file.filename }
				);
			});
		});

		//rename src stash
		let srcBucket = stash.getGridFSBucket(db, `${project}.stash.src`);

		srcBucket.find().forEach(file => {

			let newFileName = file.filename;
			newFileName = newFileName.split('/');
			newFileName[1] = db;
			newFileName = newFileName.join('/');
			srcBucket.rename(file._id, newFileName, function(err) {
				err && systemLogger.logError('error while renaming sample project stash',
					{ err: err, collections: 'stash.src.files', db: db, _id: file._id, filename: file.filename }
				);
			});

		});

		return Promise.resolve();

	});

}

function importToyProject(username){
	'use strict';

	let projectSetting;
	let project = 'sample_project';
	let account = username;
	let desc = '';
	let type = 'sample';

	//dun move the toy model instead make a copy of it
	// let copy = true;

	return createAndAssignRole(project, account, username, desc, type, 'm').then(setting => {
		//console.log('setting', setting);
		return Promise.resolve(setting);

	}).then(setting => {

		projectSetting = setting;
		projectSetting.status = 'processing';

		return projectSetting.save();

	}).then(() => {

		return importToyJSON(account, project);

	}).then(() => {
		//mark project ready

		projectSetting.status = 'ok';
		projectSetting.errorReason = undefined;
		projectSetting.markModified('errorReason');

		return projectSetting.save();

	}).catch(err => {

		//mark project failed
		if(projectSetting){
			projectSetting.status = 'failed';
			projectSetting.save();
		}

		return Promise.reject(err);

	});
}

function addCollaborator(username, email, account, project, role, disableEmail){
	'use strict';

	let setting;
	let user;
	let action;

	if(role === 'viewer'){
		action = 'view';
	} else if(role === 'collaborator'){
		action = 'collaborate';
	} else {
		return Promise.reject(responseCodes.INVALID_ROLE);
	}


	return ProjectSetting.findById({account, project}, project).then(_setting => {

		setting = _setting;

		if(username){
			return User.findByUserName(username);
		} else {
			return User.findByEmail(email);
		}

	}).then(_user => {

		user = _user;

		if(!user){
			return Promise.reject(responseCodes.USER_NOT_FOUND);
		}

		if(!setting){
			return Promise.reject(responseCodes.PROJECT_NOT_FOUND);
		} else if (setting.findCollaborator(user.user, role)) {
			return Promise.reject(responseCodes.ALREADY_IN_ROLE);
		} else if(setting.owner === user.user) {
			return Promise.reject(responseCodes.ALREADY_IN_ROLE);
		}

		return User.findByUserName(account);

	}).then(dbUser => {

		let found = false;
		let subscriptions = dbUser.getActiveSubscriptions();

		subscriptions.forEach(subscription => {
			if(subscription.assignedUser === user.user){
				found = true;
			}
		});

		if(!found){
			return Promise.reject(responseCodes.USER_NOT_ASSIGNED_WITH_LICENSE);
		}

		return User.grantRoleToUser(user.user, account, `${project}.${role}`);

	}).then(() => {

		let roleObj = {
			user: user.user,
			role: role
		};

		setting.collaborators.push(roleObj);

		return setting.save().then(() => {

			if(!disableEmail){
				Mailer.sendProjectInvitation(user.customData.email, {
					action, account, project
				}).catch(err => {
					systemLogger.logError(`Email error - ${err.message}`);
				});
			}

			let res = { role };

			if(email){
				res.email = email;
			}  else if (username){
				res.user = username;
			}

			return Promise.resolve(res);
		});
	});
}

function removeCollaborator(username, email, account, project, role){
	'use strict';

	let setting;
	let user;
	return ProjectSetting.findById({account, project}, project).then(_setting => {

		setting = _setting;

		if(!setting){
			return Promise.reject(responseCodes.PROJECT_NOT_FOUND);
		} else {

			if(username){
				return User.findByUserName(username);
			} else {
				return User.findByEmail(email);
			}
		}


	}).then(_user => {

		user = _user;

		if(!user){
			return Promise.reject(responseCodes.USER_NOT_FOUND);
		}

		let deletedCol = setting.removeCollaborator(user.user, role);

		if(!deletedCol){
			return Promise.reject(responseCodes.NOT_IN_ROLE);
		}

		return User.revokeRolesFromUser(user.user, account, `${project}.${role}`);

	}).then(() => {

		return setting.save().then(() => {

			let res = { role };

			if(email){
				res.email = email;
			}  else if (username){
				res.user = username;
			}

			return Promise.resolve(res);
		});
	});
}



function createFederatedProject(account, project, subProjects){
	'use strict';

	let federatedJSON = {
		database: account,
		project: project,
		subProjects: []
	};

	let error;

	let addSubProjects = [];

	subProjects.forEach(subProject => {

		if(subProject.database !== account){
			error = responseCodes.FED_MODEL_IN_OTHER_DB;
		}

		addSubProjects.push(ProjectSetting.findById({account, project: subProject.project}, subProject.project).then(setting => {
			if(setting && setting.federate){
				return Promise.reject(responseCodes.FED_MODEL_IS_A_FED);

			} else if(!federatedJSON.subProjects.find(o => o.database === subProject.database && o.project === subProject.project)) {
				federatedJSON.subProjects.push({
					database: subProject.database,
					project: subProject.project
				});
			}
		}));

	});

	if(error){
		return Promise.reject(error);
	}

	if(subProjects.length === 0) {
		return Promise.resolve();
	}

	//console.log(federatedJSON);
	return Promise.all(addSubProjects).then(() => {
		return importQueue.createFederatedProject(account, federatedJSON);
	}).catch(err => {
		//catch here to provide custom error message
		if(err.errCode){
			return Promise.reject(convertToErrorCode(err.errCode));
		}
		return Promise.reject(err);

	});

}

function getModelProperties(account, project, branch, rev, username){
	'use strict';

	let subProperties;
	let revId, modelPropertiesFileName;
	let getHistory, history;
	let status;

	if(rev && utils.isUUID(rev)){
		getHistory = History.findByUID({ account, project }, rev);
	} else if (rev && !utils.isUUID(rev)) {
		getHistory = History.findByTag({ account, project }, rev);
	} else if (branch) {
		getHistory = History.findByBranch({ account, project }, branch);
	}

	return getHistory.then(_history => {
		history = _history;
		return middlewares.hasReadAccessToProjectHelper(username, account, project);
	}).then(granted => {
		if(!history){
			status = 'NOT_FOUND';
			return Promise.resolve([]);
		} else if (!granted) {
			status = 'NO_ACCESS';
			return Promise.resolve([]);
		} else {
			revId = utils.uuidToString(history._id);
			modelPropertiesFileName = `/${account}/${project}/revision/${revId}/modelProperties.json`;

			let filter = {
				type: "ref",
				_id: { $in: history.current }
			};
			return Ref.find({ account, project }, filter);
		}
	}).then(refs => {

		//for all refs get their tree
		let getModelProps = [];

		refs.forEach(ref => {

			let refBranch, refRev;

			if (utils.uuidToString(ref._rid) === C.MASTER_BRANCH){
				refBranch = C.MASTER_BRANCH_NAME;
			} else {
				refRev = utils.uuidToString(ref._rid);
			}

			getModelProps.push(
				getModelProperties(ref.owner, ref.project, refBranch, refRev, username).then(obj => {
					return Promise.resolve({
						properties: obj.properties,
						owner: ref.owner,
						project: ref.project
					});
				})
			);
		});

		return Promise.all(getModelProps);

	}).then(_subProperties => {

		subProperties = _subProperties;
		return stash.findStashByFilename({ account, project }, 'json_mpc', modelPropertiesFileName);

	}).then(buf => {
		let properties;

		if(buf){
			properties = JSON.parse(buf);
		} else if (!status && !buf){
			properties = {};
		}

		if (!properties.hiddenNodes)
		{
			properties.hiddenNodes = [];
		}

		subProperties.forEach(subProperty => {
			// Model properties hidden nodes
			// For a federation concatenate all together in a
			// single array

			if (subProperty.properties.hiddenNodes)
			{
				properties.hiddenNodes = properties.hiddenNodes.concat(subProperty.properties.hiddenNodes);
			}
		});

		return Promise.resolve({properties, status});

	});
}

function getFullTree(account, project, branch, rev, username){
	'use strict';

	let revId, treeFileName;
	let subTrees;
	let status;
	let history;
	let getHistory;

	if(rev && utils.isUUID(rev)){

		getHistory = History.findByUID({ account, project }, rev);

	} else if (rev && !utils.isUUID(rev)) {

		getHistory = History.findByTag({ account, project }, rev);

	} else if (branch) {

		getHistory = History.findByBranch({ account, project }, branch);
	}

	return getHistory.then(_history => {

		history = _history;
		return middlewares.hasReadAccessToProjectHelper(username, account, project);

	}).then(granted => {

		if(!history){

			status = 'NOT_FOUND';
			return Promise.resolve([]);

		} else if (!granted) {

			status = 'NO_ACCESS';
			return Promise.resolve([]);

		} else {

			revId = utils.uuidToString(history._id);
			treeFileName = `/${account}/${project}/revision/${revId}/fulltree.json`;

			let filter = {
				type: "ref",
				_id: { $in: history.current }
			};

			return Ref.find({ account, project }, filter);

		}

	}).then(refs => {

		//for all refs get their tree
		let getTrees = [];

		refs.forEach(ref => {

			let refBranch, refRev;

			if (utils.uuidToString(ref._rid) === C.MASTER_BRANCH){
				refBranch = C.MASTER_BRANCH_NAME;
			} else {
				refRev = utils.uuidToString(ref._rid);
			}

			getTrees.push(
				getFullTree(ref.owner, ref.project, refBranch, refRev, username).then(obj => {
					return Promise.resolve({
						tree: obj.tree,
						status: obj.status,
						_rid: utils.uuidToString(ref._rid),
						_id: utils.uuidToString(ref._id)
					});
				})
			);
		});

		return Promise.all(getTrees);

	}).then(_subTrees => {

		subTrees = _subTrees;
		return stash.findStashByFilename({ account, project }, 'json_mpc', treeFileName);

	}).then(buf => {

		let tree;

		if(buf){
			tree = JSON.parse(buf);
		} else if (!status && !buf){
			status = 'NOT_FOUND';
		}

		let resetPath = function(node, parentPath){
			node.children && node.children.forEach(child => {
				child.path = parentPath + '__' + child.path;
				child.children && resetPath(child.children, child.path);
			});
		};

		subTrees.forEach(subTree => {

			tree && tree.nodes.children && tree.nodes.children.forEach(child => {

				let targetChild = child.children && child.children.find(_child => _child._id === subTree._id);
				if (targetChild){

					if(subTree && subTree.tree && subTree.tree.nodes){
						subTree.tree.nodes.path = targetChild.path + '__' + subTree.tree.nodes.path;
						resetPath(subTree.tree.nodes, subTree.tree.nodes.path);
						targetChild.children = [subTree.tree.nodes];
					}

					(!subTree || !subTree.tree || !subTree.tree.nodes) && (targetChild.status = subTree.status);
				}

			});
		});

		return Promise.resolve({tree, status});

	});
}

function searchTree(account, project, branch, rev, searchString, username){
	'use strict';

	let getHistory;

	if(rev && utils.isUUID(rev)){
		getHistory = History.findByUID({account, project}, rev);
	} else if (rev && !utils.isUUID(rev)){
		getHistory = History.findByTag({account, project}, rev);
	} else {
		getHistory = History.findByBranch({account, project}, branch);
	}

	let items = [];
	let history;

	let search = () => getHistory.then(_history => {

		history = _history;

		if(!history){
			return Promise.reject(responseCodes.PROJECT_HISTORY_NOT_FOUND);
		}

		let filter = {
			_id: {'$in': history.current },
			name: new RegExp(searchString, 'i')
		};

		return Scene.find({account, project}, filter, { name: 1 });

	}).then(objs => {

		objs.forEach((obj, i) => {

			objs[i] = obj.toJSON();
			objs[i].account = account;
			objs[i].project = project;
			items.push(objs[i]);

		});

		let filter = {
			_id: {'$in': history.current },
			type: 'ref'
		};

		return Ref.find({account, project}, filter);

	}).then(refs => {

		let promises = [];

		refs.forEach(ref => {

			let refRev, refBranch;

			if(utils.uuidToString(ref._rid) === C.MASTER_BRANCH){
				refBranch = C.MASTER_BRANCH_NAME;
			} else {
				refRev = utils.uuidToString(ref._rid);
			}

			promises.push(searchTree(ref.owner, ref.project, refBranch, refRev, searchString, username));
		});

		return Promise.all(promises);

	}).then(results => {

		results.forEach(objs => {
			items = items.concat(objs);
		});

		return Promise.resolve(items);

	});

	return middlewares.hasReadAccessToProjectHelper(username, account, project).then(granted => {
		if(granted){
			return search();
		} else {
			return Promise.resolve([]);
		}
	});

}

function listSubProjects(account, project, branch){
	'use strict';

	let subProjects = [];

	return History.findByBranch({ account, project }, branch).then(history => {



		let filter = {
			type: "ref",
			_id: { $in: history.current }
		};

		return Ref.find({ account, project }, filter);

	}).then(refs => {

		refs.forEach(ref => {
			subProjects.push({
				database: ref.owner,
				project: ref.project
			});
		});

		return Promise.resolve(subProjects);

	});
}


function downloadLatest(account, project){
	'use strict';

	let bucket =  stash.getGridFSBucket(account, `${project}.history`);

	return bucket.find({}, {sort: { uploadDate: -1}}).next().then(file => {

		if(!file){
			return Promise.reject(responseCodes.NO_FILE_FOUND);
		}

		// change file name
		let filename = file.filename.split('_');
		let ext = '';

		if (filename.length > 1){
			ext = '.' + filename.pop();
		}

		file.filename = filename.join('_').substr(36) + ext;

		return Promise.resolve({
			readStream: bucket.openDownloadStream(file._id),
			meta: file
		});

	});
}

<<<<<<< HEAD
var fileNameRegExp = /[ *"\/\\[\]:;|=,<>]/g;
var projectNameRegExp = /^[a-zA-Z0-9_-]{3,20}$/;
=======
var fileNameRegExp = /[ *"\/\\[\]:;|=,<>$]/g;
var projectNameRegExp = /^[a-zA-Z0-9_]{1,60}$/;
var acceptedFormat = [
	'x','obj','3ds','md3','md2','ply',
	'mdl','ase','hmp','smd','mdc','md5',
	'stl','lxo','nff','raw','off','ac',
	'bvh','irrmesh','irr','q3d','q3s','b3d',
	'dae','ter','csm','3d','lws','xml','ogex',
	'ms3d','cob','scn','blend','pk3','ndo',
	'ifc','xgl','zgl','fbx','assbin'
];
>>>>>>> 61f9f6d4

module.exports = {
	createAndAssignRole,
	importToyProject,
	convertToErrorCode,
	addCollaborator,
	removeCollaborator,
	createFederatedProject,
	listSubProjects,
	getFullTree,
	getModelProperties,
	searchTree,
	downloadLatest,
	fileNameRegExp,
	projectNameRegExp,
	acceptedFormat
};<|MERGE_RESOLUTION|>--- conflicted
+++ resolved
@@ -876,10 +876,7 @@
 	});
 }
 
-<<<<<<< HEAD
-var fileNameRegExp = /[ *"\/\\[\]:;|=,<>]/g;
-var projectNameRegExp = /^[a-zA-Z0-9_-]{3,20}$/;
-=======
+
 var fileNameRegExp = /[ *"\/\\[\]:;|=,<>$]/g;
 var projectNameRegExp = /^[a-zA-Z0-9_]{1,60}$/;
 var acceptedFormat = [
@@ -891,7 +888,7 @@
 	'ms3d','cob','scn','blend','pk3','ndo',
 	'ifc','xgl','zgl','fbx','assbin'
 ];
->>>>>>> 61f9f6d4
+
 
 module.exports = {
 	createAndAssignRole,
