--- conflicted
+++ resolved
@@ -1086,15 +1086,9 @@
 	'use strict';
 
 	files.forEach(file => {
-<<<<<<< HEAD
 
 		let deleteFile = (file.type === 'file' ? fs.unlink : fs.rmdir);
 
-=======
-
-		let deleteFile = (file.type === 'file' ? fs.unlink : fs.rmdir);
-
->>>>>>> 0f5bd420
 		deleteFile(file.path, function(err){
 			if(err){
 				systemLogger.logError(`error while deleting ${file.desc}`,{
@@ -1172,10 +1166,7 @@
 
 	let promises = [];
 	let bucketItrPromises = [];
-<<<<<<< HEAD
-=======
 	let hostString = DB(systemLogger).getHostString();
->>>>>>> 0f5bd420
 
 	Object.keys(importCollectionFiles).forEach(collection => {
 
@@ -1324,10 +1315,6 @@
 		});
 
 		return Promise.all(updateIssuePromises);
-<<<<<<< HEAD
-	}).then(() => {
-
-=======
 
 	}).then(() => {
 
@@ -1335,7 +1322,6 @@
 
 	}).then(() => {
 		
->>>>>>> 0f5bd420
 		systemLogger.logInfo(`toy project BSON imported and renamed without error`,{
 			account,
 			project,
