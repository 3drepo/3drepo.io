--- conflicted
+++ resolved
@@ -504,30 +504,25 @@
 	let subTrees;
 	let status;
 	let history;
-
-	return History.findByBranch({ account, project }, branch).then(_history => {
-
-<<<<<<< HEAD
-		if(granted && rev && utils.isUUID(rev)){
-
-			return History.findByUID({ account, project }, rev);
-
-		} else if (granted && rev && !utils.isUUID(rev)) {
-
-			return History.findByTag({ account, project }, rev);
-
-		} else if (granted && branch) {
-
-			return History.findByBranch({ account, project }, branch);
-
-		} else {
-			status = 'NO_ACCESS';
-			return Promise.resolve();
-		}
-=======
+	let getHistory;
+
+	if(rev && utils.isUUID(rev)){
+
+		getHistory = History.findByUID({ account, project }, rev);
+
+	} else if (rev && !utils.isUUID(rev)) {
+
+		getHistory = History.findByTag({ account, project }, rev);
+
+	} else if (branch) {
+
+		getHistory = History.findByBranch({ account, project }, branch);
+	}
+
+	return getHistory.then(_history => {
+
 		history = _history;
 		return middlewares.hasReadAccessToProjectHelper(username, account, project);
->>>>>>> d9df701c
 
 	}).then(granted => {
 
