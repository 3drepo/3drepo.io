--- conflicted
+++ resolved
@@ -699,13 +699,8 @@
 
 		let resetPath = function(node, parentPath){
 			node.children && node.children.forEach(child => {
-<<<<<<< HEAD
-				child.path = parentPath + '__' + child.path;
-				child.children && resetPath(child.children, child.path);
-=======
 				child.path = parentPath + '__' + child.path; 
 				resetPath(child, child.path);
->>>>>>> 1aa3c671
 			});
 		};
 
