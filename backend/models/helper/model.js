/**
 *  Copyright (C) 2018 3D Repo Ltd
 *
 *  This program is free software: you can redistribute it and/or modify
 *  it under the terms of the GNU Affero General Public License as
 *  published by the Free Software Foundation, either version 3 of the
 *  License, or (at your option) any later version.
 *
 *  This program is distributed in the hope that it will be useful,
 *  but WITHOUT ANY WARRANTY; without even the implied warranty of
 *  MERCHANTABILITY or FITNESS FOR A PARTICULAR PURPOSE.  See the
 *  GNU Affero General Public License for more details.
 *
 *  You should have received a copy of the GNU Affero General Public License
 *  along with this program.  If not, see <http://www.gnu.org/licenses/>.
 */

"use strict";

const ModelFactory = require("../factory/modelFactory");
const {
	prepareDefaultView,
	createNewSetting,
	deleteModelSetting,
	findModelSettingById,
	findModelSettings,
	findPermissionByUser,
	getModelsData,
	isModelNameExists,
	setModelImportFail,
	setModelImportSuccess,
	setModelStatus,
	createCorrelationId
} = require("../modelSetting");
const User = require("../user");
const responseCodes = require("../../response_codes");
const importQueue = require("../../services/queue");
const C = require("../../constants");
const Mailer = require("../../mailer/mailer");
const systemLogger = require("../../logger.js").systemLogger;
const config = require("../../config");
const History = require("../history");
const { getRefNodes } = require("../ref");
const { findNodesByType, getGridfsFileStream, getNodeById, getParentMatrix } = require("../scene");
const utils = require("../../utils");
const middlewares = require("../../middlewares/middlewares");
const multer = require("multer");
const fs = require("fs");
const ChatEvent = require("../chatEvent");
const { addModelToProject, createProject, findOneProject, removeProjectModel } = require("../project");
const _ = require("lodash");
const FileRef = require("../fileRef");
const notifications = require("../notification");
const CombinedStream = require("combined-stream");
const stringToStream = require("string-to-stream");
const { StreamBuffer } = require("./stream");
const { BinToTriangleStringStream, BinToVector3dStringStream } = require("./binary");
const PermissionTemplates = require("../permissionTemplates");
const AccountPermissions = require("../accountPermissions");

/** *****************************************************************************
 * Converts error code from repobouncerclient to a response error object.
 * Uncaught error codes that are valid responseCodes will be returned,
 * otherwise FILE_IMPORT_UNKNOWN_ERR is returned.
 * @param {errCode} - error code referenced in error_codes.h
 *******************************************************************************/
function translateBouncerErrCode(bouncerErrorCode) {
	// These error codes correspond to the error messages to 3drepobouncer
	// refer to bouncer/repo/error_codes.h for what they are.

	const bouncerErrToWebErr = [
		{ res: responseCodes.OK, softFail: false, userErr: false},
		{ res: responseCodes.FILE_IMPORT_UNKNOWN_ERR, softFail: false, userErr: false},
		{ res: responseCodes.NOT_AUTHORIZED, softFail: false, userErr: false},
		{ res: responseCodes.FILE_IMPORT_UNKNOWN_ERR, softFail: false, userErr: false},
		{ res: responseCodes.FILE_IMPORT_UNKNOWN_ERR, softFail: false, userErr: false},
		{ res: responseCodes.FILE_IMPORT_UNKNOWN_ERR, softFail: false, userErr: false},
		{ res: responseCodes.FILE_IMPORT_STASH_GEN_FAILED, softFail: false, userErr: false},
		{ res: responseCodes.FILE_IMPORT_MISSING_TEXTURES, softFail: true, userErr: true},
		{ res: responseCodes.FILE_IMPORT_UNKNOWN_ERR, softFail: false, userErr: false},
		{ res: responseCodes.REPOERR_FED_GEN_FAIL, softFail: false, userErr: false},
		{ res: responseCodes.FILE_IMPORT_MISSING_NODES, softFail: true, userErr: true},
		{ res: responseCodes.FILE_IMPORT_UNKNOWN_ERR, softFail: false, userErr: false},
		{ res: responseCodes.FILE_IMPORT_UNKNOWN_ERR, softFail: false, userErr: false},
		{ res: responseCodes.FILE_IMPORT_UNKNOWN_ERR, softFail: false, userErr: false},
		{ res: responseCodes.FILE_IMPORT_BUNDLE_GEN_FAILED, softFail: false, userErr: false},
		{ res: responseCodes.FILE_IMPORT_LOAD_SCENE_INVALID_MESHES, softFail: true, userErr: false},
		{ res: responseCodes.FILE_IMPORT_PROCESS_ERR, softFail: false, userErr: false},
		{ res: responseCodes.FILE_IMPORT_NO_MESHES, softFail: false, userErr: true},
		{ res: responseCodes.FILE_IMPORT_BAD_EXT, softFail: false, userErr: false},
		{ res: responseCodes.FILE_IMPORT_PROCESS_ERR, softFail: false, userErr: false},
		{ res: responseCodes.FILE_IMPORT_PROCESS_ERR, softFail: false, userErr: false},
		{ res: responseCodes.FILE_IMPORT_PROCESS_ERR, softFail: false, userErr: false},
		{ res: responseCodes.FILE_IMPORT_UNSUPPORTED_VERSION_BIM, softFail: false, userErr: true},
		{ res: responseCodes.FILE_IMPORT_UNSUPPORTED_VERSION_FBX, softFail: false, userErr: true},
		{ res: responseCodes.FILE_IMPORT_UNSUPPORTED_VERSION, softFail: false, userErr: true},
		{ res: responseCodes.FILE_IMPORT_MAX_NODES_EXCEEDED, softFail: false, userErr: false},
		{ res: responseCodes.FILE_IMPORT_ODA_NOT_SUPPORTED, softFail: false, userErr: false},
		{ res: responseCodes.FILE_IMPORT_NO_3D_VIEW, softFail: false, userErr: true},
		{ res: responseCodes.FILE_IMPORT_UNKNOWN_ERR, softFail: false, userErr: false},
		{ res: responseCodes.FILE_IMPORT_TIMED_OUT, softFail: false, userErr: false},
		{ res: responseCodes.FILE_IMPORT_SYNCHRO_NOT_SUPPORTED, softFail: false, userErr: false},
		{ res: responseCodes.FILE_IMPORT_MAX_NODE_EXCEEDED, softFail: false, userErr: true},
		{ res: responseCodes.FILE_IMPORT_PROCESS_ERR, softFail: false, userErr: false},
		{ res: responseCodes.FILE_IMPORT_PROCESS_ERR, softFail: false, userErr: false}
	];

	const errObj =  bouncerErrToWebErr.length > bouncerErrorCode ?
		bouncerErrToWebErr[bouncerErrorCode] : { res: responseCodes.FILE_IMPORT_UNKNOWN_ERR, userErr: false};
	errObj.res.bouncerErrorCode = bouncerErrorCode;
	return errObj;
}

function insertModelUpdatedNotificationsLatestReview(account, model) {
	History.findLatest(account, model,{tag:1}).then(h => {
		const revision = (!h || !h.tag) ? "" : h.tag;
		return notifications.upsertModelUpdatedNotifications(account, model, revision);
	}).then(n => n.forEach(ChatEvent.upsertedNotification.bind(null,null)));
}

async function importSuccess(account, model, sharedSpacePath, user) {
	try {
		const [setting, nRevisions] = await Promise.all([
			setStatus(account, model, "ok", user),
			History.revisionCount(account, model)
		]);

		if (setting) {
			if (sharedSpacePath && setting.corID) {
				const path = require("path");
				const tmpDir = path.join(sharedSpacePath, setting.corID);
				const tmpModelFile = path.join(sharedSpacePath, `${setting.corID}.json`);
				const filesToDelete  = [{ type:"file", path: tmpModelFile}];

				fs.readdirSync(tmpDir).forEach((file) => {
					filesToDelete.push({ type: "file", path: path.join(tmpDir, file)});
				});

				_deleteFiles(filesToDelete);
				_deleteFiles([{desc: "tmp dir", type: "dir", path: tmpDir}]);
			}
			systemLogger.logInfo(`Model status changed to ${setting.status} and correlation ID reset`);

			const updatedSetting = await setModelImportSuccess(account, model, setting.type === "toy" || setting.type === "sample");

			// hack to add the user field to send to the user
			const data = {user, nRevisions ,...JSON.parse(JSON.stringify(updatedSetting))};
			ChatEvent.modelStatusChanged(null, account, model, data);

			// Creates model updated notification.
			insertModelUpdatedNotificationsLatestReview(account, model);
		}
	} catch (err) {
		systemLogger.logError("Failed to invoke importSuccess:" +  err);
	}
}

/**
 * Sets failed status, error code, chat event, and E-mail upon import failure
 * @param {account} acount - User account
 * @param {model} model - Model
 * @param {user} - user who initiated the request
 * @param {sharedSpacePath} - path to sharedspace
 * @param {errCode} errCode - Defined bouncer error code or IO response code
 * @param {errMsg} errMsg - Verbose error message (errCode.message will be used if undefined)
 */
function importFail(account, model, sharedSpacePath, user, errCode, errMsg) {
	const translatedError = translateBouncerErrCode(errCode);

	setModelImportFail(account, model, translatedError.res).then(setting => {
		// hack to add the user field to send to the user
		const data = Object.assign({user}, JSON.parse(JSON.stringify(setting)));
		ChatEvent.modelStatusChanged(null, account, model, data);

		if (!errMsg) {
			errMsg = setting.errorReason.message;
		}
		if (!translatedError.userErr) {

			const attachments = [];
			if(setting.corID && sharedSpacePath) {
				const path = require("path");
				const sharedDir = path.join(sharedSpacePath, setting.corID);
				const files = fs.readdirSync(sharedDir);
				files.forEach((file) => {
					if(file.endsWith(".log")) {
						attachments.push({
							filename: file,
							path: path.join(sharedDir, file)
						});
					}
				});

			}

			Mailer.sendImportError({
				account,
				model,
				username: user,
				err: errMsg,
				corID: setting.corID,
				bouncerErr: errCode,
				attachments
			}).catch(err => systemLogger.logError(err));
		}

		// Creates model updated failed notification.
		notifications.insertModelUpdatedFailedNotifications(account, model, user, errMsg)
			.then(n => n.forEach(ChatEvent.upsertedNotification.bind(null,null)));

		// In case the error was actually a warning,
		// the model was imported so we still need to send the model_updated notifications
		if (translatedError.softFail) {
			insertModelUpdatedNotificationsLatestReview(account, model);
		}

	}).catch(err => {
		systemLogger.logError("Failed to invoke importFail:" +  err);
	});
}

/**
 * Create correlation ID, store it in model setting, and return it
 * @param {account} account - User account
 * @param {model} model - Model
 * @param {user} user - The user who triggered the status
 */
async function setStatus(account, model, status, user) {
	try {
		const setting = await setModelStatus(account, model, status);
		systemLogger.logInfo(`Model status changed to ${status}`);
		ChatEvent.modelStatusChanged(null, account, model, { status, user });

		return setting;
	} catch(err) {
		systemLogger.logError("Failed to invoke setStatus:", err);
	}
}

function createNewModel(teamspace, modelName, data) {
	if(!utils.hasField(data, "project")) {
		return Promise.reject(responseCodes.PROJECT_NOT_FOUND);
	}

	const projectName = data.project;
	return findOneProject(teamspace, {name: projectName}).then((project) => {
		if(!project) {
			return Promise.reject(responseCodes.PROJECT_NOT_FOUND);
		}

		// FIXME when project changes are merged, consider using func in project
		// Check there's no other model within the same project with the model name
		return isModelNameExists(teamspace, project.models, modelName).then((modelNameExists) => {
			if(modelNameExists) {
				return Promise.reject({resCode: responseCodes.MODEL_EXIST});
			}

			// Create a model setting
			return createNewSetting(teamspace, modelName, data).then((settings) => {
				// Add model into project
				return addModelToProject(teamspace, projectName, settings._id).then(() => {
					// call chat to indicate a new model has been created
					const modelData = {
						account: teamspace,
						model:  settings._id,
						name: modelName,
						permissions: C.MODEL_PERM_LIST,
						timestamp: undefined,
						projectName
					};

					ChatEvent.newModel(data.sessionId, teamspace, modelData);
					return {modelData, settings};
				});
			});

		});
	});
}

function createNewFederation(teamspace, modelName, username, data, toyFed) {
	return createNewModel(teamspace, modelName, data).then((modelInfo) => {
		return createFederatedModel(teamspace, modelInfo.settings._id, username, data.subModels, modelInfo.settings, toyFed).then(() => {
			return modelInfo;
		});
	});
}

function importToyProject(account, username) {

	// create a project named Sample_Project
	return createProject(username, "Sample_Project", username, [C.PERM_TEAMSPACE_ADMIN]).then(project => {

		return Promise.all([

			importToyModel(account, username, "Lego_House_Architecture", "1cac0310-e3cc-11ea-bc6b-69e466be9639", project.name),
			importToyModel(account, username, "Lego_House_Landscape", "1cab8de0-e3cc-11ea-bc6b-69e466be9639", project.name),
			importToyModel(account, username, "Lego_House_Structure", "1cac5130-e3cc-11ea-bc6b-69e466be9639", project.name)

		]).then(models => {

			// skip some steps when importing fed models
			const skip = { tree: 1 };

			const subModels = models.map(m => {
				importSuccess(account, m._id);

				return {
					model: m._id,
					database: account
				};
			});

			return importToyModel(account, username, "Lego_House_Federation", "1ccd46b0-e3cc-11ea-bc6b-69e466be9639", project.name, subModels, skip);
		});

	}).catch(err => {

		Mailer.sendImportError({
			account,
			username,
			err: err.message
		});

		return Promise.reject(err);
	});
}

function importToyModel(account, username, modelName, modelDirName, project, subModels, skip) {

	const data = {
		desc : "",
		type : "sample",
		project,
		unit: "mm",
		subModels,
		surveyPoints: [
			{
				latLong: [48.92454, 2.02831],
				position: [0, 0, 0]
			}
		],
		angleFromNorth: 145
	};

	let createModelPromise;

	const isFed = subModels && subModels.length;
	if(isFed) {
		createModelPromise = createNewFederation(account, modelName, username, data, modelDirName);
	} else {
		createModelPromise = createNewModel(account, modelName, data);
	}

	return createModelPromise.then((modelInfo) => {
		if(isFed) {
			return modelInfo.settings;
		} else {
			return importModel(account, modelInfo.settings._id, username, modelInfo.settings, {type: "toy", modelDirName, skip });
		}

	}).catch(err => {

		Mailer.sendImportError({
			account,
			modelName,
			username,
			err: err.message,
			corID: err.corID,
			appId: err.appId
		});

		return Promise.reject(err);
	});
}

function createFederatedModel(account, model, username, subModels, modelSettings, toyFed) {

	const addSubModelsPromise = [];
	const subModelArr = [];

	if(subModels.length === 0) {
		return Promise.resolve();
	}

	subModels.forEach(subModel => {
		if(subModel.database !== account) {

			addSubModelsPromise.push(Promise.reject(responseCodes.FED_MODEL_IN_OTHER_DB));
			return;
		}

		addSubModelsPromise.push(findModelSettingById(account, subModel.model).then(setting => {
			if(!setting) {
				return Promise.reject(responseCodes.MODEL_NOT_FOUND);
			}

			if(setting.federate) {
				return Promise.reject(responseCodes.FED_MODEL_IS_A_FED);

			}

			if(!subModelArr.find(o => o.project === subModel.model)) {
				subModelArr.push({
					database: subModel.database,
					project: subModel.model
				});
			}
		}));

	});

	return Promise.all(addSubModelsPromise).then(() => {
		return createCorrelationId(account, model, true).then(correlationId => {
			setStatus(account, model, "queued", username).then(() => {
				const federatedJSON = {
					database: account,
					project: model,
					subProjects: subModelArr
				};

				if(toyFed) {
					federatedJSON.toyFed = toyFed;
				}

				return importQueue.createFederatedModel(correlationId, account, federatedJSON);
			});
		});
	});

}

function searchTree(account, model, branch, rev, searchString, username) {

	const search = () => {

		let items = [];

		const type = {"$in": ["transformation", "mesh"]};

		return findNodesByType(account, model, branch, rev, type, searchString, { name: 1 }).then(objs => {

			objs.forEach((obj, i) => {

				objs[i] = obj;
				objs[i].account = account;
				objs[i].model = model;
				items.push(objs[i]);

			});

			return getRefNodes(account, model, branch, rev);

		}).then(refs => {

			const promises = [];

			refs.forEach(ref => {

				let refRev, refBranch;

				if(utils.uuidToString(ref._rid) === C.MASTER_BRANCH) {
					refBranch = C.MASTER_BRANCH_NAME;
				} else {
					refRev = utils.uuidToString(ref._rid);
				}

				promises.push(searchTree(ref.owner, ref.project, refBranch, refRev, searchString, username));
			});

			return Promise.all(promises);

		}).then(results => {

			results.forEach(objs => {
				items = items.concat(objs);
			});

			return Promise.resolve(items);

		});
	};

	return middlewares.hasReadAccessToModelHelper(username, account, model).then(granted => {

		if(granted) {

			return  History.getHistory(account, model, branch, rev).then(history => {
				if(history) {
					return search();
				} else {
					return Promise.resolve([]);
				}
			});

		} else {
			return Promise.resolve([]);
		}
	});

}

function listSubModels(account, model, branch = "master") {

	const subModels = [];

	return History.findByBranch(account, model, branch).then(history => {

		if(history) {
			return getRefNodes(account, model, branch);
		} else {
			return [];
		}

	}).then(refs => {

		const proms = refs.map(ref =>

			findModelSettingById(ref.owner, ref.project, { name: 1 }).then(subModel => {
				// TODO: Why would this return null?
				if (subModel) {
					subModels.push({
						database: ref.owner,
						model: ref.project,
						name: subModel.name
					});
				}

			})

		);

		return Promise.all(proms).then(() => Promise.resolve(subModels));

	});
}

function downloadLatest(account, model) {
	return History.findLatest(account, model, {rFile: 1}).then((fileEntry) => {
		if(!fileEntry || !fileEntry.rFile || !fileEntry.rFile.length) {
			return Promise.reject(responseCodes.NO_FILE_FOUND);
		}

		// We currently only support single file fetches
		const fileName = fileEntry.rFile[0];
		const filePromise = FileRef.getOriginalFile(account, model, fileName);

		const fileNameArr = fileName.split("_");
		const ext = fileNameArr.length > 1 ? "." + fileNameArr.pop() : "";

		const fileNameFormatted = fileNameArr.join("_").substr(36) + ext;

		return filePromise.then((file) => {
			file.fileName = fileNameFormatted;
			return file;
		});
	});
}

async function uploadFile(req) {
	if (!config.cn_queue) {
		return Promise.reject(responseCodes.QUEUE_NO_CONFIG);
	}

	const account = req.params.account;
	const model = req.params.model;
	const user = req.session.user.username;

	ChatEvent.modelStatusChanged(null, account, model, { status: "uploading", user });
	// upload model with tag

	const uploadedFile = await new Promise((resolve, reject) => {
		const upload = multer({
			dest: config.cn_queue.upload_dir,
			fileFilter: function(fileReq, file, cb) {

				let format = file.originalname.split(".");

				if(format.length <= 1) {
					return cb({resCode: responseCodes.FILE_NO_EXT});
				}

				const isIdgn = format[format.length - 1] === "dgn" && format[format.length - 2] === "i";

				format = format[format.length - 1];

				const size = parseInt(fileReq.headers["content-length"]);

				if(isIdgn || acceptedFormat.indexOf(format.toLowerCase()) === -1) {
					return cb({resCode: responseCodes.FILE_FORMAT_NOT_SUPPORTED });
				}

				if(size > config.uploadSizeLimit) {
					return cb({ resCode: responseCodes.SIZE_LIMIT });
				}

				const sizeInMB = size / (1024 * 1024);
				middlewares.freeSpace(account).then(space => {

					if(sizeInMB > space) {
						cb({ resCode: responseCodes.SIZE_LIMIT_PAY });
					} else {
						cb(null, true);
					}
				});
			}
		});

		upload.single("file")(req, null, function (err) {
			if (err) {
				return reject(err);

			} else if(!req.file.size) {
				return reject(responseCodes.FILE_FORMAT_NOT_SUPPORTED);

			} else {
				ChatEvent.modelStatusChanged(null, account, model, { status: "uploaded" });
				return resolve(req.file);
			}
		});
	});

	// req.body.tag wont be defined after the file has been uploaded
	await History.isValidTag(account, model, req.body.tag);

	return uploadedFile;
}

function _deleteFiles(files) {

	files.forEach(file => {

		const deleteFile = (file.type === "file" ? fs.unlinkSync : fs.rmdirSync);

		try {
			deleteFile(file.path);
		} catch(err) {
			systemLogger.logError("error while deleting file",{
				message: err.message,
				err: err,
				file: file.path
			});
		}
	});
}

/**
 * Called by importModel to perform model upload
 */
function _handleUpload(correlationId, account, model, username, file, data) {

	return importQueue.importFile(
		correlationId,
		file.path,
		file.originalname,
		account,
		model,
		username,
		null,
		data.tag,
		data.desc,
		data.importAnimations
	);
}

function importModel(account, model, username, modelSetting, source, data) {

	if(!modelSetting) {
		return Promise.reject({ message: `modelSetting is ${modelSetting}`});
	}

	return createCorrelationId(account, model).then(correlationId => {
		return setStatus(account, model, "queued", username).then(setting => {

			modelSetting = setting;

			if (source.type === "upload") {
				return _handleUpload(correlationId, account, model, username, source.file, data);

			} else if (source.type === "toy") {

				return importQueue.importToyModel(correlationId, account, model, source).then(() => {
					systemLogger.logInfo(`Job ${modelSetting.corID} imported without error`,{account, model, username});
					return modelSetting;
				});
			}

		});
	}).catch(err => {
		systemLogger.logError("Failed to importModel:", err);
		return Promise.reject(err);
	});

}

function isSubModel(account, model) {
	return findModelSettings(account, { federate: true }).then((feds) => {
		const promises = [];

		feds.forEach(modelSetting => {
			promises.push(listSubModels(account, modelSetting._id).then(subModels => {
				return subModels.find(subModel => subModel.model === model);
			}));
		});

		return Promise.all(promises).then((results) => {
			return results.reduce((isSub, current) => isSub || current, false);
		});
	});
}

async function removeModelCollections(account, model) {
	try {
		await FileRef.removeAllFilesFromModel(account, model);
	} catch (err) {
		systemLogger.logError("Failed to remove files", err);
	}

	const collections = await ModelFactory.dbManager.listCollections(account);
	const promises = [];

	collections.forEach(collection => {
		if(collection.name.startsWith(model + ".")) {
			promises.push(ModelFactory.dbManager.dropCollection(account, collection));
		}
	});

	return Promise.all(promises);
}

function removeModel(account, model, forceRemove) {
	return findModelSettingById(account, model).then(setting => {
		if (!setting) {
			return Promise.reject(responseCodes.MODEL_NOT_FOUND);
		}

		let subModelCheckPromise;
		if (!forceRemove && !setting.federate) {
			subModelCheckPromise = isSubModel(account, model);

		} else {
			subModelCheckPromise = Promise.resolve(false);
		}

		return subModelCheckPromise.then((isSub) => {
			if (isSub) {
				return Promise.reject(responseCodes.MODEL_IS_A_SUBMODEL);
			}
			return removeModelCollections(account, model).then(() => {
				const deletePromises = [];
				deletePromises.push(deleteModelSetting(account, model));
<<<<<<< HEAD
				deletePromises.push(removeProjectModel(account, model));
=======
				deletePromises.push(Project.removeModel(account, model));
>>>>>>> f7b9cb2b
				return Promise.all(deletePromises);
			}).catch((err) => {
				systemLogger.logError("Failed to remove collections: ", err);
				return Promise.reject(responseCodes.REMOVE_MODEL_FAILED);
			});
		});
	});
}

const flattenPermissions = (permissions, defaultToPermissionDefinition = false) => {
	if (!permissions) {
		return [];
	}

	return _.compact(_.flatten(permissions.map(p => C.IMPLIED_PERM[p] && C.IMPLIED_PERM[p].model || (defaultToPermissionDefinition ? p : null))));
};

async function getModelPermission(username, setting, account) {
	if(!setting) {
		return [];
	}

	try {
		let permissions = [];
		const dbUser = await User.findByUserName(account);
		if(!dbUser) {
			return [];
		}

		const accountPerm = AccountPermissions.findByUser(dbUser, username);
		if(accountPerm && accountPerm.permissions) {
			permissions = flattenPermissions(accountPerm.permissions);
		}

		const projectQuery = { models: setting._id, "permissions.user": username };

		// project admin have access to models underneath it.
		const project = await findOneProject(account, projectQuery, { "permissions.$" : 1 });

		if(project && project.permissions) {
			permissions = permissions.concat(flattenPermissions(project.permissions[0].permissions));
		}

		const template = await findPermissionByUser(account, setting._id, username);

		if(template) {
			const permissionTemplate = PermissionTemplates.findById(dbUser, template.permission);

			if(permissionTemplate && permissionTemplate.permissions) {
				permissions = permissions.concat(flattenPermissions(permissionTemplate.permissions, true));
			}
		}

		return _.uniq(permissions);
	} catch(err) {
		systemLogger.logError("Failed to getModelPermission:", err);
	}
}

async function getMeshById(account, model, meshId) {
	const historyRes =  (await History.findByObjectId(account, model, meshId, {current:1}));
	if (!historyRes) {
		throw responseCodes.RESOURCE_NOT_FOUND;
	}

	const revisionIds = historyRes.current;
	const projection = {
		"parents": 1,
		"vertices": 1,
		"faces": 1,
		"_extRef":1
	};

	const mesh = await getNodeById(account, model, utils.stringToUUID(meshId), projection);
	mesh.matrix = await getParentMatrix(account, model, mesh.parents[0], revisionIds);

	const vertices =  mesh.vertices ? new StreamBuffer({buffer: mesh.vertices.buffer, chunkSize: mesh.vertices.buffer.length}) : await getGridfsFileStream(account, model, mesh._extRef.vertices);
	const triangles = mesh.faces ?  new StreamBuffer({buffer: mesh.faces.buffer, chunkSize: mesh.faces.buffer.length})  : await getGridfsFileStream(account, model, mesh._extRef.faces);

	const combinedStream = CombinedStream.create();
	combinedStream.append(stringToStream(["{\"matrix\":", JSON.stringify(mesh.matrix), ",\"vertices\":["].join("")));
	combinedStream.append(vertices.pipe(new BinToVector3dStringStream({isLittleEndian: true})));
	combinedStream.append(stringToStream("],\"triangles\":["));
	combinedStream.append(triangles.pipe(new BinToTriangleStringStream({isLittleEndian: true})));
	combinedStream.append(stringToStream("]}"));
	return 	combinedStream;
}

async function getSubModelRevisions(account, model, branch, rev) {
	const history = await  History.getHistory(account, model, branch, rev);

	if(!history) {
		return Promise.reject(responseCodes.INVALID_TAG_NAME);
	}

	const refNodes = await getRefNodes(account, model, branch, rev);
	const modelIds = refNodes.map((refNode) => refNode.project);
	const results = {};

	const param = {};
	param[account] = modelIds;

	const promises = [];

	const projection = {_id : 1, tag: 1, timestamp: 1, desc: 1, author: 1};
	modelIds.forEach((modelId) => {
		results[modelId] = {};
		promises.push(History.listByBranch(account, modelId, null, projection).then((revisions) => {
			revisions = History.clean(revisions);

			revisions.forEach(function(revision) {
				revision.branch = history.branch || C.MASTER_BRANCH_NAME;
			});
			results[modelId].revisions = revisions;
		}));
	});

	promises.push(getModelsData(param).then((modelNameResult) => {
		const lookUp = modelNameResult[account];
		modelIds.forEach((modelId) => {
			results[modelId].name = lookUp[modelId].name;
		});
	}));

	return Promise.all(promises).then(() => results);
}

const fileNameRegExp = /[ *"/\\[\]:;|=,<>$]/g;
const acceptedFormat = [
	"x","obj","3ds","md3","md2","ply",
	"mdl","ase","hmp","smd","mdc","md5",
	"stl","lxo","nff","raw","off","ac",
	"bvh","irrmesh","irr","q3d","q3s","b3d",
	"dae","ter","csm","3d","lws","xml","ogex",
	"ms3d","cob","scn","blend","pk3","ndo",
	"ifc","xgl","zgl","fbx","assbin", "bim", "dgn",
	"rvt", "rfa", "spm"
];

const getModelSetting = async (account, model, username) => {
	let setting = await findModelSettingById(account, model);

	if (!setting) {
		throw { resCode: responseCodes.MODEL_INFO_NOT_FOUND};
	} else {
		// compute permissions by user role
		const [permissions, submodels] = await Promise.all([
			getModelPermission(
				username,
				setting,
				account
			),
			listSubModels(account, model, C.MASTER_BRANCH_NAME)
		]);

		setting = await prepareDefaultView(account, model, setting);

		return {
			...setting,
			account,
			model: setting._id,
			headRevisions: {},
			permissions,
			subModels: submodels
		};
	}
};

module.exports = {
	createNewModel,
	createNewFederation,
	importToyModel,
	importToyProject,
	createFederatedModel,
	listSubModels,
	searchTree,
	downloadLatest,
	fileNameRegExp,
	acceptedFormat,
	uploadFile,
	importModel,
	removeModel,
	getModelPermission,
	getSubModelRevisions,
	setStatus,
	importSuccess,
	importFail,
	getMeshById,
	getModelSetting,
	flattenPermissions
};<|MERGE_RESOLUTION|>--- conflicted
+++ resolved
@@ -749,11 +749,7 @@
 			return removeModelCollections(account, model).then(() => {
 				const deletePromises = [];
 				deletePromises.push(deleteModelSetting(account, model));
-<<<<<<< HEAD
 				deletePromises.push(removeProjectModel(account, model));
-=======
-				deletePromises.push(Project.removeModel(account, model));
->>>>>>> f7b9cb2b
 				return Promise.all(deletePromises);
 			}).catch((err) => {
 				systemLogger.logError("Failed to remove collections: ", err);
