/**
 *  Copyright (C) 2014 3D Repo Ltd
 *
 *  This program is free software: you can redistribute it and/or modify
 *  it under the terms of the GNU Affero General Public License as
 *  published by the Free Software Foundation, either version 3 of the
 *  License, or (at your option) any later version.
 *
 *  This program is distributed in the hope that it will be useful,
 *  but WITHOUT ANY WARRANTY; without even the implied warranty of
 *  MERCHANTABILITY or FITNESS FOR A PARTICULAR PURPOSE.  See the
 *  GNU Affero General Public License for more details.
 *
 *  You should have received a copy of the GNU Affero General Public License
 *  along with this program.  If not, see <http://www.gnu.org/licenses/>.
 */

"use strict";

const ModelFactory = require('../factory/modelFactory');
const ModelSetting = require('../modelSetting');
const User = require('../user');
const responseCodes = require('../../response_codes');
const importQueue = require('../../services/queue');
const C = require('../../constants');
const Mailer = require('../../mailer/mailer');
const systemLogger = require("../../logger.js").systemLogger;
const config = require('../../config');
const History = require('../history');
const Scene = require('../scene');
const Ref = require('../ref');
const utils = require("../../utils");
const stash = require('./stash');
const middlewares = require('../../middlewares/middlewares');
const multer = require("multer");
const fs = require('fs');
const ChatEvent = require('../chatEvent');
const Project = require('../project');
const stream = require('stream');
const _ = require('lodash');
const uuid = require("node-uuid");

/*******************************************************************************
 * Converts error code from repobouncerclient to a response error object
 * @param {errCode} - error code referenced in error_codes.h
 *******************************************************************************/
function convertToErrorCode(bouncerErrorCode){

	let errObj;

	switch (bouncerErrorCode) {
		case 0:
			errObj = responseCodes.OK;
			break;
		case 1:
			errObj = responseCodes.FILE_IMPORT_LAUNCHING_COMPUTE_CLIENT;
			break;
		case 2:
			errObj = responseCodes.NOT_AUTHORIZED;
			break;
		case 3:
			errObj = responseCodes.FILE_IMPORT_UNKNOWN_CMD;
			break;
		case 4:
			errObj = errObj = responseCodes.FILE_IMPORT_UNKNOWN_ERR;
			break;
		case 5:
			errObj = responseCodes.FILE_IMPORT_LOAD_SCENE_FAIL;
			break;
		case 6:
			errObj = responseCodes.FILE_IMPORT_STASH_GEN_FAILED;
			break;
		case 7:
			errObj = responseCodes.FILE_IMPORT_MISSING_TEXTURES;
			break;
		case 8:
			errObj = responseCodes.FILE_IMPORT_INVALID_ARGS;
			break;
		case 9:
			errObj = responseCodes.REPOERR_FED_GEN_FAIL;
			break;
		case 10:
			errObj = responseCodes.FILE_IMPORT_MISSING_NODES;
			break;
		case 11:
			errObj = responseCodes.FILE_IMPORT_GET_FILE_FAILED;
			break;
		case 12:
			errObj = responseCodes.FILE_IMPORT_CRASHED;
			break;
		case 13:
			errObj = responseCodes.FILE_IMPORT_FILE_READ_FAILED;
			break;
		case 14:
			errObj = responseCodes.FILE_IMPORT_BUNDLE_GEN_FAILED;
			break;
		case 15:
			errObj = responseCodes.FILE_IMPORT_LOAD_SCENE_INVALID_MESHES;
			break;
		default:
			errObj = responseCodes.FILE_IMPORT_UNKNOWN_ERR;
			break;

	}
	
	return Object.assign({bouncerErrorCode}, errObj);
}

/**
 * Create correlation ID, store it in model setting, and return it
 * @param {account} account - User account
 * @param {model} model - Model
 */
function setStatus(account, model, status) {
	ChatEvent.modelStatusChanged(null, account, model, { status: status });
	ModelSetting.findById({account, model}, model).then(setting => {
		setting.status = status;
		setting.save();
		systemLogger.logInfo(`Model status changed to ${status}`);
	});
}

/**
 * Create correlation ID, store it in model setting, and return it
 * @param {account} account - User account
 * @param {model} model - Model
 */
function createCorrelationId(account, model) {
	let correlationId = uuid.v1();

	// store corID
	return ModelSetting.findById({account, model}, model).then(setting => {
		setting = setting || ModelSetting.createInstance({
			account: account,
			model: model
		});

		setting._id = model;
		setting.corID = correlationId;
		systemLogger.logInfo(`Correlation ID ${setting.corID} set`);
		return setting.save().then(() => {
			return correlationId;
		});;
	});
}

/**
 * Clear correlation ID from model setting when processing returns
 * @param {account} account - User account
 * @param {model} model - Model
 */
function resetCorrelationId(account, model) {
	ModelSetting.findById({account, model}, model).then(setting => {
		setting.corID = undefined;
		systemLogger.logInfo(`Correlation ID reset`);
		setting.save();
	});
}

function createAndAssignRole(modelName, account, username, data) {
	

	let project;
	//generate model id
	const model = utils.generateUUID({string: true});

	if(!modelName.match(modelNameRegExp)){
		return Promise.reject({ resCode: responseCodes.INVALID_MODEL_NAME });
	}

	if(data.code && !ModelSetting.modelCodeRegExp.test(data.code)){
		return Promise.reject({ resCode: responseCodes.INVALID_MODEL_CODE });
	}

	if(!data.unit){
		return Promise.reject({ resCode: responseCodes.MODEL_NO_UNIT });
	}

	if(C.REPO_BLACKLIST_MODEL.indexOf(modelName) !== -1){
		return Promise.reject({ resCode: responseCodes.BLACKLISTED_MODEL_NAME });
	}

	let promise = Promise.resolve();

	if(data.project){
		promise = Project.findOne({account}, {name: data.project}).then(_project => {

			if(!_project){
				return Promise.reject(responseCodes.PROJECT_NOT_FOUND);
			} else {
				project = _project;
			}

		});
	} 

	return promise.then(() => {
		
		const query =  {name: modelName};

		if(data.project){
			query._id = { '$in' : project.models};
		}

		return ModelSetting.count({account, model}, query);

	}).then(count => {

		if(count){
			return Promise.reject({resCode: responseCodes.MODEL_EXIST});
		}

		return (data.subModels ? createFederatedModel(account, model, data.subModels) : Promise.resolve());

	}).then(() => {

		return ModelSetting.findById({account, model}, model);

	}).then(setting => {

		setting = setting || ModelSetting.createInstance({
			account: account,
			model: model
		});

		setting._id = model;
		setting.name = modelName;
		setting.owner = username;
		setting.desc = data.desc;
		setting.type = data.type;

		if(data.subModels){
			setting.federate = true;
			setting.subModels = data.subModels;
			setting.timestamp = new Date();
		}

		setting.updateProperties({
			unit: data.unit,
			code: data.code,
		});

		setting.properties.topicTypes = ModelSetting.defaultTopicTypes;

		return setting.save();

	}).then(setting => {


		if(project){
			project.models.push(model);
			return project.save().then(() => setting);
		}

		return setting;
		

	}).then(setting => {

		if(data.userPermissions && 
			data.userPermissions.indexOf(C.PERM_TEAMSPACE_ADMIN) === -1 && 
			data.userPermissions.indexOf(C.PERM_PROJECT_ADMIN) === -1
		){

			return setting.changePermissions([{
				user: username,
				permission: C.ADMIN_TEMPLATE
			}]).then(() => setting);

		}

		return Promise.resolve(setting);

	}).then(setting => {

		let modelData = {
			account,
			model:  model.toString(),
			name: modelName,
			permissions: C.MODEL_PERM_LIST,
			timestamp: setting.timestamp || undefined
		};

		ChatEvent.newModel(data.sessionId, account, modelData);

		// this is true if only admin can create project
		return {

			setting,
			model: modelData

		};
	});
}

function importToyProject(account, username){
	
	// create a project named Sample_Project
	return Project.createProject(username, 'Sample_Project', username, [C.PERM_TEAMSPACE_ADMIN]).then(project => {

		return Promise.all([

			importToyModel(account, username, 'Sample_House', 'Sample_House', project.name),
			importToyModel(account, username, 'Sample_Tree', 'Sample_Tree', project.name)

		]).then(models => {

			//skip some steps when importing fed models
			const skip = { tree: 1 };

			const subModels = models.map(m => {
				
				m = m.toObject();
				return {
					model: m._id,
					database: account
				};
			});

			return importToyModel(account, username, 'Sample_Federation', 'Sample_Federation', project.name, subModels, skip);
		});

	}).catch(err => {

		Mailer.sendImportError({
			account,
			username,
			err: err.message
		});

		return Promise.reject(err);
	});
}

function importToyModel(account, username, modelName, modelDirName, project, subModels, skip){
	

	let model;
	let desc = '';
	let type = 'sample';

	//dun move the toy model instead make a copy of it
	// let copy = true;

	let data = {
		desc, type, project, unit: 'm', subModels
	};

	return createAndAssignRole(modelName, account, username, data).then(data => {
		return Promise.resolve(data.setting);
	}).then(setting => {
		model = setting._id;
		return importModel(account, model, username, setting, {type: 'toy', modelDirName, skip });
	}).catch(err => {

		Mailer.sendImportError({
			account,
			model,
			username,
			err: err.message,
			corID: err.corID,
			appId: err.appId
		});

		return Promise.reject(err);
	});
}

function createFederatedModel(account, model, subModels){

	return createCorrelationId(account, model).then(correlationId => {

		let federatedJSON = {
			database: account,
			project: model,
			subProjects: []
		};

		let error;

		let addSubModels = [];

		let files = function(data){
			return [
				{desc: 'json file', type: 'file', path: data.jsonFilename},
				{desc: 'tmp dir', type: 'dir', path: data.newFileDir}
			];
		};

		subModels.forEach(subModel => {

			if(subModel.database !== account){
				error = responseCodes.FED_MODEL_IN_OTHER_DB;
			}

			addSubModels.push(ModelSetting.findById({account, model: subModel.model}, subModel.model).then(setting => {
				if(setting && setting.federate){
					return Promise.reject(responseCodes.FED_MODEL_IS_A_FED);

				} else if(!federatedJSON.subProjects.find(o => o.database === subModel.database && o.project === subModel.model)) {
					federatedJSON.subProjects.push({
						database: subModel.database,
						project: subModel.model
					});
				}
			}));

		});

		if(error){
			return Promise.reject(error);
		}

		if(subModels.length === 0) {
			return Promise.resolve();
		}
		return Promise.all(addSubModels).then(() => {
			return importQueue.createFederatedModel(correlationId, account, federatedJSON);

		}).then(data => {

			resetCorrelationId(account, model);

			_deleteFiles(files(data));

			return;

		}).catch(err => {
			//catch here to provide custom error message
			if(err.errCode){
				return Promise.reject(convertToErrorCode(err.errCode));
			}
			return Promise.reject(err);

		});

	});
}

function getIdMap(account, model, branch, rev, username){
	'use strict'	
	let subIdMaps;
	let revId, idMapsFileName;
	let getHistory, history;
	let status;

	if(rev && utils.isUUID(rev)){
		getHistory = History.findByUID({ account, model }, rev);
	} else if (rev && !utils.isUUID(rev)) {
		getHistory = History.findByTag({ account, model }, rev);
	} else if (branch) {
		getHistory = History.findByBranch({ account, model }, branch);
	}

	return getHistory.then(_history => {
		history = _history;
		return middlewares.hasReadAccessToModelHelper(username, account, model);
	}).then(granted => {
		if(!history){
			status = 'NOT_FOUND';
			return Promise.reject(responseCodes.INVALID_TAG_NAME); 
		} else if (!granted) {
			status = 'NO_ACCESS';
			return Promise.resolve(responseCodes.NOT_AUTHORIZED);
		} else {
			revId = utils.uuidToString(history._id);
			idMapsFileName = `/${account}/${model}/revision/${revId}/idMap.json`;

			let filter = {
				type: "ref",
				_id: { $in: history.current }
			};
			return Ref.find({ account, model }, filter);
		}
	}).then(refs => {

		//for all refs get their tree
		let getIdMaps = [];

		refs.forEach(ref => {

			let refBranch, refRev;

			if (utils.uuidToString(ref._rid) === C.MASTER_BRANCH){
				refBranch = C.MASTER_BRANCH_NAME;
			} else {
				refRev = utils.uuidToString(ref._rid);
			}

			getIdMaps.push(
				getIdMap(ref.owner, ref.project, refBranch, refRev, username).then(obj => {
					return Promise.resolve({
						idMap: obj.idMaps.idMap,
						owner: ref.owner,
						model: ref.project
					});
				})
			);
		});

		return Promise.all(getIdMaps);

	}).then(_subIdMaps => {

		subIdMaps = _subIdMaps;
		return stash.findStashByFilename({ account, model }, 'json_mpc', idMapsFileName);

	}).then(buf => {
		let idMaps = {};

		if(buf){
			idMaps = JSON.parse(buf);
		}

		if (!idMaps.idMap)
		{
			idMaps.idMap = [];
		}

		if(subIdMaps.length > 0)
		{
			idMaps.subModels = [];
		}
		subIdMaps.forEach(subIdMap => {
			// Model properties hidden nodes
			// For a federation concatenate all together in a
			// single array
			if (subIdMap.idMap)
			{
				idMaps.subModels.push({idMap: subIdMap.idMap, account: subIdMap.owner, model: subIdMap.model});
			}
		});

		return Promise.resolve({idMaps, status});

	});
}


function getModelProperties(account, model, branch, rev, username){
	
	let subProperties;
	let revId, modelPropertiesFileName;
	let getHistory, history;
	let status;

	if(rev && utils.isUUID(rev)){
		getHistory = History.findByUID({ account, model }, rev);
	} else if (rev && !utils.isUUID(rev)) {
		getHistory = History.findByTag({ account, model }, rev);
	} else if (branch) {
		getHistory = History.findByBranch({ account, model }, branch);
	}

	return getHistory.then(_history => {
		history = _history;
		return middlewares.hasReadAccessToModelHelper(username, account, model);
	}).then(granted => {
		if(!history){
			status = 'NOT_FOUND';
			return Promise.resolve([]);
		} else if (!granted) {
			status = 'NO_ACCESS';
			return Promise.resolve([]);
		} else {
			revId = utils.uuidToString(history._id);
			modelPropertiesFileName = `/${account}/${model}/revision/${revId}/modelProperties.json`;

			let filter = {
				type: "ref",
				_id: { $in: history.current }
			};
			return Ref.find({ account, model }, filter);
		}
	}).then(refs => {

		//for all refs get their tree
		let getModelProps = [];

		refs.forEach(ref => {

			let refBranch, refRev;

			if (utils.uuidToString(ref._rid) === C.MASTER_BRANCH){
				refBranch = C.MASTER_BRANCH_NAME;
			} else {
				refRev = utils.uuidToString(ref._rid);
			}

			getModelProps.push(
				getModelProperties(ref.owner, ref.project, refBranch, refRev, username).then(obj => {
					return Promise.resolve({
						properties: obj.properties,
						owner: ref.owner,
						model: ref.project
					});
				})
			);
		});

		return Promise.all(getModelProps);

	}).then(_subProperties => {

		subProperties = _subProperties;
		return stash.findStashByFilename({ account, model }, 'json_mpc', modelPropertiesFileName);

	}).then(buf => {
		let properties = { hiddenNodes : null };

		if(buf){
			properties = JSON.parse(buf);
		}

		if (!properties.hiddenNodes)
		{
			properties.hiddenNodes = [];
		}

		if(subProperties.length > 0)
		{
			properties.subModels = [];
		}
		subProperties.forEach(subProperty => {
			// Model properties hidden nodes
			// For a federation concatenate all together in a
			// single array

			if (subProperty.properties.hiddenNodes && subProperty.properties.hiddenNodes.length > 0)
			{
				properties.subModels.push({properties: subProperty.properties, account: subProperty.owner, model: subProperty.model});
			}
		});

		return Promise.resolve({properties, status});

	});
}

function getTreePath(account, model, branch, rev, username){
	'use strict'	
	let subTreePaths;
	let revId, treePathsFileName;
	let getHistory, history;
	let status;

	if(rev && utils.isUUID(rev)){
		getHistory = History.findByUID({ account, model }, rev);
	} else if (rev && !utils.isUUID(rev)) {
		getHistory = History.findByTag({ account, model }, rev);
	} else if (branch) {
		getHistory = History.findByBranch({ account, model }, branch);
	}

	return getHistory.then(_history => {
		history = _history;
		return middlewares.hasReadAccessToModelHelper(username, account, model);
	}).then(granted => {
		if(!history){
			status = 'NOT_FOUND';
			return Promise.reject(responseCodes.INVALID_TAG_NAME); 
		} else if (!granted) {
			status = 'NO_ACCESS';
			return Promise.resolve(responseCodes.NOT_AUTHORIZED);
		} else {
			revId = utils.uuidToString(history._id);
			treePathsFileName = `/${account}/${model}/revision/${revId}/tree_path.json`;

			let filter = {
				type: "ref",
				_id: { $in: history.current }
			};
			return Ref.find({ account, model }, filter);
		}
	}).then(refs => {

		//for all refs get their tree
		let getTreePaths = [];

		refs.forEach(ref => {

			let refBranch, refRev;

			if (utils.uuidToString(ref._rid) === C.MASTER_BRANCH){
				refBranch = C.MASTER_BRANCH_NAME;
			} else {
				refRev = utils.uuidToString(ref._rid);
			}

			getTreePaths.push(
				getTreePath(ref.owner, ref.project, refBranch, refRev, username).then(obj => {
					return Promise.resolve({
						idToPath: obj.treePaths.idToPath,
						owner: ref.owner,
						model: ref.project
					});
				})
			);
		});

		return Promise.all(getTreePaths);

	}).then(_subTreePaths => {

		subTreePaths = _subTreePaths;
		return stash.findStashByFilename({ account, model }, 'json_mpc', treePathsFileName);

	}).then(buf => {
		let treePaths = {};

		if(buf){
			treePaths = JSON.parse(buf);
		}

		if (!treePaths.idToPath)
		{
			treePaths.idToPath = [];
		}

		if(subTreePaths.length > 0)
		{
			treePaths.subModels = [];
		}
		subTreePaths.forEach(subTreePath => {
			// Model properties hidden nodes
			// For a federation concatenate all together in a
			// single array
			if (subTreePath.idToPath)
			{
				treePaths.subModels.push({idToPath: subTreePath.idToPath, account: subTreePath.owner, model: subTreePath.model});
			}
		});

		return Promise.resolve({treePaths, status});

	});
}


function getUnityAssets(account, model, branch, rev, username){
	

	let subAssets;
	let revId, assetsFileName;
	let getHistory, history;
	let status;

	if(rev && utils.isUUID(rev)){
		getHistory = History.findByUID({ account, model }, rev);
	} else if (rev && !utils.isUUID(rev)) {
		getHistory = History.findByTag({ account, model }, rev);
	} else if (branch) {
		getHistory = History.findByBranch({ account, model }, branch);
	}

	return getHistory.then(_history => {
		history = _history;
		return middlewares.hasReadAccessToModelHelper(username, account, model);
	}).then(granted => {
		if(!history){
			status = 'NOT_FOUND';
			return Promise.reject(responseCodes.INVALID_TAG_NAME); 
		} else if (!granted) {
			status = 'NO_ACCESS';
			return Promise.resolve(responseCodes.NOT_AUTHORIZED);
		} else {
			revId = utils.uuidToString(history._id);
			assetsFileName = `/${account}/${model}/revision/${revId}/unityAssets.json`;

			let filter = {
				type: "ref",
				_id: { $in: history.current }
			};
			return Ref.find({ account, model }, filter);
		}
	}).then(refs => {

		//for all refs get their tree
		let getUnityProps = [];

		refs.forEach(ref => {

			let refBranch, refRev;

			if (utils.uuidToString(ref._rid) === C.MASTER_BRANCH){
				refBranch = C.MASTER_BRANCH_NAME;
			} else {
				refRev = utils.uuidToString(ref._rid);
			}

			getUnityProps.push(
				getUnityAssets(ref.owner, ref.project, refBranch, refRev, username).then(obj => {
					return Promise.resolve({
						models: obj.models,
						owner: ref.owner,
						model: ref.project
					});
				})
			);
		});

		return Promise.all(getUnityProps);

	}).then(_subAssets => {

		subAssets = _subAssets;
		return stash.findStashByFilename({ account, model }, 'json_mpc', assetsFileName);

	}).then(buf => {
		let models = [];

		if(buf){
			let modelAssets = JSON.parse(buf);
			if(modelAssets !== null)
			{
				models.push(modelAssets);
			}

		}

		subAssets.forEach(subAsset => {
			if (subAsset.models)
			{
				models = models.concat(subAsset.models);
			}
		});

		return Promise.resolve({models, status});

	});
}

function getUnityBundle(account, model, uid){
	

	let bundleFileName;

	bundleFileName = `/${account}/${model}/${uid}.unity3d`;

	return stash.findStashByFilename({ account, model }, 'unity3d', bundleFileName).then(buf => {
		if(!buf)
		{
			return Promise.reject(responseCodes.BUNDLE_STASH_NOT_FOUND); 
		}
		else
		{
			return Promise.resolve(buf);
		}
	});
}

// return main tree and urls of sub trees only and let frontend to do the remaining work :)
// returning a readstream for piping and a promise for error catching while streaming
function getFullTree_noSubTree(account, model, branch, rev){
	

	let getHistory;
	let history;
	let stashRs;

	if(rev && utils.isUUID(rev)){

		getHistory = History.findByUID({ account, model }, rev);

	} else if (rev && !utils.isUUID(rev)) {

		getHistory = History.findByTag({ account, model }, rev);

	} else if (branch) {

		getHistory = History.findByBranch({ account, model }, branch);
	}

	const readStreamPromise = getHistory.then(_history => {

		history = _history;

		if(!history){
			return Promise.reject(responseCodes.TREE_NOT_FOUND);
		}

		let revId = utils.uuidToString(history._id);
		let treeFileName = `/${account}/${model}/revision/${revId}/fulltree.json`;

		//return stash.findStashByFilename({ account, model }, 'json_mpc', treeFileName);
		return stash.findStashByFilename({ account, model }, 'json_mpc', treeFileName, true);

	}).then(rs => {

		//trees.mainTree = buf.toString();
		if(!rs) {
			return Promise.reject(responseCodes.TREE_NOT_FOUND);
		}

		stashRs = rs;

		return stream.PassThrough();

	});


	let pass;

	const outputingPromise = readStreamPromise.then(_pass => {

		pass = _pass;

		return new Promise(function(resolve, reject){

			pass.write('{"mainTree": ');

			stashRs.on('data', d => pass.write(d));
			stashRs.on('end', ()=> resolve());
			stashRs.on('error', err => reject(err));

		});

	}).then(() => {

		let filter = {
			type: "ref",
			_id: { $in: history.current }
		};

		return Ref.find({ account, model }, filter);

	}).then(refs => {

		pass.write(', "subTrees":[');

		return new Promise((resolve) => {

			function eachRef(refIndex){

				const ref = refs[refIndex];

				let url = `/${ref.owner}/${ref.project}/revision/master/head/fulltree.json`;

				if (utils.uuidToString(ref._rid) !== C.MASTER_BRANCH){
					url = `/${ref.owner}/${ref.project}/revision/${revId}/fulltree.json`;
				} 

				if(refIndex > 0){
					pass.write(",");
				}

				pass.write(`{"_id": "${utils.uuidToString(ref._id)}", "url": "${url}"}`);

				if(refIndex+1 < refs.length){
					eachRef(refIndex+1);
				} else {
					resolve();
				}

			}

			if(refs.length){
				eachRef(0);
			} else {
				resolve();
			}
		});

	}).then(() => {

		pass.write(']');
		pass.write("}");
		pass.end();

	}).catch(err => {

		pass && pass.end();
		return Promise.reject(err);

	});

	return {readStreamPromise, outputingPromise};
}

function searchTree(account, model, branch, rev, searchString, username){
	

	let items = [];

	let search = (history) => {

		let filter = {
			_id: {'$in': history.current },
			name: new RegExp(searchString, 'i')
		};

		return Scene.find({account, model}, filter, { name: 1 }).then(objs => {

			objs.forEach((obj, i) => {

				objs[i] = obj.toJSON();
				objs[i].account = account;
				objs[i].model = model;
				items.push(objs[i]);

			});

			let filter = {
				_id: {'$in': history.current },
				type: 'ref'
			};

			return Ref.find({account, model}, filter);

		}).then(refs => {

			let promises = [];

			refs.forEach(ref => {

				let refRev, refBranch;

				if(utils.uuidToString(ref._rid) === C.MASTER_BRANCH){
					refBranch = C.MASTER_BRANCH_NAME;
				} else {
					refRev = utils.uuidToString(ref._rid);
				}

				promises.push(searchTree(ref.owner, ref.project, refBranch, refRev, searchString, username));
			});

			return Promise.all(promises);

		}).then(results => {

			results.forEach(objs => {
				items = items.concat(objs);
			});

			return Promise.resolve(items);

		});
	};

	return middlewares.hasReadAccessToModelHelper(username, account, model).then(granted => {

		if(granted){

			let getHistory;

			if(rev && utils.isUUID(rev)){
				getHistory = History.findByUID({account, model}, rev);
			} else if (rev && !utils.isUUID(rev)){
				getHistory = History.findByTag({account, model}, rev);
			} else {
				getHistory = History.findByBranch({account, model}, branch);
			}

			return getHistory.then(history => {
				if(history){
					return search(history);
				} else {
					return Promise.resolve([]);
				}
			});

		} else {
			return Promise.resolve([]);
		}
	});

}

function listSubModels(account, model, branch){
	

	let subModels = [];

	return History.findByBranch({ account, model }, branch).then(history => {

		if(history){
			let filter = {
				type: "ref",
				_id: { $in: history.current }
			};

			return Ref.find({ account, model }, filter);
		} else {
			return [];
		}

	}).then(refs => {

		const proms = refs.map(ref => 

			ModelSetting.findById({ account: ref.owner}, ref.project, { name: 1 }).then(subModel => {
				// TODO: Why would this return null?
				if (subModel) {
					subModels.push({
						database: ref.owner,
						model: ref.project,
						name: subModel.name
					});
				}
				
			})

		);

		return Promise.all(proms).then(() => Promise.resolve(subModels));

	});
}


function downloadLatest(account, model){
	
	let bucket =  stash.getGridFSBucket(account, `${model}.history`);

	return bucket.find({}, {sort: { uploadDate: -1}}).next().then(file => {

		if(!file){
			return Promise.reject(responseCodes.NO_FILE_FOUND);
		}

		// change file name
		let filename = file.filename.split('_');
		let ext = '';

		if (filename.length > 1){
			ext = '.' + filename.pop();
		}

		file.filename = filename.join('_').substr(36) + ext;

		return Promise.resolve({
			readStream: bucket.openDownloadStream(file._id),
			meta: file
		});

	});
}


function uploadFile(req){
	
	if (!config.cn_queue) {
		return Promise.reject(responseCodes.QUEUE_NO_CONFIG);
	}

	let account = req.params.account;
	let model = req.params.model;

	ChatEvent.modelStatusChanged(null, account, model, { status: 'uploading' });
	//upload model with tag
	let checkTag = tag => {
		if(!tag){
			return Promise.resolve();
		} else {
			return (tag.match(History.tagRegExp) ? Promise.resolve() : Promise.reject(responseCodes.INVALID_TAG_NAME)).then(() => {
				return History.findByTag({account, model}, tag, {_id: 1});
			}).then(tag => {
				if (!tag){
					return Promise.resolve();
				} else {
					return Promise.reject(responseCodes.DUPLICATE_TAG);
				}
			});

		}
	};

	return new Promise((resolve, reject) => {

		let upload = multer({
			dest: config.cn_queue.upload_dir,
			fileFilter: function(req, file, cb){

				let format = file.originalname.split('.');

				if(format.length <= 1){
					return cb({resCode: responseCodes.FILE_NO_EXT});
				}

				format = format[format.length - 1];

				let size = parseInt(req.headers['content-length']);

				if(acceptedFormat.indexOf(format.toLowerCase()) === -1){
					return cb({resCode: responseCodes.FILE_FORMAT_NOT_SUPPORTED });
				}

				if(size > config.uploadSizeLimit){
					return cb({ resCode: responseCodes.SIZE_LIMIT });
				}

				middlewares.freeSpace(account).then(space => {

					if(size > space){
						cb({ resCode: responseCodes.SIZE_LIMIT_PAY });
					} else {
						cb(null, true);
					}
				});
			}
		});

		upload.single("file")(req, null, function (err) {
			if (err) {
				return reject(err);

			} else if(!req.file.size){
				return reject(responseCodes.FILE_FORMAT_NOT_SUPPORTED);

			} else {
				ChatEvent.modelStatusChanged(null, account, model, { status: 'uploaded' });
				return resolve(req.file);
			}
		});

	}).then(file => {
		return checkTag(req.body.tag).then(() => file);
	});

}

function _deleteFiles(files){
	
	files.forEach(file => {

		let deleteFile = (file.type === 'file' ? fs.unlink : fs.rmdir);

		deleteFile(file.path, function(err){
			if(err){
				systemLogger.logError(`error while deleting ${file.desc}`,{
					message: err.message,
					err: err,
					file: file.path
				});
			} else {
				systemLogger.logInfo(`${file.desc} deleted`,{
					file: file.path
				});
			}
		});
	});
}

/**
 * Called by importModel to perform model upload
 */
function _handleUpload(correlationId, account, model, username, file, data){
	
	let files = function(filePath, fileDir, jsonFile){
		return [
			{desc: 'tmp model file', type: 'file', path: filePath},
			{desc: 'json file', type: 'file', path: jsonFile},
			{desc: 'tmp dir', type: 'dir', path: fileDir}
		];
	};

	return importQueue.importFile(
		correlationId,
		file.path,
		file.originalname,
		account,
		model,
		username,
		null,
		data.tag,
		data.desc
	).then(obj => {

		systemLogger.logInfo(`Job ${correlationId} imported without error`,{
			account,
			model,
			username
		});

		_deleteFiles(files(obj.newPath, obj.newFileDir, obj.jsonFilename));
		return Promise.resolve(obj);

	}).catch(err => {
		// ISSUE_520... don't delete files if importFile fails
		_deleteFiles(files(err.newPath, err.newFileDir, err.jsonFilename));
		return err.errCode ? Promise.reject(convertToErrorCode(err.errCode)) : Promise.reject(err);
	});

}

function importModel(account, model, username, modelSetting, source, data){

	if(!modelSetting){
		return Promise.reject({ message: `modelSetting is ${modelSetting}`});
	}

	let correlationId = uuid.v1();
	modelSetting.corID = correlationId;

	ChatEvent.modelStatusChanged(null, account, model, { status: 'queued' });

	modelSetting.status = 'queued';

	return modelSetting.save().then(() => {

		if (source.type === 'upload'){
			return _handleUpload(correlationId, account, model, username, source.file, data);

		} else if (source.type === 'toy'){

			return importQueue.importToyModel(correlationId, account, model, source).then(obj => {
				modelSetting.corID = correlationId;
				systemLogger.logInfo(`Job ${modelSetting.corID} imported without error`,{account, model, username});
			});
		}

	}).then(() => {

		resetCorrelationId(account, model);

		modelSetting.status = 'ok';
		modelSetting.errorReason = undefined;

		//moved to bouncer - toy doesn't use bouncer so this needs to be done.
		if(source.type === 'toy'){
			modelSetting.timestamp = new Date();
		}
		modelSetting.markModified('errorReason');

		ChatEvent.modelStatusChanged(null, account, model, modelSetting);

		return modelSetting.save();

	}).then(() => {

		systemLogger.logInfo(`Model from source ${source.type} has imported successfully`, {
			account,
			model,
			username
		});

		return modelSetting;

	}).catch(err => {

		// import failed for some reason(s)...
		//mark model failed

		systemLogger.logError(`Error while importing model from source ${source.type}`, {
			stack : err.stack,
			err: err,
			account,
			model,
			username
		});

		modelSetting.status = 'failed';
		modelSetting.errorReason = err;
		modelSetting.markModified('errorReason');
		modelSetting.save();

		ChatEvent.modelStatusChanged(null, account, model, modelSetting);

		// cclw05 - something wrong with error here
		// (node:11862) UnhandledPromiseRejectionWarning: Unhandled promise rejection (rejection id: 3): [object Object]
		return Promise.reject(err);

	});
}

function removeModel(account, model, forceRemove){
	

	let setting;
	return ModelSetting.findById({account, model}, model).then(_setting => {

		setting = _setting;

		if(!setting){
			return Promise.reject({resCode: responseCodes.MODEL_NOT_FOUND});
		}

		return ModelSetting.find({ account, model}, { federate: true });

	}).then(settings => {

		let promises = [];

		settings.forEach(modelSetting => {
			!forceRemove && promises.push(listSubModels(account, modelSetting._id).then(subModels => {
				if(subModels.find(subModel => subModel.model === model)) {
					return Promise.reject(responseCodes.MODEL_IS_A_SUBMODEL);
				}
			}));
		});

		return Promise.all(promises);

	}).then(() => {
		
		return ModelFactory.db.db(account).listCollections().toArray();

	}).then(collections => {
		//remove model collections

		let promises = [];

		collections.forEach(collection => {
			if(collection.name.startsWith(model + '.')){
				promises.push(ModelFactory.db.db(account).dropCollection(collection.name));
			}
		});

		return Promise.all(promises);

	}).then(() => {
		//remove model settings
		return setting.remove();

	}).then(() => {

		//remove model from all project
		return Project.removeModel(account, model);
	});

}

function getModelPermission(username, setting, account){
	

	if(!setting){
		return Promise.resolve([]);
	}

	let permissions = [];
	let dbUser;

	return User.findByUserName(account).then(_dbUser => {

		dbUser = _dbUser;

		if(!dbUser){
			return [];
		}

		const accountPerm = dbUser.customData.permissions.findByUser(username);

		if(accountPerm && accountPerm.permissions){
			permissions = _.compact(_.flatten(accountPerm.permissions.map(p => C.IMPLIED_PERM[p] && C.IMPLIED_PERM[p].model || null)));
		}

		const projectQuery = { models: setting._id, 'permissions.user': username };
		// project admin have access to models underneath it.
		return Project.findOne({account}, projectQuery, { 'permissions.$' : 1 });

	}).then(project => {

		if(project && project.permissions){
			permissions = permissions.concat(
				_.compact(_.flatten(project.permissions[0].permissions.map(p => C.IMPLIED_PERM[p] && C.IMPLIED_PERM[p].model || null)))
			);
		}

		const template = setting.findPermissionByUser(username);

		if(template){

			const permission = dbUser.customData.permissionTemplates.findById(template.permission);

			if(permission && permission.permissions){
				permissions = permissions.concat(
					_.flatten(permission.permissions.map(p => C.IMPLIED_PERM[p] && C.IMPLIED_PERM[p].model || p))
				);
			}
		}

		return _.uniq(permissions);
	});
}

function getAllIdsWith4DSequenceTag(account, model, branch, rev){
	//Get sequence tag then call the generic getAllIdsWithMetadataField
	return ModelSetting.findOne({account : account}, {_id : model}).then(settings => {
		if(!settings)
		{
			return Promise.reject(responseCodes.MODEL_NOT_FOUND);
		}
		if(!settings.fourDSequenceTag)
		{
			return Promise.reject(responseCodes.SEQ_TAG_NOT_FOUND);
		}
		return getAllIdsWithMetadataField(account, model,  branch, rev, settings.fourDSequenceTag);

	});
}

function getAllIdsWithMetadataField(account, model, branch, rev, fieldName, username){
	//Get the revision object to find all relevant IDs
	let getHistory;
	let history;
	let fullFieldName = "metadata." + fieldName;

	if(rev && utils.isUUID(rev)){
		getHistory = History.findByUID({ account, model }, rev);
	} else if (rev && !utils.isUUID(rev)) {
		getHistory = History.findByTag({ account, model }, rev);
	} else if (branch) {
		getHistory = History.findByBranch({ account, model }, branch);
	}
	return getHistory.then(_history => {
		history = _history;
		if(!history){
			return Promise.reject(responseCodes.METADATA_NOT_FOUND);
		}
		//Check for submodel references
		let revId = utils.uuidToString(history._id);
		let filter = {
			type: "ref",
			_id: { $in: history.current }
		};
		return Ref.find({ account, model }, filter);
	}).then(refs =>{

		//for all refs get their tree
		let getMeta = [];

		refs.forEach(ref => {

			let refBranch, refRev;

			if (utils.uuidToString(ref._rid) === C.MASTER_BRANCH){
				refBranch = C.MASTER_BRANCH_NAME;
			} else {
				refRev = utils.uuidToString(ref._rid);
			}

			getMeta.push(
				getAllIdsWithMetadataField(ref.owner, ref.project, refBranch, refRev, fieldName, username).then(obj => {
					return Promise.resolve({
						data: obj.data,
						account: ref.owner,
						model: ref.project
					});
				})
			);
		});

		return Promise.all(getMeta);

	}).then(_subMeta => {

		let match = {
			_id: {"$in": history.current},
		}
		match[fullFieldName] =  {"$exists" : true};

		let projection = {
			parents: 1
		};
		projection[fullFieldName] = 1;

		return Scene.find({account, model}, match, projection).then(obj => {
			if(obj){
				//rename fieldName to "value"
				let parsedObj = {data: obj};
				if(obj.length > 0)
				{
					const objStr = JSON.stringify(obj);
					parsedObj.data = JSON.parse(objStr.replace(new RegExp(fieldName, 'g'), "value"))
				}
				if(_subMeta.length > 0){
					parsedObj.subModels = _subMeta;
				}
				return parsedObj;
			} else {
				return Promise.reject(responseCodes.METADATA_NOT_FOUND);
			}
		});

	});




}

function getMetadata(account, model, id){
	

	let projection = {
		shared_id: 0,
		paths: 0,
		type: 0,
		api: 0,
		parents: 0
	};

	return Scene.findOne({account, model}, { _id: utils.stringToUUID(id) }, projection).then(obj => {
		if(obj){
			return obj;
		} else {
			return Promise.reject(responseCodes.METADATA_NOT_FOUND);
		}
	});

}

const fileNameRegExp = /[ *"\/\\[\]:;|=,<>$]/g;
const modelNameRegExp = /^[a-zA-Z0-9_\-]{3,20}$/;
const acceptedFormat = [
	'x','obj','3ds','md3','md2','ply',
	'mdl','ase','hmp','smd','mdc','md5',
	'stl','lxo','nff','raw','off','ac',
	'bvh','irrmesh','irr','q3d','q3s','b3d',
	'dae','ter','csm','3d','lws','xml','ogex',
	'ms3d','cob','scn','blend','pk3','ndo',
	'ifc','xgl','zgl','fbx','assbin', 'bim'
];


module.exports = {
	createAndAssignRole,
	importToyModel,
	importToyProject,
	createFederatedModel,
	listSubModels,
	getIdMap,
	getModelProperties,
	getTreePath,
	getUnityAssets,
	getUnityBundle,
	searchTree,
	downloadLatest,
	fileNameRegExp,
	modelNameRegExp,
	acceptedFormat,
	uploadFile,
	importModel,
	removeModel,
	getModelPermission,
	getMetadata,
	getFullTree_noSubTree,
<<<<<<< HEAD
    getAllIdsWith4DSequenceTag,
    getAllIdsWithMetadataField
=======
	setStatus
>>>>>>> ee738945
};<|MERGE_RESOLUTION|>--- conflicted
+++ resolved
@@ -1635,10 +1635,7 @@
 	getModelPermission,
 	getMetadata,
 	getFullTree_noSubTree,
-<<<<<<< HEAD
-    getAllIdsWith4DSequenceTag,
-    getAllIdsWithMetadataField
-=======
+    	getAllIdsWith4DSequenceTag,
+	getAllIdsWithMetadataField
 	setStatus
->>>>>>> ee738945
 };