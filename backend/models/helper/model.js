/**
 *  Copyright (C) 2014 3D Repo Ltd
 *
 *  This program is free software: you can redistribute it and/or modify
 *  it under the terms of the GNU Affero General Public License as
 *  published by the Free Software Foundation, either version 3 of the
 *  License, or (at your option) any later version.
 *
 *  This program is distributed in the hope that it will be useful,
 *  but WITHOUT ANY WARRANTY; without even the implied warranty of
 *  MERCHANTABILITY or FITNESS FOR A PARTICULAR PURPOSE.  See the
 *  GNU Affero General Public License for more details.
 *
 *  You should have received a copy of the GNU Affero General Public License
 *  along with this program.  If not, see <http://www.gnu.org/licenses/>.
 */

"use strict";

const ModelFactory = require('../factory/modelFactory');
const ModelSetting = require('../modelSetting');
const User = require('../user');
const responseCodes = require('../../response_codes');
const importQueue = require('../../services/queue');
const C = require('../../constants');
const Mailer = require('../../mailer/mailer');
const systemLogger = require("../../logger.js").systemLogger;
const config = require('../../config');
const History = require('../history');
const Scene = require('../scene');
const Ref = require('../ref');
const utils = require("../../utils");
const stash = require('./stash');
const middlewares = require('../../middlewares/middlewares');
const multer = require("multer");
const fs = require('fs');
const ChatEvent = require('../chatEvent');
const Project = require('../project');
const stream = require('stream');
const _ = require('lodash');
const uuid = require("node-uuid");

/*******************************************************************************
 * Converts error code from repobouncerclient to a response error object
 * @param {errCode} - error code referenced in error_codes.h
 *******************************************************************************/
function convertToErrorCode(bouncerErrorCode){

	let errObj;

	switch (bouncerErrorCode) {
		case 0:
			errObj = responseCodes.OK;
			break;
		case 1:
			errObj = responseCodes.FILE_IMPORT_LAUNCHING_COMPUTE_CLIENT;
			break;
		case 2:
			errObj = responseCodes.NOT_AUTHORIZED;
			break;
		case 3:
			errObj = responseCodes.FILE_IMPORT_UNKNOWN_CMD;
			break;
		case 4:
			errObj = errObj = responseCodes.FILE_IMPORT_UNKNOWN_ERR;
			break;
		case 5:
			errObj = responseCodes.FILE_IMPORT_LOAD_SCENE_FAIL;
			break;
		case 6:
			errObj = responseCodes.FILE_IMPORT_STASH_GEN_FAILED;
			break;
		case 7:
			errObj = responseCodes.FILE_IMPORT_MISSING_TEXTURES;
			break;
		case 8:
			errObj = responseCodes.FILE_IMPORT_INVALID_ARGS;
			break;
		case 9:
			errObj = responseCodes.REPOERR_FED_GEN_FAIL;
			break;
		case 10:
			errObj = responseCodes.FILE_IMPORT_MISSING_NODES;
			break;
		case 11:
			errObj = responseCodes.FILE_IMPORT_GET_FILE_FAILED;
			break;
		case 12:
			errObj = responseCodes.FILE_IMPORT_CRASHED;
			break;
		case 13:
			errObj = responseCodes.FILE_IMPORT_FILE_READ_FAILED;
			break;
		case 14:
			errObj = responseCodes.FILE_IMPORT_BUNDLE_GEN_FAILED;
			break;
		case 15:
			errObj = responseCodes.FILE_IMPORT_LOAD_SCENE_INVALID_MESHES;
			break;
		default:
			errObj = responseCodes.FILE_IMPORT_UNKNOWN_ERR;
			break;

	}
	
	return Object.assign({bouncerErrorCode}, errObj);
}

/**
 * Create correlation ID, store it in model setting, and return it
 * @param {account} account - User account
 * @param {model} model - Model
 */
function createCorrelationId(account, model) {
	let correlationId = uuid.v1();

	// store corID
	return ModelSetting.findById({account, model}, model).then(setting => {
		setting = setting || ModelSetting.createInstance({
			account: account,
			model: model
		});

		setting._id = model;
		setting.corID = correlationId;
		systemLogger.logInfo(`Correlation ID ${setting.corID} set`);
		return setting.save().then(() => {
			return correlationId;
		});;
	});
}

/**
 * Clear correlation ID from model setting when processing returns
 * @param {account} account - User account
 * @param {model} model - Model
 */
function resetCorrelationId(account, model) {
	ModelSetting.findById({account, model}, model).then(setting => {
		setting.corID = undefined;
		systemLogger.logInfo(`Correlation ID reset`);
		setting.save();
	});
}

function createAndAssignRole(modelName, account, username, data) {
	

	let project;
	//generate model id
	const model = utils.generateUUID({string: true});

	if(!modelName.match(modelNameRegExp)){
		return Promise.reject({ resCode: responseCodes.INVALID_MODEL_NAME });
	}

	if(data.code && !ModelSetting.modelCodeRegExp.test(data.code)){
		return Promise.reject({ resCode: responseCodes.INVALID_MODEL_CODE });
	}

	if(!data.unit){
		return Promise.reject({ resCode: responseCodes.MODEL_NO_UNIT });
	}

	if(C.REPO_BLACKLIST_MODEL.indexOf(modelName) !== -1){
		return Promise.reject({ resCode: responseCodes.BLACKLISTED_MODEL_NAME });
	}

	let promise = Promise.resolve();

	if(data.project){
		promise = Project.findOne({account}, {name: data.project}).then(_project => {

			if(!_project){
				return Promise.reject(responseCodes.PROJECT_NOT_FOUND);
			} else {
				project = _project;
			}

		});
	} 

	return promise.then(() => {
		
		const query =  {name: modelName};

		if(data.project){
			query._id = { '$in' : project.models};
		}

		return ModelSetting.count({account, model}, query);

	}).then(count => {

		if(count){
			return Promise.reject({resCode: responseCodes.MODEL_EXIST});
		}

		return (data.subModels ? createFederatedModel(account, model, data.subModels) : Promise.resolve());

	}).then(() => {

		return ModelSetting.findById({account, model}, model);

	}).then(setting => {

		setting = setting || ModelSetting.createInstance({
			account: account,
			model: model
		});

		setting._id = model;
		setting.name = modelName;
		setting.owner = username;
		setting.desc = data.desc;
		setting.type = data.type;

		if(data.subModels){
			setting.federate = true;
			setting.subModels = data.subModels;
			setting.timestamp = new Date();
		}

		setting.updateProperties({
			unit: data.unit,
			code: data.code,
		});

		setting.properties.topicTypes = ModelSetting.defaultTopicTypes;

		return setting.save();

	}).then(setting => {


		if(project){
			project.models.push(model);
			return project.save().then(() => setting);
		}

		return setting;
		

	}).then(setting => {

		if(data.userPermissions && 
			data.userPermissions.indexOf(C.PERM_TEAMSPACE_ADMIN) === -1 && 
			data.userPermissions.indexOf(C.PERM_PROJECT_ADMIN) === -1
		){

			return setting.changePermissions([{
				user: username,
				permission: C.ADMIN_TEMPLATE
			}]).then(() => setting);

		}

		return Promise.resolve(setting);

	}).then(setting => {

		let modelData = {
			account,
			model:  model.toString(),
			name: modelName,
			permissions: C.MODEL_PERM_LIST,
			timestamp: setting.timestamp || undefined
		};

		ChatEvent.newModel(data.sessionId, account, modelData);

		// this is true if only admin can create project
		return {

			setting,
			model: modelData

		};
	});
}

function importToyProject(account, username){
	
	// create a project named Sample_Project
	return Project.createProject(username, 'Sample_Project', username, [C.PERM_TEAMSPACE_ADMIN]).then(project => {

		return Promise.all([

			importToyModel(account, username, 'Sample_House', 'Sample_House', project.name),
			importToyModel(account, username, 'Sample_Tree', 'Sample_Tree', project.name)

		]).then(models => {

			//skip some steps when importing fed models
			const skip = { tree: 1 };

			const subModels = models.map(m => {
				
				m = m.toObject();
				return {
					model: m._id,
					database: account
				};
			});

			return importToyModel(account, username, 'Sample_Federation', 'Sample_Federation', project.name, subModels, skip);
		});

	}).catch(err => {

		Mailer.sendImportError({
			account,
			username,
			err: err.message
		});

		return Promise.reject(err);
	});
}

function importToyModel(account, username, modelName, modelDirName, project, subModels, skip){
	

	let model;
	let desc = '';
	let type = 'sample';

	//dun move the toy model instead make a copy of it
	// let copy = true;

	let data = {
		desc, type, project, unit: 'm', subModels
	};

	return createAndAssignRole(modelName, account, username, data).then(data => {
		return Promise.resolve(data.setting);
	}).then(setting => {
		model = setting._id;
		return importModel(account, model, username, setting, {type: 'toy', modelDirName, skip });
	}).catch(err => {

		Mailer.sendImportError({
			account,
			model,
			username,
			err: err.message,
			corID: err.corID,
			appId: err.appId
		});

		return Promise.reject(err);
	});
}

function createFederatedModel(account, model, subModels){

	return createCorrelationId(account, model).then(correlationId => {

		let federatedJSON = {
			database: account,
			project: model,
			subProjects: []
		};

		let error;

		let addSubModels = [];

		let files = function(data){
			return [
				{desc: 'json file', type: 'file', path: data.jsonFilename},
				{desc: 'tmp dir', type: 'dir', path: data.newFileDir}
			];
		};

		subModels.forEach(subModel => {

			if(subModel.database !== account){
				error = responseCodes.FED_MODEL_IN_OTHER_DB;
			}

			addSubModels.push(ModelSetting.findById({account, model: subModel.model}, subModel.model).then(setting => {
				if(setting && setting.federate){
					return Promise.reject(responseCodes.FED_MODEL_IS_A_FED);

				} else if(!federatedJSON.subProjects.find(o => o.database === subModel.database && o.project === subModel.model)) {
					federatedJSON.subProjects.push({
						database: subModel.database,
						project: subModel.model
					});
				}
			}));

		});

		if(error){
			return Promise.reject(error);
		}

		if(subModels.length === 0) {
			return Promise.resolve();
		}

<<<<<<< HEAD
	return Promise.all(addSubModels).then(() => {
=======
		//console.log(federatedJSON);
		return Promise.all(addSubModels).then(() => {
>>>>>>> 14331438

			return importQueue.createFederatedModel(correlationId, account, federatedJSON);

		}).then(data => {

			resetCorrelationId(account, model);

			_deleteFiles(files(data));

			return;

		}).catch(err => {
			//catch here to provide custom error message
			if(err.errCode){
				return Promise.reject(convertToErrorCode(err.errCode));
			}
			return Promise.reject(err);

		});

	});
}

function getIdMap(account, model, branch, rev, username){
	'use strict'	
	let subIdMaps;
	let revId, idMapsFileName;
	let getHistory, history;
	let status;

	if(rev && utils.isUUID(rev)){
		getHistory = History.findByUID({ account, model }, rev);
	} else if (rev && !utils.isUUID(rev)) {
		getHistory = History.findByTag({ account, model }, rev);
	} else if (branch) {
		getHistory = History.findByBranch({ account, model }, branch);
	}

	return getHistory.then(_history => {
		history = _history;
		return middlewares.hasReadAccessToModelHelper(username, account, model);
	}).then(granted => {
		if(!history){
			status = 'NOT_FOUND';
			return Promise.resolve([]);
		} else if (!granted) {
			status = 'NO_ACCESS';
			return Promise.resolve([]);
		} else {
			revId = utils.uuidToString(history._id);
			idMapsFileName = `/${account}/${model}/revision/${revId}/idMap.json`;

			let filter = {
				type: "ref",
				_id: { $in: history.current }
			};
			return Ref.find({ account, model }, filter);
		}
	}).then(refs => {

		//for all refs get their tree
		let getIdMaps = [];

		refs.forEach(ref => {

			let refBranch, refRev;

			if (utils.uuidToString(ref._rid) === C.MASTER_BRANCH){
				refBranch = C.MASTER_BRANCH_NAME;
			} else {
				refRev = utils.uuidToString(ref._rid);
			}

			getIdMaps.push(
				getIdMap(ref.owner, ref.project, refBranch, refRev, username).then(obj => {
					return Promise.resolve({
						idMap: obj.idMaps.idMap,
						owner: ref.owner,
						model: ref.project
					});
				})
			);
		});

		return Promise.all(getIdMaps);

	}).then(_subIdMaps => {

		subIdMaps = _subIdMaps;
		return stash.findStashByFilename({ account, model }, 'json_mpc', idMapsFileName);

	}).then(buf => {
		let idMaps = {};

		if(buf){
			idMaps = JSON.parse(buf);
		}

		if (!idMaps.idMap)
		{
			idMaps.idMap = [];
		}

		if(subIdMaps.length > 0)
		{
			idMaps.subModels = [];
		}
		subIdMaps.forEach(subIdMap => {
			// Model properties hidden nodes
			// For a federation concatenate all together in a
			// single array
			if (subIdMap.idMap)
			{
				idMaps.subModels.push({idMap: subIdMap.idMap, account: subIdMap.owner, model: subIdMap.model});
			}
		});

		return Promise.resolve({idMaps, status});

	});
}


function getModelProperties(account, model, branch, rev, username){
	
	let subProperties;
	let revId, modelPropertiesFileName;
	let getHistory, history;
	let status;

	if(rev && utils.isUUID(rev)){
		getHistory = History.findByUID({ account, model }, rev);
	} else if (rev && !utils.isUUID(rev)) {
		getHistory = History.findByTag({ account, model }, rev);
	} else if (branch) {
		getHistory = History.findByBranch({ account, model }, branch);
	}

	return getHistory.then(_history => {
		history = _history;
		return middlewares.hasReadAccessToModelHelper(username, account, model);
	}).then(granted => {
		if(!history){
			status = 'NOT_FOUND';
			return Promise.resolve([]);
		} else if (!granted) {
			status = 'NO_ACCESS';
			return Promise.resolve([]);
		} else {
			revId = utils.uuidToString(history._id);
			modelPropertiesFileName = `/${account}/${model}/revision/${revId}/modelProperties.json`;

			let filter = {
				type: "ref",
				_id: { $in: history.current }
			};
			return Ref.find({ account, model }, filter);
		}
	}).then(refs => {

		//for all refs get their tree
		let getModelProps = [];

		refs.forEach(ref => {

			let refBranch, refRev;

			if (utils.uuidToString(ref._rid) === C.MASTER_BRANCH){
				refBranch = C.MASTER_BRANCH_NAME;
			} else {
				refRev = utils.uuidToString(ref._rid);
			}

			getModelProps.push(
				getModelProperties(ref.owner, ref.project, refBranch, refRev, username).then(obj => {
					return Promise.resolve({
						properties: obj.properties,
						owner: ref.owner,
						model: ref.project
					});
				})
			);
		});

		return Promise.all(getModelProps);

	}).then(_subProperties => {

		subProperties = _subProperties;
		return stash.findStashByFilename({ account, model }, 'json_mpc', modelPropertiesFileName);

	}).then(buf => {
		let properties = { hiddenNodes : null };

		if(buf){
			properties = JSON.parse(buf);
		}

		if (!properties.hiddenNodes)
		{
			properties.hiddenNodes = [];
		}

		if(subProperties.length > 0)
		{
			properties.subModels = [];
		}
		subProperties.forEach(subProperty => {
			// Model properties hidden nodes
			// For a federation concatenate all together in a
			// single array

			if (subProperty.properties.hiddenNodes && subProperty.properties.hiddenNodes.length > 0)
			{
				properties.subModels.push({properties: subProperty.properties, account: subProperty.owner, model: subProperty.model});
			}
		});

		return Promise.resolve({properties, status});

	});
}

function getTreePath(account, model, branch, rev, username){
	'use strict'	
	let subTreePaths;
	let revId, treePathsFileName;
	let getHistory, history;
	let status;

	if(rev && utils.isUUID(rev)){
		getHistory = History.findByUID({ account, model }, rev);
	} else if (rev && !utils.isUUID(rev)) {
		getHistory = History.findByTag({ account, model }, rev);
	} else if (branch) {
		getHistory = History.findByBranch({ account, model }, branch);
	}

	return getHistory.then(_history => {
		history = _history;
		return middlewares.hasReadAccessToModelHelper(username, account, model);
	}).then(granted => {
		if(!history){
			status = 'NOT_FOUND';
			return Promise.resolve([]);
		} else if (!granted) {
			status = 'NO_ACCESS';
			return Promise.resolve([]);
		} else {
			revId = utils.uuidToString(history._id);
			treePathsFileName = `/${account}/${model}/revision/${revId}/tree_path.json`;

			let filter = {
				type: "ref",
				_id: { $in: history.current }
			};
			return Ref.find({ account, model }, filter);
		}
	}).then(refs => {

		//for all refs get their tree
		let getTreePaths = [];

		refs.forEach(ref => {

			let refBranch, refRev;

			if (utils.uuidToString(ref._rid) === C.MASTER_BRANCH){
				refBranch = C.MASTER_BRANCH_NAME;
			} else {
				refRev = utils.uuidToString(ref._rid);
			}

			getTreePaths.push(
				getTreePath(ref.owner, ref.project, refBranch, refRev, username).then(obj => {
					return Promise.resolve({
						idToPath: obj.treePaths.idToPath,
						owner: ref.owner,
						model: ref.project
					});
				})
			);
		});

		return Promise.all(getTreePaths);

	}).then(_subTreePaths => {

		subTreePaths = _subTreePaths;
		return stash.findStashByFilename({ account, model }, 'json_mpc', treePathsFileName);

	}).then(buf => {
		let treePaths = {};

		if(buf){
			treePaths = JSON.parse(buf);
		}

		if (!treePaths.idToPath)
		{
			treePaths.idToPath = [];
		}

		if(subTreePaths.length > 0)
		{
			treePaths.subModels = [];
		}
		subTreePaths.forEach(subTreePath => {
			// Model properties hidden nodes
			// For a federation concatenate all together in a
			// single array
			if (subTreePath.idToPath)
			{
				treePaths.subModels.push({idToPath: subTreePath.idToPath, account: subTreePath.owner, model: subTreePath.model});
			}
		});

		return Promise.resolve({treePaths, status});

	});
}


function getUnityAssets(account, model, branch, rev, username){
	

	let subAssets;
	let revId, assetsFileName;
	let getHistory, history;
	let status;

	if(rev && utils.isUUID(rev)){
		getHistory = History.findByUID({ account, model }, rev);
	} else if (rev && !utils.isUUID(rev)) {
		getHistory = History.findByTag({ account, model }, rev);
	} else if (branch) {
		getHistory = History.findByBranch({ account, model }, branch);
	}

	return getHistory.then(_history => {
		history = _history;
		return middlewares.hasReadAccessToModelHelper(username, account, model);
	}).then(granted => {
		if(!history){
			status = 'NOT_FOUND';
			return Promise.resolve([]);
		} else if (!granted) {
			status = 'NO_ACCESS';
			return Promise.resolve([]);
		} else {
			revId = utils.uuidToString(history._id);
			assetsFileName = `/${account}/${model}/revision/${revId}/unityAssets.json`;

			let filter = {
				type: "ref",
				_id: { $in: history.current }
			};
			return Ref.find({ account, model }, filter);
		}
	}).then(refs => {

		//for all refs get their tree
		let getUnityProps = [];

		refs.forEach(ref => {

			let refBranch, refRev;

			if (utils.uuidToString(ref._rid) === C.MASTER_BRANCH){
				refBranch = C.MASTER_BRANCH_NAME;
			} else {
				refRev = utils.uuidToString(ref._rid);
			}

			getUnityProps.push(
				getUnityAssets(ref.owner, ref.project, refBranch, refRev, username).then(obj => {
					return Promise.resolve({
						models: obj.models,
						owner: ref.owner,
						model: ref.project
					});
				})
			);
		});

		return Promise.all(getUnityProps);

	}).then(_subAssets => {

		subAssets = _subAssets;
		return stash.findStashByFilename({ account, model }, 'json_mpc', assetsFileName);

	}).then(buf => {
		let models = [];

		if(buf){
			let modelAssets = JSON.parse(buf);
			if(modelAssets !== null)
			{
				models.push(modelAssets);
			}

		}

		subAssets.forEach(subAsset => {
			if (subAsset.models)
			{
				models = models.concat(subAsset.models);
			}
		});

		return Promise.resolve({models, status});

	});
}

function getUnityBundle(account, model, uid){
	

	let bundleFileName;

	bundleFileName = `/${account}/${model}/${uid}.unity3d`;

	return stash.findStashByFilename({ account, model }, 'unity3d', bundleFileName).then(buf => {
		if(!buf)
		{
			return Promise.reject(responseCodes.BUNDLE_STASH_NOT_FOUND); 
		}
		else
		{
			return Promise.resolve(buf);
		}
	});
}

// return main tree and urls of sub trees only and let frontend to do the remaining work :)
// returning a readstream for piping and a promise for error catching while streaming
function getFullTree_noSubTree(account, model, branch, rev){
	

	let getHistory;
	let history;
	let stashRs;

	if(rev && utils.isUUID(rev)){

		getHistory = History.findByUID({ account, model }, rev);

	} else if (rev && !utils.isUUID(rev)) {

		getHistory = History.findByTag({ account, model }, rev);

	} else if (branch) {

		getHistory = History.findByBranch({ account, model }, branch);
	}

	const readStreamPromise = getHistory.then(_history => {

		history = _history;

		if(!history){
			return Promise.reject(responseCodes.TREE_NOT_FOUND);
		}

		let revId = utils.uuidToString(history._id);
		let treeFileName = `/${account}/${model}/revision/${revId}/fulltree.json`;

		//return stash.findStashByFilename({ account, model }, 'json_mpc', treeFileName);
		return stash.findStashByFilename({ account, model }, 'json_mpc', treeFileName, true);

	}).then(rs => {

		//trees.mainTree = buf.toString();
		if(!rs) {
			return Promise.reject(responseCodes.TREE_NOT_FOUND);
		}

		stashRs = rs;

		return stream.PassThrough();

	});


	let pass;

	const outputingPromise = readStreamPromise.then(_pass => {

		pass = _pass;

		return new Promise(function(resolve, reject){

			pass.write('{"mainTree": ');

			stashRs.on('data', d => pass.write(d));
			stashRs.on('end', ()=> resolve());
			stashRs.on('error', err => reject(err));

		});

	}).then(() => {

		let filter = {
			type: "ref",
			_id: { $in: history.current }
		};

		return Ref.find({ account, model }, filter);

	}).then(refs => {

		pass.write(', "subTrees":[');

		return new Promise((resolve) => {

			function eachRef(refIndex){

				const ref = refs[refIndex];

				let url = `/${ref.owner}/${ref.project}/revision/master/head/fulltree.json`;

				if (utils.uuidToString(ref._rid) !== C.MASTER_BRANCH){
					url = `/${ref.owner}/${ref.project}/revision/${revId}/fulltree.json`;
				} 

				if(refIndex > 0){
					pass.write(",");
				}

				pass.write(`{"_id": "${utils.uuidToString(ref._id)}", "url": "${url}"}`);

				if(refIndex+1 < refs.length){
					eachRef(refIndex+1);
				} else {
					resolve();
				}

			}

			if(refs.length){
				eachRef(0);
			} else {
				resolve();
			}
		});

	}).then(() => {

		pass.write(']');
		pass.write("}");
		pass.end();

	}).catch(err => {

		pass && pass.end();
		return Promise.reject(err);

	});

	return {readStreamPromise, outputingPromise};
}

function searchTree(account, model, branch, rev, searchString, username){
	

	let items = [];

	let search = (history) => {

		let filter = {
			_id: {'$in': history.current },
			name: new RegExp(searchString, 'i')
		};

		return Scene.find({account, model}, filter, { name: 1 }).then(objs => {

			objs.forEach((obj, i) => {

				objs[i] = obj.toJSON();
				objs[i].account = account;
				objs[i].model = model;
				items.push(objs[i]);

			});

			let filter = {
				_id: {'$in': history.current },
				type: 'ref'
			};

			return Ref.find({account, model}, filter);

		}).then(refs => {

			let promises = [];

			refs.forEach(ref => {

				let refRev, refBranch;

				if(utils.uuidToString(ref._rid) === C.MASTER_BRANCH){
					refBranch = C.MASTER_BRANCH_NAME;
				} else {
					refRev = utils.uuidToString(ref._rid);
				}

				promises.push(searchTree(ref.owner, ref.project, refBranch, refRev, searchString, username));
			});

			return Promise.all(promises);

		}).then(results => {

			results.forEach(objs => {
				items = items.concat(objs);
			});

			return Promise.resolve(items);

		});
	};

	return middlewares.hasReadAccessToModelHelper(username, account, model).then(granted => {

		if(granted){

			let getHistory;

			if(rev && utils.isUUID(rev)){
				getHistory = History.findByUID({account, model}, rev);
			} else if (rev && !utils.isUUID(rev)){
				getHistory = History.findByTag({account, model}, rev);
			} else {
				getHistory = History.findByBranch({account, model}, branch);
			}

			return getHistory.then(history => {
				if(history){
					return search(history);
				} else {
					return Promise.resolve([]);
				}
			});

		} else {
			return Promise.resolve([]);
		}
	});

}

function listSubModels(account, model, branch){
	

	let subModels = [];

	return History.findByBranch({ account, model }, branch).then(history => {

		if(history){
			let filter = {
				type: "ref",
				_id: { $in: history.current }
			};

			return Ref.find({ account, model }, filter);
		} else {
			return [];
		}

	}).then(refs => {

		const proms = refs.map(ref => 

			ModelSetting.findById({ account: ref.owner}, ref.project, { name: 1 }).then(subModel => {
				// TODO: Why would this return null?
				if (subModel) {
					subModels.push({
						database: ref.owner,
						model: ref.project,
						name: subModel.name
					});
				}
				
			})

		);

		return Promise.all(proms).then(() => Promise.resolve(subModels));

	});
}


function downloadLatest(account, model){
	
	let bucket =  stash.getGridFSBucket(account, `${model}.history`);

	return bucket.find({}, {sort: { uploadDate: -1}}).next().then(file => {

		if(!file){
			return Promise.reject(responseCodes.NO_FILE_FOUND);
		}

		// change file name
		let filename = file.filename.split('_');
		let ext = '';

		if (filename.length > 1){
			ext = '.' + filename.pop();
		}

		file.filename = filename.join('_').substr(36) + ext;

		return Promise.resolve({
			readStream: bucket.openDownloadStream(file._id),
			meta: file
		});

	});
}


function uploadFile(req){
	
	if (!config.cn_queue) {
		return Promise.reject(responseCodes.QUEUE_NO_CONFIG);
	}

	let account = req.params.account;
	let model = req.params.model;

	ChatEvent.modelStatusChanged(null, account, model, { status: 'uploading' });
	//upload model with tag
	let checkTag = tag => {
		if(!tag){
			return Promise.resolve();
		} else {
			return (tag.match(History.tagRegExp) ? Promise.resolve() : Promise.reject(responseCodes.INVALID_TAG_NAME)).then(() => {
				return History.findByTag({account, model}, tag, {_id: 1});
			}).then(tag => {
				if (!tag){
					return Promise.resolve();
				} else {
					return Promise.reject(responseCodes.DUPLICATE_TAG);
				}
			});

		}
	};

	return new Promise((resolve, reject) => {

		let upload = multer({
			dest: config.cn_queue.upload_dir,
			fileFilter: function(req, file, cb){

				let format = file.originalname.split('.');

				if(format.length <= 1){
					return cb({resCode: responseCodes.FILE_NO_EXT});
				}

				format = format[format.length - 1];

				let size = parseInt(req.headers['content-length']);

				if(acceptedFormat.indexOf(format.toLowerCase()) === -1){
					return cb({resCode: responseCodes.FILE_FORMAT_NOT_SUPPORTED });
				}

				if(size > config.uploadSizeLimit){
					return cb({ resCode: responseCodes.SIZE_LIMIT });
				}

				middlewares.freeSpace(account).then(space => {

					if(size > space){
						cb({ resCode: responseCodes.SIZE_LIMIT_PAY });
					} else {
						cb(null, true);
					}
				});
			}
		});

		upload.single("file")(req, null, function (err) {
			if (err) {
				return reject(err);

			} else if(!req.file.size){
				return reject(responseCodes.FILE_FORMAT_NOT_SUPPORTED);

			} else {
				ChatEvent.modelStatusChanged(null, account, model, { status: 'uploaded' });
				return resolve(req.file);
			}
		});

	}).then(file => {
		return checkTag(req.body.tag).then(() => file);
	});

}

function _deleteFiles(files){
	
	files.forEach(file => {

		let deleteFile = (file.type === 'file' ? fs.unlink : fs.rmdir);

		deleteFile(file.path, function(err){
			if(err){
				systemLogger.logError(`error while deleting ${file.desc}`,{
					message: err.message,
					err: err,
					file: file.path
				});
			} else {
				systemLogger.logInfo(`${file.desc} deleted`,{
					file: file.path
				});
			}
		});
	});
}

/**
 * Called by importModel to perform model upload
 */
function _handleUpload(correlationId, account, model, username, file, data){
	
	let files = function(filePath, fileDir, jsonFile){
		return [
			{desc: 'tmp model file', type: 'file', path: filePath},
			{desc: 'json file', type: 'file', path: jsonFile},
			{desc: 'tmp dir', type: 'dir', path: fileDir}
		];
	};

	return importQueue.importFile(
		correlationId,
		file.path,
		file.originalname,
		account,
		model,
		username,
		null,
		data.tag,
		data.desc
	).then(obj => {

		systemLogger.logInfo(`Job ${correlationId} imported without error`,{
			account,
			model,
			username
		});

		_deleteFiles(files(obj.newPath, obj.newFileDir, obj.jsonFilename));
		return Promise.resolve(obj);

	}).catch(err => {
		// ISSUE_520... don't delete files if importFile fails
		_deleteFiles(files(err.newPath, err.newFileDir, err.jsonFilename));
		return err.errCode ? Promise.reject(convertToErrorCode(err.errCode)) : Promise.reject(err);
	});

}

function importModel(account, model, username, modelSetting, source, data){

	if(!modelSetting){
		return Promise.reject({ message: `modelSetting is ${modelSetting}`});
	}

	let correlationId = uuid.v1();
	modelSetting.corID = correlationId;

	ChatEvent.modelStatusChanged(null, account, model, { status: 'processing' });

	modelSetting.status = 'processing';

	return modelSetting.save().then(() => {

		if (source.type === 'upload'){
			return _handleUpload(correlationId, account, model, username, source.file, data);

		} else if (source.type === 'toy'){

			return importQueue.importToyModel(correlationId, account, model, source).then(obj => {
				modelSetting.corID = correlationId;
				systemLogger.logInfo(`Job ${modelSetting.corID} imported without error`,{account, model, username});
			});
		}

	}).then(() => {

		resetCorrelationId(account, model);

		modelSetting.status = 'ok';
		modelSetting.errorReason = undefined;

		//moved to bouncer - toy doesn't use bouncer so this needs to be done.
		if(source.type === 'toy'){
			modelSetting.timestamp = new Date();
		}
		modelSetting.markModified('errorReason');

		ChatEvent.modelStatusChanged(null, account, model, modelSetting);

		return modelSetting.save();

	}).then(() => {

		systemLogger.logInfo(`Model from source ${source.type} has imported successfully`, {
			account,
			model,
			username
		});

		return modelSetting;

	}).catch(err => {

		// import failed for some reason(s)...
		//mark model failed

		systemLogger.logError(`Error while importing model from source ${source.type}`, {
			stack : err.stack,
			err: err,
			account,
			model,
			username
		});

		modelSetting.status = 'failed';
		modelSetting.errorReason = err;
		modelSetting.markModified('errorReason');
		modelSetting.save();

		ChatEvent.modelStatusChanged(null, account, model, modelSetting);

		// cclw05 - something wrong with error here
		// (node:11862) UnhandledPromiseRejectionWarning: Unhandled promise rejection (rejection id: 3): [object Object]
		return Promise.reject(err);

	});
}

function removeModel(account, model, forceRemove){
	

	let setting;
	return ModelSetting.findById({account, model}, model).then(_setting => {

		setting = _setting;

		if(!setting){
			return Promise.reject({resCode: responseCodes.MODEL_NOT_FOUND});
		}

		return ModelSetting.find({ account, model}, { federate: true });

	}).then(settings => {

		let promises = [];

		settings.forEach(modelSetting => {
			!forceRemove && promises.push(listSubModels(account, modelSetting._id).then(subModels => {
				if(subModels.find(subModel => subModel.model === model)) {
					return Promise.reject(responseCodes.MODEL_IS_A_SUBMODEL);
				}
			}));
		});

		return Promise.all(promises);

	}).then(() => {
		
		return ModelFactory.db.db(account).listCollections().toArray();

	}).then(collections => {
		//remove model collections

		let promises = [];

		collections.forEach(collection => {
			if(collection.name.startsWith(model + '.')){
				promises.push(ModelFactory.db.db(account).dropCollection(collection.name));
			}
		});

		return Promise.all(promises);

	}).then(() => {
		//remove model settings
		return setting.remove();

	}).then(() => {

		//remove model from all project
		return Project.removeModel(account, model);
	});

}

function getModelPermission(username, setting, account){
	

	if(!setting){
		return Promise.resolve([]);
	}

	let permissions = [];
	let dbUser;

	return User.findByUserName(account).then(_dbUser => {

		dbUser = _dbUser;

		if(!dbUser){
			return [];
		}

		const accountPerm = dbUser.customData.permissions.findByUser(username);

		if(accountPerm && accountPerm.permissions){
			permissions = _.compact(_.flatten(accountPerm.permissions.map(p => C.IMPLIED_PERM[p] && C.IMPLIED_PERM[p].model || null)));
		}

		const projectQuery = { models: setting._id, 'permissions.user': username };
		// project admin have access to models underneath it.
		return Project.findOne({account}, projectQuery, { 'permissions.$' : 1 });

	}).then(project => {

		if(project && project.permissions){
			permissions = permissions.concat(
				_.compact(_.flatten(project.permissions[0].permissions.map(p => C.IMPLIED_PERM[p] && C.IMPLIED_PERM[p].model || null)))
			);
		}

		const template = setting.findPermissionByUser(username);

		if(template){

			const permission = dbUser.customData.permissionTemplates.findById(template.permission);

			if(permission && permission.permissions){
				permissions = permissions.concat(
					_.flatten(permission.permissions.map(p => C.IMPLIED_PERM[p] && C.IMPLIED_PERM[p].model || p))
				);
			}
		}

		return _.uniq(permissions);
	});
}

function getAllIdsWithMetadataField(account, model, fieldName){
	//Get the revision object to find all relevant IDs
	return History.findLatest({account, model}, {current : 1}).then(rev => {
		let fullFieldName = "metadata." + fieldName;
		let match = {
			_id: {"$in": rev.current},
		}
		match[fullFieldName] =  {"$exists" : true};

		let projection = {
			parents: 1
		};
		projection[fullFieldName] = 1;

		return Scene.find({account, model}, match, projection).then(obj => {
			if(obj){
				//rename fieldName to "value"
				const objStr = JSON.stringify(obj);
				return JSON.parse(objStr.replace(new RegExp(fieldName, 'g'), "value"));
			} else {
				return Promise.reject(responseCodes.METADATA_NOT_FOUND);
			}
		});

	}) ;


}

function getMetadata(account, model, id){
	

	let projection = {
		shared_id: 0,
		paths: 0,
		type: 0,
		api: 0,
		parents: 0
	};

	return Scene.findOne({account, model}, { _id: utils.stringToUUID(id) }, projection).then(obj => {
		if(obj){
			return obj;
		} else {
			return Promise.reject(responseCodes.METADATA_NOT_FOUND);
		}
	});

}

const fileNameRegExp = /[ *"\/\\[\]:;|=,<>$]/g;
const modelNameRegExp = /^[a-zA-Z0-9_\-]{3,20}$/;
const acceptedFormat = [
	'x','obj','3ds','md3','md2','ply',
	'mdl','ase','hmp','smd','mdc','md5',
	'stl','lxo','nff','raw','off','ac',
	'bvh','irrmesh','irr','q3d','q3s','b3d',
	'dae','ter','csm','3d','lws','xml','ogex',
	'ms3d','cob','scn','blend','pk3','ndo',
	'ifc','xgl','zgl','fbx','assbin', 'bim'
];


module.exports = {
	createAndAssignRole,
	importToyModel,
	importToyProject,
	createFederatedModel,
	listSubModels,
	getIdMap,
	getModelProperties,
	getTreePath,
	getUnityAssets,
	getUnityBundle,
	searchTree,
	downloadLatest,
	fileNameRegExp,
	modelNameRegExp,
	acceptedFormat,
	uploadFile,
	importModel,
	removeModel,
	getModelPermission,
	getMetadata,
	getFullTree_noSubTree,
    getAllIdsWithMetadataField
};<|MERGE_RESOLUTION|>--- conflicted
+++ resolved
@@ -400,14 +400,7 @@
 		if(subModels.length === 0) {
 			return Promise.resolve();
 		}
-
-<<<<<<< HEAD
-	return Promise.all(addSubModels).then(() => {
-=======
-		//console.log(federatedJSON);
 		return Promise.all(addSubModels).then(() => {
->>>>>>> 14331438
-
 			return importQueue.createFederatedModel(correlationId, account, federatedJSON);
 
 		}).then(data => {
