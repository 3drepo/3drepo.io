--- conflicted
+++ resolved
@@ -378,15 +378,11 @@
  * @param {addTimestamp} - add a timestamp to the model settings while you're at it
  */
 ModelSetting.createCorrelationId = async function(account, model, addTimestamp = false) {
-<<<<<<< HEAD
-	const correlationId = nodeuuid();
+	const correlationId = utils.generateUUID({string: true});
 	return ModelSetting.setCorrelationId(account, model, correlationId, addTimestamp);
 };
 
 ModelSetting.setCorrelationId = async function(account, model, correlationId, addTimestamp = false) {
-=======
-	const correlationId = utils.generateUUID({string: true});
->>>>>>> 14a616aa
 	const data = { corID: correlationId };
 
 	if (addTimestamp) {
