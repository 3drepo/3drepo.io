--- conflicted
+++ resolved
@@ -772,7 +772,6 @@
 
 };
 
-<<<<<<< HEAD
 schema.methods.updateAttrs = function(data){
 	'use strict';
 
@@ -796,8 +795,6 @@
 
 };
 
-=======
->>>>>>> 857c8dc5
 schema.methods.updateComment = function(commentIndex, data){
 	'use strict';
 
@@ -929,14 +926,11 @@
 		return Promise.reject({ resCode: responseCodes.ISSUE_COMMENT_SEALED });
 	}
 
-<<<<<<< HEAD
-	let comment = this.clean().comments[commentIndex];
-=======
 	if(isSystemComment(this.comments[commentIndex])){
 		return Promise.reject({ resCode: responseCodes.ISSUE_SYSTEM_COMMENT });
 	}
-
->>>>>>> 857c8dc5
+	
+	let comment = this.clean().comments[commentIndex];
 	this.comments[commentIndex].remove();
 
 	return this.save().then(() => {
@@ -1110,15 +1104,10 @@
 		
 	});
 
-<<<<<<< HEAD
-
-	if(cleaned.comments && cleaned.comments.length > 0 && cleaned.viewpoints[0] && cleaned.comments[0].viewpoint.guid === cleaned.viewpoints[0].guid){
-=======
 	if( cleaned.comments.length > 0 && 
 		cleaned.viewpoints[0] && 
 		cleaned.comments[0].viewpoint && 
 		cleaned.comments[0].viewpoint.guid === cleaned.viewpoints[0].guid){
->>>>>>> 857c8dc5
 		//hide repeated screenshot if issue viewpoint is the same as first comment's viewpoint
 		cleaned.comments[0].viewpoint.screenshot = null;
 		cleaned.comments[0].viewpoint.screenshotSmall = null;
