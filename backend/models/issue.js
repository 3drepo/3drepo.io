--- conflicted
+++ resolved
@@ -79,10 +79,6 @@
 		);
 
 	}).then(refs => {
-<<<<<<< HEAD
-=======
-		//console.log(refs);
->>>>>>> 787574f1
 		if(!refs.length){
 			return Promise.resolve(issues);
 		} else {
@@ -96,12 +92,9 @@
 			});
 
 			return Promise.all(promises).then(refIssues => {
-				//console.log(refIssues);
 				refIssues.forEach(refIssue => {
 					issues = issues.concat(refIssue);
 				});
-
-				//issues = issues.concat([]);
 
 				return Promise.resolve(issues);
 			});
