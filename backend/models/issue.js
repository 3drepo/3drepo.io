--- conflicted
+++ resolved
@@ -1023,11 +1023,8 @@
 		
 	});
 
-<<<<<<< HEAD
-	if(cleaned.comments && cleaned.comments.length > 0 && cleaned.comments[0].viewpoint.guid === cleaned.viewpoints[0].guid){
-=======
-	if( cleaned.comments.length > 0 &&  cleaned.viewpoints[0] && cleaned.comments[0].viewpoint.guid === cleaned.viewpoints[0].guid){
->>>>>>> 5db90004
+
+	if(cleaned.comments && cleaned.comments.length > 0 && cleaned.viewpoints[0] && cleaned.comments[0].viewpoint.guid === cleaned.viewpoints[0].guid){
 		//hide repeated screenshot if issue viewpoint is the same as first comment's viewpoint
 		cleaned.comments[0].viewpoint.screenshot = null;
 		cleaned.comments[0].viewpoint.screenshotSmall = null;
