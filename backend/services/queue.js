--- conflicted
+++ resolved
@@ -100,18 +100,17 @@
 
     let newPath;
     let newFileDir;
-    let jsonFilename = `${this.sharedSpacePath}/${corID}.json`; 
-
-<<<<<<< HEAD
+    let jsonFilename = `${this.sharedSpacePath}/${corID}.json`;
+
     return this._moveFileToSharedSpace(corID, filePath, orgFileName, copy).then(obj => {
-    
+
         newPath = obj.filePath;
         newFileDir = obj.newFileDir;
 
         let json = {
             file: newPath,
             database: databaseName,
-            project: projectName,   
+            project: projectName,
             owner: userName,
         };
 
@@ -138,13 +137,6 @@
 
         //let msg = 'import ' + newPath + ' ' + databaseName + ' ' + projectName + ' ' + userName;
         let msg = `import -f ${jsonFilename}`;
-=======
-    return this._moveFileToSharedSpace(corID, filePath, orgFileName, copy).then(_newPath => {
-
-        newPath = _newPath;
-
-        let msg = 'import ' + newPath + ' ' + databaseName + ' ' + projectName + ' ' + userName;
->>>>>>> b4fa82dc
         return this._dispatchWork(corID, msg);
 
     }).then(() => {
@@ -182,7 +174,7 @@
             } else {
                 reject(err);
             }
-            
+
         });
 
     }).then(() => {
@@ -243,7 +235,7 @@
     'use strict';
 
     var ProjectHelper = require('../models/helper/project');
-    
+
     newFileName = newFileName.replace(ProjectHelper.fileNameRegExp, '_');
 
     let newFileDir = this.sharedSpacePath + "/" + corID + "/";
