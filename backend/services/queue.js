--- conflicted
+++ resolved
@@ -337,44 +337,24 @@
 
         return this.channel.consume(queue, function(rep) {
 
-<<<<<<< HEAD
-	this.channel.assertExchange(this.callbackQName, 'direct', { durable: true });
-=======
             self.logger.logInfo('Job request id ' + rep.properties.correlationId + ' returned with: ' + rep.content);
->>>>>>> 19d83560
-
-    return this.channel.assertQueue('', { exclusive: true }).then((q) => {
-		var queue = q.queue;
-		console.log("QUEUE : " + q.queue);
-
-		return this.channel.bindQueue(queue, this.callbackQName, this.uid).then(() => {
-			return this.channel.consume(queue, function(rep) {
-				self.logger.logInfo('Job request id ' + rep.properties.correlationId + ' returned with: ' + rep.content);
-
-				let defer = self.deferedObjs[rep.properties.correlationId];
-
-<<<<<<< HEAD
-				let resErrorCode = parseInt(JSON.parse(rep.content).value);
-
-				if(defer && resErrorCode === 0){
-					defer.resolve();
-				} else if (defer) {
-					defer.reject(resErrorCode);
-				} else {
-					self.logger.logError('Job done but cannot find corresponding defer object with cor id ' + rep.properties.correlationId);
-				}
-
-				defer && delete self.deferedObjs[rep.properties.correlationId];
-
-			}, { noAck: true });
-		});
-	});
-=======
+
+            let defer = self.deferedObjs[rep.properties.correlationId];
+
+            let resErrorCode = parseInt(JSON.parse(rep.content).value);
+
+            if(defer && resErrorCode === 0){
+                defer.resolve();
+            } else if (defer) {
+                defer.reject(resErrorCode);
+            } else {
+                self.logger.logError('Job done but cannot find corresponding defer object with cor id ' + rep.properties.correlationId);
+            }
+
             defer && delete self.deferedObjs[rep.properties.correlationId];
 
         }, { noAck: true });
     });
->>>>>>> 19d83560
 };
 
 module.exports = new ImportQueue();