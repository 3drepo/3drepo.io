/**
 *	Copyright (C) 2015 3D Repo Ltd
 *
 *	This program is free software: you can redistribute it and/or modify
 *	it under the terms of the GNU Affero General Public License as
 *	published by the Free Software Foundation, either version 3 of the
 *	License, or (at your option) any later version.
 *
 *	This program is distributed in the hope that it will be useful,
 *	but WITHOUT ANY WARRANTY; without even the implied warranty of
 *	MERCHANTABILITY or FITNESS FOR A PARTICULAR PURPOSE.  See the
 *	GNU Affero General Public License for more details.
 *
 *	You should have received a copy of the GNU Affero General Public License
 *	along with this program.  If not, see <http://www.gnu.org/licenses/>.
 */

/***************************************************************************
*  @file Contains functionality to dispatch work to the
 *       queue via amqp protocol. A compute node with a worker must be running
 *       to fulfil the tasks in order for the work to be done.
****************************************************************************/

var amqp = require('amqplib');
var fs = require('fs.extra');
var uuid = require('node-uuid');
var shortid = require('shortid');


function ImportQueue() {}

/*******************************************************************************
 * Create a connection and a channel in ampq and init variables
 * @param {url} url - ampq connection string
 * @param {options} options - defines sharedSpacePath, logger, callbackQName and workerQName
 *******************************************************************************/
ImportQueue.prototype.connect = function(url, options) {
    'use strict';

    if(this.conn){
        return Promise.resolve();
    }

<<<<<<< HEAD

    if(!options.shared_storage){
        return Promise.reject({ message: 'Please define shared_storage in queue config'});
    } else if(!options.logger){
        return Promise.reject({ message: 'Please define logger in options'});
    } else if(!options.callback_queue){
        return Promise.reject({ message: 'Please define callback_queue in queue config'});
    } else if(!options.worker_queue){
        return Promise.reject({ message: 'Please define worker_queue in queue config'});
    } else if (!options.event_queue){
        return Promise.reject({ message: 'Please define event_queue in queue config'});
    } else if (!options.event_queue_message_ttl){
        return Promise.reject({ message: 'Please define event_queue_message_ttl in queue config'});
=======
    this.uid = shortid.generate();

    if(!options.sharedSpacePath){
        return Promise.reject({ message: 'Please define sharedSpacePath in options'});
    } else if(!options.logger){
        return Promise.reject({ message: 'Please define logger in options'});
    } else if(!options.callbackQName){
        return Promise.reject({ message: 'Please define callbackQName in options'});
    } else if(!options.workerQName){
        return Promise.reject({ message: 'Please define workerQName in options'});
>>>>>>> 61f9f6d4
    }


    return amqp.connect(url).then( conn => {

        this.conn = conn;

        conn.on('close', () => {
            this.conn = null;
        });

        return conn.createChannel();

    }).then(channel => {

        this.channel = channel;
        this.sharedSpacePath = options.shared_storage;
        this.logger = options.logger;
        this.callbackQName = options.callback_queue;
        this.workerQName = options.worker_queue;
        this.deferedObjs = {};
        this.eventQueueName = options.event_queue;
        this.eventQueueMessageTtl = options.event_queue_message_ttl;

        return this._consumeCallbackQueue();

    }).catch( err => {
        return Promise.reject(err);
    });
};

/*******************************************************************************
 * Dispatch work to queue to import a model via a file uploaded by User
 * @param {filePath} filePath - Path to uploaded file
 * @param {orgFileName} orgFileName - Original file name of the file
 * @param {databaseName} databaseName - name of database to commit to
 * @param {projectName} projectName - name of project to commit to
 * @param {userName} userName - name of user
 * @param {copy} copy - use fs.copy or fs.move, default fs.move
 * @param {tag} tag - revision tag
 * @param {desc} desc - revison description
 *******************************************************************************/
ImportQueue.prototype.importFile = function(filePath, orgFileName, databaseName, projectName, userName, copy, tag, desc){
    'use strict';

    let corID = uuid.v1();



    let newPath;
    let newFileDir;
    let jsonFilename = `${this.sharedSpacePath}/${corID}.json`;

    return this._moveFileToSharedSpace(corID, filePath, orgFileName, copy).then(obj => {

        newPath = obj.filePath;
        newFileDir = obj.newFileDir;

        let json = {
            file: newPath,
            database: databaseName,
            project: projectName,
            owner: userName,
        };

        if(tag){
            json.tag = tag;
        }

        if(desc){
            json.desc = desc;
        }


        return new Promise((resolve, reject) => {
            fs.writeFile(jsonFilename, JSON.stringify(json), { flag: 'a+'}, err => {
                if(err){
                    reject(err);
                } else {
                    resolve();
                }
            });
        });

    }).then(() => {

        //let msg = 'import ' + newPath + ' ' + databaseName + ' ' + projectName + ' ' + userName;
        let msg = `import -f ${jsonFilename}`;
        return this._dispatchWork(corID, msg);

    }).then(() => {

        return new Promise((resolve, reject) => {


            this.deferedObjs[corID] = {
                resolve: () => resolve({corID, newPath, newFileDir, jsonFilename}),
                reject: errCode => reject({corID, errCode, newPath, newFileDir, jsonFilename})
            };

        });
    });
};

/*******************************************************************************
 * Dispatch work to queue to create a federated project
 * @param {account} account - username
 * @param {defObj} defObj - object to describe the federated project like subprojects and transformation
 *******************************************************************************/
ImportQueue.prototype.createFederatedProject = function(account, defObj){
    'use strict';

    let corID = uuid.v1();
    let newFileDir = this.sharedSpacePath + "/" + corID;
    let filename = `${newFileDir}/obj.json`;

    return new Promise((resolve, reject) => {

        fs.mkdir(this.sharedSpacePath, function(err){

            if(!err || err && err.code === 'EEXIST'){
                resolve();
            } else {
                reject(err);
            }

        });

    }).then(() => {

        return new Promise((resolve, reject) => {

            fs.mkdir(newFileDir, function (err){
                if (err) {
                    reject(err);
                } else {
                    resolve();
                }
            });

        });

    }).then(() => {

        return new Promise((resolve, reject) => {
            fs.writeFile(filename, JSON.stringify(defObj), { flag: 'a+'}, err => {
                if(err){
                    reject(err);
                } else {
                    resolve();
                }
            });
        });

    }).then(() => {

        let msg = `genFed ${filename} ${account}`;
        return this._dispatchWork(corID, msg);

    }).then(() => {

        return new Promise((resolve, reject) => {
            this.deferedObjs[corID] = {
                resolve: () => resolve(corID),
                reject: errCode => reject({corID, errCode})
            };
        });

    });


};

/*******************************************************************************
 * Move a specified file to shared storage (area shared by queue workers)
 * move the file to shared storage space, put it in a corID/newFileName
 * note: using move(in fs.extra) instead of rename(in fs) as rename doesn't allow cross device
 * @param {corID} corID - Correlation ID
 * @param {orgFilePath} orgFilePath - Path to where the file is currently
 * @param {newFileName} newFileName - New file name to rename to
 * @param {copy} copy - use fs.copy instead of fs.move if set to true
 *******************************************************************************/
ImportQueue.prototype._moveFileToSharedSpace = function(corID, orgFilePath, newFileName, copy) {
    'use strict';

    var ProjectHelper = require('../models/helper/project');

    newFileName = newFileName.replace(ProjectHelper.fileNameRegExp, '_');

    let newFileDir = this.sharedSpacePath + "/" + corID + "/";
    let filePath = newFileDir + newFileName;

    return new Promise((resolve, reject) => {
        fs.mkdir(newFileDir, function (err){
            if (err) {
                reject(err);
            } else {

                let move = copy ? fs.copy : fs.move;

                move(orgFilePath, filePath, function (err) {
                    if (err) {
                        reject(err);
                    } else {
                        resolve({filePath, newFileDir});
                    }
                });
            }

        });
    });

};

/*******************************************************************************
 * Insert a job item in worker queue
 *
 * @param {corID} corID - Correlation ID
 * @param {msg} orgFilePath - Path to where the file is currently
 *******************************************************************************/
ImportQueue.prototype._dispatchWork = function(corID, msg){
    'use strict';

    let info;
    return this.channel.assertQueue(this.workerQName, { durable: true }).then( _info => {

        info = _info;

        return this.channel.sendToQueue(this.workerQName,
            new Buffer(msg),
            {
                correlationId: corID,
				appId: this.uid,
                persistent: true
            }
        );

    }).then( () => {

        this.logger.logInfo(
            'Sent work to queue[' + this.workerQName + ']: ' + msg.toString() + ' with corr id: ' + corID.toString() + ' reply queue: ' + this.callbackQName,
            {
                corID: corID.toString()
            }
        );


        if(info.consumerCount <= 0){
            this.logger.logError(
                `No consumer found in the queue`,
                {
                    corID: corID.toString()
                }
            );
        }

        return Promise.resolve(() => {});
    });

};

// ImportQueue.prototype.assertQueue = function(){
//     return this.channel.assertQueue(this.workerQName, { durable: true });
// }

/*******************************************************************************
 * Listen to callback queue, resolve promise when job done
 * Should be called once only, presumably in constructor
 *******************************************************************************/
ImportQueue.prototype._consumeCallbackQueue = function(){
    'use strict';

    let self = this;
    let queue;
    
	return this.channel.assertExchange(this.callbackQName, 'direct', { durable: true }).then(() => {

        return this.channel.assertQueue('', { exclusive: true });

    }).then((q) => {

		queue = q.queue;
		return this.channel.bindQueue(queue, this.callbackQName, this.uid);

	}).then(() => {

        return this.channel.consume(queue, function(rep) {

            self.logger.logInfo('Job request id ' + rep.properties.correlationId + ' returned with: ' + rep.content);

            let defer = self.deferedObjs[rep.properties.correlationId];

            let resErrorCode = parseInt(JSON.parse(rep.content).value);

            if(defer && resErrorCode === 0){
                defer.resolve();
            } else if (defer) {
                defer.reject(resErrorCode);
            } else {
                self.logger.logError('Job done but cannot find corresponding defer object with cor id ' + rep.properties.correlationId);
            }

            defer && delete self.deferedObjs[rep.properties.correlationId];

        }, { noAck: true });
    });
};


ImportQueue.prototype.insertEventMessage = function(msg){
    'use strict';

    msg = JSON.stringify(msg);

    return this.channel.assertQueue(this.eventQueueName, {
     
        durable: true, 
        messageTtl: this.eventQueueMessageTtl

    }).then(() => {
        return this.channel.sendToQueue(
            this.eventQueueName, 
            new Buffer(msg), 
            {
                persistent: true 
            }
        );
    });
};

ImportQueue.prototype.consumeEventMessage = function(callback){
    'use strict';

    return this.channel.assertQueue(this.eventQueueName, {
        
        durable: true, 
        messageTtl: this.eventQueueMessageTtl

    }).then(() => {
        return this.channel.consume(this.eventQueueName, function(rep) {

            callback(JSON.parse(rep.content));
            
        }, { noAck: true });
    });
};

module.exports = new ImportQueue();<|MERGE_RESOLUTION|>--- conflicted
+++ resolved
@@ -41,7 +41,9 @@
         return Promise.resolve();
     }
 
-<<<<<<< HEAD
+
+
+    this.uid = shortid.generate();
 
     if(!options.shared_storage){
         return Promise.reject({ message: 'Please define shared_storage in queue config'});
@@ -55,18 +57,6 @@
         return Promise.reject({ message: 'Please define event_queue in queue config'});
     } else if (!options.event_queue_message_ttl){
         return Promise.reject({ message: 'Please define event_queue_message_ttl in queue config'});
-=======
-    this.uid = shortid.generate();
-
-    if(!options.sharedSpacePath){
-        return Promise.reject({ message: 'Please define sharedSpacePath in options'});
-    } else if(!options.logger){
-        return Promise.reject({ message: 'Please define logger in options'});
-    } else if(!options.callbackQName){
-        return Promise.reject({ message: 'Please define callbackQName in options'});
-    } else if(!options.workerQName){
-        return Promise.reject({ message: 'Please define workerQName in options'});
->>>>>>> 61f9f6d4
     }
 
 
