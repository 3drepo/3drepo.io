--- conflicted
+++ resolved
@@ -26,13 +26,10 @@
 	let fs = require("fs");
 	let jade = require("jade");
 	let addressMeta = require('../models/addressMeta');
-<<<<<<< HEAD
+
 	let units = require('../models/unit');
-	
-=======
 	let favicon = require("serve-favicon");
 
->>>>>>> c8c2cec8
 	//let systemLogger = require("../logger.js").systemLogger;
 
 
