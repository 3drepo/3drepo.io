--- conflicted
+++ resolved
@@ -98,9 +98,6 @@
 							"docs",
 							"utils",
 							"walkthroughVr",
-<<<<<<< HEAD
-							"oculus"
-=======
 							"oculus",
 							"groups"
 						],
@@ -113,7 +110,6 @@
 									}
 								]
 							}
->>>>>>> 5c1000fe
 						]
 					}
 				]
