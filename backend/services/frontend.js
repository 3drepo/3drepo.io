--- conflicted
+++ resolved
@@ -120,29 +120,6 @@
 	 * @param pathToStatesAndPlugins
 	 * @param params
 	 */
-<<<<<<< HEAD
-	function getJadeFiles (required, pathToStatesAndPlugins, params) {
-		var requiredFiles,
-			requiredDir,
-			fileSplit;
-
-		requiredDir = pathToStatesAndPlugins + "/" + required + "/jade";
-		try {
-			fs.accessSync(requiredDir, fs.F_OK); // Throw for fail
-
-			requiredFiles = fs.readdirSync(requiredDir);
-			requiredFiles.forEach(function (file) {
-				fileSplit = file.split(".");
-				params.frontendJade.push({
-					id: fileSplit[0] + ".html",
-					path: requiredDir + "/" + file
-				});
-			});
-		} catch (e) {
-			// Jade files don"t exist
-		}
-	}
-=======
 	// function getJadeFiles (required, pathToStatesAndPlugins, params) {
 	// 	var requiredFiles,
 	// 		requiredDir,
@@ -164,7 +141,6 @@
 	// 		// Jade files don't exist
 	// 	}
 	// }
->>>>>>> 93494a1c
 
 	/**
 	 * Setup loading only the required states and plugins jade files
