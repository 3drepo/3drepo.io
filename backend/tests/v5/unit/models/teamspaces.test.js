/**
 *  Copyright (C) 2021 3D Repo Ltd
 *
 *  This program is free software: you can redistribute it and/or modify
 *  it under the terms of the GNU Affero General Public License as
 *  published by the Free Software Foundation, either version 3 of the
 *  License, or (at your option) any later version.
 *
 *  This program is distributed in the hope that it will be useful,
 *  but WITHOUT ANY WARRANTY; without even the implied warranty of
 *  MERCHANTABILITY or FITNESS FOR A PARTICULAR PURPOSE.  See the
 *  GNU Affero General Public License for more details.
 *
 *  You should have received a copy of the GNU Affero General Public License
 *  along with this program.  If not, see <http://www.gnu.org/licenses/>.
 */

const { src } = require('../../helper/path');

const { generateRandomString } = require('../../helper/services');

const Teamspace = require(`${src}/models/teamspaces`);
const db = require(`${src}/handler/db`);
const { templates } = require(`${src}/utils/responseCodes`);
const { TEAMSPACE_ADMIN } = require(`${src}/utils/permissions/permissions.constants`);
const { generateRandomString } = require('../../helper/services');
const { topicTypes } = require('../../../../src/v5/models/issues.constants');
const { riskCategories } = require('../../../../src/v5/models/risks.constants');

const testHasAccessToTeamspace = () => {
	test('should return true if the user has access to teamspace', async () => {
		jest.spyOn(db, 'findOne').mockResolvedValue({ _id: 'admin.userName' });
		const res = await Teamspace.hasAccessToTeamspace('teamspace', 'user');
		expect(res).toBeTruthy();
	});

	test('should return false if the user do not have access to teamspace', async () => {
		jest.spyOn(db, 'findOne').mockResolvedValue(undefined);
		const res = await Teamspace.hasAccessToTeamspace('teamspace', 'user');
		expect(res).toBeFalsy();
	});
};

const testTeamspaceAdmins = () => {
	describe('Get teamspace admins', () => {
		test('should return list of admins if teamspace exists', async () => {
			const expectedData = {
				customData: {
					permissions: [
						{ user: 'personA', permissions: [TEAMSPACE_ADMIN] },
						{ user: 'personB', permissions: ['someOtherPerm'] },
						{ user: 'personC', permissions: [TEAMSPACE_ADMIN] },
					],
				},
			};
			jest.spyOn(db, 'findOne').mockResolvedValue(expectedData);

			const res = await Teamspace.getTeamspaceAdmins('someTS');
			expect(res).toEqual(['personA', 'personC']);
		});
		test('should return error if teamspace does not exists', async () => {
			jest.spyOn(db, 'findOne').mockResolvedValue(undefined);

			await expect(Teamspace.getTeamspaceAdmins('someTS'))
				.rejects.toEqual(templates.teamspaceNotFound);
		});
	});
};

const testGetMembersInfo = () => {
	describe('Get teamspace admins', () => {
		test('should return list of users from teamspace with their details', async () => {
			const mockData = [
				{ user: 'A', customData: { firstName: 'a', lastName: 'b', billing: { billingInfo: { company: 'companyA' } } } },
				{ user: 'B', customData: { firstName: 'a', lastName: 'b', billing: {} } },
				{ user: 'C', customData: { firstName: 'a', lastName: 'b' } },
				{ user: 'D', customData: { } },
			];

			const expectedData = [
				{ user: 'A', firstName: 'a', lastName: 'b', company: 'companyA' },
				{ user: 'B', firstName: 'a', lastName: 'b' },
				{ user: 'C', firstName: 'a', lastName: 'b' },
				{ user: 'D', firstName: undefined, lastName: undefined },
			];
			const ts = 'ts';
			const fn = jest.spyOn(db, 'find').mockResolvedValue(mockData);
			const res = await Teamspace.getMembersInfo(ts);
			expect(res).toEqual(expectedData);

			expect(fn.mock.calls.length).toBe(1);
			expect(fn.mock.calls[0][2]).toEqual({ 'roles.db': ts });
		});
		test('should return empty array if there are no members', async () => {
			const ts = 'ts';
			const fn = jest.spyOn(db, 'find').mockResolvedValue([]);
			const res = await Teamspace.getMembersInfo(ts);
			expect(res).toEqual([]);

			expect(fn.mock.calls.length).toBe(1);
			expect(fn.mock.calls[0][2]).toEqual({ 'roles.db': ts });
		});
	});
};

const testGetSubscriptions = () => {
	describe('Get teamspace subscriptions', () => {
		test('should succeed if teamspace exists', async () => {
			const expectedData = {
				customData: {
					billing: {
						subscriptions: {
							a: 1,
							b: 2,
						},
					},
				},
			};
			const fn = jest.spyOn(db, 'findOne').mockResolvedValue(expectedData);

			const teamspace = 'someTS';
			const res = await Teamspace.getSubscriptions(teamspace);
			expect(fn.mock.calls.length).toBe(1);
			expect(fn.mock.calls[0][2]).toEqual({ user: teamspace });
			expect(res).toEqual(expectedData.customData.billing.subscriptions);
		});

		test('should return empty object if the teamspace has no subs', async () => {
			const fn = jest.spyOn(db, 'findOne').mockResolvedValue({});

			const teamspace = 'someTS';
			const res = await Teamspace.getSubscriptions(teamspace);
			expect(fn.mock.calls.length).toBe(1);
			expect(fn.mock.calls[0][2]).toEqual({ user: teamspace });
			expect(res).toEqual({});
		});

		test('should return error if teamspace does not exists', async () => {
			jest.spyOn(db, 'findOne').mockResolvedValue(undefined);

			await expect(Teamspace.getSubscriptions('someTS'))
				.rejects.toEqual(templates.teamspaceNotFound);
		});
	});
};

<<<<<<< HEAD
const testEditSubscriptions = () => {
	describe('Get teamspace subscriptions', () => {
		const formatToMongoAction = (obj, prefix) => {
			const res = {};

			Object.keys(obj).forEach((val) => {
				res[`${prefix}.${val}`] = obj[val];
			});

			return res;
		};

		test('should update fields provided', async () => {
			const fn = jest.spyOn(db, 'updateOne').mockResolvedValue();

			const teamspace = generateRandomString();
			const type = generateRandomString();

			const update = {
				collaborators: 10,
				data: 100,
				expiryDate: new Date(),
			};
			const subsObjPath = `customData.billing.subscriptions.${type}`;

			await expect(Teamspace.editSubscriptions(teamspace, type, update)).resolves.toBeUndefined();
			expect(fn).toHaveBeenCalledTimes(1);
			expect(fn).toHaveBeenCalledWith('admin', 'system.users', { user: teamspace }, { $set: formatToMongoAction(update, subsObjPath) });
		});

		test('should only update fields that are recognised', async () => {
			const fn = jest.spyOn(db, 'updateOne').mockResolvedValue();

			const teamspace = generateRandomString();
			const type = generateRandomString();

			const update = {
				collaborators: 10,
				[generateRandomString()]: generateRandomString(),
			};
			const subsObjPath = `customData.billing.subscriptions.${type}`;

			await expect(Teamspace.editSubscriptions(teamspace, type, update)).resolves.toBeUndefined();
			expect(fn).toHaveBeenCalledTimes(1);
			expect(fn).toHaveBeenCalledWith('admin', 'system.users', { user: teamspace }, { $set: formatToMongoAction({ collaborators: update.collaborators }, subsObjPath) });
		});

		test('should not call update if there was no valid data to update', async () => {
			const fn = jest.spyOn(db, 'updateOne').mockResolvedValue();

			const teamspace = generateRandomString();
			const type = generateRandomString();

			const update = {
				[generateRandomString()]: generateRandomString(),
			};

			await expect(Teamspace.editSubscriptions(teamspace, type, update)).resolves.toBeUndefined();
			expect(fn).not.toHaveBeenCalled();
=======
const testCreateTeamspaceSettings = () => {
	describe('Create teamspace settings', () => {
		test('should create teamspace settings', async () => {
			const teamspace = generateRandomString();
			const expectedSettings = { _id: teamspace, topicTypes, riskCategories };

			const fn = jest.spyOn(db, 'insertOne').mockImplementation(() => {});
			await Teamspace.createTeamspaceSettings(teamspace);
			expect(fn).toHaveBeenCalledTimes(1);
			expect(fn).toHaveBeenCalledWith(teamspace, 'teamspace', expectedSettings);
>>>>>>> 5de7310b
		});
	});
};

describe('models/teamspaces', () => {
	testTeamspaceAdmins();
	testHasAccessToTeamspace();
	testGetSubscriptions();
	testEditSubscriptions();
	testGetMembersInfo();
	testCreateTeamspaceSettings();
});<|MERGE_RESOLUTION|>--- conflicted
+++ resolved
@@ -23,7 +23,6 @@
 const db = require(`${src}/handler/db`);
 const { templates } = require(`${src}/utils/responseCodes`);
 const { TEAMSPACE_ADMIN } = require(`${src}/utils/permissions/permissions.constants`);
-const { generateRandomString } = require('../../helper/services');
 const { topicTypes } = require('../../../../src/v5/models/issues.constants');
 const { riskCategories } = require('../../../../src/v5/models/risks.constants');
 
@@ -144,7 +143,6 @@
 	});
 };
 
-<<<<<<< HEAD
 const testEditSubscriptions = () => {
 	describe('Get teamspace subscriptions', () => {
 		const formatToMongoAction = (obj, prefix) => {
@@ -204,7 +202,10 @@
 
 			await expect(Teamspace.editSubscriptions(teamspace, type, update)).resolves.toBeUndefined();
 			expect(fn).not.toHaveBeenCalled();
-=======
+		});
+	});
+};
+
 const testCreateTeamspaceSettings = () => {
 	describe('Create teamspace settings', () => {
 		test('should create teamspace settings', async () => {
@@ -215,7 +216,6 @@
 			await Teamspace.createTeamspaceSettings(teamspace);
 			expect(fn).toHaveBeenCalledTimes(1);
 			expect(fn).toHaveBeenCalledWith(teamspace, 'teamspace', expectedSettings);
->>>>>>> 5de7310b
 		});
 	});
 };
