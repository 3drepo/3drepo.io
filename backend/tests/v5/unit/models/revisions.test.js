--- conflicted
+++ resolved
@@ -23,22 +23,13 @@
 const Revisions = require(`${src}/models/revisions`);
 const db = require(`${src}/handler/db`);
 const { templates } = require(`${src}/utils/responseCodes`);
-<<<<<<< HEAD
 const { generateRandomString, generateRandomObject, generateRandomNumber } = require('../../helper/services');
 
 const { modelTypes } = require(`${src}/models/modelSettings.constants`);
 const { isUUIDString } = require(`${src}/utils/helper/typeCheck`);
 
-const { DRAWINGS_HISTORY_COL } = require(`${src}/models/revisions.constants`);
-
 const excludeVoids = { void: { $ne: true } };
 const excludeIncomplete = { incomplete: { $exists: false } };
-=======
-const { generateRandomString, generateRandomObject } = require('../../helper/services');
-
-const { modelTypes } = require(`${src}/models/modelSettings.constants`);
-const { isUUIDString } = require(`${src}/utils/helper/typeCheck`);
->>>>>>> 46e910e2
 
 const testGetRevisionCount = () => {
 	describe('GetRevisionCount', () => {
@@ -61,7 +52,7 @@
 
 			expect(res).toEqual(expectedData);
 			expect(fn).toHaveBeenCalledTimes(1);
-			expect(fn).toHaveBeenCalledWith(teamspace, DRAWINGS_HISTORY_COL,
+			expect(fn).toHaveBeenCalledWith(teamspace, `${modelTypes.DRAWING}s.history`,
 				{ ...excludeIncomplete, ...excludeVoids, model });
 		});
 	});
@@ -88,7 +79,7 @@
 
 			expect(res).toEqual(expectedData);
 			expect(fn).toHaveBeenCalledTimes(1);
-			expect(fn).toHaveBeenCalledWith(teamspace, DRAWINGS_HISTORY_COL,
+			expect(fn).toHaveBeenCalledWith(teamspace, `${modelTypes.DRAWING}s.history`,
 				{ ...excludeIncomplete, ...excludeVoids, model }, {}, { timestamp: -1 });
 		});
 
@@ -107,24 +98,15 @@
 	const teamspace = generateRandomString();
 	const model = generateRandomString();
 
-<<<<<<< HEAD
-	const checkResults = (fn, showVoid, isDrawing) => {
-		const query = { incomplete: { $exists: false } };
-=======
 	const checkResults = (fn, showVoid, modelType) => {
 		const query = { incomplete: { $exists: false }, ...(modelType === modelTypes.DRAWING ? { model } : {}) };
->>>>>>> 46e910e2
 
 		if (!showVoid) {
 			query.void = { $ne: true };
 		}
 
 		expect(fn).toHaveBeenCalledTimes(1);
-<<<<<<< HEAD
-		expect(fn).toHaveBeenCalledWith(teamspace, isDrawing ? DRAWINGS_HISTORY_COL : `${model}.history`,
-=======
 		expect(fn).toHaveBeenCalledWith(teamspace, modelType === modelTypes.DRAWING ? `${modelType}s.history` : `${model}.history`,
->>>>>>> 46e910e2
 			query, {}, { timestamp: -1 });
 	};
 
@@ -161,11 +143,7 @@
 			const fn = jest.spyOn(db, 'find').mockResolvedValue(expectedData);
 			const res = await Revisions.getRevisions(teamspace, model, modelTypes.DRAWING, true);
 			expect(res).toEqual(expectedData);
-<<<<<<< HEAD
-			checkResults(fn, true, true);
-=======
 			checkResults(fn, true, modelTypes.DRAWING);
->>>>>>> 46e910e2
 		});
 	});
 };
@@ -190,13 +168,8 @@
 			const res = await Revisions.getRevisionByIdOrTag(teamspace, model, modelTypes.DRAWING, revision._id);
 			expect(res).toEqual(revision);
 			expect(fn).toHaveBeenCalledTimes(1);
-<<<<<<< HEAD
-			expect(fn).toHaveBeenCalledWith(teamspace, DRAWINGS_HISTORY_COL,
-				{ $or: [{ _id: revision._id }, { tag: revision._id }] }, {}, undefined);
-=======
 			expect(fn).toHaveBeenCalledWith(teamspace, `${modelTypes.DRAWING}s.history`,
 				{ $or: [{ _id: revision._id }, { tag: revision._id }], model }, {}, undefined);
->>>>>>> 46e910e2
 		});
 
 		test('Should throw REVISION_NOT_FOUND if it cannot find the revision in the revisions table', async () => {
@@ -230,17 +203,6 @@
 			expect(isUUIDString(fn.mock.calls[0][2]._id));
 			expect(fn.mock.calls[0][2]).toHaveProperty('timestamp');
 			expect(res).toEqual(fn.mock.calls[0][2]._id);
-<<<<<<< HEAD
-
-			expect(EventsManager.publish).toHaveBeenCalledTimes(1);
-			expect(EventsManager.publish).toHaveBeenCalledWith(events.NEW_REVISION,
-				{ teamspace,
-					project,
-					model,
-					modelType,
-					revision: fn.mock.calls[0][2]._id });
-=======
->>>>>>> 46e910e2
 		});
 
 		test('Should add a new revision (drawing)', async () => {
@@ -250,27 +212,12 @@
 
 			expect(fn).toHaveBeenCalledTimes(1);
 			expect(fn.mock.calls[0][0]).toEqual(teamspace);
-<<<<<<< HEAD
-			expect(fn.mock.calls[0][1]).toEqual(DRAWINGS_HISTORY_COL);
-=======
 			expect(fn.mock.calls[0][1]).toEqual(`${modelType}s.history`);
->>>>>>> 46e910e2
 			expect(fn.mock.calls[0][2].prop).toEqual(data.prop);
 			expect(fn.mock.calls[0][2]).toHaveProperty('_id');
 			expect(isUUIDString(fn.mock.calls[0][2]._id));
 			expect(fn.mock.calls[0][2]).toHaveProperty('timestamp');
 			expect(res).toEqual(fn.mock.calls[0][2]._id);
-<<<<<<< HEAD
-
-			expect(EventsManager.publish).toHaveBeenCalledTimes(1);
-			expect(EventsManager.publish).toHaveBeenCalledWith(events.NEW_REVISION,
-				{ teamspace,
-					project,
-					model,
-					modelType,
-					revision: fn.mock.calls[0][2]._id });
-=======
->>>>>>> 46e910e2
 		});
 	});
 };
@@ -296,9 +243,6 @@
 			await Revisions.deleteModelRevisions(teamspace, project, model, modelType);
 
 			expect(fn).toHaveBeenCalledTimes(1);
-<<<<<<< HEAD
-			expect(fn).toHaveBeenCalledWith(teamspace, DRAWINGS_HISTORY_COL, { project, model });
-=======
 			expect(fn).toHaveBeenCalledWith(teamspace, `${modelType}s.history`, { project, model });
 		});
 	});
@@ -349,7 +293,6 @@
 			await expect(Revisions.updateRevision(teamspace, model,
 				modelType, revision._id, setUpdate, unsetUpdate)).rejects.toEqual(templates.revisionNotFound);
 			checkResults(fn, modelType, setUpdate, unsetUpdate);
->>>>>>> 46e910e2
 		});
 	});
 };
@@ -361,15 +304,9 @@
 	const revision = { _id: 1, author: 'someUser', timestamp: new Date(), void: true };
 	const newStatus = false;
 
-<<<<<<< HEAD
-	const checkResults = (fn, isDrawing, voidStatus) => {
-		expect(fn).toHaveBeenCalledTimes(1);
-		expect(fn).toHaveBeenCalledWith(teamspace, isDrawing ? DRAWINGS_HISTORY_COL : `${model}.history`,
-=======
 	const checkResults = (fn, modelType, voidStatus) => {
 		expect(fn).toHaveBeenCalledTimes(1);
 		expect(fn).toHaveBeenCalledWith(teamspace, modelType === modelTypes.DRAWING ? `${modelType}s.history` : `${model}.history`,
->>>>>>> 46e910e2
 			{ $or: [{ _id: revision._id }, { tag: revision._id }] }, { $set: { void: voidStatus } },
 			{ projection: { _id: 1 } },
 		);
@@ -378,23 +315,6 @@
 	describe('UpdateRevisionStatus', () => {
 		test('Should update the void status of a revision', async () => {
 			const modelType = modelTypes.CONTAINER;
-<<<<<<< HEAD
-			const fn = jest.spyOn(db, 'findOneAndUpdate').mockImplementationOnce(() => ({ _id: revision._id }));
-			await Revisions.updateRevisionStatus(teamspace, project, model, modelType,
-				revision._id, newStatus);
-			checkResults(fn, false, newStatus);
-			expect(EventsManager.publish).toHaveBeenCalledTimes(1);
-			expect(EventsManager.publish).toHaveBeenCalledWith(events.REVISION_UPDATED,
-				{ teamspace, project, model, modelType, data: { _id: revision._id, void: newStatus } });
-		});
-
-		test('Should update the void status of a revision (drawing)', async () => {
-			const modelType = modelTypes.DRAWING;
-			const fn = jest.spyOn(db, 'findOneAndUpdate').mockImplementationOnce(() => ({ _id: revision._id }));
-			await Revisions.updateRevisionStatus(teamspace, project, model, modelType,
-				revision._id, newStatus);
-			checkResults(fn, true, newStatus);
-=======
 			const fn = jest.spyOn(db, 'findOneAndUpdate').mockImplementationOnce(() => ({ _id: revision._id }));
 			await Revisions.updateRevisionStatus(teamspace, project, model, modelType,
 				revision._id, newStatus);
@@ -410,7 +330,6 @@
 			await Revisions.updateRevisionStatus(teamspace, project, model, modelType,
 				revision._id, newStatus);
 			checkResults(fn, modelType, newStatus);
->>>>>>> 46e910e2
 			expect(EventsManager.publish).toHaveBeenCalledTimes(1);
 			expect(EventsManager.publish).toHaveBeenCalledWith(events.REVISION_UPDATED,
 				{ teamspace, project, model, modelType, data: { _id: revision._id, void: newStatus } });
@@ -420,13 +339,8 @@
 			const modelType = modelTypes.CONTAINER;
 			const fn = jest.spyOn(db, 'findOneAndUpdate').mockImplementationOnce(() => undefined);
 			await expect(Revisions.updateRevisionStatus(teamspace, project, model,
-<<<<<<< HEAD
-				modelTypes.CONTAINER, revision._id, newStatus)).rejects.toEqual(templates.revisionNotFound);
-			checkResults(fn, false, newStatus);
-=======
 				modelType, revision._id, newStatus)).rejects.toEqual(templates.revisionNotFound);
 			checkResults(fn, modelType, newStatus);
->>>>>>> 46e910e2
 			expect(EventsManager.publish).toHaveBeenCalledTimes(0);
 		});
 	});
@@ -462,11 +376,7 @@
 			const res = await Revisions.isRevAndStatusCodeUnique(teamspace, model, revCode, statusCode);
 			expect(res).toEqual(false);
 			expect(fn).toHaveBeenCalledTimes(1);
-<<<<<<< HEAD
-			expect(fn).toHaveBeenCalledWith(teamspace, DRAWINGS_HISTORY_COL, { revCode, statusCode },
-=======
 			expect(fn).toHaveBeenCalledWith(teamspace, `${modelTypes.DRAWING}s.history`, { revCode, statusCode, model },
->>>>>>> 46e910e2
 				undefined, undefined,
 			);
 		});
@@ -476,11 +386,7 @@
 			const res = await Revisions.isRevAndStatusCodeUnique(teamspace, model, revCode, statusCode);
 			expect(res).toEqual(true);
 			expect(fn).toHaveBeenCalledTimes(1);
-<<<<<<< HEAD
-			expect(fn).toHaveBeenCalledWith(teamspace, DRAWINGS_HISTORY_COL, { revCode, statusCode },
-=======
 			expect(fn).toHaveBeenCalledWith(teamspace, `${modelTypes.DRAWING}s.history`, { revCode, statusCode, model },
->>>>>>> 46e910e2
 				undefined, undefined,
 			);
 		});
@@ -509,10 +415,7 @@
 	testGetRevisions();
 	testAddRevision();
 	testDeleteModelRevisions();
-<<<<<<< HEAD
-=======
 	testUpdateRevision();
->>>>>>> 46e910e2
 	testUpdateRevisionStatus();
 	testIsTagUnique();
 	testIsRevAndStatusCodeUnique();
