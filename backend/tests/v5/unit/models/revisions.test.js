/**
 *  Copyright (C) 2021 3D Repo Ltd
 *
 *  This program is free software: you can redistribute it and/or modify
 *  it under the terms of the GNU Affero General Public License as
 *  published by the Free Software Foundation, either version 3 of the
 *  License, or (at your option) any later version.
 *
 *  This program is distributed in the hope that it will be useful,
 *  but WITHOUT ANY WARRANTY; without even the implied warranty of
 *  MERCHANTABILITY or FITNESS FOR A PARTICULAR PURPOSE.  See the
 *  GNU Affero General Public License for more details.
 *
 *  You should have received a copy of the GNU Affero General Public License
 *  along with this program.  If not, see <http://www.gnu.org/licenses/>.
 */

const { src } = require('../../helper/path');

jest.mock('../../../../src/v5/services/eventsManager/eventsManager');
const EventsManager = require(`${src}/services/eventsManager/eventsManager`);
const { events } = require(`${src}/services/eventsManager/eventsManager.constants`);
const Revisions = require(`${src}/models/revisions`);
const db = require(`${src}/handler/db`);
const { templates } = require(`${src}/utils/responseCodes`);
const { generateRandomString, generateRandomObject, generateRandomNumber } = require('../../helper/services');

const { modelTypes } = require(`${src}/models/modelSettings.constants`);
const { isUUIDString } = require(`${src}/utils/helper/typeCheck`);

<<<<<<< HEAD
const { DRAWINGS_HISTORY_COL } = require(`${src}/models/revisions.constants`);

=======
>>>>>>> a4dba586
const excludeVoids = { void: { $ne: true } };
const excludeIncomplete = { incomplete: { $exists: false } };

const testGetRevisionCount = () => {
	describe('GetRevisionCount', () => {
		const expectedData = generateRandomNumber();
		const teamspace = generateRandomString();
		const model = generateRandomString();

		test('should return the number of revision as per from the database query', async () => {
			const fn = jest.spyOn(db, 'count').mockResolvedValueOnce(expectedData);
			const res = await Revisions.getRevisionCount(teamspace, model, modelTypes.CONTAINER);
<<<<<<< HEAD

			expect(res).toEqual(expectedData);
			expect(fn).toHaveBeenCalledTimes(1);
			expect(fn).toHaveBeenCalledWith(teamspace, `${model}.history`, { ...excludeIncomplete, ...excludeVoids });
		});

		test('should return the number of revision as per from the database query (drawing)', async () => {
			const fn = jest.spyOn(db, 'count').mockResolvedValueOnce(expectedData);
			const res = await Revisions.getRevisionCount(teamspace, model, modelTypes.DRAWING);

			expect(res).toEqual(expectedData);
			expect(fn).toHaveBeenCalledTimes(1);
			expect(fn).toHaveBeenCalledWith(teamspace, DRAWINGS_HISTORY_COL,
=======

			expect(res).toEqual(expectedData);
			expect(fn).toHaveBeenCalledTimes(1);
			expect(fn).toHaveBeenCalledWith(teamspace, `${model}.history`, { ...excludeIncomplete, ...excludeVoids });
		});

		test('should return the number of revision as per from the database query (drawing)', async () => {
			const fn = jest.spyOn(db, 'count').mockResolvedValueOnce(expectedData);
			const res = await Revisions.getRevisionCount(teamspace, model, modelTypes.DRAWING);

			expect(res).toEqual(expectedData);
			expect(fn).toHaveBeenCalledTimes(1);
			expect(fn).toHaveBeenCalledWith(teamspace, `${modelTypes.DRAWING}s.history`,
>>>>>>> a4dba586
				{ ...excludeIncomplete, ...excludeVoids, model });
		});
	});
};

const testGetLatestRevision = () => {
	describe('GetLatestRevision', () => {
		const expectedData = generateRandomObject();
		const teamspace = generateRandomString();
		const model = generateRandomString();

		test('Should return the latest revision if there is one', async () => {
			const fn = jest.spyOn(db, 'findOne').mockResolvedValueOnce(expectedData);
			const res = await Revisions.getLatestRevision(teamspace, model, modelTypes.CONTAINER);

			expect(res).toEqual(expectedData);
			expect(fn).toHaveBeenCalledTimes(1);
			expect(fn).toHaveBeenCalledWith(teamspace, `${model}.history`, { ...excludeIncomplete, ...excludeVoids }, {}, { timestamp: -1 });
		});

		test('Should return the latest revision if there is one (drawing)', async () => {
			const fn = jest.spyOn(db, 'findOne').mockResolvedValueOnce(expectedData);
			const res = await Revisions.getLatestRevision(teamspace, model, modelTypes.DRAWING);

			expect(res).toEqual(expectedData);
			expect(fn).toHaveBeenCalledTimes(1);
<<<<<<< HEAD
			expect(fn).toHaveBeenCalledWith(teamspace, DRAWINGS_HISTORY_COL,
=======
			expect(fn).toHaveBeenCalledWith(teamspace, `${modelTypes.DRAWING}s.history`,
>>>>>>> a4dba586
				{ ...excludeIncomplete, ...excludeVoids, model }, {}, { timestamp: -1 });
		});

		test('Should throw REVISION_NOT_FOUND if there is no revision', async () => {
			const fn = jest.spyOn(db, 'findOne').mockResolvedValue(undefined);
			await expect(Revisions.getLatestRevision(teamspace, model, modelTypes.CONTAINER))
				.rejects.toEqual(templates.revisionNotFound);

			expect(fn).toHaveBeenCalledTimes(1);
			expect(fn).toHaveBeenCalledWith(teamspace, `${model}.history`, { ...excludeIncomplete, ...excludeVoids }, {}, { timestamp: -1 });
		});
	});
};

const testGetRevisions = () => {
	const teamspace = generateRandomString();
	const model = generateRandomString();

	const checkResults = (fn, showVoid, modelType) => {
		const query = { incomplete: { $exists: false }, ...(modelType === modelTypes.DRAWING ? { model } : {}) };

		if (!showVoid) {
			query.void = { $ne: true };
		}

		expect(fn).toHaveBeenCalledTimes(1);
		expect(fn).toHaveBeenCalledWith(teamspace, modelType === modelTypes.DRAWING ? `${modelType}s.history` : `${model}.history`,
			query, {}, { timestamp: -1 });
	};

	const expectedData = [
		{ _id: 1, author: 'someUser', timestamp: new Date() },
		{ _id: 2, author: 'someUser', timestamp: new Date() },
		{ _id: 3, author: 'someUser', timestamp: new Date(), void: true },
	];

	describe('GetRevisions', () => {
		test('Should return all container revisions', async () => {
			const fn = jest.spyOn(db, 'find').mockResolvedValue(expectedData);
			const res = await Revisions.getRevisions(teamspace, model, modelTypes.CONTAINER, true);
			expect(res).toEqual(expectedData);
			checkResults(fn, true);
		});

		test('Should return non void container revisions', async () => {
			const nonVoidRevisions = expectedData.filter((rev) => !rev.void);
			const fn = jest.spyOn(db, 'find').mockResolvedValue(nonVoidRevisions);
			const res = await Revisions.getRevisions(teamspace, model, modelTypes.CONTAINER, false);
			expect(res).toEqual(nonVoidRevisions);
			checkResults(fn, false);
		});

		test('Should return an empty object if there are no revisions', async () => {
			const fn = jest.spyOn(db, 'find').mockResolvedValue([]);
			const res = await Revisions.getRevisions(teamspace, model, modelTypes.CONTAINER, true);
			expect(res).toEqual([]);
			checkResults(fn, true);
		});

		test('Should return all container revisions (drawing)', async () => {
			const fn = jest.spyOn(db, 'find').mockResolvedValue(expectedData);
			const res = await Revisions.getRevisions(teamspace, model, modelTypes.DRAWING, true);
			expect(res).toEqual(expectedData);
			checkResults(fn, true, modelTypes.DRAWING);
		});
	});
};

const testGetRevisionByIdOrTag = () => {
	const revision = { _id: 1, author: 'someUser', timestamp: new Date() };
	const teamspace = generateRandomString();
	const model = generateRandomString();

	describe('GetRevisionByIdOrTag', () => {
		test('Should return revision', async () => {
			const fn = jest.spyOn(db, 'findOne').mockResolvedValueOnce(revision);
			const res = await Revisions.getRevisionByIdOrTag(teamspace, model, modelTypes.CONTAINER, revision._id);
			expect(res).toEqual(revision);
			expect(fn).toHaveBeenCalledTimes(1);
			expect(fn).toHaveBeenCalledWith(teamspace, `${model}.history`,
				{ $or: [{ _id: revision._id }, { tag: revision._id }] }, {}, undefined);
		});

		test('Should return revision (drawing)', async () => {
			const fn = jest.spyOn(db, 'findOne').mockResolvedValueOnce(revision);
			const res = await Revisions.getRevisionByIdOrTag(teamspace, model, modelTypes.DRAWING, revision._id);
			expect(res).toEqual(revision);
			expect(fn).toHaveBeenCalledTimes(1);
			expect(fn).toHaveBeenCalledWith(teamspace, `${modelTypes.DRAWING}s.history`,
				{ $or: [{ _id: revision._id }, { tag: revision._id }], model }, {}, undefined);
		});

		test('Should throw REVISION_NOT_FOUND if it cannot find the revision in the revisions table', async () => {
			const fn = jest.spyOn(db, 'findOne').mockResolvedValueOnce(undefined);
			await expect(Revisions.getRevisionByIdOrTag(teamspace, model, modelTypes.CONTAINER, revision._id))
				.rejects.toEqual(templates.revisionNotFound);
			expect(fn).toHaveBeenCalledTimes(1);
			expect(fn).toHaveBeenCalledWith(teamspace, `${model}.history`,
				{ $or: [{ _id: revision._id }, { tag: revision._id }] }, {}, undefined);
		});
	});
};

const testAddRevision = () => {
	const teamspace = generateRandomString();
	const project = generateRandomString();
	const model = generateRandomString();
	const data = { prop: generateRandomString() };

	describe('AddRevision', () => {
		test('Should add a new revision', async () => {
			const modelType = modelTypes.CONTAINER;
			const fn = jest.spyOn(db, 'insertOne').mockResolvedValueOnce();
			const res = await Revisions.addRevision(teamspace, project, model, modelType, data);

			expect(fn).toHaveBeenCalledTimes(1);
			expect(fn.mock.calls[0][0]).toEqual(teamspace);
			expect(fn.mock.calls[0][1]).toEqual(`${model}.history`);
			expect(fn.mock.calls[0][2].prop).toEqual(data.prop);
			expect(fn.mock.calls[0][2]).toHaveProperty('_id');
			expect(isUUIDString(fn.mock.calls[0][2]._id));
			expect(fn.mock.calls[0][2]).toHaveProperty('timestamp');
			expect(res).toEqual(fn.mock.calls[0][2]._id);
		});

		test('Should add a new revision (drawing)', async () => {
			const modelType = modelTypes.DRAWING;
			const fn = jest.spyOn(db, 'insertOne').mockResolvedValueOnce();
			const res = await Revisions.addRevision(teamspace, project, model, modelType, data);

			expect(fn).toHaveBeenCalledTimes(1);
			expect(fn.mock.calls[0][0]).toEqual(teamspace);
			expect(fn.mock.calls[0][1]).toEqual(`${modelType}s.history`);
			expect(fn.mock.calls[0][2].prop).toEqual(data.prop);
			expect(fn.mock.calls[0][2]).toHaveProperty('_id');
			expect(isUUIDString(fn.mock.calls[0][2]._id));
			expect(fn.mock.calls[0][2]).toHaveProperty('timestamp');
			expect(res).toEqual(fn.mock.calls[0][2]._id);
		});
	});
};

const testDeleteModelRevisions = () => {
	const teamspace = generateRandomString();
	const project = generateRandomString();
	const model = generateRandomString();

	describe('DeleteModelRevisions', () => {
		test('Should delete revisions', async () => {
			const modelType = modelTypes.CONTAINER;
			const fn = jest.spyOn(db, 'deleteMany').mockResolvedValueOnce();
			await Revisions.deleteModelRevisions(teamspace, project, model, modelType);

			expect(fn).toHaveBeenCalledTimes(1);
			expect(fn).toHaveBeenCalledWith(teamspace, `${model}.history`, { project, model });
		});

		test('Should delete revisions (drawing)', async () => {
			const modelType = modelTypes.DRAWING;
			const fn = jest.spyOn(db, 'deleteMany').mockResolvedValueOnce();
			await Revisions.deleteModelRevisions(teamspace, project, model, modelType);

			expect(fn).toHaveBeenCalledTimes(1);
			expect(fn).toHaveBeenCalledWith(teamspace, `${modelType}s.history`, { project, model });
		});
	});
};

const testUpdateRevision = () => {
	const teamspace = generateRandomString();
	const model = generateRandomString();
	const revision = { _id: 1, author: 'someUser', timestamp: new Date(), void: true };
	const setUpdate = generateRandomObject();
	const unsetUpdate = generateRandomObject();

	const checkResults = (fn, modelType, setData, unsetData) => {
		expect(fn).toHaveBeenCalledTimes(1);
		expect(fn).toHaveBeenCalledWith(teamspace, modelType === modelTypes.DRAWING ? `${modelType}s.history` : `${model}.history`,
			{ $or: [{ _id: revision._id }, { tag: revision._id }] },
			{ ...(setData ? { $set: setData } : {}), ...(unsetData ? { $unset: unsetData } : {}) },
			{ projection: { _id: 1 } },
		);
	};

	describe('UpdateRevision', () => {
		test('Should update a revision and set data', async () => {
			const modelType = modelTypes.CONTAINER;
			const fn = jest.spyOn(db, 'findOneAndUpdate').mockImplementationOnce(() => ({ _id: revision._id }));
			await Revisions.updateRevision(teamspace, model, modelType, revision._id, setUpdate);
			checkResults(fn, modelType, setUpdate);
		});

		test('Should update a revision and unset data', async () => {
			const modelType = modelTypes.CONTAINER;
			const fn = jest.spyOn(db, 'findOneAndUpdate').mockImplementationOnce(() => ({ _id: revision._id }));
			await Revisions.updateRevision(teamspace, model, modelType, revision._id, undefined, unsetUpdate);
			checkResults(fn, modelType, undefined, unsetUpdate);
		});

		test('Should update a revision (drawing)', async () => {
			const modelType = modelTypes.DRAWING;
			const fn = jest.spyOn(db, 'findOneAndUpdate').mockImplementationOnce(() => ({ _id: revision._id }));
			await Revisions.updateRevision(teamspace, model, modelType,
				revision._id, setUpdate, unsetUpdate);
			checkResults(fn, modelType, setUpdate, unsetUpdate);
		});

		test('Should throw REVISION_NOT_FOUND if it cannot find the revision in the revisions table', async () => {
			const modelType = modelTypes.CONTAINER;
			const fn = jest.spyOn(db, 'findOneAndUpdate').mockImplementationOnce(() => undefined);
			await expect(Revisions.updateRevision(teamspace, model,
				modelType, revision._id, setUpdate, unsetUpdate)).rejects.toEqual(templates.revisionNotFound);
			checkResults(fn, modelType, setUpdate, unsetUpdate);
		});
	});
};

const testUpdateRevisionStatus = () => {
	const teamspace = generateRandomString();
	const project = generateRandomString();
	const model = generateRandomString();
	const revision = { _id: 1, author: 'someUser', timestamp: new Date(), void: true };
	const newStatus = false;

	const checkResults = (fn, modelType, voidStatus) => {
		expect(fn).toHaveBeenCalledTimes(1);
		expect(fn).toHaveBeenCalledWith(teamspace, modelType === modelTypes.DRAWING ? `${modelType}s.history` : `${model}.history`,
			{ $or: [{ _id: revision._id }, { tag: revision._id }] }, { $set: { void: voidStatus } },
			{ projection: { _id: 1 } },
		);
	};

	describe('UpdateRevisionStatus', () => {
		test('Should update the void status of a revision', async () => {
			const modelType = modelTypes.CONTAINER;
			const fn = jest.spyOn(db, 'findOneAndUpdate').mockImplementationOnce(() => ({ _id: revision._id }));
			await Revisions.updateRevisionStatus(teamspace, project, model, modelType,
				revision._id, newStatus);
			checkResults(fn, modelType, newStatus);
			expect(EventsManager.publish).toHaveBeenCalledTimes(1);
			expect(EventsManager.publish).toHaveBeenCalledWith(events.REVISION_UPDATED,
				{ teamspace, project, model, modelType, data: { _id: revision._id, void: newStatus } });
		});

		test('Should update the void status of a revision (drawing)', async () => {
			const modelType = modelTypes.DRAWING;
			const fn = jest.spyOn(db, 'findOneAndUpdate').mockImplementationOnce(() => ({ _id: revision._id }));
			await Revisions.updateRevisionStatus(teamspace, project, model, modelType,
				revision._id, newStatus);
			checkResults(fn, modelType, newStatus);
			expect(EventsManager.publish).toHaveBeenCalledTimes(1);
			expect(EventsManager.publish).toHaveBeenCalledWith(events.REVISION_UPDATED,
				{ teamspace, project, model, modelType, data: { _id: revision._id, void: newStatus } });
		});

		test('Should throw REVISION_NOT_FOUND if it cannot find the revision in the revisions table', async () => {
			const modelType = modelTypes.CONTAINER;
			const fn = jest.spyOn(db, 'findOneAndUpdate').mockImplementationOnce(() => undefined);
			await expect(Revisions.updateRevisionStatus(teamspace, project, model,
				modelType, revision._id, newStatus)).rejects.toEqual(templates.revisionNotFound);
			checkResults(fn, modelType, newStatus);
			expect(EventsManager.publish).toHaveBeenCalledTimes(0);
		});
	});
};

const testIsTagUnique = () => {
	describe('Is Valid Tag', () => {
		test('Should return false if tag already exists', async () => {
			const fn = jest.spyOn(db, 'findOne').mockResolvedValue('existingTag');
			const res = await Revisions.isTagUnique('someTS', 'someModel', 'someTag');
			expect(res).toEqual(false);
			expect(fn.mock.calls.length).toBe(1);
		});

		test('Should return true if tag is unique', async () => {
			const fn = jest.spyOn(db, 'findOne').mockResolvedValue(undefined);
			const res = await Revisions.isTagUnique('someTS', 'someModel', 'someTag');
			expect(res).toEqual(true);
			expect(fn.mock.calls.length).toBe(1);
		});
	});
};

const testIsRevAndStatusCodeUnique = () => {
	describe('Is valid Rev and Status codes combination', () => {
		const teamspace = generateRandomString();
		const model = generateRandomString();
		const revCode = generateRandomString();
		const statusCode = generateRandomString();

		test('Should return false if tag already exists', async () => {
			const fn = jest.spyOn(db, 'findOne').mockResolvedValue(generateRandomString());
			const res = await Revisions.isRevAndStatusCodeUnique(teamspace, model, revCode, statusCode);
			expect(res).toEqual(false);
			expect(fn).toHaveBeenCalledTimes(1);
			expect(fn).toHaveBeenCalledWith(teamspace, `${modelTypes.DRAWING}s.history`, { revCode, statusCode, model },
				undefined, undefined,
			);
		});

		test('Should return false if tag already exists', async () => {
			const fn = jest.spyOn(db, 'findOne').mockResolvedValue(undefined);
			const res = await Revisions.isRevAndStatusCodeUnique(teamspace, model, revCode, statusCode);
			expect(res).toEqual(true);
			expect(fn).toHaveBeenCalledTimes(1);
			expect(fn).toHaveBeenCalledWith(teamspace, `${modelTypes.DRAWING}s.history`, { revCode, statusCode, model },
				undefined, undefined,
			);
		});
	});
};

const testGetRevisionFormat = () => {
	describe('Get revision format', () => {
		test('Should return undefined if revision has no file', () => {
			const res = Revisions.getRevisionFormat(undefined);
			expect(res).toEqual(undefined);
		});

		test('Should return the format if revision has file', () => {
			const format = generateRandomString();
			const file = [`${generateRandomString()}_${generateRandomString()}_${format}`];
			const res = Revisions.getRevisionFormat(file);
			expect(res).toEqual(`.${format}`);
		});
	});
};

describe('models/revisions', () => {
	testGetRevisionCount();
	testGetLatestRevision();
	testGetRevisions();
	testAddRevision();
	testDeleteModelRevisions();
	testUpdateRevision();
	testUpdateRevisionStatus();
	testIsTagUnique();
	testIsRevAndStatusCodeUnique();
	testGetRevisionByIdOrTag();
	testGetRevisionFormat();
});<|MERGE_RESOLUTION|>--- conflicted
+++ resolved
@@ -28,11 +28,6 @@
 const { modelTypes } = require(`${src}/models/modelSettings.constants`);
 const { isUUIDString } = require(`${src}/utils/helper/typeCheck`);
 
-<<<<<<< HEAD
-const { DRAWINGS_HISTORY_COL } = require(`${src}/models/revisions.constants`);
-
-=======
->>>>>>> a4dba586
 const excludeVoids = { void: { $ne: true } };
 const excludeIncomplete = { incomplete: { $exists: false } };
 
@@ -45,7 +40,6 @@
 		test('should return the number of revision as per from the database query', async () => {
 			const fn = jest.spyOn(db, 'count').mockResolvedValueOnce(expectedData);
 			const res = await Revisions.getRevisionCount(teamspace, model, modelTypes.CONTAINER);
-<<<<<<< HEAD
 
 			expect(res).toEqual(expectedData);
 			expect(fn).toHaveBeenCalledTimes(1);
@@ -58,22 +52,7 @@
 
 			expect(res).toEqual(expectedData);
 			expect(fn).toHaveBeenCalledTimes(1);
-			expect(fn).toHaveBeenCalledWith(teamspace, DRAWINGS_HISTORY_COL,
-=======
-
-			expect(res).toEqual(expectedData);
-			expect(fn).toHaveBeenCalledTimes(1);
-			expect(fn).toHaveBeenCalledWith(teamspace, `${model}.history`, { ...excludeIncomplete, ...excludeVoids });
-		});
-
-		test('should return the number of revision as per from the database query (drawing)', async () => {
-			const fn = jest.spyOn(db, 'count').mockResolvedValueOnce(expectedData);
-			const res = await Revisions.getRevisionCount(teamspace, model, modelTypes.DRAWING);
-
-			expect(res).toEqual(expectedData);
-			expect(fn).toHaveBeenCalledTimes(1);
 			expect(fn).toHaveBeenCalledWith(teamspace, `${modelTypes.DRAWING}s.history`,
->>>>>>> a4dba586
 				{ ...excludeIncomplete, ...excludeVoids, model });
 		});
 	});
@@ -100,11 +79,7 @@
 
 			expect(res).toEqual(expectedData);
 			expect(fn).toHaveBeenCalledTimes(1);
-<<<<<<< HEAD
-			expect(fn).toHaveBeenCalledWith(teamspace, DRAWINGS_HISTORY_COL,
-=======
 			expect(fn).toHaveBeenCalledWith(teamspace, `${modelTypes.DRAWING}s.history`,
->>>>>>> a4dba586
 				{ ...excludeIncomplete, ...excludeVoids, model }, {}, { timestamp: -1 });
 		});
 
