/**
 *  Copyright (C) 2022 3D Repo Ltd
 *
 *  This program is free software: you can redistribute it and/or modify
 *  it under the terms of the GNU Affero General Public License as
 *  published by the Free Software Foundation, either version 3 of the
 *  License, or (at your option) any later version.
 *
 *  This program is distributed in the hope that it will be useful,
 *  but WITHOUT ANY WARRANTY; without even the implied warranty of
 *  MERCHANTABILITY or FITNESS FOR A PARTICULAR PURPOSE.  See the
 *  GNU Affero General Public License for more details.
 *
 *  You should have received a copy of the GNU Affero General Public License
 *  along with this program.  If not, see <http://www.gnu.org/licenses/>.
 */

const { src } = require('../../helper/path');
const { TEAM_MEMBER } = require('../../../../src/v5/models/roles.constants');
const { generateRandomString } = require('../../helper/services');

const Roles = require(`${src}/models/roles`);
const db = require(`${src}/handler/db`);

const testCreateTeamspaceRole = () => {
	describe('Create teamspace role', () => {
		test('should create a new teamspace role', async () => {
			const teamspace = generateRandomString();
			const expectedCommand = {
				createRole: TEAM_MEMBER,
				privileges: [],
				roles: [],
			};
			const fn = jest.spyOn(db, 'runCommand').mockImplementation(() => { });
			await Roles.createTeamspaceRole(teamspace);
			expect(fn).toHaveBeenCalledTimes(1);
			expect(fn).toHaveBeenCalledWith(teamspace, expectedCommand);
		});
	});
};

const testRemoveTeamspaceRole = () => {
	describe('Remove teamspace role', () => {
		test('should remove the teamspace role', async () => {
			const teamspace = generateRandomString();
			const expectedCommand = {
				dropRole: TEAM_MEMBER,
			};
			const fn = jest.spyOn(db, 'runCommand').mockImplementation(() => { });
			await Roles.removeTeamspaceRole(teamspace);
			expect(fn).toHaveBeenCalledTimes(1);
			expect(fn).toHaveBeenCalledWith(teamspace, expectedCommand);
		});
	});
};

const testGrantTeamspaceRoleToUser = () => {
	describe('Grant teamspace role to user', () => {
		test('should assign a teamspace role to the user', async () => {
			const teamspace = generateRandomString();
			const username = generateRandomString();
			const expectedCommand = {
				grantRolesToUser: username,
				roles: [{ role: TEAM_MEMBER, db: teamspace }],
			};

			const fn = jest.spyOn(db, 'runCommand').mockImplementation(() => { });
			await Roles.grantTeamspaceRoleToUser(teamspace, username);
			expect(fn).toHaveBeenCalledTimes(1);
			expect(fn).toHaveBeenCalledWith('admin', expectedCommand);
		});
	});
};

const testRevokeTeamspaceRoleFromUser = () => {
	describe('Revoke teamspace role from user', () => {
<<<<<<< HEAD
		test('should revoke a teamspace role from user', async () => {
=======
		test('should revoke teamspace role from the user', async () => {
>>>>>>> c76be820
			const teamspace = generateRandomString();
			const username = generateRandomString();
			const expectedCommand = {
				revokeRolesFromUser: username,
				roles: [{ role: TEAM_MEMBER, db: teamspace }],
			};

			const fn = jest.spyOn(db, 'runCommand').mockImplementation(() => { });
<<<<<<< HEAD
			await Roles.revokeTeamSpaceRoleFromUser(teamspace, username);
=======
			await Roles.revokeTeamspaceRoleFromUser(teamspace, username);
>>>>>>> c76be820
			expect(fn).toHaveBeenCalledTimes(1);
			expect(fn).toHaveBeenCalledWith('admin', expectedCommand);
		});
	});
};

describe('models/roles', () => {
	testCreateTeamspaceRole();
	testRemoveTeamspaceRole();
	testGrantTeamspaceRoleToUser();
	testRevokeTeamspaceRoleFromUser();
});<|MERGE_RESOLUTION|>--- conflicted
+++ resolved
@@ -74,11 +74,7 @@
 
 const testRevokeTeamspaceRoleFromUser = () => {
 	describe('Revoke teamspace role from user', () => {
-<<<<<<< HEAD
-		test('should revoke a teamspace role from user', async () => {
-=======
 		test('should revoke teamspace role from the user', async () => {
->>>>>>> c76be820
 			const teamspace = generateRandomString();
 			const username = generateRandomString();
 			const expectedCommand = {
@@ -87,11 +83,7 @@
 			};
 
 			const fn = jest.spyOn(db, 'runCommand').mockImplementation(() => { });
-<<<<<<< HEAD
-			await Roles.revokeTeamSpaceRoleFromUser(teamspace, username);
-=======
 			await Roles.revokeTeamspaceRoleFromUser(teamspace, username);
->>>>>>> c76be820
 			expect(fn).toHaveBeenCalledTimes(1);
 			expect(fn).toHaveBeenCalledWith('admin', expectedCommand);
 		});
