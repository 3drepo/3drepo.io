/**
 *  Copyright (C) 2021 3D Repo Ltd
 *
 *  This program is free software: you can redistribute it and/or modify
 *  it under the terms of the GNU Affero General Public License as
 *  published by the Free Software Foundation, either version 3 of the
 *  License, or (at your option) any later version.
 *
 *  This program is distributed in the hope that it will be useful,
 *  but WITHOUT ANY WARRANTY; without even the implied warranty of
 *  MERCHANTABILITY or FITNESS FOR A PARTICULAR PURPOSE.  See the
 *  GNU Affero General Public License for more details.
 *
 *  You should have received a copy of the GNU Affero General Public License
 *  along with this program.  If not, see <http://www.gnu.org/licenses/>.
 */

const { times } = require('lodash');
const { src } = require('../../helper/path');
const { generateRandomString, generateUUIDString } = require('../../helper/services');

jest.mock('../../../../src/v5/services/eventsManager/eventsManager');
const EventsManager = require(`${src}/services/eventsManager/eventsManager`);
const { events } = require(`${src}/services/eventsManager/eventsManager.constants`);
const Model = require(`${src}/models/modelSettings`);
const { getInfoFromCode } = require(`${src}/models/modelSettings.constants`);
jest.mock('../../../../src/v5/handler/db');
const DBHandler = require(`${src}/handler/db`);
const { isUUIDString } = require(`${src}/utils/helper/typeCheck`);
const { templates } = require(`${src}/utils/responseCodes`);
const { modelTypes } = require(`${src}/models/modelSettings.constants`);

const SETTINGS_COL = 'settings';

const testGetModelById = () => {
	describe('Get ModelById', () => {
		test('should return content of model settings if found', async () => {
			const expectedData = {
				_id: 'abc',
				name: 'model name',
			};
			DBHandler.findOne.mockResolvedValueOnce(expectedData);

			const res = await Model.getModelById('someTS', 'someModel');
			expect(res).toEqual(expectedData);
		});
		test('should return error if model does not exists', async () => {
			DBHandler.findOne.mockResolvedValueOnce(undefined);

			await expect(Model.getModelById('someTS', 'someModel'))
				.rejects.toEqual(templates.modelNotFound);
		});
	});
};

const testGetContainerById = () => {
	describe('Get ContainerById', () => {
		test('should return content of container settings if found', async () => {
			const expectedData = {
				_id: 'abc',
				name: 'container name',
			};
			DBHandler.findOne.mockResolvedValueOnce(expectedData);

			const res = await Model.getContainerById('someTS', 'someContainer');
			expect(res).toEqual(expectedData);
		});
		test('should return error if container does not exists', async () => {
			DBHandler.findOne.mockResolvedValueOnce(undefined);

			await expect(Model.getContainerById('someTS', 'someContainer'))
				.rejects.toEqual(templates.containerNotFound);
		});

		test('should return error if some unknown error occured', async () => {
			const err = '123';
			DBHandler.findOne.mockRejectedValueOnce(err);

			await expect(Model.getContainerById('someTS', 'someContainer'))
				.rejects.toEqual(err);
		});
	});
};

const testGetDrawingById = () => {
	describe('GetDrawingById', () => {
		test('should return content of drawing settings if found', async () => {
			const expectedData = generateRandomString();
			DBHandler.findOne.mockResolvedValueOnce(expectedData);

			const res = await Model.getDrawingById(generateRandomString(), generateRandomString());
			expect(res).toEqual(expectedData);
		});

		test('should return error if drawing does not exists', async () => {
			DBHandler.findOne.mockResolvedValueOnce(undefined);

			await expect(Model.getDrawingById(generateRandomString(), generateRandomString()))
				.rejects.toEqual(templates.drawingNotFound);
		});

		test('should return error if some unknown error occured', async () => {
			const err = generateRandomString();
			DBHandler.findOne.mockRejectedValueOnce(err);

			await expect(Model.getDrawingById(generateRandomString(), generateRandomString()))
				.rejects.toEqual(err);
		});
	});
};

const testGetFederationById = () => {
	describe('Get FederationById', () => {
		test('should return content of federation settings if found (v5 schema)', async () => {
			const expectedData = {
				_id: 'abc',
				name: 'federation name',
				subModels: times(4, () => ({ _id: generateUUIDString(), group: generateRandomString() })),
			};
			DBHandler.findOne.mockResolvedValueOnce(expectedData);

			const res = await Model.getFederationById('someTS', 'someFederation');
			expect(res).toEqual(expectedData);
		});
		test('should return error if federation does not exist', async () => {
			DBHandler.findOne.mockResolvedValueOnce(undefined);

			await expect(Model.getFederationById('someTS', 'someFederation'))
				.rejects.toEqual(templates.federationNotFound);
		});

		test('should return error if some unknown error occured', async () => {
			const err = '123';
			DBHandler.findOne.mockRejectedValueOnce(err);

			await expect(Model.getFederationById('someTS', 'someFederation'))
				.rejects.toEqual(err);
		});
	});
};

const testGetModelByQuery = () => {
	describe('Get model by query', () => {
		test('should return model ', async () => {
			const existingModelId = 'someModel';
			const existingModelName = 'model name';
			const expectedData = {
				_id: existingModelId,
				name: existingModelName,
			};

			DBHandler.findOne.mockResolvedValueOnce(expectedData);

			const teamspace = 'someTS';
			const query = { _id: { $in: [existingModelId] }, name: existingModelName };
			const res = await Model.getModelByQuery(teamspace, query);
			expect(res).toEqual(expectedData);
			expect(DBHandler.findOne).toHaveBeenCalledTimes(1);
			expect(DBHandler.findOne).toHaveBeenCalledWith(teamspace, SETTINGS_COL, query, undefined);
		});

		test('should return model not found with non-existent name', async () => {
			DBHandler.findOne.mockResolvedValueOnce(undefined);

			const teamspace = 'someTS';
			const query = { _id: { $in: ['someModel'] }, name: 'badModelName' };
			await expect(Model.getModelByQuery(teamspace, query))
				.rejects.toEqual(templates.modelNotFound);
			expect(DBHandler.findOne).toHaveBeenCalledTimes(1);
			expect(DBHandler.findOne).toHaveBeenCalledWith(teamspace, SETTINGS_COL, query, undefined);
		});
	});
};

const testGetContainers = () => {
	describe('Get containers', () => {
		test('should return the list of containers ', async () => {
			const expectedData = [
				{
					_id: 'abc',
					name: 'model name',
				},
				{
					_id: '123',
					name: 'model name 2',
				},
			];

			DBHandler.find.mockResolvedValueOnce(expectedData);

			const teamspace = 'someTS';
			const modelIds = ['someModel'];
			const res = await Model.getContainers(teamspace, modelIds);
			expect(res).toEqual(expectedData);
			expect(DBHandler.find).toHaveBeenCalledTimes(1);
			expect(DBHandler.find).toHaveBeenCalledWith(teamspace, SETTINGS_COL,
				{ _id: { $in: modelIds },
					federate: { $ne: true },
					modelType: { $ne: modelTypes.DRAWING } }, undefined, undefined);
		});
	});
};

const testGetDrawings = () => {
	describe('Get drawings', () => {
		test('should return the list of drawings ', async () => {
			const expectedData = [
				{
					_id: generateRandomString(),
					name: generateRandomString(),
				},
				{
					_id: generateRandomString(),
					name: generateRandomString(),
				},
			];

			DBHandler.find.mockResolvedValueOnce(expectedData);

			const teamspace = generateRandomString();
			const modelIds = [generateRandomString()];
			const res = await Model.getDrawings(teamspace, modelIds);
			expect(res).toEqual(expectedData);
			expect(DBHandler.find).toHaveBeenCalledTimes(1);
			expect(DBHandler.find).toHaveBeenCalledWith(teamspace, SETTINGS_COL,
				{ _id: { $in: modelIds }, modelType: modelTypes.DRAWING },
				undefined, undefined);
		});
	});
};

const testGetFederations = () => {
	describe('Get federations', () => {
		test('should return the list of federations ', async () => {
			const expectedData = [
				{
					_id: 'abc',
					name: 'model name',
				},
				{
					_id: '123',
					name: 'model name 2',
				},
			];

			DBHandler.find.mockResolvedValueOnce(expectedData);

			const teamspace = 'someTS';
			const modelIds = ['someModel'];
			const res = await Model.getFederations(teamspace, modelIds);
			expect(res).toEqual(expectedData);
			expect(DBHandler.find).toHaveBeenCalledTimes(1);
			expect(DBHandler.find).toHaveBeenCalledWith(teamspace, SETTINGS_COL,
				{ _id: { $in: modelIds }, federate: true }, undefined, undefined);
		});
	});
};

const testAddModel = () => {
	describe('Add model', () => {
		test('should return inserted ID on success when a container is added', async () => {
			const teamspace = generateRandomString();
			const project = generateRandomString();
			const data = { properties: { code: generateRandomString(), unit: generateRandomString() },
				name: generateRandomString(),
				type: generateRandomString(),
				federate: false };
			const res = await Model.addModel(teamspace, project, data);

			expect(DBHandler.insertOne).toHaveBeenCalledTimes(1);
			expect(DBHandler.insertOne).toHaveBeenCalledWith(teamspace, SETTINGS_COL, expect.any(Object));
			const newId = DBHandler.insertOne.mock.calls[0][2]._id;
			expect(isUUIDString(newId));
			expect(res).toEqual(newId);

			expect(EventsManager.publish).toHaveBeenCalledTimes(1);
			expect(EventsManager.publish).toHaveBeenCalledWith(events.NEW_MODEL, { teamspace,
				project,
				model: newId,
				data: { code: data.properties.code, type: data.type, unit: data.properties.unit, name: data.name },
				modelType: modelTypes.CONTAINER,
			});
		});

		test('should return inserted ID on success when a federation is added', async () => {
			const teamspace = generateRandomString();
			const project = generateRandomString();
			const data = { properties: { code: generateRandomString(), unit: generateRandomString() },
				desc: generateRandomString(),
				name: generateRandomString(),
				federate: true };
			const res = await Model.addModel(teamspace, project, data);

			expect(DBHandler.insertOne).toHaveBeenCalledTimes(1);
			expect(DBHandler.insertOne).toHaveBeenCalledWith(teamspace, SETTINGS_COL, expect.any(Object));

			const newId = DBHandler.insertOne.mock.calls[0][2]._id;
			expect(isUUIDString(newId));
			expect(res).toEqual(newId);

			expect(EventsManager.publish).toHaveBeenCalledTimes(1);
			expect(EventsManager.publish).toHaveBeenCalledWith(events.NEW_MODEL, {
				teamspace,
				project,
				model: newId,
				data: {
					code: data.properties.code,
					desc: data.desc,
					unit: data.properties.unit,
					name: data.name,
				},
				modelType: modelTypes.FEDERATION });
		});

		test('should return inserted ID on success when a drawing is added', async () => {
			const teamspace = generateRandomString();
			const project = generateRandomString();
			const data = {
				name: generateRandomString(),
				number: generateRandomString(),
				type: generateRandomString(),
				modelType: modelTypes.DRAWING };
			const res = await Model.addModel(teamspace, project, data);

			expect(DBHandler.insertOne).toHaveBeenCalledTimes(1);
			expect(DBHandler.insertOne).toHaveBeenCalledWith(teamspace, SETTINGS_COL, expect.any(Object));
			const newId = DBHandler.insertOne.mock.calls[0][2]._id;
			expect(isUUIDString(newId));
			expect(res).toEqual(newId);

			expect(EventsManager.publish).toHaveBeenCalledTimes(1);
			expect(EventsManager.publish).toHaveBeenCalledWith(events.NEW_MODEL, { teamspace,
				project,
				model: newId,
				data: { type: data.type, name: data.name, number: data.number },
				modelType: modelTypes.DRAWING,
			});
		});
	});
};

const testDeleteModel = () => {
	describe('Delete model', () => {
		test('should succeed (federation)', async () => {
			const expectedData = { _id: generateRandomString(), federate: true };
			DBHandler.findOneAndDelete.mockResolvedValueOnce(expectedData);

			const teamspace = generateRandomString();
			const project = generateRandomString();
			const model = generateRandomString();
			const res = await Model.deleteModel(teamspace, project, model);
			expect(res).toEqual(undefined);
			expect(DBHandler.findOneAndDelete).toHaveBeenCalledTimes(1);
			expect(DBHandler.findOneAndDelete).toHaveBeenCalledWith(
				teamspace, SETTINGS_COL, { _id: model }, { federate: 1, modelType: 1 },
			);
			expect(EventsManager.publish).toHaveBeenCalledTimes(1);
			expect(EventsManager.publish).toHaveBeenCalledWith(events.DELETE_MODEL, {
				teamspace,
				project,
				model,
				modelType: modelTypes.FEDERATION,
			});
		});

		test('should succeed (container)', async () => {
			const expectedData = { _id: generateRandomString(), federate: false };
			DBHandler.findOneAndDelete.mockResolvedValueOnce(expectedData);

			const teamspace = generateRandomString();
			const project = generateRandomString();
			const model = generateRandomString();
			const res = await Model.deleteModel(teamspace, project, model);
			expect(res).toEqual(undefined);
			expect(DBHandler.findOneAndDelete).toHaveBeenCalledTimes(1);
			expect(DBHandler.findOneAndDelete).toHaveBeenCalledWith(
				teamspace, SETTINGS_COL, { _id: model }, { federate: 1, modelType: 1 },
<<<<<<< HEAD
=======
			);
			expect(EventsManager.publish).toHaveBeenCalledTimes(1);
			expect(EventsManager.publish).toHaveBeenCalledWith(events.DELETE_MODEL, {
				teamspace,
				project,
				model,
				modelType: modelTypes.CONTAINER,
			});
		});

		test('should succeed (drawing)', async () => {
			const expectedData = { _id: generateRandomString(), modelType: modelTypes.DRAWING };
			DBHandler.findOneAndDelete.mockResolvedValueOnce(expectedData);

			const teamspace = generateRandomString();
			const project = generateRandomString();
			const model = generateRandomString();
			const res = await Model.deleteModel(teamspace, project, model);
			expect(res).toEqual(undefined);
			expect(DBHandler.findOneAndDelete).toHaveBeenCalledTimes(1);
			expect(DBHandler.findOneAndDelete).toHaveBeenCalledWith(
				teamspace, SETTINGS_COL, { _id: model }, { federate: 1, modelType: 1 },
>>>>>>> abd8f521
			);
			expect(EventsManager.publish).toHaveBeenCalledTimes(1);
			expect(EventsManager.publish).toHaveBeenCalledWith(events.DELETE_MODEL, {
				teamspace,
				project,
				model,
<<<<<<< HEAD
				modelType: modelTypes.CONTAINER,
			});
		});

		test('should succeed (drawing)', async () => {
			const expectedData = { _id: generateRandomString(), modelType: modelTypes.DRAWING };
			DBHandler.findOneAndDelete.mockResolvedValueOnce(expectedData);

			const teamspace = generateRandomString();
			const project = generateRandomString();
			const model = generateRandomString();
			const res = await Model.deleteModel(teamspace, project, model);
			expect(res).toEqual(undefined);
			expect(DBHandler.findOneAndDelete).toHaveBeenCalledTimes(1);
			expect(DBHandler.findOneAndDelete).toHaveBeenCalledWith(
				teamspace, SETTINGS_COL, { _id: model }, { federate: 1, modelType: 1 },
			);
			expect(EventsManager.publish).toHaveBeenCalledTimes(1);
			expect(EventsManager.publish).toHaveBeenCalledWith(events.DELETE_MODEL, {
				teamspace,
				project,
				model,
=======
>>>>>>> abd8f521
				modelType: modelTypes.DRAWING,
			});
		});

		test('should return model not found with invalid model ID', async () => {
			DBHandler.findOneAndDelete.mockResolvedValueOnce(undefined);

			const teamspace = generateRandomString();
			const project = generateRandomString();
			const model = generateRandomString();
			await expect(Model.deleteModel(teamspace, project, model))
				.rejects.toEqual(templates.modelNotFound);
			expect(DBHandler.findOneAndDelete).toHaveBeenCalledTimes(1);
			expect(DBHandler.findOneAndDelete).toHaveBeenCalledWith(
				teamspace, SETTINGS_COL, { _id: model }, { federate: 1, modelType: 1 },
			);
			expect(EventsManager.publish).toHaveBeenCalledTimes(0);
		});
	});
};

const testUpdateModelStatus = () => {
	describe('Update model status', () => {
		const teamspace = generateRandomString();
		const project = generateRandomString();
		const model = generateRandomString();
		const status = 'queued';
		const corId = generateRandomString();

		test(`should update container status and trigger a ${events.MODEL_SETTINGS_UPDATE} event`, async () => {
			DBHandler.findOneAndUpdate.mockResolvedValueOnce({ federate: false });
			await expect(Model.updateModelStatus(teamspace, project, model, status, corId)).resolves.toBe(undefined);

			expect(DBHandler.findOneAndUpdate).toHaveBeenCalledTimes(1);
			const action = DBHandler.findOneAndUpdate.mock.calls[0][3];
			expect(action.$set.corID).toEqual(corId);
			expect(action.$set.status).toEqual(status);

			expect(EventsManager.publish).toHaveBeenCalledTimes(1);
			expect(EventsManager.publish).toHaveBeenCalledWith(events.MODEL_SETTINGS_UPDATE,
				{ teamspace, model, project, data: { status }, modelType: modelTypes.CONTAINER });
		});

		test(`should update federation status and trigger a ${events.MODEL_SETTINGS_UPDATE} event`, async () => {
			DBHandler.findOneAndUpdate.mockResolvedValueOnce({ federate: true });

			await expect(Model.updateModelStatus(teamspace, project, model, status, corId)).resolves.toBe(undefined);

			expect(DBHandler.findOneAndUpdate).toHaveBeenCalledTimes(1);
			const action = DBHandler.findOneAndUpdate.mock.calls[0][3];
			expect(action.$set.corID).toEqual(corId);
			expect(action.$set.status).toEqual(status);

			expect(EventsManager.publish).toHaveBeenCalledTimes(1);
			expect(EventsManager.publish).toHaveBeenCalledWith(events.MODEL_SETTINGS_UPDATE,
				{ teamspace, model, project, data: { status }, modelType: modelTypes.FEDERATION });
		});

		test(`should update drawing status and trigger a ${events.MODEL_SETTINGS_UPDATE} event`, async () => {
			DBHandler.findOneAndUpdate.mockResolvedValueOnce({ modelType: modelTypes.DRAWING });
			await expect(Model.updateModelStatus(teamspace, project, model, status, corId)).resolves.toBe(undefined);

			expect(DBHandler.findOneAndUpdate).toHaveBeenCalledTimes(1);
			const action = DBHandler.findOneAndUpdate.mock.calls[0][3];
			expect(action.$set.corID).toEqual(corId);
			expect(action.$set.status).toEqual(status);

			expect(EventsManager.publish).toHaveBeenCalledTimes(1);
			expect(EventsManager.publish).toHaveBeenCalledWith(events.MODEL_SETTINGS_UPDATE,
				{ teamspace, model, project, data: { status }, modelType: modelTypes.DRAWING });
		});

		test('should not trigger event if model no longer exists ', async () => {
			DBHandler.findOneAndUpdate.mockResolvedValueOnce();

			await expect(Model.updateModelStatus(teamspace, project, model, status)).resolves.toBe(undefined);

			expect(DBHandler.findOneAndUpdate.mock.calls.length).toBe(1);
			const action = DBHandler.findOneAndUpdate.mock.calls[0][3];
			expect(action.$set.status).toEqual(status);
			expect(action.$set.corId).toEqual(undefined);

			expect(EventsManager.publish).not.toHaveBeenCalled();
		});
	});
};

const testNewRevisionProcessed = () => {
	describe.each([
		[0], [1], [14], [100],
	])('Update with new revision', (retVal) => {
		const teamspace = generateRandomString();
		const project = generateRandomString();
		const model = generateRandomString();
		const user = generateRandomString();
		const corId = generateRandomString();
		const { success, message, userErr } = getInfoFromCode(retVal);

		test(`revision processed with code ${retVal} should update model status and trigger a ${events.MODEL_IMPORT_FINISHED},
			a ${events.MODEL_SETTINGS_UPDATE} and a ${events.NEW_REVISION} event`,
		async () => {
			DBHandler.updateOne.mockResolvedValueOnce({ matchedCount: 1 });
			EventsManager.publish.mockClear();
			await expect(Model.newRevisionProcessed(
				teamspace, project, model, corId, retVal, user,
			)).resolves.toBe(undefined);

			expect(DBHandler.updateOne.mock.calls.length).toBe(1);
			const action = DBHandler.updateOne.mock.calls[0][3];
			if (success) {
				expect(action.$set.status).toBe(undefined);
				expect(action.$set).toHaveProperty('timestamp');
			} else {
				expect(action.$set.status).toEqual('failed');
				expect(action.$set).not.toHaveProperty('timestamp');
				expect(action.$set).toHaveProperty('errorReason');
				expect(action.$set.errorReason.message).toEqual(message);
				expect(action.$set.errorReason.errorCode).toEqual(retVal);
				expect(action.$set.errorReason).toHaveProperty('timestamp');
			}
			expect(action.$unset).toEqual({ corID: 1, ...(success ? { status: 1 } : {}) });

			expect(EventsManager.publish).toHaveBeenCalledTimes(success ? 3 : 2);
			expect(EventsManager.publish).toHaveBeenCalledWith(events.MODEL_IMPORT_FINISHED,
				{
					teamspace,
					model,
					corId,
					userErr,
					message,
					success,
					errCode: retVal,
					user,
				});

			expect(EventsManager.publish).toHaveBeenCalledWith(events.MODEL_SETTINGS_UPDATE,
				{
					teamspace,
					project,
					model,
					data: { ...action.$set, status: action.$set.status || 'ok' },
					modelType: modelTypes.CONTAINER,
				});

			if (success) {
				expect(EventsManager.publish).toHaveBeenCalledWith(events.NEW_REVISION,
					{
						teamspace,
						project,
						model,
						revision: corId,
						modelType: modelTypes.CONTAINER,
					});
			}
		});
	});

	describe('Update with new revision (Federation)', () => {
		const retVal = 0;
		const teamspace = generateRandomString();
		const project = generateRandomString();
		const model = generateRandomString();
		const user = generateRandomString();
		const corId = generateRandomString();
		const containers = [generateRandomString(), generateRandomString(), generateRandomString()];
		const { success, message, userErr } = getInfoFromCode(retVal);
		test(`revision processed with code ${retVal} should update model status and trigger a ${events.MODEL_IMPORT_FINISHED} event and a ${events.MODEL_SETTINGS_UPDATE} event`,
			async () => {
				DBHandler.updateOne.mockResolvedValueOnce({ matchedCount: 1 });
				EventsManager.publish.mockClear();
				await expect(Model.newRevisionProcessed(
					teamspace, project, model, corId, retVal, user,
					containers.map((containerId) => ({ project: containerId })),
				)).resolves.toBe(undefined);

				expect(DBHandler.updateOne.mock.calls.length).toBe(1);
				const action = DBHandler.updateOne.mock.calls[0][3];
				expect(action.$set.status).toBe(undefined);
				expect(action.$set).toHaveProperty('timestamp');
				expect(action.$set.subModels).toEqual(containers.map((containerId) => ({ _id: containerId })));

				expect(action.$unset).toEqual({ corID: 1, ...(success ? { status: 1 } : {}) });

				expect(EventsManager.publish).toHaveBeenCalledTimes(3);
				expect(EventsManager.publish).toHaveBeenCalledWith(events.MODEL_IMPORT_FINISHED,
					{
						teamspace,
						model,
						corId,
						userErr,
						message,
						success,
						errCode: retVal,
						user,
					});

				const expectedData = { ...action.$set };
				if (expectedData.subModels) {
					expectedData.containers = expectedData.subModels;
					delete expectedData.subModels;
				}

				expect(EventsManager.publish).toHaveBeenCalledWith(events.MODEL_SETTINGS_UPDATE,
					{
						teamspace,
						project,
						model,
						data: { ...expectedData, status: expectedData.status || 'ok' },
						modelType: modelTypes.FEDERATION,
					});

				expect(EventsManager.publish).toHaveBeenCalledWith(events.NEW_REVISION,
					{
						teamspace,
						project,
						model,
						revision: corId,
						modelType: modelTypes.FEDERATION,
					});
			});

		test(`revision processed with code ${retVal} should update model status and trigger a ${events.MODEL_IMPORT_FINISHED} event and a ${events.MODEL_SETTINGS_UPDATE} event (with groups)`,
			async () => {
				const containerData = containers.map((containerId) => ({
					project: containerId, group: generateRandomString() }));

				DBHandler.updateOne.mockResolvedValueOnce({ matchedCount: 1 });
				EventsManager.publish.mockClear();
				await expect(Model.newRevisionProcessed(
					teamspace, project, model, corId, retVal, user, containerData,
				)).resolves.toBe(undefined);

				expect(DBHandler.updateOne.mock.calls.length).toBe(1);
				const action = DBHandler.updateOne.mock.calls[0][3];
				expect(action.$set.status).toBe(undefined);
				expect(action.$set).toHaveProperty('timestamp');
				expect(action.$set.subModels).toEqual(containerData.map(({ project: _id, group }) => ({ _id, group })));

				expect(action.$unset).toEqual({ corID: 1, ...(success ? { status: 1 } : {}) });

				expect(EventsManager.publish).toHaveBeenCalledTimes(3);
				expect(EventsManager.publish).toHaveBeenCalledWith(events.MODEL_IMPORT_FINISHED,
					{
						teamspace,
						model,
						corId,
						userErr,
						message,
						success,
						errCode: retVal,
						user,
					});

				const expectedData = { ...action.$set };
				if (expectedData.subModels) {
					expectedData.containers = expectedData.subModels;
					delete expectedData.subModels;
				}

				expect(EventsManager.publish).toHaveBeenCalledWith(events.MODEL_SETTINGS_UPDATE,
					{
						teamspace,
						project,
						model,
						data: { ...expectedData, status: expectedData.status || 'ok' },
						modelType: modelTypes.FEDERATION,
					});

				expect(EventsManager.publish).toHaveBeenCalledWith(events.NEW_REVISION,
					{
						teamspace,
						project,
						model,
						revision: corId,
						modelType: modelTypes.FEDERATION,
					});
			});
	});

	describe('Update with new revision when the model is already deleted', () => {
		test('should not trigger event', async () => {
			DBHandler.updateOne.mockResolvedValueOnce(false);
			EventsManager.publish.mockClear();

			const teamspace = generateRandomString();
			const project = generateRandomString();
			const model = generateRandomString();
			const user = generateRandomString();
			const retVal = 0;
			const corId = generateRandomString();
			await expect(Model.newRevisionProcessed(
				teamspace, project, model, corId, retVal, user,
			)).resolves.toBe(undefined);

			expect(DBHandler.updateOne.mock.calls.length).toBe(1);
			const action = DBHandler.updateOne.mock.calls[0][3];
			expect(action.$unset.status).toEqual(1);
			expect(action.$set).toHaveProperty('timestamp');
			expect(action.$unset).toEqual({ corID: 1, status: 1 });

			expect(EventsManager.publish.mock.calls.length).toBe(0);
		});
	});
};
const testUpdateModelSettings = () => {
	const checkResults = (fn, model, updateObject) => {
		expect(fn).toHaveBeenCalledTimes(1);
		expect(fn.mock.calls[0][2]).toEqual({ _id: model });
		expect(fn.mock.calls[0][3]).toEqual(updateObject);
	};

	describe('UpdateModelSettings', () => {
		const teamspace = generateRandomString();
		const project = generateRandomString();
		const model = generateRandomString();
		test('Should update the settings of a model with unset', async () => {
			const data = {
				name: generateRandomString(),
				unit: 'm',
				code: generateRandomString(5),
				defaultView: null,
			};

			const updateObject = {
				$set: {
					properties: {
						unit: data.unit,
						code: data.code,
					},
					name: data.name,
				},
				$unset: {
					defaultView: 1,
				},
			};

			DBHandler.findOneAndUpdate.mockResolvedValueOnce({});
			await Model.updateModelSettings(teamspace, project, model, data);
			checkResults(DBHandler.findOneAndUpdate, model, updateObject);
			expect(EventsManager.publish).toHaveBeenCalledTimes(1);
			expect(EventsManager.publish).toHaveBeenCalledWith(events.MODEL_SETTINGS_UPDATE,
				{
					teamspace,
					project,
					model,
					data,
					modelType: modelTypes.CONTAINER,
				});
		});

		test('Should update the settings of a model without unset', async () => {
			const data = {
				name: generateRandomString(),
				unit: 'm',
				code: generateRandomString(5),
				defaultView: generateRandomString(),
			};

			const updateObject = {
				$set: {
					properties: {
						unit: data.unit,
						code: data.code,
					},
					name: data.name,
					defaultView: data.defaultView,
				},
			};

			DBHandler.findOneAndUpdate.mockResolvedValueOnce({ federate: true });
			await Model.updateModelSettings(teamspace, project, model, data);
			checkResults(DBHandler.findOneAndUpdate, model, updateObject);
			expect(EventsManager.publish).toHaveBeenCalledTimes(1);
			expect(EventsManager.publish).toHaveBeenCalledWith(events.MODEL_SETTINGS_UPDATE,
				{
					teamspace,
					project,
					model,
					data,
					modelType: modelTypes.FEDERATION,
				});
		});

		test('Should update the settings of a model and ignore a null value that cant be unset', async () => {
			const data = {
				name: generateRandomString(),
				unit: null,
				code: generateRandomString(5),
				defaultView: generateRandomString(),
			};

			const updateObject = {
				$set: {
					properties: {
						code: data.code,
					},
					name: data.name,
					defaultView: data.defaultView,
				},
			};

			DBHandler.findOneAndUpdate.mockResolvedValueOnce({});
			await Model.updateModelSettings(teamspace, project, model, data);
			checkResults(DBHandler.findOneAndUpdate, model, updateObject);
			expect(EventsManager.publish).toHaveBeenCalledTimes(1);

			expect(EventsManager.publish).toHaveBeenCalledWith(events.MODEL_SETTINGS_UPDATE,
				{
					teamspace,
					project,
					model,
					data,
					modelType: modelTypes.CONTAINER,
				});
		});

		test('Should update the settings of a model value of 0', async () => {
			const data = {
				angleFromNorth: 0,
			};

			const updateObject = {
				$set: {
					angleFromNorth: 0,
				},
			};

			DBHandler.findOneAndUpdate.mockResolvedValueOnce({});
			await Model.updateModelSettings(teamspace, project, model, data);
			checkResults(DBHandler.findOneAndUpdate, model, updateObject);
			expect(EventsManager.publish).toHaveBeenCalledTimes(1);

			expect(EventsManager.publish).toHaveBeenCalledWith(events.MODEL_SETTINGS_UPDATE,
				{
					teamspace,
					project,
					model,
					data,
					modelType: modelTypes.CONTAINER,
				});
		});

		test('Should return error if the update fails', async () => {
			DBHandler.findOneAndUpdate.mockResolvedValueOnce();
			await expect(Model.updateModelSettings(teamspace, project, model, { name: 'someName' }))
				.rejects.toEqual(templates.modelNotFound);

			expect(EventsManager.publish).not.toHaveBeenCalled();
		});

		test('Should update nothing if the data is empty', async () => {
			await Model.updateModelSettings(teamspace, project, model, {});
			expect(DBHandler.findOneAndUpdate).not.toHaveBeenCalled();
			expect(EventsManager.publish).not.toHaveBeenCalled();
		});
	});
};

const testRemoveUserFromAllModels = () => {
	describe('Remove user from all models', () => {
		test('Should trigger a query to remove user from all models', async () => {
			const teamspace = generateRandomString();
			const user = generateRandomString();
			DBHandler.updateMany.mockResolvedValueOnce();
			await expect(Model.removeUserFromAllModels(teamspace, user)).resolves.toBeUndefined();

			expect(DBHandler.updateMany).toHaveBeenCalledTimes(1);
			expect(DBHandler.updateMany).toHaveBeenCalledWith(teamspace, SETTINGS_COL,
				{ 'permissions.user': user },
				{ $pull: { permissions: { user } } });
		});
	});
};

const testIsFederation = () => {
	describe('Return if a model is a federation', () => {
		test('Should return true if model is federation', async () => {
			const teamspace = generateRandomString();
			const model = generateRandomString();
			DBHandler.findOne.mockResolvedValueOnce({ federate: true });
			await expect(Model.isFederation(teamspace, model)).resolves.toEqual(true);

			expect(DBHandler.findOne).toHaveBeenCalledTimes(1);
			expect(DBHandler.findOne).toHaveBeenCalledWith(teamspace, SETTINGS_COL,
				{ _id: model },
				{ _id: 0, federate: 1 });
		});

		test('Should return false if model is container', async () => {
			const teamspace = generateRandomString();
			const model = generateRandomString();
			DBHandler.findOne.mockResolvedValueOnce({ federate: false });
			await expect(Model.isFederation(teamspace, model)).resolves.toEqual(false);

			expect(DBHandler.findOne).toHaveBeenCalledTimes(1);
			expect(DBHandler.findOne).toHaveBeenCalledWith(teamspace, SETTINGS_COL,
				{ _id: model },
				{ _id: 0, federate: 1 });
		});

		test('Should fail if model does not exist', async () => {
			const teamspace = generateRandomString();
			const model = generateRandomString();
			DBHandler.findOne.mockResolvedValueOnce(undefined);
			await expect(Model.isFederation(teamspace, model))
				.rejects.toEqual(templates.modelNotFound);
		});
	});
};

describe('models/modelSettings', () => {
	testGetModelById();
	testGetContainerById();
	testGetDrawingById();
	testGetFederationById();
	testGetModelByQuery();
	testGetContainers();
	testGetDrawings();
	testGetFederations();
	testAddModel();
	testDeleteModel();
	testUpdateModelStatus();
	testNewRevisionProcessed();
	testUpdateModelSettings();
	testRemoveUserFromAllModels();
	testIsFederation();
});<|MERGE_RESOLUTION|>--- conflicted
+++ resolved
@@ -375,38 +375,12 @@
 			expect(DBHandler.findOneAndDelete).toHaveBeenCalledTimes(1);
 			expect(DBHandler.findOneAndDelete).toHaveBeenCalledWith(
 				teamspace, SETTINGS_COL, { _id: model }, { federate: 1, modelType: 1 },
-<<<<<<< HEAD
-=======
 			);
 			expect(EventsManager.publish).toHaveBeenCalledTimes(1);
 			expect(EventsManager.publish).toHaveBeenCalledWith(events.DELETE_MODEL, {
 				teamspace,
 				project,
 				model,
-				modelType: modelTypes.CONTAINER,
-			});
-		});
-
-		test('should succeed (drawing)', async () => {
-			const expectedData = { _id: generateRandomString(), modelType: modelTypes.DRAWING };
-			DBHandler.findOneAndDelete.mockResolvedValueOnce(expectedData);
-
-			const teamspace = generateRandomString();
-			const project = generateRandomString();
-			const model = generateRandomString();
-			const res = await Model.deleteModel(teamspace, project, model);
-			expect(res).toEqual(undefined);
-			expect(DBHandler.findOneAndDelete).toHaveBeenCalledTimes(1);
-			expect(DBHandler.findOneAndDelete).toHaveBeenCalledWith(
-				teamspace, SETTINGS_COL, { _id: model }, { federate: 1, modelType: 1 },
->>>>>>> abd8f521
-			);
-			expect(EventsManager.publish).toHaveBeenCalledTimes(1);
-			expect(EventsManager.publish).toHaveBeenCalledWith(events.DELETE_MODEL, {
-				teamspace,
-				project,
-				model,
-<<<<<<< HEAD
 				modelType: modelTypes.CONTAINER,
 			});
 		});
@@ -429,8 +403,6 @@
 				teamspace,
 				project,
 				model,
-=======
->>>>>>> abd8f521
 				modelType: modelTypes.DRAWING,
 			});
 		});
