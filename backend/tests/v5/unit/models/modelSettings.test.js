/**
 *  Copyright (C) 2021 3D Repo Ltd
 *
 *  This program is free software: you can redistribute it and/or modify
 *  it under the terms of the GNU Affero General Public License as
 *  published by the Free Software Foundation, either version 3 of the
 *  License, or (at your option) any later version.
 *
 *  This program is distributed in the hope that it will be useful,
 *  but WITHOUT ANY WARRANTY; without even the implied warranty of
 *  MERCHANTABILITY or FITNESS FOR A PARTICULAR PURPOSE.  See the
 *  GNU Affero General Public License for more details.
 *
 *  You should have received a copy of the GNU Affero General Public License
 *  along with this program.  If not, see <http://www.gnu.org/licenses/>.
 */

const { src } = require('../../helper/path');

jest.mock('../../../../src/v5/services/eventsManager/eventsManager');
const EventsManager = require(`${src}/services/eventsManager/eventsManager`);
const { events } = require(`${src}/services/eventsManager/eventsManager.constants`);
const Model = require(`${src}/models/modelSettings`);
const { getInfoFromCode } = require(`${src}/models/modelSettings.constants`);
const db = require(`${src}/handler/db`);
const { templates } = require(`${src}/utils/responseCodes`);

const publishFn = EventsManager.publish.mockImplementation(() => { });

const testGetModelById = () => {
	describe('Get ModelById', () => {
		test('should return content of model settings if found', async () => {
			const expectedData = {
				_id: 'abc',
				name: 'model name',
			};
			jest.spyOn(db, 'findOne').mockResolvedValue(expectedData);

			const res = await Model.getModelById('someTS', 'someModel');
			expect(res).toEqual(expectedData);
		});
		test('should return error if model does not exists', async () => {
			jest.spyOn(db, 'findOne').mockResolvedValue(undefined);

			await expect(Model.getModelById('someTS', 'someModel'))
				.rejects.toEqual(templates.modelNotFound);
		});
	});
};

const testGetContainerById = () => {
	describe('Get ContainerById', () => {
		test('should return content of container settings if found', async () => {
			const expectedData = {
				_id: 'abc',
				name: 'container name',
			};
			jest.spyOn(db, 'findOne').mockResolvedValue(expectedData);

			const res = await Model.getContainerById('someTS', 'someContainer');
			expect(res).toEqual(expectedData);
		});
		test('should return error if container does not exists', async () => {
			jest.spyOn(db, 'findOne').mockResolvedValue(undefined);

			await expect(Model.getContainerById('someTS', 'someContainer'))
				.rejects.toEqual(templates.containerNotFound);
		});

		test('should return error if some unknown error occured', async () => {
			const err = '123';
			jest.spyOn(db, 'findOne').mockRejectedValue(err);

			await expect(Model.getContainerById('someTS', 'someContainer'))
				.rejects.toEqual(err);
		});
	});
};

const testGetFederationById = () => {
	describe('Get FederationById', () => {
		test('should return content of federation settings if found', async () => {
			const expectedData = {
				_id: 'abc',
				name: 'federation name',
			};
			jest.spyOn(db, 'findOne').mockResolvedValue(expectedData);

			const res = await Model.getFederationById('someTS', 'someFederation');
			expect(res).toEqual(expectedData);
		});
		test('should return error if federation does not exist', async () => {
			jest.spyOn(db, 'findOne').mockResolvedValue(undefined);

			await expect(Model.getFederationById('someTS', 'someFederation'))
				.rejects.toEqual(templates.federationNotFound);
		});

		test('should return error if some unknown error occured', async () => {
			const err = '123';
			jest.spyOn(db, 'findOne').mockRejectedValue(err);

			await expect(Model.getFederationById('someTS', 'someFederation'))
				.rejects.toEqual(err);
		});
	});
};

const testGetContainers = () => {
	describe('Get containers', () => {
		test('should return the list of containers ', async () => {
			const expectedData = [
				{
					_id: 'abc',
					name: 'model name',
				},
				{
					_id: '123',
					name: 'model name 2',
				},
			];

			jest.spyOn(db, 'find').mockResolvedValue(expectedData);

			const res = await Model.getContainers('someTS', ['someModel']);
			expect(res).toEqual(expectedData);
		});
	});
};

const testGetFederations = () => {
	describe('Get federations', () => {
		test('should return the list of federations ', async () => {
			const expectedData = [
				{
					_id: 'abc',
					name: 'model name',
				},
				{
					_id: '123',
					name: 'model name 2',
				},
			];

			jest.spyOn(db, 'find').mockResolvedValue(expectedData);

			const res = await Model.getFederations('someTS', ['someModel']);
			expect(res).toEqual(expectedData);
		});
	});
};

<<<<<<< HEAD
const testUpdateModelStatus = () => {
	describe('Update model status', () => {
		test(`should update model status and trigger a ${events.MODEL_IMPORT_UPDATE} event`, async () => {
			const fn = jest.spyOn(db, 'updateOne').mockResolvedValue({ matchedCount: 1 });

			const teamspace = 'ts';
			const model = 'model';
			const user = 'user';
			const status = 'queued';
			const corId = '123';
			await expect(Model.updateModelStatus(teamspace, model, status, corId, user)).resolves.toBe(undefined);

			expect(fn.mock.calls.length).toBe(1);
			const action = fn.mock.calls[0][3];
			expect(action.$set.corID).toEqual(corId);
			expect(action.$set.status).toEqual(status);

			expect(publishFn.mock.calls.length).toBe(1);
			expect(publishFn.mock.calls[0][0]).toEqual(events.MODEL_IMPORT_UPDATE);
			expect(publishFn.mock.calls[0][1]).toEqual({ teamspace, model, corId, status, user });
		});

		test('should not trigger event if model no longer exists ', async () => {
			const fn = jest.spyOn(db, 'updateOne').mockResolvedValue({ matchedCount: 0 });
			publishFn.mockClear();

			const status = 'queued';
			await expect(Model.updateModelStatus('teamspace', 'model', status)).resolves.toBe(undefined);

			expect(fn.mock.calls.length).toBe(1);
			const action = fn.mock.calls[0][3];
			expect(action.$set.status).toEqual(status);
			expect(action.$set.corId).toEqual(undefined);

			expect(publishFn.mock.calls.length).toBe(0);
		});
	});
};

const testNewRevisionProcessed = () => {
	describe.each([
		[0], [1], [14], [100],
	])('Update with new revision', (retVal) => {
		const teamspace = 'ts';
		const model = 'model';
		const user = 'user';
		const corId = '123';
		const { success, message, userErr } = getInfoFromCode(retVal);
		test(`revision processed with code ${retVal} should update model status and trigger a ${events.MODEL_IMPORT_FINISHED} event`,
			async () => {
				const fn = jest.spyOn(db, 'updateOne').mockResolvedValue({ matchedCount: 1 });
				publishFn.mockClear();
				await expect(Model.newRevisionProcessed(
					teamspace, model, corId, retVal, user,
				)).resolves.toBe(undefined);

				expect(fn.mock.calls.length).toBe(1);
				const action = fn.mock.calls[0][3];
				if (success) {
					expect(action.$set.status).toEqual('ok');
					expect(action.$set).toHaveProperty('timestamp');
				} else {
					expect(action.$set.status).toEqual('failed');
					expect(action.$set).not.toHaveProperty('timestamp');
					expect(action.$set).toHaveProperty('errorReason');
					expect(action.$set.errorReason.message).toEqual(message);
					expect(action.$set.errorReason.errorCode).toEqual(retVal);
					expect(action.$set.errorReason).toHaveProperty('timestamp');
				}
				expect(action.$unset).toEqual({ corID: 1 });

				expect(publishFn.mock.calls.length).toBe(1);
				expect(publishFn.mock.calls[0][0]).toEqual(events.MODEL_IMPORT_FINISHED);
				expect(publishFn.mock.calls[0][1]).toEqual({
					teamspace,
					model,
					corId,
					userErr,
					message,
					success,
					errCode: retVal,
					user,
				});
			});
	});
	describe('Update with new revision when the model is already deleted', () => {
		test('should not trigger event', async () => {
			const fn = jest.spyOn(db, 'updateOne').mockResolvedValue({ matchedCount: 0 });
			publishFn.mockClear();

			const teamspace = 'ts';
			const model = 'model';
			const user = 'user';
			const retVal = 0;
			const corId = '123';
			await expect(Model.newRevisionProcessed(
				teamspace, model, corId, retVal, user,
			)).resolves.toBe(undefined);

			expect(fn.mock.calls.length).toBe(1);
			const action = fn.mock.calls[0][3];
			expect(action.$set.status).toEqual('ok');
			expect(action.$set).toHaveProperty('timestamp');
			expect(action.$unset).toEqual({ corID: 1 });

			expect(publishFn.mock.calls.length).toBe(0);
=======
const testUpdateModelSettings = () => {
	const checkResults = (fn, model, updateObject) => {
		expect(fn.mock.calls.length).toBe(1);
		expect(fn.mock.calls[0][2]).toEqual({ _id: model });
		expect(fn.mock.calls[0][3]).toEqual(updateObject);
	};

	describe('UpdateModelSettings', () => {
		test('Should update the settings of a model with unset', async () => {
			const data = {
				name: 'someName',
				unit: 'm',
				code: 'someCode',
				defaultView: null,
			};

			const updateObject = {
				$set: {
					properties: {
						unit: 'm',
						code: 'someCode',
					},
					name: 'someName',
				},
				$unset: {
					defaultView: 1,
				},
			};

			const fn = jest.spyOn(db, 'updateOne').mockImplementation(() => ({ matchedCount: 1 }));
			await Model.updateModelSettings('someTS', 'someModel', data);
			checkResults(fn, 'someModel', updateObject);
		});

		test('Should update the settings of a model without unset', async () => {
			const data = {
				name: 'someName',
				unit: 'm',
				code: 'someCode',
				defaultView: '123',
			};

			const updateObject = {
				$set: {
					properties: {
						unit: 'm',
						code: 'someCode',
					},
					name: 'someName',
					defaultView: '123',
				},
			};

			const fn = jest.spyOn(db, 'updateOne').mockImplementation(() => ({ matchedCount: 1 }));
			await Model.updateModelSettings('someTS', 'someModel', data);
			checkResults(fn, 'someModel', updateObject);
		});

		test('Should update the settings of a model and ignore a null value that cant be unset', async () => {
			const data = {
				name: 'someName',
				unit: null,
				code: 'someCode',
				defaultView: '123',
			};

			const updateObject = {
				$set: {
					properties: {
						code: 'someCode',
					},
					name: 'someName',
					defaultView: '123',
				},
			};

			const fn = jest.spyOn(db, 'updateOne').mockImplementation(() => ({ matchedCount: 1 }));
			await Model.updateModelSettings('someTS', 'someModel', data);
			checkResults(fn, 'someModel', updateObject);
		});

		test('Should return error if the update fails', async () => {
			jest.spyOn(db, 'updateOne').mockImplementation(() => undefined);
			await expect(Model.updateModelSettings('someTS', 'someModel', { name: 'someName' }))
				.rejects.toEqual(templates.modelNotFound);
		});

		test('Should update nothing if the data is empty', async () => {
			const fn = jest.spyOn(db, 'updateOne').mockImplementation(() => ({ matchedCount: 1 }));
			await Model.updateModelSettings('someTS', 'someModel', {});
			checkResults(fn, 'someModel', {});
>>>>>>> 3cd5345d
		});
	});
};

describe('models/modelSettings', () => {
	testGetModelById();
	testGetContainerById();
	testGetFederationById();
	testGetContainers();
	testGetFederations();
<<<<<<< HEAD
	testUpdateModelStatus();
	testNewRevisionProcessed();
=======
	testUpdateModelSettings();
>>>>>>> 3cd5345d
});<|MERGE_RESOLUTION|>--- conflicted
+++ resolved
@@ -150,7 +150,6 @@
 	});
 };
 
-<<<<<<< HEAD
 const testUpdateModelStatus = () => {
 	describe('Update model status', () => {
 		test(`should update model status and trigger a ${events.MODEL_IMPORT_UPDATE} event`, async () => {
@@ -257,7 +256,9 @@
 			expect(action.$unset).toEqual({ corID: 1 });
 
 			expect(publishFn.mock.calls.length).toBe(0);
-=======
+		});
+	});
+};
 const testUpdateModelSettings = () => {
 	const checkResults = (fn, model, updateObject) => {
 		expect(fn.mock.calls.length).toBe(1);
@@ -349,7 +350,6 @@
 			const fn = jest.spyOn(db, 'updateOne').mockImplementation(() => ({ matchedCount: 1 }));
 			await Model.updateModelSettings('someTS', 'someModel', {});
 			checkResults(fn, 'someModel', {});
->>>>>>> 3cd5345d
 		});
 	});
 };
@@ -360,10 +360,7 @@
 	testGetFederationById();
 	testGetContainers();
 	testGetFederations();
-<<<<<<< HEAD
 	testUpdateModelStatus();
 	testNewRevisionProcessed();
-=======
 	testUpdateModelSettings();
->>>>>>> 3cd5345d
 });