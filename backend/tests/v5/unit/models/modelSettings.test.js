--- conflicted
+++ resolved
@@ -574,20 +574,6 @@
 	});
 };
 
-<<<<<<< HEAD
-const testRemoveUserFromModels = () => {
-	describe('Remove user from models', () => {
-		test('should remove user from models', async () => {
-			const fn = jest.spyOn(db, 'updateMany');
-
-			const teamspace = generateRandomString();
-			const userToRemove = generateRandomString();
-
-			await Model.removeUserFromModels(teamspace, userToRemove);
-
-			expect(fn.mock.calls.length).toBe(1);
-			expect(fn).toHaveBeenCalledWith(teamspace, 'settings', {}, { $pull: { permissions: { user: userToRemove } } });
-=======
 const testRemoveUserFromAllModels = () => {
 	describe('Remove user from all models', () => {
 		test('Should trigger a query to remove user from all models', async () => {
@@ -600,7 +586,6 @@
 			expect(fn).toHaveBeenCalledWith(teamspace, 'settings',
 				{ 'permissions.user': user },
 				{ $pull: { permissions: { user } } });
->>>>>>> c76be820
 		});
 	});
 };
@@ -617,9 +602,5 @@
 	testUpdateModelStatus();
 	testNewRevisionProcessed();
 	testUpdateModelSettings();
-<<<<<<< HEAD
-	testRemoveUserFromModels();
-=======
 	testRemoveUserFromAllModels();
->>>>>>> c76be820
 });