--- conflicted
+++ resolved
@@ -278,35 +278,8 @@
 		});
 
 		test('should return error if db.authenticate throws a different error', async () => {
-<<<<<<< HEAD
-			const user = { user: 'username1' };
-			jest.spyOn(db, 'authenticate').mockImplementation(() => { throw templates.unknown; });
-			jest.spyOn(db, 'findOne').mockResolvedValue(user);
-			await expect(User.authenticate(user.user, 'password')).rejects.toEqual(templates.unknown);
-		});
-
-		test('should return error with custom message if invalid login attempts are more than prompt threshold', async () => {
-			const currentTime = new Date();
-			currentTime.setMinutes(currentTime.getMinutes() - 1);
-			const user = {
-				user: 'username1',
-				customData: {
-					loginInfo: {
-						failedLoginCount: 5,
-						lastFailedLoginAt: currentTime,
-					},
-				},
-			};
-			jest.spyOn(db, 'authenticate').mockImplementation(() => { throw templates.incorrectUsernameOrPassword; });
-			jest.spyOn(db, 'findOne').mockResolvedValue(user);
-
-			await expect(User.authenticate(user.user, 'password')).rejects.toEqual({
-				...templates.incorrectUsernameOrPassword, message: `${templates.incorrectUsernameOrPassword.message} (Remaining attempts: 4)`,
-			});
-=======
 			jest.spyOn(db, 'authenticate').mockRejectedValueOnce(templates.unknown);
 			await expect(User.authenticate(user, pw)).rejects.toEqual(templates.unknown);
->>>>>>> 1c4799d3
 		});
 	});
 };
