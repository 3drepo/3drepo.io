--- conflicted
+++ resolved
@@ -23,14 +23,7 @@
 const db = require(`${src}/handler/db`);
 const { templates } = require(`${src}/utils/responseCodes`);
 const { generateRandomString } = require('../../helper/services');
-<<<<<<< HEAD
-const { TEAMSPACE_ADMIN } = require('../../../../src/v5/utils/permissions/permissions.constants');
 const { USERS_DB_NAME, USERS_COL } = require('../../../../src/v5/models/users.constants');
-=======
-const { USERS_DB_NAME } = require('../../../../src/v5/models/users.constants');
-
-const userCol = 'system.users';
->>>>>>> ccef03a6
 
 const apiKey = 'b284ab93f936815306fbe5b2ad3e447d';
 jest.mock('../../../../src/v5/utils/helper/strings', () => ({
@@ -519,23 +512,6 @@
 	});
 };
 
-<<<<<<< HEAD
-const testGrantTeamspacePermissionToUser = () => {
-	describe('Grant teamspace permission to user', () => {
-		test('Should grant teamspace permission to user', async () => {
-			const teamspace = generateRandomString();
-			const username = generateRandomString();
-			const fn = jest.spyOn(db, 'updateOne').mockImplementation(() => {});
-			await User.grantAdminToUser(username, teamspace);
-			expect(fn).toHaveBeenCalledTimes(1);
-			expect(fn).toHaveBeenCalledWith(USERS_DB_NAME, USERS_COL, { user: username },
-				{ $push: { 'customData.permissions': { user: teamspace, permissions: [TEAMSPACE_ADMIN] } } });
-		});
-	});
-};
-
-=======
->>>>>>> ccef03a6
 const testRemoveUser = () => {
 	describe('Drop user', () => {
 		test('Should call deleteOne to remove the user from the database', async () => {
