--- conflicted
+++ resolved
@@ -422,14 +422,6 @@
 				company: newUserData.company,
 			},
 		},
-<<<<<<< HEAD
-		emailVerifyToken: {
-			token: newUserData.token,
-			expiredAt: emailExpiredAt,
-		},
-=======
-		permissions: newUserData.permissions,
->>>>>>> 8c1e3bf2
 	};
 
 	if (newUserData.sso) {
