/**
 *  Copyright (C) 2021 3D Repo Ltd
 *
 *  This program is free software: you can redistribute it and/or modify
 *  it under the terms of the GNU Affero General Public License as
 *  published by the Free Software Foundation, either version 3 of the
 *  License, or (at your option) any later version.
 *
 *  This program is distributed in the hope that it will be useful,
 *  but WITHOUT ANY WARRANTY; without even the implied warranty of
 *  MERCHANTABILITY or FITNESS FOR A PARTICULAR PURPOSE.  See the
 *  GNU Affero General Public License for more details.
 *
 *  You should have received a copy of the GNU Affero General Public License
 *  along with this program.  If not, see <http://www.gnu.org/licenses/>.
 */

const { src } = require('../../helper/path');
const { generateRandomString, generateRandomNumber } = require('../../helper/services');

<<<<<<< HEAD
jest.mock('../../../../src/v5/utils/helper/tickets');
const TicketsHelper = require(`${src}/utils/helper/tickets`);
jest.mock('../../../../src/v5/services/eventsManager/eventsManager');
const EventsManager = require(`${src}/services/eventsManager/eventsManager`);
const { events } = require(`${src}/services/eventsManager/eventsManager.constants`);
const Ticket = require(`${src}/models/tickets`);
=======
jest.mock('../../../../src/v5/services/eventsManager/eventsManager');
const EventsManager = require(`${src}/services/eventsManager/eventsManager`);
const { events } = require(`${src}/services/eventsManager/eventsManager.constants`);

const Ticket = require(`${src}/models/tickets`);
const { basePropertyLabels } = require(`${src}/schemas/tickets/templates.constants`);
>>>>>>> 5783dfd4

const db = require(`${src}/handler/db`);
const { templates } = require(`${src}/utils/responseCodes`);

const ticketCol = 'tickets';

const testAddTicket = () => {
	describe('Add ticket', () => {
		const addTicketTest = async (isFederation) => {
			const templateType = generateRandomString();
			const ticketData = { [generateRandomString()]: generateRandomString(), type: templateType };
			const number = generateRandomNumber();

			const fn = jest.spyOn(db, 'insertOne').mockResolvedValueOnce(ticketData);
			const publishFn = EventsManager.publish.mockResolvedValueOnce(undefined);
			const serialiseTicketMock = TicketsHelper.serialiseTicket.mockImplementationOnce(() => ticketData);
			const getLastNumber = jest.spyOn(db, 'findOne').mockResolvedValueOnce({ number: number - 1 });
			const teamspace = generateRandomString();
			const project = generateRandomString();
			const model = generateRandomString();
			const template = { [generateRandomString()]: generateRandomString() };

			const _id = await Ticket.addTicket(teamspace, project, model, template, ticketData, isFederation);

			expect(fn).toHaveBeenCalledTimes(1);
			expect(fn).toHaveBeenCalledWith(teamspace, ticketCol, { ...ticketData,
				teamspace,
				project,
				model,
				_id,
				number });

			expect(getLastNumber).toHaveBeenCalledTimes(1);
			expect(getLastNumber).toHaveBeenCalledWith(teamspace, ticketCol,
				{ teamspace, project, model, type: templateType }, { number: 1 }, { number: -1 });

			expect(publishFn).toHaveBeenCalledTimes(1);
			expect(publishFn).toHaveBeenCalledWith(events.MODEL_NEW_TICKET,
				{ teamspace, project, model, isFederation, ticketData });

			expect(serialiseTicketMock).toHaveBeenCalledTimes(1);
			expect(serialiseTicketMock).toHaveBeenCalledWith(
				{ teamspace, project, model, number, _id, ...ticketData }, template,
			);
		};

		test('Should add the ticket (Container)', async () => {
			await addTicketTest(false);
		});

		test('Should add the ticket (Federation)', async () => {
			await addTicketTest(true);
		});

		test('should add the ticket with number set to 1 if this is the first ticket', async () => {
			const templateType = generateRandomString();
			const data = { [generateRandomString()]: generateRandomString(), type: templateType };

			const fn = jest.spyOn(db, 'insertOne').mockResolvedValueOnce(data);
			const getLastNumber = jest.spyOn(db, 'findOne').mockResolvedValueOnce(undefined);
			const teamspace = generateRandomString();
			const project = generateRandomString();
			const model = generateRandomString();
			const template = { [generateRandomString()]: generateRandomString() };

			const _id = await Ticket.addTicket(teamspace, project, model, template, data);

			expect(fn).toHaveBeenCalledTimes(1);
			expect(fn).toHaveBeenCalledWith(teamspace, ticketCol,
				{ ...data, teamspace, project, model, _id, number: 1 });

			expect(getLastNumber).toHaveBeenCalledTimes(1);
			expect(getLastNumber).toHaveBeenCalledWith(teamspace, ticketCol,
				{ teamspace, project, model, type: templateType }, { number: 1 }, { number: -1 });
		});
	});
};

const testRemoveAllTickets = () => {
	describe('Remove all tickets', () => {
		test('Should remove all the tickets from the provided model', async () => {
			const teamspace = generateRandomString();
			const project = generateRandomString();
			const model = generateRandomString();
			const fn = jest.spyOn(db, 'deleteMany').mockResolvedValueOnce(undefined);
			await expect(Ticket.removeAllTicketsInModel(teamspace, project, model)).resolves.toBeUndefined();
			expect(fn).toHaveBeenCalledTimes(1);
			expect(fn).toHaveBeenCalledWith(teamspace, ticketCol, { teamspace, project, model });
		});
	});
};

const testGetTicketById = () => {
	describe('Get ticket by ID', () => {
		const teamspace = generateRandomString();
		const project = generateRandomString();
		const model = generateRandomString();
		const ticket = generateRandomString();
		test('should return whatever the database query returns', async () => {
			const projection = { [generateRandomString()]: generateRandomString() };
			const expectedOutput = { [generateRandomString()]: generateRandomString() };

			const fn = jest.spyOn(db, 'findOne').mockResolvedValueOnce(expectedOutput);

			await expect(Ticket.getTicketById(teamspace, project, model, ticket, projection))
				.resolves.toEqual(expectedOutput);

			expect(fn).toHaveBeenCalledTimes(1);
			expect(fn).toHaveBeenCalledWith(teamspace, ticketCol,
				{ teamspace, project, model, _id: ticket }, projection);
		});

		test('should impose default projection if projection is not provided', async () => {
			const expectedOutput = { [generateRandomString()]: generateRandomString() };

			const fn = jest.spyOn(db, 'findOne').mockResolvedValueOnce(expectedOutput);

			await expect(Ticket.getTicketById(teamspace, project, model, ticket))
				.resolves.toEqual(expectedOutput);

			expect(fn).toHaveBeenCalledTimes(1);
			expect(fn).toHaveBeenCalledWith(teamspace, ticketCol,
				{ teamspace, project, model, _id: ticket }, { teamspace: 0, project: 0, model: 0 });
		});

		test(`should reject with ${templates.ticketNotFound.code} if ticket is not found`, async () => {
			jest.spyOn(db, 'findOne').mockResolvedValueOnce(undefined);

			await expect(Ticket.getTicketById(teamspace, project, model, ticket))
				.rejects.toEqual(templates.ticketNotFound);
		});
	});
};

const testGetAllTickets = () => {
	describe('Get all tickets', () => {
		const teamspace = generateRandomString();
		const project = generateRandomString();
		const model = generateRandomString();
		test('Should return whatever the query returns', async () => {
			const projection = { [generateRandomString()]: generateRandomString() };
			const sort = { [generateRandomString()]: generateRandomString() };
			const expectedOutput = { [generateRandomString()]: generateRandomString() };

			const fn = jest.spyOn(db, 'find').mockResolvedValueOnce(expectedOutput);

			await expect(Ticket.getAllTickets(teamspace, project, model, projection, sort))
				.resolves.toEqual(expectedOutput);

			expect(fn).toHaveBeenCalledTimes(1);
			expect(fn).toHaveBeenCalledWith(teamspace, ticketCol,
				{ teamspace, project, model }, projection, sort);
		});

		test('Should impose default projection if not provided', async () => {
			const expectedOutput = { [generateRandomString()]: generateRandomString() };

			const fn = jest.spyOn(db, 'find').mockResolvedValueOnce(expectedOutput);

			await expect(Ticket.getAllTickets(teamspace, project, model))
				.resolves.toEqual(expectedOutput);

			expect(fn).toHaveBeenCalledTimes(1);
			expect(fn).toHaveBeenCalledWith(teamspace, ticketCol,
				{ teamspace, project, model }, { teamspace: 0, project: 0, model: 0 }, undefined);
		});
	});
};

const testUpdateTicket = () => {
	describe('Update ticket', () => {
		const teamspace = generateRandomString();
		const project = generateRandomString();
		const model = generateRandomString();
<<<<<<< HEAD
		const timestamp = new Date();
		const author = generateRandomString();

		test('should update the ticket to set properties (Container)', async () => {
			const oldPropvalue = generateRandomString();
			const newPropValue = generateRandomString();
			const oldTicket = { _id: generateRandomString(), properties: { propToUpdate: oldPropvalue } };
			const updateData = { properties: { propToUpdate: newPropValue, 'Updated at': timestamp }, modules: {} };
=======
		const date = new Date();
		const author = generateRandomString();
		const propToUpdate = generateRandomString();

		test('should update the ticket to set properties', async () => {
			const oldPropvalue = generateRandomString();
			const newPropValue = generateRandomString();
			const oldTicket = { _id: generateRandomString(), properties: { [propToUpdate]: oldPropvalue } };
			const data = {
				properties: {
					[propToUpdate]: newPropValue,
					[basePropertyLabels.UPDATED_AT]: date,
				},
				modules: {},
			};
>>>>>>> 5783dfd4
			const fn = jest.spyOn(db, 'updateOne').mockResolvedValueOnce(undefined);
			const isFederation = false;

<<<<<<< HEAD
			await Ticket.updateTicket(teamspace, project, model, oldTicket, updateData, author, isFederation);
=======
			await Ticket.updateTicket(teamspace, project, model, oldTicket, data, author);
>>>>>>> 5783dfd4

			expect(fn).toHaveBeenCalledTimes(1);
			expect(fn).toHaveBeenCalledWith(teamspace, ticketCol, { _id: oldTicket._id },
				{
					$set: {
<<<<<<< HEAD
						'properties.propToUpdate': newPropValue,
						'properties.Updated at': timestamp,
=======
						[`properties.${propToUpdate}`]: newPropValue,
						'properties.Updated at': date,
>>>>>>> 5783dfd4
					},
					$unset: {},
				});
			expect(EventsManager.publish).toHaveBeenCalledTimes(1);
<<<<<<< HEAD
			expect(EventsManager.publish).toHaveBeenCalledWith(events.MODEL_UPDATE_TICKET, {
=======
			expect(EventsManager.publish).toHaveBeenCalledWith(events.MODEL_TICKET_UPDATE, {
>>>>>>> 5783dfd4
				teamspace,
				project,
				model,
				ticket: oldTicket._id,
				author,
<<<<<<< HEAD
				timestamp,
				isFederation,
				updateData,
				changes: { properties: { propToUpdate: { from: oldPropvalue, to: newPropValue } } },
=======
				timestamp: date,
				changes: { properties: { [propToUpdate]: { from: oldPropvalue, to: newPropValue } } },
>>>>>>> 5783dfd4
			});
		});

		test('should update the ticket to set modules', async () => {
			const oldPropvalue = generateRandomString();
			const newPropValue = generateRandomString();
<<<<<<< HEAD
			const updateData = {
				properties: { 'Updated at': timestamp },
				modules: { module: { propToUpdate: newPropValue } },
=======
			const moduleName = generateRandomString();
			const data = {
				properties: { [basePropertyLabels.UPDATED_AT]: date },
				modules: { [moduleName]: { [propToUpdate]: newPropValue } },
			};
			const oldTicket = {
				_id: generateRandomString(),
				modules: { [moduleName]: { [propToUpdate]: oldPropvalue } },
>>>>>>> 5783dfd4
			};
			const oldTicket = { _id: generateRandomString(), modules: { module: { propToUpdate: oldPropvalue } } };
			const fn = jest.spyOn(db, 'updateOne').mockResolvedValueOnce(undefined);
			const isFederation = true;

<<<<<<< HEAD
			await Ticket.updateTicket(teamspace, project, model, oldTicket, updateData, author, isFederation);
=======
			await Ticket.updateTicket(teamspace, project, model, oldTicket, data, author);
>>>>>>> 5783dfd4

			expect(fn).toHaveBeenCalledTimes(1);
			expect(fn).toHaveBeenCalledWith(teamspace, ticketCol, { _id: oldTicket._id },
				{
					$set: {
<<<<<<< HEAD
						'modules.module.propToUpdate': newPropValue,
						'properties.Updated at': timestamp,
=======
						[`modules.${moduleName}.${propToUpdate}`]: newPropValue,
						'properties.Updated at': date,
>>>>>>> 5783dfd4
					},
					$unset: {},
				});
			expect(EventsManager.publish).toHaveBeenCalledTimes(1);
<<<<<<< HEAD
			expect(EventsManager.publish).toHaveBeenCalledWith(events.MODEL_UPDATE_TICKET, {
=======
			expect(EventsManager.publish).toHaveBeenCalledWith(events.MODEL_TICKET_UPDATE, {
>>>>>>> 5783dfd4
				teamspace,
				project,
				model,
				ticket: oldTicket._id,
				author,
<<<<<<< HEAD
				timestamp,
				isFederation,
				updateData,
				changes: {
					modules: { module: { propToUpdate: { from: oldPropvalue, to: newPropValue } } },
=======
				timestamp: date,
				changes: {
					modules: { [moduleName]: { [propToUpdate]: { from: oldPropvalue, to: newPropValue } } },
>>>>>>> 5783dfd4
				},
			});
		});

		test('should update the ticket to set and unset data', async () => {
			const oldPropvalue = generateRandomString();
			const newPropValue = generateRandomString();
			const oldTicket = {
				_id: generateRandomString(),
				properties: { propToUnset: oldPropvalue },
				modules: { module: { propToUnset: oldPropvalue } },
<<<<<<< HEAD
=======
			};
			const data = {
				[propToUpdate]: newPropValue,
				properties: { propToUnset: null, [basePropertyLabels.UPDATED_AT]: date },
				modules: { module: { propToUnset: null } },
>>>>>>> 5783dfd4
			};
			const updateData = {
				propToUpdate: newPropValue,
				properties: { propToUnset: null, 'Updated at': timestamp },
				modules: { module: { propToUnset: null } },
			};
			const isFederation = false;
			const fn = jest.spyOn(db, 'updateOne').mockResolvedValueOnce(undefined);

<<<<<<< HEAD
			await Ticket.updateTicket(teamspace, project, model, oldTicket, updateData, author, isFederation);
=======
			await Ticket.updateTicket(teamspace, project, model, oldTicket, data, author);
>>>>>>> 5783dfd4

			expect(fn).toHaveBeenCalledTimes(1);
			expect(fn).toHaveBeenCalledWith(teamspace, ticketCol, { _id: oldTicket._id },
				{
<<<<<<< HEAD
					$set: { 'properties.Updated at': timestamp, propToUpdate: newPropValue },
					$unset: { 'modules.module.propToUnset': 1, 'properties.propToUnset': 1 },
				});
			expect(EventsManager.publish).toHaveBeenCalledTimes(1);
			expect(EventsManager.publish).toHaveBeenCalledWith(events.MODEL_UPDATE_TICKET, {
=======
					$set: { 'properties.Updated at': date, [propToUpdate]: newPropValue },
					$unset: { 'modules.module.propToUnset': 1, 'properties.propToUnset': 1 },
				});
			expect(EventsManager.publish).toHaveBeenCalledTimes(1);
			expect(EventsManager.publish).toHaveBeenCalledWith(events.MODEL_TICKET_UPDATE, {
>>>>>>> 5783dfd4
				teamspace,
				project,
				model,
				ticket: oldTicket._id,
				author,
<<<<<<< HEAD
				timestamp,
				isFederation,
				updateData,
				changes: {
					propToUpdate: { from: undefined, to: newPropValue },
=======
				timestamp: date,
				changes: {
					[propToUpdate]: { from: undefined, to: newPropValue },
>>>>>>> 5783dfd4
					properties: { propToUnset: { from: oldPropvalue, to: null } },
					modules: { module: { propToUnset: { from: oldPropvalue, to: null } } },
				},
			});
		});

<<<<<<< HEAD
		test('should not throw MODEL_UPDATE_TICKET event if update fails', async () => {
=======
		test(`should not throw ${events.MODEL_TICKET_UPDATE} event if update fails`, async () => {
>>>>>>> 5783dfd4
			const oldPropvalue = generateRandomString();
			const newPropValue = generateRandomString();
			const oldTicket = {
				_id: generateRandomString(),
				properties: { propToUnset: oldPropvalue },
				modules: { module: { propToUnset: oldPropvalue } },
			};
<<<<<<< HEAD
			const updateData = {
				propToUpdate: newPropValue,
				properties: { propToUnset: null, 'Updated at': timestamp },
=======
			const data = {
				[propToUpdate]: newPropValue,
				properties: { propToUnset: null, [basePropertyLabels.UPDATED_AT]: date },
>>>>>>> 5783dfd4
				modules: { module: { propToUnset: null } },
			};

			const errMsg = new Error(generateRandomString());
			jest.spyOn(db, 'updateOne').mockRejectedValueOnce(errMsg);
<<<<<<< HEAD
			await expect(Ticket.updateTicket(teamspace, project, model, oldTicket, updateData, author))
=======
			await expect(Ticket.updateTicket(teamspace, project, model, oldTicket, data, author))
>>>>>>> 5783dfd4
				.rejects.toEqual(errMsg);
			expect(EventsManager.publish).not.toHaveBeenCalled();
		});
	});
};

describe('models/tickets', () => {
	testAddTicket();
	testRemoveAllTickets();
	testGetTicketById();
	testUpdateTicket();
	testGetAllTickets();
});<|MERGE_RESOLUTION|>--- conflicted
+++ resolved
@@ -18,21 +18,13 @@
 const { src } = require('../../helper/path');
 const { generateRandomString, generateRandomNumber } = require('../../helper/services');
 
-<<<<<<< HEAD
 jest.mock('../../../../src/v5/utils/helper/tickets');
 const TicketsHelper = require(`${src}/utils/helper/tickets`);
 jest.mock('../../../../src/v5/services/eventsManager/eventsManager');
 const EventsManager = require(`${src}/services/eventsManager/eventsManager`);
 const { events } = require(`${src}/services/eventsManager/eventsManager.constants`);
 const Ticket = require(`${src}/models/tickets`);
-=======
-jest.mock('../../../../src/v5/services/eventsManager/eventsManager');
-const EventsManager = require(`${src}/services/eventsManager/eventsManager`);
-const { events } = require(`${src}/services/eventsManager/eventsManager.constants`);
-
-const Ticket = require(`${src}/models/tickets`);
 const { basePropertyLabels } = require(`${src}/schemas/tickets/templates.constants`);
->>>>>>> 5783dfd4
 
 const db = require(`${src}/handler/db`);
 const { templates } = require(`${src}/utils/responseCodes`);
@@ -207,21 +199,11 @@
 		const teamspace = generateRandomString();
 		const project = generateRandomString();
 		const model = generateRandomString();
-<<<<<<< HEAD
-		const timestamp = new Date();
-		const author = generateRandomString();
-
-		test('should update the ticket to set properties (Container)', async () => {
-			const oldPropvalue = generateRandomString();
-			const newPropValue = generateRandomString();
-			const oldTicket = { _id: generateRandomString(), properties: { propToUpdate: oldPropvalue } };
-			const updateData = { properties: { propToUpdate: newPropValue, 'Updated at': timestamp }, modules: {} };
-=======
 		const date = new Date();
 		const author = generateRandomString();
 		const propToUpdate = generateRandomString();
 
-		test('should update the ticket to set properties', async () => {
+		test('should update the ticket to set properties (Container)', async () => {
 			const oldPropvalue = generateRandomString();
 			const newPropValue = generateRandomString();
 			const oldTicket = { _id: generateRandomString(), properties: { [propToUpdate]: oldPropvalue } };
@@ -232,61 +214,37 @@
 				},
 				modules: {},
 			};
->>>>>>> 5783dfd4
 			const fn = jest.spyOn(db, 'updateOne').mockResolvedValueOnce(undefined);
 			const isFederation = false;
 
-<<<<<<< HEAD
 			await Ticket.updateTicket(teamspace, project, model, oldTicket, updateData, author, isFederation);
-=======
-			await Ticket.updateTicket(teamspace, project, model, oldTicket, data, author);
->>>>>>> 5783dfd4
 
 			expect(fn).toHaveBeenCalledTimes(1);
 			expect(fn).toHaveBeenCalledWith(teamspace, ticketCol, { _id: oldTicket._id },
 				{
 					$set: {
-<<<<<<< HEAD
-						'properties.propToUpdate': newPropValue,
-						'properties.Updated at': timestamp,
-=======
 						[`properties.${propToUpdate}`]: newPropValue,
 						'properties.Updated at': date,
->>>>>>> 5783dfd4
 					},
 					$unset: {},
 				});
 			expect(EventsManager.publish).toHaveBeenCalledTimes(1);
-<<<<<<< HEAD
 			expect(EventsManager.publish).toHaveBeenCalledWith(events.MODEL_UPDATE_TICKET, {
-=======
-			expect(EventsManager.publish).toHaveBeenCalledWith(events.MODEL_TICKET_UPDATE, {
->>>>>>> 5783dfd4
 				teamspace,
 				project,
 				model,
 				ticket: oldTicket._id,
 				author,
-<<<<<<< HEAD
-				timestamp,
 				isFederation,
 				updateData,
-				changes: { properties: { propToUpdate: { from: oldPropvalue, to: newPropValue } } },
-=======
 				timestamp: date,
 				changes: { properties: { [propToUpdate]: { from: oldPropvalue, to: newPropValue } } },
->>>>>>> 5783dfd4
 			});
 		});
 
 		test('should update the ticket to set modules', async () => {
 			const oldPropvalue = generateRandomString();
 			const newPropValue = generateRandomString();
-<<<<<<< HEAD
-			const updateData = {
-				properties: { 'Updated at': timestamp },
-				modules: { module: { propToUpdate: newPropValue } },
-=======
 			const moduleName = generateRandomString();
 			const data = {
 				properties: { [basePropertyLabels.UPDATED_AT]: date },
@@ -295,54 +253,33 @@
 			const oldTicket = {
 				_id: generateRandomString(),
 				modules: { [moduleName]: { [propToUpdate]: oldPropvalue } },
->>>>>>> 5783dfd4
-			};
-			const oldTicket = { _id: generateRandomString(), modules: { module: { propToUpdate: oldPropvalue } } };
+			};
 			const fn = jest.spyOn(db, 'updateOne').mockResolvedValueOnce(undefined);
 			const isFederation = true;
 
-<<<<<<< HEAD
 			await Ticket.updateTicket(teamspace, project, model, oldTicket, updateData, author, isFederation);
-=======
-			await Ticket.updateTicket(teamspace, project, model, oldTicket, data, author);
->>>>>>> 5783dfd4
 
 			expect(fn).toHaveBeenCalledTimes(1);
 			expect(fn).toHaveBeenCalledWith(teamspace, ticketCol, { _id: oldTicket._id },
 				{
 					$set: {
-<<<<<<< HEAD
-						'modules.module.propToUpdate': newPropValue,
-						'properties.Updated at': timestamp,
-=======
 						[`modules.${moduleName}.${propToUpdate}`]: newPropValue,
 						'properties.Updated at': date,
->>>>>>> 5783dfd4
 					},
 					$unset: {},
 				});
 			expect(EventsManager.publish).toHaveBeenCalledTimes(1);
-<<<<<<< HEAD
 			expect(EventsManager.publish).toHaveBeenCalledWith(events.MODEL_UPDATE_TICKET, {
-=======
-			expect(EventsManager.publish).toHaveBeenCalledWith(events.MODEL_TICKET_UPDATE, {
->>>>>>> 5783dfd4
 				teamspace,
 				project,
 				model,
 				ticket: oldTicket._id,
 				author,
-<<<<<<< HEAD
-				timestamp,
 				isFederation,
 				updateData,
-				changes: {
-					modules: { module: { propToUpdate: { from: oldPropvalue, to: newPropValue } } },
-=======
 				timestamp: date,
 				changes: {
 					modules: { [moduleName]: { [propToUpdate]: { from: oldPropvalue, to: newPropValue } } },
->>>>>>> 5783dfd4
 				},
 			});
 		});
@@ -354,72 +291,42 @@
 				_id: generateRandomString(),
 				properties: { propToUnset: oldPropvalue },
 				modules: { module: { propToUnset: oldPropvalue } },
-<<<<<<< HEAD
-=======
 			};
 			const data = {
 				[propToUpdate]: newPropValue,
 				properties: { propToUnset: null, [basePropertyLabels.UPDATED_AT]: date },
 				modules: { module: { propToUnset: null } },
->>>>>>> 5783dfd4
-			};
-			const updateData = {
-				propToUpdate: newPropValue,
-				properties: { propToUnset: null, 'Updated at': timestamp },
-				modules: { module: { propToUnset: null } },
 			};
 			const isFederation = false;
 			const fn = jest.spyOn(db, 'updateOne').mockResolvedValueOnce(undefined);
 
-<<<<<<< HEAD
 			await Ticket.updateTicket(teamspace, project, model, oldTicket, updateData, author, isFederation);
-=======
-			await Ticket.updateTicket(teamspace, project, model, oldTicket, data, author);
->>>>>>> 5783dfd4
 
 			expect(fn).toHaveBeenCalledTimes(1);
 			expect(fn).toHaveBeenCalledWith(teamspace, ticketCol, { _id: oldTicket._id },
 				{
-<<<<<<< HEAD
 					$set: { 'properties.Updated at': timestamp, propToUpdate: newPropValue },
 					$unset: { 'modules.module.propToUnset': 1, 'properties.propToUnset': 1 },
 				});
 			expect(EventsManager.publish).toHaveBeenCalledTimes(1);
 			expect(EventsManager.publish).toHaveBeenCalledWith(events.MODEL_UPDATE_TICKET, {
-=======
-					$set: { 'properties.Updated at': date, [propToUpdate]: newPropValue },
-					$unset: { 'modules.module.propToUnset': 1, 'properties.propToUnset': 1 },
-				});
-			expect(EventsManager.publish).toHaveBeenCalledTimes(1);
-			expect(EventsManager.publish).toHaveBeenCalledWith(events.MODEL_TICKET_UPDATE, {
->>>>>>> 5783dfd4
 				teamspace,
 				project,
 				model,
 				ticket: oldTicket._id,
 				author,
-<<<<<<< HEAD
-				timestamp,
+				timestamp: date,
 				isFederation,
 				updateData,
 				changes: {
-					propToUpdate: { from: undefined, to: newPropValue },
-=======
-				timestamp: date,
-				changes: {
 					[propToUpdate]: { from: undefined, to: newPropValue },
->>>>>>> 5783dfd4
 					properties: { propToUnset: { from: oldPropvalue, to: null } },
 					modules: { module: { propToUnset: { from: oldPropvalue, to: null } } },
 				},
 			});
 		});
 
-<<<<<<< HEAD
 		test('should not throw MODEL_UPDATE_TICKET event if update fails', async () => {
-=======
-		test(`should not throw ${events.MODEL_TICKET_UPDATE} event if update fails`, async () => {
->>>>>>> 5783dfd4
 			const oldPropvalue = generateRandomString();
 			const newPropValue = generateRandomString();
 			const oldTicket = {
@@ -427,25 +334,15 @@
 				properties: { propToUnset: oldPropvalue },
 				modules: { module: { propToUnset: oldPropvalue } },
 			};
-<<<<<<< HEAD
-			const updateData = {
-				propToUpdate: newPropValue,
-				properties: { propToUnset: null, 'Updated at': timestamp },
-=======
 			const data = {
 				[propToUpdate]: newPropValue,
 				properties: { propToUnset: null, [basePropertyLabels.UPDATED_AT]: date },
->>>>>>> 5783dfd4
 				modules: { module: { propToUnset: null } },
 			};
 
 			const errMsg = new Error(generateRandomString());
 			jest.spyOn(db, 'updateOne').mockRejectedValueOnce(errMsg);
-<<<<<<< HEAD
 			await expect(Ticket.updateTicket(teamspace, project, model, oldTicket, updateData, author))
-=======
-			await expect(Ticket.updateTicket(teamspace, project, model, oldTicket, data, author))
->>>>>>> 5783dfd4
 				.rejects.toEqual(errMsg);
 			expect(EventsManager.publish).not.toHaveBeenCalled();
 		});
