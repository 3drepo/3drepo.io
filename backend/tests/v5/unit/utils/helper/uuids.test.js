--- conflicted
+++ resolved
@@ -54,7 +54,6 @@
 	});
 };
 
-<<<<<<< HEAD
 const testGenerateUUID = () => {
 	describe('Generate UUID', () => {
 		test('should return UUID string', () => {
@@ -65,12 +64,15 @@
 	});
 };
 
-const testGenerateStringUUID = () => {
+const testGenerateUUIDString = () => {
 	describe('Generate string UUID', () => {
 		test('should return UUID string', () => {
-			const res = UUIDHelper.generateStringUUID();
+			const res = UUIDHelper.generateUUIDString();
 			expect(isUUIDString(res)).toEqual(true);
-=======
+		});
+	});
+};
+
 const testLookUpTable = () => {
 	describe('LookUpTable test', () => {
 		test('should construct and function fine without data', () => {
@@ -101,7 +103,6 @@
 			lut.add(uuid);
 			expect(lut.has(uuid)).toBe(true);
 			expect(lut.has(UUIDHelper.UUIDToString(uuid))).toBe(true);
->>>>>>> 6e8a350a
 		});
 	});
 };
@@ -109,10 +110,7 @@
 describe('utils/helper/uuid', () => {
 	testStringToUUID();
 	testUUIDToString();
-<<<<<<< HEAD
 	testGenerateUUID();
-	testGenerateStringUUID();
-=======
+	testGenerateUUIDString();
 	testLookUpTable();
->>>>>>> 6e8a350a
 });