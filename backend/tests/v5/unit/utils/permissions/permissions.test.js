--- conflicted
+++ resolved
@@ -95,10 +95,7 @@
 		['projAdmin', true, true],
 		['tsAdmin', false, false],
 		['tsAdmin', true, true],
-<<<<<<< HEAD
-=======
 		['tsAdmin', undefined, true],
->>>>>>> 5e588303
 		['nobody', false, false],
 		['nobody', true, false],
 	])('Has read access to model', (user, adminCheck, result) => {
