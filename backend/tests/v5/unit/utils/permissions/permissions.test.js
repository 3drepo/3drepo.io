/**
 *  Copyright (C) 2021 3D Repo Ltd
 *
 *  This program is free software: you can redistribute it and/or modify
 *  it under the terms of the GNU Affero General Public License as
 *  published by the Free Software Foundation, either version 3 of the
 *  License, or (at your option) any later version.
 *
 *  This program is distributed in the hope that it will be useful,
 *  but WITHOUT ANY WARRANTY; without even the implied warranty of
 *  MERCHANTABILITY or FITNESS FOR A PARTICULAR PURPOSE.  See the
 *  GNU Affero General Public License for more details.
 *
 *  You should have received a copy of the GNU Affero General Public License
 *  along with this program.  If not, see <http://www.gnu.org/licenses/>.
 */

const { times } = require('lodash');
const { src } = require('../../../helper/path');
const { generateRandomString } = require('../../../helper/services');

const Permissions = require(`${src}/utils/permissions/permissions`);
const { PROJECT_ADMIN } = require(`${src}/utils/permissions/permissions.constants`);
jest.mock('../../../../../src/v5/models/teamspaceSettings');
const Teamspaces = require(`${src}/models/teamspaceSettings`);
jest.mock('../../../../../src/v5/models/projectSettings');
const Projects = require(`${src}/models/projectSettings`);
jest.mock('../../../../../src/v5/models/modelSettings');
const ModelSettings = require(`${src}/models/modelSettings`);

const expectedSettings = {
	permissions: [
		{ user: 'a', permission: 'viewer' },
		{ user: 'b', permission: 'collaborator' },
		{ user: 'c', permission: 'commenter' },
	],
};
ModelSettings.getModelById.mockImplementation(() => (expectedSettings));
ModelSettings.getContainerById.mockImplementation(() => (expectedSettings));
ModelSettings.getFederationById.mockImplementation(() => (expectedSettings));
ModelSettings.getDrawingById.mockImplementation(() => (expectedSettings));
Teamspaces.getTeamspaceAdmins.mockImplementation(() => (['tsAdmin']));
Projects.getProjectAdmins.mockImplementation(() => (['projAdmin']));

const testIsTeamspaceAdmin = () => {
	describe('Is teamspace admin', () => {
		test('should return true if the user is an admin', async () => {
			const res = await Permissions.isTeamspaceAdmin('abc', 'tsAdmin');
			expect(res).toBeTruthy();
		});
		test('should return false if the user is not an admin', async () => {
			const res = await Permissions.isTeamspaceAdmin('abc', 'someoneElse');
			expect(res).toBeFalsy();
		});
	});
};

const testIsProjectAdmin = () => {
	describe('Is project admin', () => {
		test('should return true if the user is an admin', async () => {
			const res = await Permissions.isProjectAdmin('abc', 'project', 'projAdmin');
			expect(res).toBeTruthy();
		});
		test('should return false if the user is not an admin', async () => {
			const res = await Permissions.isProjectAdmin('abc', 'project', 'username');
			expect(res).toBeFalsy();
		});
	});
};

const testHasProjectAdminPermissions = () => {
	const perms = [
		{
			user: 'a',
			permissions: [PROJECT_ADMIN],
		},
		{
			user: 'b',
			permissions: [],
		},
	];
	describe.each([
		[perms, 'a', true],
		[perms, 'b', false],
		[perms, 'c', false],
		[[], 'a', false],
	])('Has project admin permissions', (permissions, user, result) => {
		test(`with ${JSON.stringify(permissions)} user ${result ? 'have' : 'does not have'} admin rights`, () => {
			expect(Permissions.hasProjectAdminPermissions(permissions, user)).toBe(result);
		});
	});
};

const testHasReadAccessToSomeModels = () => {
	const noAccessUser = generateRandomString();
	const someAccessUser = generateRandomString();
	const fullAccessUser = generateRandomString();

	const findModelsResults = [
		{
			permissions: [{ user: someAccessUser, permission: 'viewer' }, { user: fullAccessUser, permission: 'viewer' }],
		},
		{
			permissions: [{ user: fullAccessUser, permission: 'viewer' }],
		},

	];

	describe.each([
		['the user has no permissions on any models', noAccessUser, false],
		['the user has permissions on 1 model', someAccessUser, true],
		['the user has permissions on all models', fullAccessUser, true],
	])('Has read access to some models', (desc, user, hasAccess) => {
		test(`Should return ${hasAccess ? 'true' : 'false'} if ${desc}`, async () => {
			ModelSettings.findModels.mockResolvedValueOnce(findModelsResults);
			await expect(
				Permissions.hasReadAccessToSomeModels(generateRandomString(), generateRandomString(),
					times(2, () => generateRandomString()), user)).resolves.toBe(hasAccess);
		});
	});
};

const testHasReadAccessToModel = () => {
	describe.each([
		['a', false, true],
		['b', false, true],
		['c', false, true],
		['projAdmin', false, false],
		['projAdmin', true, true],
		['tsAdmin', false, false],
		['tsAdmin', true, true],
		['tsAdmin', undefined, true],
		['nobody', false, false],
		['nobody', true, false],
	])('Has read access to model', (user, adminCheck, result) => {
		test(`${user} ${result ? 'have' : 'does not have'} read access (adminCheck: ${adminCheck})`, async () => {
			Projects.modelsExistInProject.mockImplementation(() => true);
			expect(await Permissions.hasReadAccessToModel('teamspace', 'project', 'model', user, adminCheck)).toBe(result);
		});
	});

	describe('Container does not belong to the project', () => {
		test('should return false if the model does not belong to the project', async () => {
			Projects.modelsExistInProject.mockImplementation(() => false);
			expect(await Permissions.hasReadAccessToModel('teamspace', 'project', 'model', 'a', true)).toBe(false);
		});
	});
};

const testHasWriteAccessToModel = () => {
	describe.each([
		['a', false, false],
		['b', false, true],
		['c', false, false],
		['projAdmin', false, false],
		['projAdmin', true, true],
		['tsAdmin', false, false],
		['tsAdmin', true, true],
		['tsAdmin', undefined, true],
		['nobody', false, false],
		['nobody', true, false],
	])('Has write access to model', (user, adminCheck, result) => {
		test(`${user} ${result ? 'have' : 'does not have'} write access (adminCheck: ${adminCheck})`, async () => {
			Projects.modelsExistInProject.mockImplementation(() => true);
			expect(await Permissions.hasWriteAccessToModel('teamspace', 'project', 'model', user, adminCheck)).toBe(result);
		});
	});

	describe('Has write access to model (2)', () => {
		test('should return false if the model does not belong to the project', async () => {
			Projects.modelsExistInProject.mockImplementation(() => false);
			expect(await Permissions.hasWriteAccessToModel('teamspace', 'project', 'model', 'a', true)).toBe(false);
		});
	});
};

const testHasCommenterAccessToModel = () => {
	describe.each([
		['a', false, false],
		['b', false, true],
		['c', false, true],
		['projAdmin', false, false],
		['projAdmin', true, true],
		['tsAdmin', false, false],
		['tsAdmin', true, true],
		['tsAdmin', undefined, true],
		['nobody', false, false],
		['nobody', true, false],
	])('Has commenter access to model', (user, adminCheck, result) => {
		test(`${user} ${result ? 'have' : 'does not have'} write access (adminCheck: ${adminCheck})`, async () => {
			Projects.modelsExistInProject.mockImplementation(() => true);
			expect(await Permissions.hasCommenterAccessToModel('teamspace', 'project', 'model', user, adminCheck)).toBe(result);
		});
	});

	describe('Has write access to model (2)', () => {
		test('should return false if the model does not belong to the project', async () => {
			Projects.modelsExistInProject.mockImplementation(() => false);
			expect(await Permissions.hasCommenterAccessToModel('teamspace', 'project', 'model', 'a', true)).toBe(false);
		});
	});
};

const testHasReadAccessToContainer = () => {
	describe.each([
		['a', false, true],
		['b', false, true],
		['c', false, true],
		['projAdmin', false, false],
		['projAdmin', true, true],
		['tsAdmin', false, false],
		['tsAdmin', true, true],
		['tsAdmin', undefined, true],
		['nobody', false, false],
		['nobody', true, false],
	])('Has read access to container', (user, adminCheck, result) => {
		test(`${user} ${result ? 'have' : 'does not have'} read access (adminCheck: ${adminCheck})`, async () => {
			Projects.modelsExistInProject.mockImplementation(() => true);
			expect(await Permissions.hasReadAccessToContainer('teamspace', 'project', 'model', user, adminCheck)).toBe(result);
		});
	});

	describe('Container does not belong to the project', () => {
		test('should return false if the container does not belong to the project', async () => {
			Projects.modelsExistInProject.mockImplementation(() => false);
			expect(await Permissions.hasReadAccessToContainer('teamspace', 'project', 'model', 'a', true)).toBe(false);
		});
	});
};

const testHasWriteAccessToContainer = () => {
	describe.each([
		['a', false, false],
		['b', false, true],
		['c', false, false],
		['projAdmin', false, false],
		['projAdmin', true, true],
		['tsAdmin', false, false],
		['tsAdmin', true, true],
		['tsAdmin', undefined, true],
		['nobody', false, false],
		['nobody', true, false],
	])('Has write access to container', (user, adminCheck, result) => {
		test(`${user} ${result ? 'have' : 'does not have'} write access (adminCheck: ${adminCheck})`, async () => {
			Projects.modelsExistInProject.mockImplementation(() => true);
			expect(await Permissions.hasWriteAccessToContainer('teamspace', 'project', 'model', user, adminCheck)).toBe(result);
		});
	});

	describe('Has write access to container (2)', () => {
		test('should return false if the container does not belong to the project', async () => {
			Projects.modelsExistInProject.mockImplementation(() => false);
			expect(await Permissions.hasWriteAccessToContainer('teamspace', 'project', 'model', 'a', true)).toBe(false);
		});
	});
};

const testHasCommenterAccessToContainer = () => {
	describe.each([
		['a', false, false],
		['b', false, true],
		['c', false, true],
		['projAdmin', false, false],
		['projAdmin', true, true],
		['tsAdmin', false, false],
		['tsAdmin', true, true],
		['tsAdmin', undefined, true],
		['nobody', false, false],
		['nobody', true, false],
	])('Has commenter access to container', (user, adminCheck, result) => {
		test(`${user} ${result ? 'have' : 'does not have'} write access (adminCheck: ${adminCheck})`, async () => {
			Projects.modelsExistInProject.mockImplementation(() => true);
			expect(await Permissions.hasCommenterAccessToContainer('teamspace', 'project', 'model', user, adminCheck)).toBe(result);
		});
	});

	describe('Has write access to container (2)', () => {
		test('should return false if the model does not belong to the project', async () => {
			Projects.modelsExistInProject.mockImplementation(() => false);
			expect(await Permissions.hasCommenterAccessToContainer('teamspace', 'project', 'model', 'a', true)).toBe(false);
		});
	});
};

const testHasAdminAccessToContainer = () => {
	describe.each([
		['a', false],
		['b', false],
		['c', false],
		['projAdmin', true],
		['tsAdmin', true],
		['nobody', false],
	])('Has admin access to container', (user, result) => {
		test(`${user} ${result ? 'have' : 'does not have'} admin access`, async () => {
			Projects.modelsExistInProject.mockImplementation(() => true);
			expect(await Permissions.hasAdminAccessToContainer('teamspace', 'project', 'model', user)).toBe(result);
		});
	});

	describe('Container does not belong to the project', () => {
		test('should return false if the container does not belong to the project', async () => {
			Projects.modelsExistInProject.mockImplementation(() => false);
			expect(await Permissions.hasAdminAccessToContainer('teamspace', 'project', 'model', 'a')).toBe(false);
		});
	});
};

const testHasReadAccessToDrawing = () => {
	describe.each([
		['a', false, true],
		['b', false, true],
		['c', false, true],
		['projAdmin', false, false],
		['projAdmin', true, true],
		['tsAdmin', false, false],
		['tsAdmin', true, true],
		['tsAdmin', undefined, true],
		['nobody', false, false],
		['nobody', true, false],
	])('Has read access to drawing', (user, adminCheck, result) => {
		test(`${user} ${result ? 'have' : 'does not have'} read access (adminCheck: ${adminCheck})`, async () => {
			Projects.modelsExistInProject.mockImplementation(() => true);
			expect(await Permissions.hasReadAccessToDrawing('teamspace', 'project', 'model', user, adminCheck)).toBe(result);
		});
	});

	describe('Drawing does not belong to the project', () => {
		test('should return false if the drawing does not belong to the project', async () => {
			Projects.modelsExistInProject.mockImplementation(() => false);
			expect(await Permissions.hasReadAccessToDrawing('teamspace', 'project', 'model', 'a', true)).toBe(false);
		});
	});
};

<<<<<<< HEAD
=======
const testHasWriteAccessToDrawing = () => {
	describe.each([
		['a', false, false],
		['b', false, true],
		['c', false, false],
		['projAdmin', false, false],
		['projAdmin', true, true],
		['tsAdmin', false, false],
		['tsAdmin', true, true],
		['tsAdmin', undefined, true],
		['nobody', false, false],
		['nobody', true, false],
	])('Has write access to drawing', (user, adminCheck, result) => {
		test(`${user} ${result ? 'have' : 'does not have'} write access (adminCheck: ${adminCheck})`, async () => {
			Projects.modelsExistInProject.mockImplementation(() => true);
			expect(await Permissions.hasWriteAccessToDrawing('teamspace', 'project', 'model', user, adminCheck)).toBe(result);
		});
	});

	describe('Has write access to drawing (2)', () => {
		test('should return false if the drawing does not belong to the project', async () => {
			Projects.modelsExistInProject.mockImplementation(() => false);
			expect(await Permissions.hasWriteAccessToDrawing('teamspace', 'project', 'model', 'a', true)).toBe(false);
		});
	});
};

const testHasCommenterAccessToDrawing = () => {
	describe.each([
		['a', false, false],
		['b', false, true],
		['c', false, true],
		['projAdmin', false, false],
		['projAdmin', true, true],
		['tsAdmin', false, false],
		['tsAdmin', true, true],
		['tsAdmin', undefined, true],
		['nobody', false, false],
		['nobody', true, false],
	])('Has commenter access to drawing', (user, adminCheck, result) => {
		test(`${user} ${result ? 'have' : 'does not have'} write access (adminCheck: ${adminCheck})`, async () => {
			Projects.modelsExistInProject.mockImplementation(() => true);
			expect(await Permissions.hasCommenterAccessToDrawing('teamspace', 'project', 'model', user, adminCheck)).toBe(result);
		});
	});

	describe('Has write access to drawing (2)', () => {
		test('should return false if the model does not belong to the project', async () => {
			Projects.modelsExistInProject.mockImplementation(() => false);
			expect(await Permissions.hasCommenterAccessToDrawing('teamspace', 'project', 'model', 'a', true)).toBe(false);
		});
	});
};

>>>>>>> abd8f521
const testHasAdminAccessToDrawing = () => {
	describe.each([
		['a', false],
		['b', false],
		['c', false],
		['projAdmin', true],
		['tsAdmin', true],
		['nobody', false],
	])('Has admin access to drawing', (user, result) => {
		test(`${user} ${result ? 'have' : 'does not have'} admin access`, async () => {
			Projects.modelsExistInProject.mockImplementation(() => true);
			expect(await Permissions.hasAdminAccessToDrawing('teamspace', 'project', 'model', user)).toBe(result);
		});
	});

	describe('Drawing does not belong to the project', () => {
		test('should return false if the drawing does not belong to the project', async () => {
			Projects.modelsExistInProject.mockImplementation(() => false);
			expect(await Permissions.hasAdminAccessToDrawing('teamspace', 'project', 'model', 'a')).toBe(false);
		});
	});
};

const testHasReadAccessToFederation = () => {
	describe.each([
		['a', false, true],
		['b', false, true],
		['c', false, true],
		['projAdmin', false, false],
		['projAdmin', true, true],
		['tsAdmin', false, false],
		['tsAdmin', true, true],
		['tsAdmin', undefined, true],
		['nobody', false, false],
		['nobody', true, false],
	])('Has read access to federation', (user, adminCheck, result) => {
		test(`${user} ${result ? 'have' : 'does not have'} read access (adminCheck: ${adminCheck})`, async () => {
			Projects.modelsExistInProject.mockImplementation(() => true);
			expect(await Permissions.hasReadAccessToFederation('teamspace', 'project', 'model', user, adminCheck)).toBe(result);
		});
	});

	describe('Federation does not belong to the project', () => {
		test('should return false if the federation does not belong to the project', async () => {
			Projects.modelsExistInProject.mockImplementation(() => false);
			expect(await Permissions.hasReadAccessToFederation('teamspace', 'project', 'model', 'a', true)).toBe(false);
		});
	});
};

const testHasWriteAccessToFederation = () => {
	describe.each([
		['a', false, false],
		['b', false, true],
		['c', false, false],
		['projAdmin', false, false],
		['projAdmin', true, true],
		['tsAdmin', false, false],
		['tsAdmin', true, true],
		['tsAdmin', undefined, true],
		['nobody', false, false],
		['nobody', true, false],
	])('Has write access to federation', (user, adminCheck, result) => {
		test(`${user} ${result ? 'have' : 'does not have'} write access (adminCheck: ${adminCheck})`, async () => {
			Projects.modelsExistInProject.mockImplementation(() => true);
			expect(await Permissions.hasWriteAccessToFederation('teamspace', 'project', 'model', user, adminCheck)).toBe(result);
		});
	});

	describe('Has write access to federation (2)', () => {
		test('should return false if the federation does not belong to the project', async () => {
			Projects.modelsExistInProject.mockImplementation(() => false);
			expect(await Permissions.hasWriteAccessToFederation('teamspace', 'project', 'model', 'a', true)).toBe(false);
		});
	});
};

const testHasCommenterAccessToFederation = () => {
	describe.each([
		['a', false, false],
		['b', false, true],
		['c', false, true],
		['projAdmin', false, false],
		['projAdmin', true, true],
		['tsAdmin', false, false],
		['tsAdmin', true, true],
		['tsAdmin', undefined, true],
		['nobody', false, false],
		['nobody', true, false],
	])('Has commenter access to federation', (user, adminCheck, result) => {
		test(`${user} ${result ? 'have' : 'does not have'} write access (adminCheck: ${adminCheck})`, async () => {
			Projects.modelsExistInProject.mockImplementation(() => true);
			expect(await Permissions.hasCommenterAccessToFederation('teamspace', 'project', 'model', user, adminCheck)).toBe(result);
		});
	});

	describe('Has write access to federation (2)', () => {
		test('should return false if the model does not belong to the project', async () => {
			Projects.modelsExistInProject.mockImplementation(() => false);
			expect(await Permissions.hasCommenterAccessToFederation('teamspace', 'project', 'model', 'a', true)).toBe(false);
		});
	});
};

const testHasAdminAccessToFederation = () => {
	describe.each([
		['a', false],
		['b', false],
		['c', false],
		['projAdmin', true],
		['tsAdmin', true],
		['nobody', false],
	])('Has admin access to federation', (user, result) => {
		test(`${user} ${result ? 'have' : 'does not have'} admin access`, async () => {
			Projects.modelsExistInProject.mockImplementation(() => true);
			expect(await Permissions.hasAdminAccessToFederation('teamspace', 'project', 'model', user)).toBe(result);
		});
	});

	describe('Federation does not belong to the project', () => {
		test('should return false if the federation does not belong to the project', async () => {
			Projects.modelsExistInProject.mockImplementation(() => false);
			expect(await Permissions.hasAdminAccessToFederation('teamspace', 'project', 'model', 'a')).toBe(false);
		});
	});
};

describe('utils/permissions', () => {
	testIsTeamspaceAdmin();
	testIsProjectAdmin();
	testHasProjectAdminPermissions();
	testHasReadAccessToSomeModels();
	testHasReadAccessToModel();
	testHasWriteAccessToModel();
	testHasCommenterAccessToModel();

	testHasReadAccessToContainer();
	testHasWriteAccessToContainer();
	testHasCommenterAccessToContainer();
	testHasAdminAccessToContainer();

	testHasReadAccessToDrawing();
<<<<<<< HEAD
=======
	testHasWriteAccessToDrawing();
	testHasCommenterAccessToDrawing();
>>>>>>> abd8f521
	testHasAdminAccessToDrawing();

	testHasReadAccessToFederation();
	testHasWriteAccessToFederation();
	testHasCommenterAccessToFederation();
	testHasAdminAccessToFederation();
});<|MERGE_RESOLUTION|>--- conflicted
+++ resolved
@@ -332,8 +332,6 @@
 	});
 };
 
-<<<<<<< HEAD
-=======
 const testHasWriteAccessToDrawing = () => {
 	describe.each([
 		['a', false, false],
@@ -388,7 +386,6 @@
 	});
 };
 
->>>>>>> abd8f521
 const testHasAdminAccessToDrawing = () => {
 	describe.each([
 		['a', false],
@@ -531,11 +528,8 @@
 	testHasAdminAccessToContainer();
 
 	testHasReadAccessToDrawing();
-<<<<<<< HEAD
-=======
 	testHasWriteAccessToDrawing();
 	testHasCommenterAccessToDrawing();
->>>>>>> abd8f521
 	testHasAdminAccessToDrawing();
 
 	testHasReadAccessToFederation();
