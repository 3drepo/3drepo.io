--- conflicted
+++ resolved
@@ -463,7 +463,7 @@
 				name: generateRandomString(),
 				type: propTypes.BOOLEAN,
 				unique: true,
-<<<<<<< HEAD
+
 			}] }, false],
 		['property is readOnly', {
 			name: generateRandomString(),
@@ -535,14 +535,8 @@
 				readOnly: true,
 				value: Object.values(supportedPatterns).map((p) => `{${p}}${generateRandomString()}`).join(' '),
 			}] }, true],
-		['property is readOnlyOnUI', { name: generateRandomString(),
-=======
-			}],
-
-		}, false],
 		['property is readOnlyOnUI', {
 			name: generateRandomString(),
->>>>>>> 3285cff9
 			code: generateRandomString(3),
 			properties: [{
 				name: generateRandomString(),
