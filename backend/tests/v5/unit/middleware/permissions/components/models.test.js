--- conflicted
+++ resolved
@@ -123,12 +123,8 @@
 			expect(getModelByIdMapping[type]).toHaveBeenCalledWith(teamspace, model, { permissions: 1 });
 
 			if (modelByIdFail) {
-<<<<<<< HEAD
 				expect(mockedFn).not.toHaveBeenCalled();
-=======
->>>>>>> 336abe79
 				expect(ProjectSettings.modelsExistInProject).not.toHaveBeenCalled();
-				expect(mockedFn).not.toHaveBeenCalled();
 			} else {
 				expect(ProjectSettings.modelsExistInProject).toHaveBeenCalledTimes(1);
 				expect(ProjectSettings.modelsExistInProject).toHaveBeenCalledWith(teamspace, project, [model]);
