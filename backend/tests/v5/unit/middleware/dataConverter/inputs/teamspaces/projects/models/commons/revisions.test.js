--- conflicted
+++ resolved
@@ -83,13 +83,8 @@
 		});
 	});
 };
-<<<<<<< HEAD
-const createRequestWithFile = (teamspace, { tag, description, importAnimations, timezone },
-	unsupportedFile = false, noFile = false) => {
-=======
-const createRequestWithFile = (teamspace, { tag, desc, importAnim },
+const createRequestWithFile = (teamspace, { tag, desc, importAnim, timezone },
 	unsupportedFile = false, noFile = false, emptyFile = false) => {
->>>>>>> 3311889f
 	const form = new FormData();
 	if (!noFile) {
 		let filePath = unsupportedFile ? 'dummy.png' : 'dummy.obj';
@@ -99,8 +94,8 @@
 			fs.createReadStream(path.join(modelFolder, filePath)));
 	}
 	if (tag) form.append('tag', tag);
-	if (description) form.append('description', description);
-	if (importAnimations) form.append('importAnimations', importAnimations);
+	if (desc) form.append('desc', desc);
+	if (importAnim) form.append('importAnim', importAnim);
 	if (timezone) form.append('timezone', timezone);
 
 	const req = new MockExpressRequest({
@@ -122,17 +117,6 @@
 	const standardBody = { tag: '123', description: 'this is a model', importAnimations: false, timezone: 'Europe/Berlin' };
 	describe.each([
 		['Request with valid data', 'ts', standardBody],
-<<<<<<< HEAD
-		['Request with unsupported model file', 'ts', standardBody, true, false, templates.unsupportedFileFormat],
-		['Request with insufficient quota', 'noQuota', standardBody, false, false, templates.quotaLimitExceeded],
-		['Request with no body should fail', 'ts', {}, false, false, templates.invalidArguments],
-		['Request with just tag should pass', 'ts', { tag: 'dkf_j-d' }, false, false],
-		['Request with wrong tag type should fail', 'ts', { tag: false }, false, false, templates.invalidArguments],
-		['Request with tag that is not alphanumeric should fail', 'ts', { tag: '1%2%3' }, false, false, templates.invalidArguments],
-		['Request with no file should fail', 'ts', { tag: 'drflgdf' }, false, true, templates.invalidArguments],
-		['Request with invalid timezone should fail', 'ts', { tag: 'drflgdf', timezone: 'abc' }, false, false, templates.invalidArguments],
-	])('Check new revision data', (desc, ts, bodyContent, badFile, noFile, error) => {
-=======
 		['Request with unsupported model file', 'ts', standardBody, true, false, false, templates.unsupportedFileFormat],
 		['Request with insufficient quota', 'noQuota', standardBody, false, false, false, templates.quotaLimitExceeded],
 		['Request with no body should fail', 'ts', {}, false, false, false, templates.invalidArguments],
@@ -142,8 +126,8 @@
 		['Request with no file should fail', 'ts', { tag: 'drflgdf' }, false, true, false, templates.invalidArguments],
 		['Request with an empty file should fail', 'ts', { tag: 'drflgdf' }, false, false, true, templates.invalidArguments],
 		['Request with duplicate tag should fail', 'ts', { tag: 'duplicate' }, false, false, false, templates.invalidArguments],
+		['Request with invalid timezone should fail', 'ts', { tag: 'drflgdf', timezone: 'abc' }, false, false, templates.invalidArguments],
 	])('Check new revision data', (desc, ts, bodyContent, badFile, noFile, emptyFile, error) => {
->>>>>>> 3311889f
 		test(`${desc} should ${error ? `fail with ${error.code}` : ' succeed and next() should be called'}`, async () => {
 			RevisionsModel.isTagUnique.mockImplementationOnce((teamspace, model, tag) => tag !== 'duplicate');
 			const req = createRequestWithFile(ts, bodyContent, badFile, noFile, emptyFile);
