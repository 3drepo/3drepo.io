/**
 *  Copyright (C) 2021 3D Repo Ltd
 *
 *  This program is free software: you can redistribute it and/or modify
 *  it under the terms of the GNU Affero General Public License as
 *  published by the Free Software Foundation, either version 3 of the
 *  License, or (at your option) any later version.
 *
 *  This program is distributed in the hope that it will be useful,
 *  but WITHOUT ANY WARRANTY; without even the implied warranty of
 *  MERCHANTABILITY or FITNESS FOR A PARTICULAR PURPOSE.  See the
 *  GNU Affero General Public License for more details.
 *
 *  You should have received a copy of the GNU Affero General Public License
 *  along with this program.  If not, see <http://www.gnu.org/licenses/>.
 */

<<<<<<< HEAD
const { src, modelFolder, imagesFolder } = require('../../../../../../../../helper/path');
=======
const { src } = require('../../../../../../../../helper/path');
>>>>>>> 22e48727

jest.mock('../../../../../../../../../../src/v5/utils/responder');
const Responder = require(`${src}/utils/responder`);

const Revisions = require(`${src}/middleware/dataConverter/inputs/teamspaces/projects/models/commons/revisions`);
const { templates } = require(`${src}/utils/responseCodes`);

// Mock respond function to just return the resCode
Responder.respond.mockImplementation((req, res, errCode) => errCode);

const testValidateUpdateRevisionData = () => {
	describe('Check if req arguments for void status update are valid', () => {
		test('should respond with invalidArguments if there are no body arguments', async () => {
			const mockCB = jest.fn(() => {});
			await Revisions.validateUpdateRevisionData({ body: { } }, {}, mockCB);
			expect(mockCB.mock.calls.length).toBe(0);
			expect(Responder.respond.mock.calls.length).toBe(1);
			expect(Responder.respond.mock.results[0].value.code).toEqual(templates.invalidArguments.code);
		});

		test('should respond with invalidArguments if there are more than one body arguments', async () => {
			const mockCB = jest.fn(() => {});
			await Revisions.validateUpdateRevisionData({ body: { void: false, invalidArg: 123 } }, {}, mockCB);
			expect(mockCB.mock.calls.length).toBe(0);
			expect(Responder.respond.mock.calls.length).toBe(1);
			expect(Responder.respond.mock.results[0].value.code).toEqual(templates.invalidArguments.code);
		});

		test('should respond with invalidArguments if there is no body argument named void', async () => {
			const mockCB = jest.fn(() => {});
			await Revisions.validateUpdateRevisionData({ body: { invalidArg: false } }, {}, mockCB);
			expect(mockCB.mock.calls.length).toBe(0);
			expect(Responder.respond.mock.calls.length).toBe(1);
			expect(Responder.respond.mock.results[0].value.code).toEqual(templates.invalidArguments.code);
		});

		test('should respond with invalidArguments if there is one body argument named void but not boolean', async () => {
			const mockCB = jest.fn(() => {});
			await Revisions.validateUpdateRevisionData({ body: { void: 123 } }, {}, mockCB);
			expect(mockCB.mock.calls.length).toBe(0);
			expect(Responder.respond.mock.calls.length).toBe(1);
			expect(Responder.respond.mock.results[0].value.code).toEqual(templates.invalidArguments.code);
		});

		test('should respond with invalidArguments if body is not an object', async () => {
			const mockCB = jest.fn(() => {});
			await Revisions.validateUpdateRevisionData({ body: 1 }, {}, mockCB);
			expect(mockCB.mock.calls.length).toBe(0);
			expect(Responder.respond.mock.calls.length).toBe(1);
			expect(Responder.respond.mock.results[0].value.code).toEqual(templates.invalidArguments.code);
		});

		test('next() should be called if there is only one body argument named void and it is boolean', async () => {
			const mockCB = jest.fn(() => {});
			await Revisions.validateUpdateRevisionData({ body: { void: false } }, {}, mockCB);
			expect(mockCB.mock.calls.length).toBe(1);
		});
	});
};
<<<<<<< HEAD
const createRequestWithFile = (teamspace, { tag, desc, importAnim, timezone },
	unsupportedFile = false, noFile = false, emptyFile = false) => {
	const form = new FormData();
	if (!noFile) {
		let filePath = unsupportedFile ? 'valid.png' : 'dummy.obj';
		filePath = emptyFile ? 'empty.ifc' : filePath;
		const fileFolder = unsupportedFile ? imagesFolder : modelFolder;
		form.append('file', fs.createReadStream(path.join(fileFolder, filePath)));
	}
	if (tag) form.append('tag', tag);
	if (desc) form.append('desc', desc);
	if (importAnim) form.append('importAnim', importAnim);
	if (timezone) form.append('timezone', timezone);

	const req = new MockExpressRequest({
		method: 'POST',
		host: 'localhost',
		url: `/${teamspace}/upload`,
		headers: form.getHeaders(),
	});

	form.pipe(req);
	req.params = { teamspace };
	return req;
};

Quota.sufficientQuota.mockImplementation((ts) => (ts === 'noQuota' ? Promise.reject(templates.quotaLimitExceeded) : Promise.resolve()));
RevisionsModel.isTagUnique.mockImplementation(() => true);

const testValidateNewRevisionData = () => {
	const standardBody = { tag: '123', description: 'this is a model', importAnimations: false, timezone: 'Europe/Berlin' };
	describe.each([
		['Request with valid data', 'ts', standardBody],
		['Request with unsupported model file', 'ts', standardBody, true, false, false, templates.unsupportedFileFormat],
		['Request with insufficient quota', 'noQuota', standardBody, false, false, false, templates.quotaLimitExceeded],
		['Request with no body should fail', 'ts', {}, false, false, false, templates.invalidArguments],
		['Request with just tag should pass', 'ts', { tag: 'dkf_j-d' }, false, false, false],
		['Request with wrong tag type should fail', 'ts', { tag: false }, false, false, false, templates.invalidArguments],
		['Request with tag that is not alphanumeric should fail', 'ts', { tag: '1%2%3' }, false, false, false, templates.invalidArguments],
		['Request with no file should fail', 'ts', { tag: 'drflgdf' }, false, true, false, templates.invalidArguments],
		['Request with an empty file should fail', 'ts', { tag: 'drflgdf' }, false, false, true, templates.invalidArguments],
		['Request with duplicate tag should fail', 'ts', { tag: 'duplicate' }, false, false, false, templates.invalidArguments],
		['Request with invalid timezone should fail', 'ts', { tag: 'drflgdf', timezone: 'abc' }, false, false, false, templates.invalidArguments],
		['Request with invalid type timezone should fail', 'ts', { tag: 'drflgdf', timezone: 123 }, false, false, false, templates.invalidArguments],
		['Request with null timezone should pass', 'ts', { tag: 'drflgdf', timezone: null }],
	])('Check new revision data', (desc, ts, bodyContent, badFile, noFile, emptyFile, error) => {
		test(`${desc} should ${error ? `fail with ${error.code}` : ' succeed and next() should be called'}`, async () => {
			RevisionsModel.isTagUnique.mockImplementationOnce((teamspace, model, tag) => tag !== 'duplicate');
			const req = createRequestWithFile(ts, bodyContent, badFile, noFile, emptyFile);
			const mockCB = jest.fn(() => {});
			await Revisions.validateNewRevisionData(req, {}, mockCB);
			if (error) {
				expect(mockCB.mock.calls.length).toBe(0);
				expect(Responder.respond.mock.calls.length).toBe(1);
				expect(Responder.respond.mock.results[0].value.code).toEqual(error.code);
			} else {
				expect(mockCB.mock.calls.length).toBe(1);
			}
		});
	});
};
=======
>>>>>>> 22e48727

describe('middleware/dataConverter/inputs/teamspaces/projects/models/commons/revisions', () => {
	testValidateUpdateRevisionData();
});<|MERGE_RESOLUTION|>--- conflicted
+++ resolved
@@ -15,11 +15,7 @@
  *  along with this program.  If not, see <http://www.gnu.org/licenses/>.
  */
 
-<<<<<<< HEAD
-const { src, modelFolder, imagesFolder } = require('../../../../../../../../helper/path');
-=======
 const { src } = require('../../../../../../../../helper/path');
->>>>>>> 22e48727
 
 jest.mock('../../../../../../../../../../src/v5/utils/responder');
 const Responder = require(`${src}/utils/responder`);
@@ -79,70 +75,6 @@
 		});
 	});
 };
-<<<<<<< HEAD
-const createRequestWithFile = (teamspace, { tag, desc, importAnim, timezone },
-	unsupportedFile = false, noFile = false, emptyFile = false) => {
-	const form = new FormData();
-	if (!noFile) {
-		let filePath = unsupportedFile ? 'valid.png' : 'dummy.obj';
-		filePath = emptyFile ? 'empty.ifc' : filePath;
-		const fileFolder = unsupportedFile ? imagesFolder : modelFolder;
-		form.append('file', fs.createReadStream(path.join(fileFolder, filePath)));
-	}
-	if (tag) form.append('tag', tag);
-	if (desc) form.append('desc', desc);
-	if (importAnim) form.append('importAnim', importAnim);
-	if (timezone) form.append('timezone', timezone);
-
-	const req = new MockExpressRequest({
-		method: 'POST',
-		host: 'localhost',
-		url: `/${teamspace}/upload`,
-		headers: form.getHeaders(),
-	});
-
-	form.pipe(req);
-	req.params = { teamspace };
-	return req;
-};
-
-Quota.sufficientQuota.mockImplementation((ts) => (ts === 'noQuota' ? Promise.reject(templates.quotaLimitExceeded) : Promise.resolve()));
-RevisionsModel.isTagUnique.mockImplementation(() => true);
-
-const testValidateNewRevisionData = () => {
-	const standardBody = { tag: '123', description: 'this is a model', importAnimations: false, timezone: 'Europe/Berlin' };
-	describe.each([
-		['Request with valid data', 'ts', standardBody],
-		['Request with unsupported model file', 'ts', standardBody, true, false, false, templates.unsupportedFileFormat],
-		['Request with insufficient quota', 'noQuota', standardBody, false, false, false, templates.quotaLimitExceeded],
-		['Request with no body should fail', 'ts', {}, false, false, false, templates.invalidArguments],
-		['Request with just tag should pass', 'ts', { tag: 'dkf_j-d' }, false, false, false],
-		['Request with wrong tag type should fail', 'ts', { tag: false }, false, false, false, templates.invalidArguments],
-		['Request with tag that is not alphanumeric should fail', 'ts', { tag: '1%2%3' }, false, false, false, templates.invalidArguments],
-		['Request with no file should fail', 'ts', { tag: 'drflgdf' }, false, true, false, templates.invalidArguments],
-		['Request with an empty file should fail', 'ts', { tag: 'drflgdf' }, false, false, true, templates.invalidArguments],
-		['Request with duplicate tag should fail', 'ts', { tag: 'duplicate' }, false, false, false, templates.invalidArguments],
-		['Request with invalid timezone should fail', 'ts', { tag: 'drflgdf', timezone: 'abc' }, false, false, false, templates.invalidArguments],
-		['Request with invalid type timezone should fail', 'ts', { tag: 'drflgdf', timezone: 123 }, false, false, false, templates.invalidArguments],
-		['Request with null timezone should pass', 'ts', { tag: 'drflgdf', timezone: null }],
-	])('Check new revision data', (desc, ts, bodyContent, badFile, noFile, emptyFile, error) => {
-		test(`${desc} should ${error ? `fail with ${error.code}` : ' succeed and next() should be called'}`, async () => {
-			RevisionsModel.isTagUnique.mockImplementationOnce((teamspace, model, tag) => tag !== 'duplicate');
-			const req = createRequestWithFile(ts, bodyContent, badFile, noFile, emptyFile);
-			const mockCB = jest.fn(() => {});
-			await Revisions.validateNewRevisionData(req, {}, mockCB);
-			if (error) {
-				expect(mockCB.mock.calls.length).toBe(0);
-				expect(Responder.respond.mock.calls.length).toBe(1);
-				expect(Responder.respond.mock.results[0].value.code).toEqual(error.code);
-			} else {
-				expect(mockCB.mock.calls.length).toBe(1);
-			}
-		});
-	});
-};
-=======
->>>>>>> 22e48727
 
 describe('middleware/dataConverter/inputs/teamspaces/projects/models/commons/revisions', () => {
 	testValidateUpdateRevisionData();
