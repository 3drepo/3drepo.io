/**
 *  Copyright (C) 2022 3D Repo Ltd
 *
 *  This program is free software: you can redistribute it and/or modify
 *  it under the terms of the GNU Affero General Public License as
 *  published by the Free Software Foundation, either version 3 of the
 *  License, or (at your option) any later version.
 *
 *  This program is distributed in the hope that it will be useful,
 *  but WITHOUT ANY WARRANTY; without even the implied warranty of
 *  MERCHANTABILITY or FITNESS FOR A PARTICULAR PURPOSE.  See the
 *  GNU Affero General Public License for more details.
 *
 *  You should have received a copy of the GNU Affero General Public License
 *  along with this program.  If not, see <http://www.gnu.org/licenses/>.
 */

const { generateRandomString, determineTestGroup, generateRandomObject } = require('../../../../../helper/services');
const { src } = require('../../../../../helper/path');

jest.mock('../../../../../../../src/v5/utils/responder');
const Responder = require(`${src}/utils/responder`);

jest.mock('../../../../../../../src/v5/models/teamspaceSettings');
const TeamspacesModel = require(`${src}/models/teamspaceSettings`);

jest.mock('../../../../../../../src/v5/models/users');
const UsersModel = require(`${src}/models/users`);

jest.mock('../../../../../../../src/v5/services/sso/frontegg/components/accounts');
const FrontEggAccounts = require(`${src}/services/sso/frontegg/components/accounts`);

jest.mock('../../../../../../../src/v5/processors/teamspaces');
const TeamspacesProcessor = require(`${src}/processors/teamspaces`);

jest.mock('../../../../../../../src/v5/utils/permissions');
const PermissionsUtils = require(`${src}/utils/permissions`);

jest.mock('../../../../../../../src/v5/schemas/subscriptions');
const SubscriptionsSchema = require(`${src}/schemas/subscriptions`);

const Teamspaces = require(`${src}/middleware/dataConverter/inputs/teamspaces`);
const { templates } = require(`${src}/utils/responseCodes`);

const { SUBSCRIPTION_TYPES } = require(`${src}/models/teamspaces.constants`);

// Mock respond function to just return the resCode
Responder.respond.mockImplementation((req, res, errCode) => errCode);

const adminUser = generateRandomString();
const nonAdminUser = generateRandomString();
const usernameToRemove = generateRandomString();
const nonTsMemberUser = generateRandomString();
const teamspace = generateRandomString();

TeamspacesProcessor.isTeamspaceMember.mockImplementation((ts, username) => username !== nonTsMemberUser);
TeamspacesModel.getAddOns.mockImplementation((ts) => (ts === teamspace ? {} : { usersProvisioned: true }));
PermissionsUtils.isTeamspaceAdmin.mockImplementation((ts, user) => user === adminUser);

const testCanRemoveTeamspaceMember = () => {
	describe.each([
		['User to remove is the owner of teamspace', { session: { user: { username: adminUser } },
			params: { teamspace, username: teamspace } }, false],
		['Logged in user is not a teamspace admin', { session: { user: { username: nonAdminUser } },
			params: { teamspace, username: adminUser } }, false],
		['User to be removed is not member of the teamspace', { session: { user: { username: adminUser } },
			params: { teamspace, username: nonTsMemberUser } }, false],
		['Logged in user is not a teamspace admin but remove themselves', { session: { user: { username: nonAdminUser } },
			params: { teamspace, username: nonAdminUser } }, true],
		['Logged in user is a teamspace admin', { session: { user: { username: adminUser } },
			params: { teamspace, username: usernameToRemove } }, true],
	])('Can remove team member', (desc, req, success) => {
		test(`${desc} ${success ? 'should call next()' : 'should respond with notAuthorized'}`, async () => {
			const mockCB = jest.fn();
			await Teamspaces.canRemoveTeamspaceMember(req, {}, mockCB);

			if (success) {
				expect(mockCB).toHaveBeenCalledTimes(1);
			} else {
				expect(mockCB).toHaveBeenCalledTimes(0);
				expect(Responder.respond).toHaveBeenCalledTimes(1);
				expect(Responder.respond.mock.results[0].value.code).toEqual(templates.notAuthorized.code);
			}
		});
	});
};

const testMemberExists = () => {
	describe('memberExists', () => {
		test('next() should be called if the provided username is member of the teamspace', async () => {
			const mockCB = jest.fn(() => {});

			await Teamspaces.memberExists(
				{ params: { teamspace, member: adminUser } },
				{},
				mockCB,
			);
			expect(mockCB).toHaveBeenCalledTimes(1);
			expect(Responder.respond).not.toHaveBeenCalled();
			expect(TeamspacesProcessor.isTeamspaceMember).toHaveBeenCalledTimes(1);
			expect(TeamspacesProcessor.isTeamspaceMember).toHaveBeenCalledWith(teamspace, adminUser, true);
		});

		test('should respond with error if hasAccess throws an error', async () => {
			const mockCB = jest.fn(() => {});
			const req = { params: { teamspace, member: adminUser } };
			const err = new Error(generateRandomString());
			TeamspacesProcessor.isTeamspaceMember.mockRejectedValueOnce(err);

			await Teamspaces.memberExists(req, {}, mockCB);
			expect(mockCB).not.toHaveBeenCalled();
			expect(TeamspacesProcessor.isTeamspaceMember).toHaveBeenCalledTimes(1);
			expect(TeamspacesProcessor.isTeamspaceMember).toHaveBeenCalledWith(teamspace, adminUser, true);
			expect(Responder.respond).toHaveBeenCalledTimes(1);
			expect(Responder.respond).toHaveBeenCalledWith(req, {}, err);
		});

		test(`should respond with ${templates.notAuthorized.code} if the member has no access`, async () => {
			const mockCB = jest.fn(() => {});
			const req = { params: { teamspace, member: nonTsMemberUser } };

			await Teamspaces.memberExists(req, {}, mockCB);
			expect(mockCB).not.toHaveBeenCalled();
			expect(TeamspacesProcessor.isTeamspaceMember).toHaveBeenCalledTimes(1);
			expect(TeamspacesProcessor.isTeamspaceMember).toHaveBeenCalledWith(teamspace, nonTsMemberUser, true);
			expect(Responder.respond).toHaveBeenCalledTimes(1);
			expect(Responder.respond).toHaveBeenCalledWith(req, {}, templates.userNotFound);
		});
	});
};

<<<<<<< HEAD
const testValidateCreateTeamspaceData = () => {
	const existingTeamspaceName = generateRandomString();

	describe('validateCreateTeamspaceData', () => {
		test('should call next if accountId is valid', async () => {
			TeamspacesModel.getTeamspaceSetting.mockImplementationOnce(() => Promise.reject(new Error()));

			const req = { body: { name: generateRandomString(), accountId: generateRandomString() } };
			const mockCB = jest.fn(() => {});
			FrontEggAccounts.getTeamspaceByAccount.mockResolvedValueOnce({});

			await Teamspaces.validateCreateTeamspaceData(req, {}, mockCB);
			expect(mockCB).toHaveBeenCalledTimes(1);
		});

		test('should respond with invalidArguments if accountId is invalid', async () => {
			TeamspacesModel.getTeamspaceSetting.mockImplementationOnce(() => Promise.reject(new Error()));
			FrontEggAccounts.getTeamspaceByAccount.mockResolvedValueOnce(undefined);

			const req = { body: { name: generateRandomString(), accountId: generateRandomString() } };
			const mockCB = jest.fn(() => {});

			await Teamspaces.validateCreateTeamspaceData(req, {}, mockCB);
			expect(mockCB).not.toHaveBeenCalled();
			expect(Responder.respond).toHaveBeenCalledTimes(1);
			expect(Responder.respond.mock.results[0].value.code).toEqual(templates.invalidArguments.code);
		});

		describe.each([
			['if valid name', { body: { name: generateRandomString() } }, true],
			['if name too long', { body: { name: generateRandomString(129) } }, false],
			['if name includes a full stop', { body: { name: `${generateRandomString()}.${generateRandomString()}` } }, false],
			['if name includes special characters', { body: { name: `${generateRandomString()}@${generateRandomString()}#${generateRandomString()}!` } }, false],
			['if missing name', { body: { } }, false],
			['if teamspace name already exists', { body: { name: existingTeamspaceName } }, false],
		])('', (desc, req, success) => {
			test(`${desc} ${success ? 'should call next()' : 'should respond with invalidArguments'}`, async () => {
				TeamspacesModel.getTeamspaceSetting.mockImplementationOnce(
					(ts) => (ts === existingTeamspaceName ? Promise.resolve({ _id: 1 }) : Promise.reject(new Error())),
				);

				const mockCB = jest.fn(() => {});

				await Teamspaces.validateCreateTeamspaceData(req, {}, mockCB);

				if (success) {
					expect(mockCB).toHaveBeenCalledTimes(1);
				} else {
					expect(mockCB).not.toHaveBeenCalled();
					expect(Responder.respond).toHaveBeenCalledTimes(1);
					expect(Responder.respond.mock.results[0].value.code).toEqual(templates.invalidArguments.code);
				}
			});
=======
const testValidateUpdateQuota = () => {
	describe('validateQuota', () => {
		test('next() should be called if the provided data is valid', async () => {
			const mockCB = jest.fn(() => {});
			const data = generateRandomObject();

			await Teamspaces.validateUpdateQuota({ body: data }, {}, mockCB);

			expect(mockCB).toHaveBeenCalledTimes(1);
			expect(Responder.respond).not.toHaveBeenCalled();
			expect(SubscriptionsSchema.validateSchema).toHaveBeenCalledTimes(1);
			expect(SubscriptionsSchema.validateSchema)
				.toHaveBeenCalledWith(SUBSCRIPTION_TYPES.ENTERPRISE, data, true);
		});

		test('should respond with error if validateSchema throws an error', async () => {
			const mockCB = jest.fn(() => {});
			const req = { body: generateRandomObject() };
			const err = new Error(generateRandomString());
			SubscriptionsSchema.validateSchema.mockRejectedValueOnce(err);

			await Teamspaces.validateUpdateQuota(req, {}, mockCB);
			expect(mockCB).not.toHaveBeenCalled();
			expect(SubscriptionsSchema.validateSchema).toHaveBeenCalledTimes(1);
			expect(SubscriptionsSchema.validateSchema)
				.toHaveBeenCalledWith(SUBSCRIPTION_TYPES.ENTERPRISE, req.body, true);
			expect(Responder.respond).toHaveBeenCalledTimes(1);
			expect(Responder.respond).toHaveBeenCalledWith(req, {},
				{ ...templates.invalidArguments, message: err.message });
>>>>>>> 2ba535a4
		});
	});
};

describe(determineTestGroup(__filename), () => {
	testCanRemoveTeamspaceMember();
	testMemberExists();
<<<<<<< HEAD
	testValidateCreateTeamspaceData();
=======
	testValidateUpdateQuota();
>>>>>>> 2ba535a4
});<|MERGE_RESOLUTION|>--- conflicted
+++ resolved
@@ -129,7 +129,6 @@
 	});
 };
 
-<<<<<<< HEAD
 const testValidateCreateTeamspaceData = () => {
 	const existingTeamspaceName = generateRandomString();
 
@@ -183,7 +182,9 @@
 					expect(Responder.respond.mock.results[0].value.code).toEqual(templates.invalidArguments.code);
 				}
 			});
-=======
+		});
+	});
+};
 const testValidateUpdateQuota = () => {
 	describe('validateQuota', () => {
 		test('next() should be called if the provided data is valid', async () => {
@@ -213,7 +214,6 @@
 			expect(Responder.respond).toHaveBeenCalledTimes(1);
 			expect(Responder.respond).toHaveBeenCalledWith(req, {},
 				{ ...templates.invalidArguments, message: err.message });
->>>>>>> 2ba535a4
 		});
 	});
 };
@@ -221,9 +221,6 @@
 describe(determineTestGroup(__filename), () => {
 	testCanRemoveTeamspaceMember();
 	testMemberExists();
-<<<<<<< HEAD
 	testValidateCreateTeamspaceData();
-=======
 	testValidateUpdateQuota();
->>>>>>> 2ba535a4
 });