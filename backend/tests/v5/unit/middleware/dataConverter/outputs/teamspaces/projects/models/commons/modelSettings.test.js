/**
 *  Copyright (C) 2021 3D Repo Ltd
 *
 *  This program is free software: you can redistribute it and/or modify
 *  it under the terms of the GNU Affero General Public License as
 *  published by the Free Software Foundation, either version 3 of the
 *  License, or (at your option) any later version.
 *
 *  This program is distributed in the hope that it will be useful,
 *  but WITHOUT ANY WARRANTY; without even the implied warranty of
 *  MERCHANTABILITY or FITNESS FOR A PARTICULAR PURPOSE.  See the
 *  GNU Affero General Public License for more details.
 *
 *  You should have received a copy of the GNU Affero General Public License
 *  along with this program.  If not, see <http://www.gnu.org/licenses/>.
 */

const { deleteIfUndefined } = require('../../../../../../../../../../src/v5/utils/helper/objects');
const { src } = require('../../../../../../../../helper/path');
const { determineTestGroup, generateRandomModelProperties, generateUUID } = require('../../../../../../../../helper/services');

const { modelTypes } = require(`${src}/models/modelSettings.constants`);
const { UUIDToString } = require(`${src}/utils/helper/uuids`);

jest.mock('../../../../../../../../../../src/v5/utils/responder');
const Responder = require(`${src}/utils/responder`);
const { cloneDeep } = require(`${src}/utils/helper/objects`);
const { templates } = require(`${src}/utils/responseCodes`);

const ModelSettingsOutputMiddlewares = require(`${src}/middleware/dataConverter/outputs/teamspaces/projects/models/commons/modelSettings`);

// Mock respond function to just return the resCode
const respondFn = Responder.respond.mockImplementation((req, res, errCode) => errCode);

const testFormatModelSettings = () => {
	const withoutDefaultView = { ...generateRandomModelProperties(), defaultView: undefined };
	const withoutDefaultLegend = { ...generateRandomModelProperties(), defaultLegend: undefined };
	const withTimestamp = { ...generateRandomModelProperties(), timestamp: new Date() };
	const withErrorReason = { ...generateRandomModelProperties(),
		errorReason: {
			message: 'error message',
			errorCode: 1,
			timestamp: new Date(),
		},
	};
	const withErrorReasonNoTimestamp = { ...generateRandomModelProperties(),
		errorReason: {
			message: 'error message',
			errorCode: 1,
		},
	};
	const withUuidDefaultView = { ...generateRandomModelProperties(),
		defaultView: generateUUID(),
	};

	const withUuidDefaultLegend = { ...generateRandomModelProperties(),
		defaultLegend: generateUUID(),
	};

	const drawingProperties = generateRandomModelProperties(modelTypes.DRAWING);

	describe.each([
		[generateRandomModelProperties(), 'no timestamp, no errorReason'],
		[withoutDefaultView, 'with no defaultView'],
		[withoutDefaultLegend, 'with no defaultLegend'],
		[withTimestamp, 'with timestamp'],
		[withErrorReason, 'with errorReason'],
		[withErrorReasonNoTimestamp, 'with errorReason without timestamp'],
		[withUuidDefaultView, 'with defaultView that is UUID'],
		[withUuidDefaultLegend, 'with defaultLegend that is UUID'],
<<<<<<< HEAD
		[drawingProperties, 'when model is a drawing', modelTypes.DRAWING],
	])('Format model settings data', (data, desc, modelType = modelTypes.CONTAINER) => {
=======
		[drawingProperties, 'with drawing properties'],
	])('Format model settings data', (data, desc) => {
>>>>>>> 7ab5d8e0
		test(`should format correctly ${desc}`,
			() => {
				const req = { outputData: cloneDeep(data) };
				const res = {};
<<<<<<< HEAD
				ModelSettingsOutputMiddlewares.formatModelSettings(modelType)(req, res, () => {});
				const formattedSettings = {
					...data,
					...(modelType === modelTypes.DRAWING ? {} : {
						defaultView: UUIDToString(data.defaultView),
						defaultLegend: UUIDToString(data.defaultLegend),
						timestamp: data.timestamp ? data.timestamp.getTime() : undefined,
						code: data.properties.code,
						unit: data.properties.unit,
						errorReason: data.errorReason ? {
							message: data.errorReason.message,
							errorCode: data.errorReason.errorCode,
							timestamp: data.errorReason.timestamp ? data.errorReason.timestamp.getTime() : undefined,
						} : undefined,
					}),
				};
=======
				ModelSettingsOutputMiddlewares.formatModelSettings(req, res, () => {});

				const formattedSettings = deleteIfUndefined({
					...data,
					defaultView: UUIDToString(data.defaultView),
					defaultLegend: UUIDToString(data.defaultLegend),
					timestamp: data.timestamp ? data.timestamp.getTime() : undefined,
					code: data.properties?.code,
					unit: data.properties?.unit,
					errorReason: data.errorReason ? {
						message: data.errorReason.message,
						errorCode: data.errorReason.errorCode,
						timestamp: data.errorReason.timestamp ? data.errorReason.timestamp.getTime() : undefined,
					} : undefined,
				});

>>>>>>> 7ab5d8e0
				delete formattedSettings.properties;

				expect(respondFn).toHaveBeenCalledTimes(1);
				expect(respondFn).toHaveBeenCalledWith(req, res, templates.ok, formattedSettings);
			});
	});
};

const testFormatModelStats = () => {
	describe.each([
		[modelTypes.FEDERATION, { lastUpdated: new Date() }, 'lastUpdated field'],
		[modelTypes.FEDERATION, {}, 'no lastUpdated field'],
		[modelTypes.CONTAINER, { revisions: {} }, 'no data to convert'],
		[modelTypes.CONTAINER, { revisions: {
			lastUpdated: new Date(),
			latestRevision: generateUUID(),
		},
		errorReason: { timestamp: new Date() } }, 'data to convert'],
	])('Format model stats data', (modelType, data, desc) => {
		test(`[${modelType ? 'Federation' : 'Container'}] should format correctly with ${desc}`,
			async () => {
				const req = { outputData: cloneDeep(data) };
				const res = {};
				await ModelSettingsOutputMiddlewares.formatModelStats(modelType)(req, res);

				const formattedStats = {
					...data,
				};

				if (modelType === modelTypes.FEDERATION) {
					formattedStats.lastUpdated = data.lastUpdated ? data.lastUpdated.getTime() : undefined;
				} else {
					formattedStats.revisions.lastUpdated = formattedStats.revisions.lastUpdated
						? formattedStats.revisions.lastUpdated.getTime() : undefined;
					if (formattedStats.errorReason?.timestamp) {
						formattedStats.errorReason.timestamp = formattedStats.errorReason.timestamp.getTime();
					}
					formattedStats.revisions.latestRevision = UUIDToString(formattedStats.revisions.latestRevision);
				}

				expect(respondFn).toHaveBeenCalledTimes(1);
				expect(respondFn).toHaveBeenCalledWith(req, res, templates.ok, formattedStats);
			});
	});
};

describe(determineTestGroup(__filename), () => {
	testFormatModelSettings();
	testFormatModelStats();
});<|MERGE_RESOLUTION|>--- conflicted
+++ resolved
@@ -68,35 +68,12 @@
 		[withErrorReasonNoTimestamp, 'with errorReason without timestamp'],
 		[withUuidDefaultView, 'with defaultView that is UUID'],
 		[withUuidDefaultLegend, 'with defaultLegend that is UUID'],
-<<<<<<< HEAD
-		[drawingProperties, 'when model is a drawing', modelTypes.DRAWING],
-	])('Format model settings data', (data, desc, modelType = modelTypes.CONTAINER) => {
-=======
 		[drawingProperties, 'with drawing properties'],
 	])('Format model settings data', (data, desc) => {
->>>>>>> 7ab5d8e0
 		test(`should format correctly ${desc}`,
 			() => {
 				const req = { outputData: cloneDeep(data) };
 				const res = {};
-<<<<<<< HEAD
-				ModelSettingsOutputMiddlewares.formatModelSettings(modelType)(req, res, () => {});
-				const formattedSettings = {
-					...data,
-					...(modelType === modelTypes.DRAWING ? {} : {
-						defaultView: UUIDToString(data.defaultView),
-						defaultLegend: UUIDToString(data.defaultLegend),
-						timestamp: data.timestamp ? data.timestamp.getTime() : undefined,
-						code: data.properties.code,
-						unit: data.properties.unit,
-						errorReason: data.errorReason ? {
-							message: data.errorReason.message,
-							errorCode: data.errorReason.errorCode,
-							timestamp: data.errorReason.timestamp ? data.errorReason.timestamp.getTime() : undefined,
-						} : undefined,
-					}),
-				};
-=======
 				ModelSettingsOutputMiddlewares.formatModelSettings(req, res, () => {});
 
 				const formattedSettings = deleteIfUndefined({
@@ -113,7 +90,6 @@
 					} : undefined,
 				});
 
->>>>>>> 7ab5d8e0
 				delete formattedSettings.properties;
 
 				expect(respondFn).toHaveBeenCalledTimes(1);
