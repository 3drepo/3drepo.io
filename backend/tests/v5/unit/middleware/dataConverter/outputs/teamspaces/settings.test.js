/**
 *  Copyright (C) 2022 3D Repo Ltd
 *
 *  This program is free software: you can redistribute it and/or modify
 *  it under the terms of the GNU Affero General Public License as
 *  published by the Free Software Foundation, either version 3 of the
 *  License, or (at your option) any later version.
 *
 *  This program is distributed in the hope that it will be useful,
 *  but WITHOUT ANY WARRANTY; without even the implied warranty of
 *  MERCHANTABILITY or FITNESS FOR A PARTICULAR PURPOSE.  See the
 *  GNU Affero General Public License for more details.
 *
 *  You should have received a copy of the GNU Affero General Public License
 *  along with this program.  If not, see <http://www.gnu.org/licenses/>.
 */

const { generateTemplate } = require('../../../../../helper/services');
const { src } = require('../../../../../helper/path');

jest.mock('../../../../../../../src/v5/utils/responder');
const Responder = require(`${src}/utils/responder`);

jest.mock('../../../../../../../src/v5/middleware/dataConverter/outputs/common/tickets.templates');
const TicketTemplateUtils = require(`${src}/middleware/dataConverter/outputs/common/tickets.templates`);

<<<<<<< HEAD
const { templates } = require(`${src}/utils/responseCodes`);
=======
const { propTypes } = require(`${src}/schemas/tickets/templates.constants`);
>>>>>>> 0b48bee6

const TeamspaceSettings = require(`${src}/middleware/dataConverter/outputs/teamspaces/settings`);

// Mock respond function to just return the resCode
Responder.respond.mockImplementation((req, res, errCode) => errCode);

const testCastTicketSchemaOutput = () => {
	describe('Casting ticket schema output', () => {
<<<<<<< HEAD
		test('should convert all appropriate fields', () => {
			const templateData = generateTemplate();
			const castedTemplate = generateTemplate();
			const req = { templateData };

			TicketTemplateUtils.serialiseTicketSchema.mockReturnValueOnce(castedTemplate);

			const next = jest.fn();
			TeamspaceSettings.castTicketSchemaOutput(req, {}, next);

			expect(next).not.toHaveBeenCalled();
			expect(Responder.respond).toHaveBeenCalledTimes(1);
			expect(Responder.respond).toHaveBeenCalledWith(req, {}, templates.ok, castedTemplate);
		});
=======
		test('should convert all appropriate properties', () => {
			const templateData = {
				_id: generateUUID(),
				properties: [
					{
						name: generateRandomString(),
						type: propTypes.TEXT,
						default: generateRandomString(),
					},
					{
						name: generateRandomString(),
						type: propTypes.DATE,
						default: new Date(),
					},
					{
						name: generateRandomString(),
						type: propTypes.DATE,
					},

				],
				modules: [{
					name: generateRandomString(),
					properties: [
						{
							name: generateRandomString(),
							type: propTypes.TEXT,
							default: generateRandomString(),
						},
						{
							name: generateRandomString(),
							type: propTypes.DATE,
							default: new Date(),
						},
						{
							name: generateRandomString(),
							type: propTypes.DATE,
						},
					] },
				],
>>>>>>> 0b48bee6

		test('should catch errors gracefully', () => {
			const templateData = generateTemplate();
			const req = { templateData };

			TicketTemplateUtils.serialiseTicketSchema.mockImplementationOnce(() => { throw new Error(); });

			const next = jest.fn();
			TeamspaceSettings.castTicketSchemaOutput(req, {}, next);

			expect(next).not.toHaveBeenCalled();
			expect(Responder.respond).toHaveBeenCalledTimes(1);
			expect(Responder.respond).toHaveBeenCalledWith(req, {}, templates.unknown);
		});
	});
};

describe('middleware/dataConverter/outputs/teamspaces/settings', () => {
	testCastTicketSchemaOutput();
});<|MERGE_RESOLUTION|>--- conflicted
+++ resolved
@@ -24,11 +24,7 @@
 jest.mock('../../../../../../../src/v5/middleware/dataConverter/outputs/common/tickets.templates');
 const TicketTemplateUtils = require(`${src}/middleware/dataConverter/outputs/common/tickets.templates`);
 
-<<<<<<< HEAD
 const { templates } = require(`${src}/utils/responseCodes`);
-=======
-const { propTypes } = require(`${src}/schemas/tickets/templates.constants`);
->>>>>>> 0b48bee6
 
 const TeamspaceSettings = require(`${src}/middleware/dataConverter/outputs/teamspaces/settings`);
 
@@ -37,10 +33,10 @@
 
 const testCastTicketSchemaOutput = () => {
 	describe('Casting ticket schema output', () => {
-<<<<<<< HEAD
-		test('should convert all appropriate fields', () => {
+		test('should convert all appropriate properties', () => {
 			const templateData = generateTemplate();
 			const castedTemplate = generateTemplate();
+
 			const req = { templateData };
 
 			TicketTemplateUtils.serialiseTicketSchema.mockReturnValueOnce(castedTemplate);
@@ -52,47 +48,6 @@
 			expect(Responder.respond).toHaveBeenCalledTimes(1);
 			expect(Responder.respond).toHaveBeenCalledWith(req, {}, templates.ok, castedTemplate);
 		});
-=======
-		test('should convert all appropriate properties', () => {
-			const templateData = {
-				_id: generateUUID(),
-				properties: [
-					{
-						name: generateRandomString(),
-						type: propTypes.TEXT,
-						default: generateRandomString(),
-					},
-					{
-						name: generateRandomString(),
-						type: propTypes.DATE,
-						default: new Date(),
-					},
-					{
-						name: generateRandomString(),
-						type: propTypes.DATE,
-					},
-
-				],
-				modules: [{
-					name: generateRandomString(),
-					properties: [
-						{
-							name: generateRandomString(),
-							type: propTypes.TEXT,
-							default: generateRandomString(),
-						},
-						{
-							name: generateRandomString(),
-							type: propTypes.DATE,
-							default: new Date(),
-						},
-						{
-							name: generateRandomString(),
-							type: propTypes.DATE,
-						},
-					] },
-				],
->>>>>>> 0b48bee6
 
 		test('should catch errors gracefully', () => {
 			const templateData = generateTemplate();
