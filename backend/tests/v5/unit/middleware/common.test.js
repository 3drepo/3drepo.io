/**
 *  Copyright (C) 2021 3D Repo Ltd
 *
 *  This program is free software: you can redistribute it and/or modify
 *  it under the terms of the GNU Affero General Public License as
 *  published by the Free Software Foundation, either version 3 of the
 *  License, or (at your option) any later version.
 *
 *  This program is distributed in the hope that it will be useful,
 *  but WITHOUT ANY WARRANTY; without even the implied warranty of
 *  MERCHANTABILITY or FITNESS FOR A PARTICULAR PURPOSE.  See the
 *  GNU Affero General Public License for more details.
 *
 *  You should have received a copy of the GNU Affero General Public License
 *  along with this program.  If not, see <http://www.gnu.org/licenses/>.
 */

const { src } = require('../../helper/path');
const { generateRandomString } = require('../../helper/services');

const { templates } = require(`${src}/utils/responseCodes`);
<<<<<<< HEAD
=======
jest.mock('../../../../src/v5/utils/responder');
const Responder = require(`${src}/utils/responder`);
>>>>>>> 0d3b78ec

const Common = require(`${src}/middleware/common`);

jest.mock('../../../../src/v5/utils/responder');
const Responder = require(`${src}/utils/responder`);

const testValidateMany = () => {
	const mockValidatorTruthy = jest.fn((req, res, next) => { next(); });
	const mockValidatorFalsey = jest.fn(() => {});
	const mockCBNext = jest.fn(() => {});

	describe('Validate Many', () => {
		test('with no validators should simply call next', async () => {
			const func = Common.validateMany([]);
			await func(undefined, undefined, mockCBNext);
			expect(mockCBNext.mock.calls.length).toBe(1);
		});

		test('with 1 validator that succeeds should call next', async () => {
			const func = Common.validateMany([mockValidatorTruthy]);
			await func(undefined, undefined, mockCBNext);
			expect(mockCBNext.mock.calls.length).toBe(1);
			expect(mockValidatorTruthy.mock.calls.length).toBe(1);
		});

		test('with 2 validators that succeed should call next', async () => {
			const func = Common.validateMany([mockValidatorTruthy, mockValidatorTruthy]);
			await func(undefined, undefined, mockCBNext);
			expect(mockCBNext.mock.calls.length).toBe(1);
			expect(mockValidatorTruthy.mock.calls.length).toBe(2);
		});

		test('with 1 success -> 1 fail should never call next', async () => {
			const func = Common.validateMany([mockValidatorTruthy, mockValidatorFalsey]);
			await func(undefined, undefined, mockCBNext);
			expect(mockCBNext.mock.calls.length).toBe(0);
			expect(mockValidatorTruthy.mock.calls.length).toBe(1);
			expect(mockValidatorFalsey.mock.calls.length).toBe(1);
		});

		test('with 1 fail -> 1 success should never call next', async () => {
			const func = Common.validateMany([mockValidatorFalsey, mockValidatorTruthy]);
			await func(undefined, undefined, mockCBNext);
			expect(mockCBNext.mock.calls.length).toBe(0);
			expect(mockValidatorTruthy.mock.calls.length).toBe(0);
			expect(mockValidatorFalsey.mock.calls.length).toBe(1);
		});
	});

	describe('Route Deprecated', () => {
		test('with no newEndpoint suggestion should respond with endpointDecomissioned', async () => {
			Responder.respond.mockResolvedValueOnce(undefined);

			await Common.routeDeprecated()({}, {});
			expect(Responder.respond).toHaveBeenCalledTimes(1);
			expect(Responder.respond.mock.calls[0][2].code).toEqual(templates.endpointDecomissioned.code);
			expect(Responder.respond.mock.calls[0][2].message).toEqual('This route is deprecated.');
		});

		test('with newEndpoint suggestion should respond with endpointDecomissioned and custom message', async () => {
			Responder.respond.mockResolvedValueOnce(undefined);
			const httpVerb = generateRandomString();
			const newEndpoint = generateRandomString();

			await Common.routeDeprecated(httpVerb, newEndpoint)({}, {});
			expect(Responder.respond).toHaveBeenCalledTimes(1);
			expect(Responder.respond.mock.calls[0][2].code).toEqual(templates.endpointDecomissioned.code);
			expect(Responder.respond.mock.calls[0][2].message).toEqual(`This route is deprecated, please use ${httpVerb}: ${newEndpoint} instead.`);
		});
	});
};

const testRouteDecommissioned = () => {
	describe('Route Decommissioned', () => {
		const req = {};
		const res = {};
		test('with no newEndpoint suggestion should respond with standard message', async () => {
			await Common.routeDecommissioned()(req, res);
			expect(Responder.respond).toHaveBeenCalledTimes(1);
			expect(Responder.respond).toHaveBeenCalledWith(req, res, templates.endpointDecommissioned);
		});

		test('with newEndpoint suggestion should respond with endpointDecommissioned and custom message', async () => {
			const newEndpoint = generateRandomString();
			const verb = generateRandomString();

			await Common.routeDecommissioned(verb, newEndpoint)(req, res);
			expect(Responder.respond).toHaveBeenCalledTimes(1);
			expect(Responder.respond).toHaveBeenCalledWith(req, res, expect.objectContaining({
				code: templates.endpointDecommissioned.code,
				message: `This endpoint is no longer available. Please use ${verb} ${newEndpoint} instead.`,
			}));
		});
	});
};

describe('middleware/common', () => {
	testValidateMany();
	testRouteDecommissioned();
});<|MERGE_RESOLUTION|>--- conflicted
+++ resolved
@@ -19,16 +19,10 @@
 const { generateRandomString } = require('../../helper/services');
 
 const { templates } = require(`${src}/utils/responseCodes`);
-<<<<<<< HEAD
-=======
 jest.mock('../../../../src/v5/utils/responder');
 const Responder = require(`${src}/utils/responder`);
->>>>>>> 0d3b78ec
 
 const Common = require(`${src}/middleware/common`);
-
-jest.mock('../../../../src/v5/utils/responder');
-const Responder = require(`${src}/utils/responder`);
 
 const testValidateMany = () => {
 	const mockValidatorTruthy = jest.fn((req, res, next) => { next(); });
@@ -72,28 +66,6 @@
 			expect(mockValidatorFalsey.mock.calls.length).toBe(1);
 		});
 	});
-
-	describe('Route Deprecated', () => {
-		test('with no newEndpoint suggestion should respond with endpointDecomissioned', async () => {
-			Responder.respond.mockResolvedValueOnce(undefined);
-
-			await Common.routeDeprecated()({}, {});
-			expect(Responder.respond).toHaveBeenCalledTimes(1);
-			expect(Responder.respond.mock.calls[0][2].code).toEqual(templates.endpointDecomissioned.code);
-			expect(Responder.respond.mock.calls[0][2].message).toEqual('This route is deprecated.');
-		});
-
-		test('with newEndpoint suggestion should respond with endpointDecomissioned and custom message', async () => {
-			Responder.respond.mockResolvedValueOnce(undefined);
-			const httpVerb = generateRandomString();
-			const newEndpoint = generateRandomString();
-
-			await Common.routeDeprecated(httpVerb, newEndpoint)({}, {});
-			expect(Responder.respond).toHaveBeenCalledTimes(1);
-			expect(Responder.respond.mock.calls[0][2].code).toEqual(templates.endpointDecomissioned.code);
-			expect(Responder.respond.mock.calls[0][2].message).toEqual(`This route is deprecated, please use ${httpVerb}: ${newEndpoint} instead.`);
-		});
-	});
 };
 
 const testRouteDecommissioned = () => {
