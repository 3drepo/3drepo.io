/**
 *  Copyright (C) 2021 3D Repo Ltd
 *
 *  This program is free software: you can redistribute it and/or modify
 *  it under the terms of the GNU Affero General Public License as
 *  published by the Free Software Foundation, either version 3 of the
 *  License, or (at your option) any later version.
 *
 *  This program is distributed in the hope that it will be useful,
 *  but WITHOUT ANY WARRANTY; without even the implied warranty of
 *  MERCHANTABILITY or FITNESS FOR A PARTICULAR PURPOSE.  See the
 *  GNU Affero General Public License for more details.
 *
 *  You should have received a copy of the GNU Affero General Public License
 *  along with this program.  If not, see <http://www.gnu.org/licenses/>.
 */

const { src } = require('../../helper/path');
const { generateRandomString } = require('../../helper/services');

jest.mock('../../../../src/v5/utils/responder');
const Responder = require(`${src}/utils/responder`);

jest.mock('../../../../src/v5/utils/permissions/permissions');
const { templates } = require(`${src}/utils/responseCodes`);
const config = require(`${src}/utils/config`);
jest.mock('../../../../src/v5/utils/helper/strings');
const StringsHelper = require(`${src}/utils/helper/strings`);
jest.mock('../../../../src/v5/utils/helper/userAgent');
const UserAgentHelper = require(`${src}/utils/helper/userAgent`);
jest.mock('../../../../src/v5/services/eventsManager/eventsManager');
const EventsManager = require(`${src}/services/eventsManager/eventsManager`);
jest.mock('../../../../src/v5/services/eventsManager/eventsManager.constants');
const { events } = require(`${src}/services/eventsManager/eventsManager.constants`);
const { SOCKET_HEADER } = require(`${src}/services/chat/chat.constants`);

// Need to mock these 2 to ensure we are not trying to create a real session configuration
jest.mock('express-session', () => () => { });
jest.mock('../../../../src/v5/handler/db', () => ({
	...jest.requireActual('../../../../src/v5/handler/db'),
	getSessionStore: () => { },
}));

jest.mock('../../../../src/v5/services/sessions');
const SessionService = require(`${src}/services/sessions`);

const sessionMiddleware = jest.fn().mockImplementation((req, res, next) => next());

SessionService.session = Promise.resolve({ middleware: sessionMiddleware });

const Sessions = require(`${src}/middleware/sessions`);

// Mock respond function to just return the resCode
Responder.respond.mockImplementation((req, res, errCode) => errCode);

const webBrowserUserAgent = 'web browser user agent';
const urlDomain = 'url domain';

UserAgentHelper.isFromWebBrowser.mockImplementation((userAgent) => userAgent === webBrowserUserAgent);
StringsHelper.getURLDomain.mockImplementation(() => urlDomain);

const testCreateSession = () => {
	const checkResults = (request) => {
		expect(Responder.respond).toHaveBeenCalledTimes(1);
		expect(Responder.respond.mock.results[0].value.code).toBe(templates.ok.code);
		expect(EventsManager.publish).toHaveBeenCalledTimes(1);
		expect(EventsManager.publish).toHaveBeenCalledWith(events.SESSION_CREATED,
			{
				username: request.loginData.username,
				sessionID: request.sessionID,
				ipAddress: request.ips[0] || request.ip,
				userAgent: request.headers['user-agent'],
				referer: request?.session?.user?.referer,
				socketId: request.headers[SOCKET_HEADER],
			});
	};

	const req = {
		loginData: { username: generateRandomString() },
		session: { regenerate: (callback) => { callback(); }, cookie: { domain: undefined } },
		body: { user: 'user1' },
		sessionID: '123',
		ips: ['0.1.2.3'],
		ip: '0.1.2.3',
		headers: {},
	};

	describe('Regenerate auth session', () => {
		describe.each([
			['the request has a referer', true, { ...req, headers: { ...req.headers, referer: 'http://abc.com/' } }],
			['the request has socket id', true, { ...req, headers: { ...req.headers, [SOCKET_HEADER]: 'socketsdlfkdsj' } }],
			['the request has user agent', true, { ...req, headers: { ...req.headers, 'user-agent': 'some user agent' } }],
			['the request has web user agent', true, { ...req, headers: { ...req.headers, 'user-agent': webBrowserUserAgent } }],
			['the request has empty ips array', true, { ...req, ips: [] }],
			['v4 is flagged', true, { ...req, v4: true }],
			['the session cannot be regenerated', false, { ...req, session: { regenerate: (callback) => { callback(1); } } }, 1],
		])('Regenerate Session', (desc, success, request, error) => {
			test(`should ${success ? 'succeed if' : `fail with ${error}`} if ${desc}`, async () => {
				await Sessions.createSession(request, {});
				if (success) {
					checkResults(request);
				} else {
					expect(Responder.respond).toHaveBeenCalledTimes(1);
					expect(Responder.respond).toHaveBeenCalledWith(request, {}, 1);
				}
			});
		});

		test('Should regenerate session with cookie.maxAge', async () => {
			const initialMaxAge = config.cookie.maxAge;
			config.cookie.maxAge = 100;
			await Sessions.createSession(req, {});
			checkResults(req);
			config.cookie.maxAge = initialMaxAge;
		});

		test('Should regenerate session without cookie.maxAge', async () => {
			const initialMaxAge = config.cookie.maxAge;
			config.cookie.maxAge = undefined;
			await Sessions.createSession(req, {});
			checkResults(req);
<<<<<<< HEAD
		});

		test('Should regenerate session and respond with user data if v4 is flagged', async () => {
			await Sessions.createSession({ ...req, v4: true }, {});
			checkResults(req);
		});

		test('Should regenerate session wit request with empty ips array', async () => {
			const emptyIpsRequest = { ...req, ips: [] };
			await Sessions.createSession(emptyIpsRequest, {});
			checkResults(emptyIpsRequest);
		});

		test('Should respond with error if the session cannot be regenerated', async () => {
			const errorRequest = { ...req, session: { regenerate: (callback) => { callback(1); } } };
			await Sessions.createSession(errorRequest, {});
			expect(Responder.respond).toHaveBeenCalledTimes(1);
			expect(Responder.respond).toHaveBeenCalledWith(errorRequest, {}, 1);
=======
			config.cookie.maxAge = initialMaxAge;
>>>>>>> a77ec120
		});
	});
};

const testDestroySession = () => {
	const req = {
		session: { destroy: (callback) => { callback(); }, user: { username: 'user1' } },
		body: { user: 'user1' },
		ips: ['0.1.2.3'],
	};

	const res = { clearCookie: () => { } };

	describe('Destroy session', () => {
		test('Should destroy session', async () => {
			await Sessions.destroySession(req, res);
			expect(Responder.respond).toHaveBeenCalledTimes(1);
			expect(Responder.respond.mock.results[0].value.code).toBe(templates.ok.code);

			expect(EventsManager.publish).toHaveBeenCalledTimes(1);
			expect(EventsManager.publish).toHaveBeenCalledWith(events.SESSIONS_REMOVED,
				{
					ids: [req.sessionID],
					elective: true,
				});
		});

		test('Should destroy session (v4)', async () => {
			await Sessions.destroySession({ ...req, v4: true }, res);
			expect(Responder.respond).toHaveBeenCalledTimes(1);
			expect(Responder.respond.mock.results[0].value.code).toBe(templates.ok.code);
			expect(Responder.respond.mock.calls[0][3]).toEqual({ username: req.session.user.username });

			expect(EventsManager.publish).toHaveBeenCalledTimes(1);
			expect(EventsManager.publish).toHaveBeenCalledWith(events.SESSIONS_REMOVED,
				{
					ids: [req.sessionID],
					elective: true,
				});
		});
	});
};

const testManageSession = () => {
	describe('Manage session', () => {
		test('Should call next() immedately if session was already established', async () => {
			const fn = jest.fn();
			await Sessions.manageSessions({ session: {} }, {}, fn);
			expect(sessionMiddleware).not.toBeCalled();
			expect(fn).toBeCalled();
		});
		test('Should call next() after trying to establish a session', async () => {
			const fn = jest.fn();
			await Sessions.manageSessions({}, {}, fn);
			expect(sessionMiddleware).toBeCalled();
			expect(fn).toBeCalled();
		});
	});
};

const testUpdateSession = () => {
<<<<<<< HEAD
	const mockCB = jest.fn();

	const checkResults = (request) => {
=======
	const checkResults = (request, mockCB) => {
>>>>>>> a77ec120
		expect(mockCB).toHaveBeenCalledTimes(1);
		expect(EventsManager.publish).toHaveBeenCalledTimes(1);
		expect(EventsManager.publish).toHaveBeenCalledWith(events.SESSION_CREATED,
			{
<<<<<<< HEAD
				username: request.body.user,
=======
				username: request.loginData.username,
>>>>>>> a77ec120
				sessionID: request.sessionID,
				ipAddress: request.ips[0] || request.ip,
				userAgent: request.headers['user-agent'],
				referer: request?.session?.user?.referer,
				socketId: request.headers[SOCKET_HEADER],
			});
	};

	const req = {
<<<<<<< HEAD
=======
		loginData: { username: generateRandomString() },
>>>>>>> a77ec120
		session: { cookie: { domain: generateRandomString() } },
		body: { user: 'user1' },
		sessionID: '123',
		ips: ['0.1.2.3'],
		ip: '0.1.2.3',
		headers: {},
	};

<<<<<<< HEAD
	describe('Update auth session', () => {
		test('Should update session', async () => {
			config.cookie.maxAge = 100;
			await Sessions.updateSession(req, {}, mockCB);
			checkResults(req, mockCB);
		});

		test('Should update session with request with referer', async () => {
			const reqWithReferer = { ...req, headers: { ...req.headers, referer: 'http://abc.com/' } };
			await Sessions.updateSession(reqWithReferer, {}, mockCB);
			checkResults(reqWithReferer, mockCB);
		});

		test('Should update session with request with socket id', async () => {
			const reqWithSocket = { ...req, headers: { ...req.headers, [SOCKET_HEADER]: 'socketsdlfkdsj' } };
			await Sessions.updateSession(reqWithSocket, {}, mockCB);
			checkResults(reqWithSocket, mockCB);
		});

		test('Should update session with request with user agent', async () => {
			const reqWithUserAgent = { ...req, headers: { ...req.headers, 'user-agent': 'some user agent' } };
			await Sessions.updateSession(reqWithUserAgent, {}, mockCB);
			checkResults(reqWithUserAgent, mockCB);
		});

		test('Should update session with request with web user agent', async () => {
			const reqWithWebUserAgent = { ...req, headers: { ...req.headers, 'user-agent': webBrowserUserAgent } };
			await Sessions.updateSession(reqWithWebUserAgent, {}, mockCB);
			checkResults(reqWithWebUserAgent, mockCB);
		});

		test('Should update session without cookie.maxAge', async () => {
			config.cookie.maxAge = undefined;
			await Sessions.updateSession(req, {}, mockCB);
			checkResults(req, mockCB);
		});

		test('Should update session wit request with empty ips array', async () => {
			const emptyIpsRequest = { ...req, ips: [] };
			await Sessions.updateSession(emptyIpsRequest, {}, mockCB);
			checkResults(emptyIpsRequest, mockCB);
		});
=======
	describe.each([
		['the request has a referer', { ...req, headers: { ...req.headers, referer: 'http://abc.com/' } }],
		['the session has a referer', { ...req, session: { ...req.session, referer: 'http://abc.com/' } }],
		['the request has socket id', { ...req, headers: { ...req.headers, [SOCKET_HEADER]: 'socketsdlfkdsj' } }],
		['the request has user agent', { ...req, headers: { ...req.headers, 'user-agent': 'some user agent' } }],
		['the request has web user agent', { ...req, headers: { ...req.headers, 'user-agent': webBrowserUserAgent } }],
		['the request has empty ips array', { ...req, ips: [] }],
	])('Update Session', (desc, request) => {
		test(`should update session if ${desc}`, async () => {
			const mockCB = jest.fn();
			await Sessions.updateSession(request, {}, mockCB);
			checkResults(request, mockCB);
		});
	});

	test('Should update session', async () => {
		const mockCB = jest.fn();
		const initialMaxAge = config.cookie.maxAge;
		config.cookie.maxAge = 100;
		await Sessions.updateSession(req, {}, mockCB);
		checkResults(req, mockCB);
		config.cookie.maxAge = initialMaxAge;
	});

	test('Should update session without cookie.maxAge', async () => {
		const mockCB = jest.fn();
		const initialMaxAge = config.cookie.maxAge;
		config.cookie.maxAge = undefined;
		await Sessions.updateSession(req, {}, mockCB);
		checkResults(req, mockCB);
		config.cookie.maxAge = initialMaxAge;
>>>>>>> a77ec120
	});
};

describe('middleware/sessions', () => {
	testCreateSession();
	testDestroySession();
	testManageSession();
	testUpdateSession();
});<|MERGE_RESOLUTION|>--- conflicted
+++ resolved
@@ -119,28 +119,7 @@
 			config.cookie.maxAge = undefined;
 			await Sessions.createSession(req, {});
 			checkResults(req);
-<<<<<<< HEAD
-		});
-
-		test('Should regenerate session and respond with user data if v4 is flagged', async () => {
-			await Sessions.createSession({ ...req, v4: true }, {});
-			checkResults(req);
-		});
-
-		test('Should regenerate session wit request with empty ips array', async () => {
-			const emptyIpsRequest = { ...req, ips: [] };
-			await Sessions.createSession(emptyIpsRequest, {});
-			checkResults(emptyIpsRequest);
-		});
-
-		test('Should respond with error if the session cannot be regenerated', async () => {
-			const errorRequest = { ...req, session: { regenerate: (callback) => { callback(1); } } };
-			await Sessions.createSession(errorRequest, {});
-			expect(Responder.respond).toHaveBeenCalledTimes(1);
-			expect(Responder.respond).toHaveBeenCalledWith(errorRequest, {}, 1);
-=======
 			config.cookie.maxAge = initialMaxAge;
->>>>>>> a77ec120
 		});
 	});
 };
@@ -202,22 +181,12 @@
 };
 
 const testUpdateSession = () => {
-<<<<<<< HEAD
-	const mockCB = jest.fn();
-
-	const checkResults = (request) => {
-=======
 	const checkResults = (request, mockCB) => {
->>>>>>> a77ec120
 		expect(mockCB).toHaveBeenCalledTimes(1);
 		expect(EventsManager.publish).toHaveBeenCalledTimes(1);
 		expect(EventsManager.publish).toHaveBeenCalledWith(events.SESSION_CREATED,
 			{
-<<<<<<< HEAD
-				username: request.body.user,
-=======
 				username: request.loginData.username,
->>>>>>> a77ec120
 				sessionID: request.sessionID,
 				ipAddress: request.ips[0] || request.ip,
 				userAgent: request.headers['user-agent'],
@@ -227,10 +196,7 @@
 	};
 
 	const req = {
-<<<<<<< HEAD
-=======
 		loginData: { username: generateRandomString() },
->>>>>>> a77ec120
 		session: { cookie: { domain: generateRandomString() } },
 		body: { user: 'user1' },
 		sessionID: '123',
@@ -239,50 +205,6 @@
 		headers: {},
 	};
 
-<<<<<<< HEAD
-	describe('Update auth session', () => {
-		test('Should update session', async () => {
-			config.cookie.maxAge = 100;
-			await Sessions.updateSession(req, {}, mockCB);
-			checkResults(req, mockCB);
-		});
-
-		test('Should update session with request with referer', async () => {
-			const reqWithReferer = { ...req, headers: { ...req.headers, referer: 'http://abc.com/' } };
-			await Sessions.updateSession(reqWithReferer, {}, mockCB);
-			checkResults(reqWithReferer, mockCB);
-		});
-
-		test('Should update session with request with socket id', async () => {
-			const reqWithSocket = { ...req, headers: { ...req.headers, [SOCKET_HEADER]: 'socketsdlfkdsj' } };
-			await Sessions.updateSession(reqWithSocket, {}, mockCB);
-			checkResults(reqWithSocket, mockCB);
-		});
-
-		test('Should update session with request with user agent', async () => {
-			const reqWithUserAgent = { ...req, headers: { ...req.headers, 'user-agent': 'some user agent' } };
-			await Sessions.updateSession(reqWithUserAgent, {}, mockCB);
-			checkResults(reqWithUserAgent, mockCB);
-		});
-
-		test('Should update session with request with web user agent', async () => {
-			const reqWithWebUserAgent = { ...req, headers: { ...req.headers, 'user-agent': webBrowserUserAgent } };
-			await Sessions.updateSession(reqWithWebUserAgent, {}, mockCB);
-			checkResults(reqWithWebUserAgent, mockCB);
-		});
-
-		test('Should update session without cookie.maxAge', async () => {
-			config.cookie.maxAge = undefined;
-			await Sessions.updateSession(req, {}, mockCB);
-			checkResults(req, mockCB);
-		});
-
-		test('Should update session wit request with empty ips array', async () => {
-			const emptyIpsRequest = { ...req, ips: [] };
-			await Sessions.updateSession(emptyIpsRequest, {}, mockCB);
-			checkResults(emptyIpsRequest, mockCB);
-		});
-=======
 	describe.each([
 		['the request has a referer', { ...req, headers: { ...req.headers, referer: 'http://abc.com/' } }],
 		['the session has a referer', { ...req, session: { ...req.session, referer: 'http://abc.com/' } }],
@@ -314,7 +236,6 @@
 		await Sessions.updateSession(req, {}, mockCB);
 		checkResults(req, mockCB);
 		config.cookie.maxAge = initialMaxAge;
->>>>>>> a77ec120
 	});
 };
 
