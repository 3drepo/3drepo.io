/**
 *  Copyright (C) 2021 3D Repo Ltd
 *
 *  This program is free software: you can redistribute it and/or modify
 *  it under the terms of the GNU Affero General Public License as
 *  published by the Free Software Foundation, either version 3 of the
 *  License, or (at your option) any later version.
 *
 *  This program is distributed in the hope that it will be useful,
 *  but WITHOUT ANY WARRANTY; without even the implied warranty of
 *  MERCHANTABILITY or FITNESS FOR A PARTICULAR PURPOSE.  See the
 *  GNU Affero General Public License for more details.
 *
 *  You should have received a copy of the GNU Affero General Public License
 *  along with this program.  If not, see <http://www.gnu.org/licenses/>.
 */

const { templates: emailTemplates } = require('../../../../src/v5/services/mailer/mailer.constants');
const { templates } = require('../../../../src/v5/utils/responseCodes');
const { AVATARS_COL_NAME, USERS_DB_NAME } = require('../../../../src/v5/models/users.constants');
const { src } = require('../../helper/path');

const Users = require(`${src}/processors/users`);

jest.mock('../../../../src/v5/models/users');
const UsersModel = require(`${src}/models/users`);
jest.mock('../../../../src/v5/services/mailer');
const Mailer = require(`${src}/services/mailer`);
jest.mock('../../../../src/v5/services/filesManager');
const FilesManager = require(`${src}/services/filesManager`);
jest.mock('../../../../src/v5/services/intercom');
const Intercom = require(`${src}/services/intercom`);
jest.mock('../../../../src/v5/utils/helper/strings');
const Strings = require(`${src}/utils/helper/strings`);
jest.mock('../../../../src/v5/services/eventsManager/eventsManager');
const EventsManager = require(`${src}/services/eventsManager/eventsManager`);
const { events } = require(`${src}/services/eventsManager/eventsManager.constants`);
const { generateRandomString } = require('../../helper/services');

const exampleHashString = generateRandomString();

const user = {
	user: generateRandomString(),
	customData: {
		firstName: generateRandomString(),
		lastName: generateRandomString(),
		email: generateRandomString(),
		avatar: true,
		apiKey: 123,
		billing: {
			billingInfo: {
				countryCode: 'GB',
				company: generateRandomString(),
			},
		},
		resetPasswordToken: {
			token: generateRandomString(),
			expiredAt: new Date(2030, 1, 1),
		},

		mailListOptOut: false,
	},
};

const getUserByUsernameMock = UsersModel.getUserByUsername.mockImplementation((username) => {
	if (username === user.user) {
		return user;
	}

	throw templates.userNotFound;
});

const verifyMock = UsersModel.verify.mockImplementation(() => user.customData);
UsersModel.canLogIn.mockImplementation(() => user);
UsersModel.authenticate.mockResolvedValue(user.user);
Strings.generateHashString.mockImplementation(() => exampleHashString);
Strings.formatPronouns.mockImplementation((str) => str);

const testLogin = () => {
	describe('Login', () => {
		test('should login with username', async () => {
			const res = await Users.login(user.user);
			expect(res).toEqual(user.user);
		});

		test('should fail if canLogIn fails', async () => {
			UsersModel.canLogIn.mockImplementationOnce(() => { throw templates.userNotFound; });
			await expect(Users.login(user.user)).rejects.toEqual(templates.userNotFound);
		});
	});
};

const formatUser = (userProfile, hasAvatar, hash) => ({
	username: userProfile.user,
	firstName: userProfile.customData.firstName,
	lastName: userProfile.customData.lastName,
	email: userProfile.customData.email,
	hasAvatar,
	apiKey: userProfile.customData.apiKey,
	countryCode: userProfile.customData.billing.billingInfo.countryCode,
	company: userProfile.customData.billing.billingInfo.company,
	...(hash ? { intercomRef: hash } : {}),
});

const tesGetProfileByUsername = () => {
	describe('Get user profile by username', () => {
		test('should return user profile', async () => {
			const projection = {
				user: 1,
				'customData.firstName': 1,
				'customData.lastName': 1,
				'customData.email': 1,
				'customData.apiKey': 1,
				'customData.billing.billingInfo.countryCode': 1,
				'customData.billing.billingInfo.company': 1,
			};
			FilesManager.fileExists.mockResolvedValueOnce(false);
			const res = await Users.getProfileByUsername(user.user);
			expect(res).toEqual(formatUser(user, false));
			expect(getUserByUsernameMock.mock.calls.length).toBe(1);
			expect(getUserByUsernameMock.mock.calls[0][1]).toEqual(projection);
		});

		test('should return user profile with intercom reference if configured', async () => {
			const projection = {
				user: 1,
				'customData.firstName': 1,
				'customData.lastName': 1,
				'customData.email': 1,
				'customData.apiKey': 1,
				'customData.billing.billingInfo.countryCode': 1,
				'customData.billing.billingInfo.company': 1,
			};
			FilesManager.fileExists.mockResolvedValueOnce(false);

			const hash = generateRandomString();
			Intercom.generateUserHash.mockReturnValueOnce(hash);

			const res = await Users.getProfileByUsername(user.user);
			expect(res).toEqual(formatUser(user, false, hash));
			expect(getUserByUsernameMock.mock.calls.length).toBe(1);
			expect(getUserByUsernameMock.mock.calls[0][1]).toEqual(projection);
		});

		test('should return user profile with avatar', async () => {
			const projection = {
				user: 1,
				'customData.firstName': 1,
				'customData.lastName': 1,
				'customData.email': 1,
				'customData.apiKey': 1,
				'customData.billing.billingInfo.countryCode': 1,
				'customData.billing.billingInfo.company': 1,
			};

			FilesManager.fileExists.mockResolvedValueOnce(true);
			const res = await Users.getProfileByUsername(user.user);
			expect(res).toEqual(formatUser(user, true));
			expect(getUserByUsernameMock.mock.calls.length).toBe(1);
			expect(getUserByUsernameMock.mock.calls[0][1]).toEqual(projection);
		});
	});
};

const tesUpdateProfile = () => {
	describe('Update user profile by username', () => {
		test('should update user profile', async () => {
			const updatedProfile = { firstName: 'Nick' };
			await Users.updateProfile(user.user, updatedProfile);
			expect(UsersModel.updateProfile.mock.calls.length).toBe(1);
			expect(UsersModel.updateProfile.mock.calls[0][1]).toEqual(updatedProfile);
		});

		test('should update user profile and password', async () => {
			const updatedProfile = { firstName: 'Nick', oldPassword: 'oldPass', newPassword: 'newPass' };
			await Users.updateProfile(user.user, updatedProfile);
			expect(UsersModel.updateProfile.mock.calls.length).toBe(1);
			expect(UsersModel.updateProfile.mock.calls[0][1]).toEqual({ firstName: 'Nick' });
			expect(UsersModel.updatePassword.mock.calls.length).toBe(1);
			expect(UsersModel.updatePassword.mock.calls[0][1]).toEqual('newPass');
		});

		test('should update password', async () => {
			const updatedProfile = { oldPassword: 'oldPass', newPassword: 'newPass' };
			await Users.updateProfile(user.user, updatedProfile);
			expect(UsersModel.updateProfile.mock.calls.length).toBe(0);
			expect(UsersModel.updatePassword.mock.calls.length).toBe(1);
			expect(UsersModel.updatePassword.mock.calls[0][1]).toEqual('newPass');
		});
	});
};

const testGenerateResetPasswordToken = () => {
	describe('Reset password token', () => {
		test('should reset password token', async () => {
			await Users.generateResetPasswordToken(user.user);
			expect(UsersModel.updateResetPasswordToken).toHaveBeenCalledTimes(1);
			expect(UsersModel.updateResetPasswordToken.mock.calls[0][1]).toHaveProperty('expiredAt');
			const { expiredAt } = UsersModel.updateResetPasswordToken.mock.calls[0][1];
			expect(UsersModel.updateResetPasswordToken)
				.toHaveBeenCalledWith(user.user, { token: exampleHashString, expiredAt });
			expect(Mailer.sendEmail).toHaveBeenCalledTimes(1);
			expect(Mailer.sendEmail).toHaveBeenCalledWith(emailTemplates.FORGOT_PASSWORD.name, user.customData.email,
				{
					token: exampleHashString,
					email: user.customData.email,
					username: user.user,
					firstName: user.customData.firstName,
				});
		});

		test('should reset password token', async () => {
			await expect(Users.generateResetPasswordToken('user2'))
				.rejects.toEqual(templates.userNotFound);
		});
	});
};

const testSignUp = () => {
	describe('Sign up a user', () => {
		const newUserData = {
			username: generateRandomString(),
			email: generateRandomString(),
			password: generateRandomString(),
			firstName: generateRandomString(),
		};

		test('should sign a user up', async () => {
			await Users.signUp(newUserData);
			expect(UsersModel.addUser).toHaveBeenCalledTimes(1);
			expect(UsersModel.addUser).toHaveBeenCalledWith({ ...newUserData, token: exampleHashString });
			expect(Mailer.sendEmail).toHaveBeenCalledTimes(1);
			expect(Mailer.sendEmail).toHaveBeenCalledWith(emailTemplates.VERIFY_USER.name, newUserData.email, {
				token: exampleHashString,
				email: newUserData.email,
				firstName: newUserData.firstName,
				username: newUserData.username,
			});
		});

		test('should generate a password and sign a user up', async () => {
<<<<<<< HEAD
			await Users.signUp(newUserData, true);
			expect(UsersModel.addUser).toHaveBeenCalledTimes(1);
			expect(UsersModel.addUser).toHaveBeenCalledWith({ ...newUserData,
				password: exampleHashString,
				token: exampleHashString });
=======
			const sso = { id: generateRandomString() };
			await Users.signUp({ ...newUserData, sso });
			expect(UsersModel.addUser).toHaveBeenCalledTimes(1);
			expect(UsersModel.addUser).toHaveBeenCalledWith({
				...newUserData,
				password: exampleHashString,
				token: exampleHashString,
				sso,
			});
>>>>>>> 20f9d6f4
			expect(Mailer.sendEmail).toHaveBeenCalledTimes(1);
			expect(Mailer.sendEmail).toHaveBeenCalledWith(emailTemplates.VERIFY_USER.name, newUserData.email, {
				token: exampleHashString,
				email: newUserData.email,
				firstName: newUserData.firstName,
				username: newUserData.username,
			});
		});
	});
};

const testVerify = () => {
	describe('Verify a user', () => {
		test('should verify a user', async () => {
			const token = generateRandomString();
			await Users.verify(user.user, token);
			expect(verifyMock).toHaveBeenCalledTimes(1);
			expect(verifyMock).toHaveBeenCalledWith(user.user, token);
			expect(EventsManager.publish).toHaveBeenCalledTimes(1);
			expect(EventsManager.publish).toHaveBeenCalledWith(events.USER_VERIFIED, {
				username: user.user,
				email: user.customData.email,
				fullName: `${user.customData.firstName} ${user.customData.lastName}`,
				company: user.customData.billing.billingInfo.company,
				mailListOptOut: user.customData.mailListOptOut,
			});
		});
	});
};

const testGetAvatarStream = () => {
	describe('Get avatar stream', () => {
		test('should get avatar stream', async () => {
			const username = generateRandomString();
			const stream = generateRandomString();
			FilesManager.getFile.mockResolvedValueOnce(stream);
			await Users.getAvatar(username);
			expect(FilesManager.getFile).toHaveBeenCalledTimes(1);
			expect(FilesManager.getFile).toHaveBeenCalledWith(USERS_DB_NAME, AVATARS_COL_NAME, username);
		});
	});
};

const testUploadAvatar = () => {
	describe('Remove old avatar and upload a new one', () => {
		test('should upload new avatar', async () => {
			const username = generateRandomString();
			const avatarBuffer = generateRandomString();
			await Users.uploadAvatar(username, avatarBuffer);
			expect(FilesManager.storeFile).toHaveBeenCalledTimes(1);
			expect(FilesManager.storeFile).toHaveBeenCalledWith(USERS_DB_NAME, AVATARS_COL_NAME, username,
				avatarBuffer);
		});
	});
};

describe('processors/users', () => {
	testLogin();
	tesGetProfileByUsername();
	tesUpdateProfile();
	testGenerateResetPasswordToken();
	testSignUp();
	testVerify();
	testGetAvatarStream();
	testUploadAvatar();
});<|MERGE_RESOLUTION|>--- conflicted
+++ resolved
@@ -239,13 +239,6 @@
 		});
 
 		test('should generate a password and sign a user up', async () => {
-<<<<<<< HEAD
-			await Users.signUp(newUserData, true);
-			expect(UsersModel.addUser).toHaveBeenCalledTimes(1);
-			expect(UsersModel.addUser).toHaveBeenCalledWith({ ...newUserData,
-				password: exampleHashString,
-				token: exampleHashString });
-=======
 			const sso = { id: generateRandomString() };
 			await Users.signUp({ ...newUserData, sso });
 			expect(UsersModel.addUser).toHaveBeenCalledTimes(1);
@@ -255,7 +248,6 @@
 				token: exampleHashString,
 				sso,
 			});
->>>>>>> 20f9d6f4
 			expect(Mailer.sendEmail).toHaveBeenCalledTimes(1);
 			expect(Mailer.sendEmail).toHaveBeenCalledWith(emailTemplates.VERIFY_USER.name, newUserData.email, {
 				token: exampleHashString,
