/**
 *  Copyright (C) 2021 3D Repo Ltd
 *
 *  This program is free software: you can redistribute it and/or modify
 *  it under the terms of the GNU Affero General Public License as
 *  published by the Free Software Foundation, either version 3 of the
 *  License, or (at your option) any later version.
 *
 *  This program is distributed in the hope that it will be useful,
 *  but WITHOUT ANY WARRANTY; without even the implied warranty of
 *  MERCHANTABILITY or FITNESS FOR A PARTICULAR PURPOSE.  See the
 *  GNU Affero General Public License for more details.
 *
 *  You should have received a copy of the GNU Affero General Public License
 *  along with this program.  If not, see <http://www.gnu.org/licenses/>.
 */

const { src, modelFolder, objModel } = require('../../../../../helper/path');
const ServiceHelper = require('../../../../../helper/services');
const fs = require('fs/promises');
const path = require('path');

jest.mock('../../../../../../../src/v5/models/projects');
const ProjectsModel = require(`${src}/models/projects`);
jest.mock('../../../../../../../src/v5/models/modelSettings');
const ModelSettings = require(`${src}/models/modelSettings`);
jest.mock('../../../../../../../src/v5/models/users');
const Users = require(`${src}/models/users`);
jest.mock('../../../../../../../src/v5/models/revisions');
const Revisions = require(`${src}/models/revisions`);
const Containers = require(`${src}/processors/teamspaces/projects/models/containers`);
const Views = require(`${src}/models/views`);
jest.mock('../../../../../../../src/v5/models/views');
const Legends = require(`${src}/models/legends`);
jest.mock('../../../../../../../src/v5/models/legends');
const { templates } = require(`${src}/utils/responseCodes`);

const modelList = [
	{ _id: 1, name: 'model1', permissions: [{ user: 'user1', permission: 'collaborator' }, { user: 'user2', permission: 'collaborator' }] },
	{ _id: 2, name: 'model2', permissions: [{ user: 'user2', permission: 'commenter' }] },
	{ _id: 3, name: 'model3', permissions: [{ user: 'user1', permission: 'viewer' }] },
	{ _id: 4, name: 'model4', permissions: [] },
	{ _id: 4, name: 'model4' },
];

const containerSettings = {
	container1: {
		_id: 1,
		name: 'container 1',
		type: 'type 1',
		properties: {
			unit: 'm',
			code: 'CTN1',
		},
		status: 'ok',
		defaultView: 2,
		defaultLegend: 3,
		timestamp: new Date(),
		surveyPoints: [123],
		angleFromNorth: 10,
		desc: 'One description',

	},
	container2: {
		_id: 2,
		name: 'container 2',
		type: 'type 2',
		properties: {
			unit: 'mm',
			code: 'CTN2',
		},
		status: 'processing',
	},
};

const user1Favourites = [1];

const project = { _id: 1, name: 'project', models: modelList.map(({ _id }) => _id) };

const container2Rev = {
	_id: 12,
	tag: 'revTag',
	timestamp: 1630606846000,
};

const model1Revisions = [
	{ _id: 1, author: 'user1', timestamp: new Date() },
	{ _id: 2, author: 'user1', timestamp: new Date() },
	{ _id: 3, author: 'user1', timestamp: new Date(), void: true },
];

ProjectsModel.getProjectById.mockImplementation(() => project);
ModelSettings.getContainers.mockImplementation(() => modelList);
const getContainerByIdMock = ModelSettings.getContainerById.mockImplementation((teamspace,
	container) => containerSettings[container]);
Views.checkViewExists.mockImplementation((teamspace, model, view) => {
	if (view === 1) {
		return 1;
	}
	throw templates.viewNotFound;
});

Legends.checkLegendExists.mockImplementation((teamspace, model, legend) => {
	if (legend === 1) {
		return 1;
	}
	throw templates.legendNotFound;
});

Revisions.getRevisionCount.mockImplementation((teamspace, container) => (container === 'container2' ? 10 : 0));
Revisions.getLatestRevision.mockImplementation((teamspace, container) => {
	if (container === 'container2') return container2Rev;
	throw templates.revisionNotFound;
});

const getRevisionsMock = Revisions.getRevisions.mockImplementation(() => model1Revisions);

Users.getFavourites.mockImplementation((user) => (user === 'user1' ? user1Favourites : []));
Users.appendFavourites.mockImplementation((username, teamspace, favouritesToAdd) => {
	for (const favourite of favouritesToAdd) {
		if (user1Favourites.indexOf(favourite) === -1) {
			user1Favourites.push(favourite);
		}
	}
});

Users.deleteFavourites.mockImplementation((username, teamspace, favouritesToAdd) => {
	for (const favourite of favouritesToAdd) {
		const index = user1Favourites.indexOf(favourite);
		if (index !== -1) {
			user1Favourites.splice(index, 1);
		}
	}
});

// Permissions mock
jest.mock('../../../../../../../src/v5/utils/permissions/permissions', () => ({
	...jest.requireActual('../../../../../../../src/v5/utils/permissions/permissions'),
	isTeamspaceAdmin: jest.fn().mockImplementation((teamspace, user) => user === 'tsAdmin'),
	hasProjectAdminPermissions: jest.fn().mockImplementation((perm, user) => user === 'projAdmin'),
}));

const determineResults = (username) => modelList.flatMap(({ permissions, _id, name }) => {
	const isAdmin = username === 'projAdmin' || username === 'tsAdmin';
	const hasModelPerm = permissions && permissions.find((entry) => entry.user === username);
	const isFavourite = username === 'user1' && user1Favourites.includes(_id);
	return isAdmin || hasModelPerm ? { _id, name, role: isAdmin ? 'admin' : hasModelPerm.permission, isFavourite } : [];
});

const testGetContainerList = () => {
	describe('Get container list by user', () => {
		test('should return the whole list if the user is a teamspace admin', async () => {
			const res = await Containers.getContainerList('teamspace', 'xxx', 'tsAdmin');
			expect(res).toEqual(determineResults('tsAdmin'));
		});
		test('should return the whole list if the user is a project admin', async () => {
			const res = await Containers.getContainerList('teamspace', 'xxx', 'projAdmin');
			expect(res).toEqual(determineResults('projAdmin'));
		});
		test('should return a partial list if the user has model access in some containers', async () => {
			const res = await Containers.getContainerList('teamspace', 'xxx', 'user1');
			expect(res).toEqual(determineResults('user1'));
		});
		test('should return a partial list if the user has model access in some containers (2)', async () => {
			const res = await Containers.getContainerList('teamspace', 'xxx', 'user2');
			expect(res).toEqual(determineResults('user2'));
		});
		test('should return empty array if the user has no access', async () => {
			const res = await Containers.getContainerList('teamspace', 'xxx', 'nobody');
			expect(res).toEqual([]);
		});
	});
};

const testAppendFavourites = () => {
	describe('Add containers to favourites', () => {
		test('new containers should be added to favourites if user has all permissions', async () => {
			await expect(Containers.appendFavourites('user1', 'teamspace', 'project', [3])).resolves.toEqual(undefined);
		});

		test('should return error if one or more containers are not found', async () => {
			await expect(Containers.appendFavourites('user1', 'teamspace', 'project', [1, -1]))
				.rejects.toEqual({ ...templates.invalidArguments, message: 'The action cannot be performed on the following models: -1' });
		});

		test('should return error if the containers list provided is empty', async () => {
			await expect(Containers.appendFavourites('user1', 'teamspace', 'project', []))
				.rejects.toEqual({ ...templates.invalidArguments, message: 'The favourites list provided is empty' });
		});

		test('should return error if user has no permissions on one or more models', async () => {
			await expect(Containers.appendFavourites('user1', 'teamspace', 'project', [1, 2]))
				.rejects.toEqual({ ...templates.invalidArguments, message: 'The action cannot be performed on the following models: 2' });
		});
	});
};

const testDeleteFavourites = () => {
	describe('Remove containers from favourites', () => {
		test('containers should be removed from favourites if user has all permissions', async () => {
			await expect(Containers.deleteFavourites('tsAdmin', 'teamspace', 'project', [1])).resolves.toEqual(undefined);
		});

		test('should return error if one or more containers are not found', async () => {
			await expect(Containers.deleteFavourites('tsAdmin', 'teamspace', 'project', [1, -1]))
				.rejects.toEqual({ ...templates.invalidArguments, message: 'The action cannot be performed on the following models: -1' });
		});

		test('should return error if the containers list provided is empty', async () => {
			await expect(Containers.deleteFavourites('user1', 'teamspace', 'project', []))
				.rejects.toEqual({ ...templates.invalidArguments, message: 'The favourites list provided is empty' });
		});

		test('should return error if user has no permissions on one or more models', async () => {
			await expect(Containers.deleteFavourites('user1', 'teamspace', 'project', [2]))
				.rejects.toEqual({ ...templates.invalidArguments, message: 'The action cannot be performed on the following models: 2' });
		});
	});
};

const formatToStats = (settings, revCount, latestRev) => ({
	type: settings.type,
	code: settings.properties.code,
	status: settings.status,
	units: settings.properties.unit,
	revisions: {
		total: revCount,
		lastUpdated: latestRev.timestamp,
		latestRevision: latestRev.tag || latestRev._id,
	},
});

const testGetContainerStats = () => {
	describe('Get container stats', () => {
		test('should return the stats if the container exists and have no revisions', async () => {
			const res = await Containers.getContainerStats('teamspace', 'project', 'container1');
			expect(res).toEqual(formatToStats(containerSettings.container1, 0, {}));
		});
		test('should return the stats if the container exists and have revisions', async () => {
			const res = await Containers.getContainerStats('teamspace', 'project', 'container2');
			expect(res).toEqual(formatToStats(containerSettings.container2, 10, container2Rev));
		});
	});
};

const testGetRevisions = () => {
	describe('Get container revisions', () => {
		test('should return non-void revisions if the container exists', async () => {
			const idx = getRevisionsMock.mock.calls.length;
			const res = await Containers.getRevisions('teamspace', 1, false);
			expect(getRevisionsMock.mock.calls.length).toBe(idx + 1);
			expect(getRevisionsMock.mock.calls[idx][1]).toEqual(1);
			expect(getRevisionsMock.mock.calls[idx][2]).toEqual(false);
			expect(res).toEqual(model1Revisions);
		});

		test('should return all revisions if the container exists', async () => {
			const idx = getRevisionsMock.mock.calls.length;
			const res = await Containers.getRevisions('teamspace', 1, true);
			expect(getRevisionsMock.mock.calls.length).toBe(idx + 1);
			expect(getRevisionsMock.mock.calls[idx][1]).toEqual(1);
			expect(getRevisionsMock.mock.calls[idx][2]).toEqual(true);
			expect(res).toEqual(model1Revisions);
		});
	});
};

<<<<<<< HEAD
const testGetSettings = () => {
	describe('Get container settings', () => {
		test('should return the container settings', async () => {
			const projection = { corID: 0, account: 0, permissions: 0 };
			const res = await Containers.getSettings('teamspace', 'container1');
			expect(res).toEqual(containerSettings.container1);
			expect(getContainerByIdMock.mock.calls.length).toBe(1);
			expect(getContainerByIdMock.mock.calls[0][2]).toEqual(projection);
		});
=======
const fileExists = (file) => fs.access(file).then(() => true).catch(() => false);

const testNewRevision = () => {
	const fileCreated = path.join(modelFolder, 'toRemove.obj');
	describe('New container revisions', () => {
		const teamspace = 'teamspace';
		const model = '123';
		const data = {};
		const file = { path: fileCreated, originalname: 'hello.obj' };
		test('should execute successfully if queueModelUpload returns', async () => {
			await fs.copyFile(objModel, fileCreated);
			await expect(Containers.newRevision(teamspace, model, data, file)).resolves.toBe(undefined);
			await expect(fileExists(fileCreated)).resolves.toBe(false);
		});

		test('should return whatever error queueModelUpload returns should it fail', async () => {
			await expect(Containers.newRevision(teamspace, model, data, file))
				.rejects.toEqual(templates.queueInsertionFailed);
			await expect(fileExists(fileCreated)).resolves.toBe(false);
		});
		afterAll(ServiceHelper.queue.purgeQueues);
>>>>>>> fa2bf728
	});
};

describe('processors/teamspaces/projects/containers', () => {
	testGetContainerList();
	testGetContainerStats();
	testAppendFavourites();
	testDeleteFavourites();
	testGetRevisions();
<<<<<<< HEAD
	testGetSettings();
=======
	testNewRevision();
>>>>>>> fa2bf728
});<|MERGE_RESOLUTION|>--- conflicted
+++ resolved
@@ -265,17 +265,6 @@
 	});
 };
 
-<<<<<<< HEAD
-const testGetSettings = () => {
-	describe('Get container settings', () => {
-		test('should return the container settings', async () => {
-			const projection = { corID: 0, account: 0, permissions: 0 };
-			const res = await Containers.getSettings('teamspace', 'container1');
-			expect(res).toEqual(containerSettings.container1);
-			expect(getContainerByIdMock.mock.calls.length).toBe(1);
-			expect(getContainerByIdMock.mock.calls[0][2]).toEqual(projection);
-		});
-=======
 const fileExists = (file) => fs.access(file).then(() => true).catch(() => false);
 
 const testNewRevision = () => {
@@ -297,7 +286,18 @@
 			await expect(fileExists(fileCreated)).resolves.toBe(false);
 		});
 		afterAll(ServiceHelper.queue.purgeQueues);
->>>>>>> fa2bf728
+	});
+};
+
+const testGetSettings = () => {
+	describe('Get container settings', () => {
+		test('should return the container settings', async () => {
+			const projection = { corID: 0, account: 0, permissions: 0 };
+			const res = await Containers.getSettings('teamspace', 'container1');
+			expect(res).toEqual(containerSettings.container1);
+			expect(getContainerByIdMock.mock.calls.length).toBe(1);
+			expect(getContainerByIdMock.mock.calls[0][2]).toEqual(projection);
+		});
 	});
 };
 
@@ -307,9 +307,6 @@
 	testAppendFavourites();
 	testDeleteFavourites();
 	testGetRevisions();
-<<<<<<< HEAD
+	testNewRevision();
 	testGetSettings();
-=======
-	testNewRevision();
->>>>>>> fa2bf728
 });