--- conflicted
+++ resolved
@@ -110,11 +110,7 @@
 			await Drawings.deleteDrawing(teamspace, project, model);
 
 			expect(FilesManager.removeFilesWithMeta).toHaveBeenCalledTimes(1);
-<<<<<<< HEAD
-			expect(FilesManager.removeFilesWithMeta).toHaveBeenCalledWith(teamspace, `${modelTypes.DRAWING}s.history.ref`,
-=======
 			expect(FilesManager.removeFilesWithMeta).toHaveBeenCalledWith(teamspace, `${modelTypes.DRAWING}s.history`,
->>>>>>> e9575d55
 				{ model });
 			expect(ModelSettings.deleteModel).toHaveBeenCalledTimes(1);
 			expect(ModelSettings.deleteModel).toHaveBeenCalledWith(teamspace, project, model);
@@ -162,10 +158,7 @@
 const testGetDrawingStats = () => {
 	describe('Get drawing stats', () => {
 		const teamspace = generateRandomString();
-<<<<<<< HEAD
-=======
 		const project = generateRandomString();
->>>>>>> e9575d55
 		const drawing = generateRandomString();
 		const revCount = generateRandomNumber();
 		const settings = {
@@ -186,11 +179,7 @@
 			const getRevisionCountMock = Revisions.getRevisionCount.mockResolvedValueOnce(revCount);
 			const getLatestRevMock = Revisions.getLatestRevision.mockResolvedValueOnce(latestRev);
 
-<<<<<<< HEAD
-			const res = await Drawings.getDrawingStats(teamspace, drawing);
-=======
 			const res = await Drawings.getDrawingStats(teamspace, project, drawing);
->>>>>>> e9575d55
 
 			expect(res).toEqual(formatToStats(settings, revCount, latestRev));
 			expect(getDrawingByIdMock).toHaveBeenCalledTimes(1);
@@ -211,11 +200,7 @@
 			const getRevisionCountMock = Revisions.getRevisionCount.mockResolvedValueOnce(revCount);
 			const getLatestRevMock = Revisions.getLatestRevision.mockRejectedValueOnce(undefined);
 
-<<<<<<< HEAD
-			const res = await Drawings.getDrawingStats(teamspace, drawing);
-=======
 			const res = await Drawings.getDrawingStats(teamspace, project, drawing);
->>>>>>> e9575d55
 
 			expect(res).toEqual(formatToStats(settingsWithNoCalibration, revCount));
 			expect(getDrawingByIdMock).toHaveBeenCalledTimes(1);
@@ -232,22 +217,14 @@
 			const err = new Error(generateRandomString());
 
 			ModelSettings.getDrawingById.mockRejectedValueOnce(err);
-<<<<<<< HEAD
-			await expect(Drawings.getDrawingStats(teamspace, drawing)).rejects.toEqual(err);
-=======
 			await expect(Drawings.getDrawingStats(teamspace, project, drawing)).rejects.toEqual(err);
->>>>>>> e9575d55
 		});
 
 		test('should fail if getRevisionCount fails', async () => {
 			const err = new Error(generateRandomString());
 
 			Revisions.getRevisionCount.mockRejectedValueOnce(err);
-<<<<<<< HEAD
-			await expect(Drawings.getDrawingStats(teamspace, drawing)).rejects.toEqual(err);
-=======
 			await expect(Drawings.getDrawingStats(teamspace, project, drawing)).rejects.toEqual(err);
->>>>>>> e9575d55
 		});
 	});
 };
