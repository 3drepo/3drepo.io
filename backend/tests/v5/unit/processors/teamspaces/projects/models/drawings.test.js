/**
 *  Copyright (C) 2021 3D Repo Ltd
 *
 *  This program is free software: you can redistribute it and/or modify
 *  it under the terms of the GNU Affero General Public License as
 *  published by the Free Software Foundation, either version 3 of the
 *  License, or (at your option) any later version.
 *
 *  This program is distributed in the hope that it will be useful,
 *  but WITHOUT ANY WARRANTY; without even the implied warranty of
 *  MERCHANTABILITY or FITNESS FOR A PARTICULAR PURPOSE.  See the
 *  GNU Affero General Public License for more details.
 *
 *  You should have received a copy of the GNU Affero General Public License
 *  along with this program.  If not, see <http://www.gnu.org/licenses/>.
 */

const { src } = require('../../../../../helper/path');
<<<<<<< HEAD
const { determineTestGroup, generateRandomString, generateRandomObject, generateUUIDString, generateRandomNumber } = require('../../../../../helper/services');
=======
const { determineTestGroup, generateRandomString, generateRandomObject, generateUUIDString } = require('../../../../../helper/services');
>>>>>>> 46e910e2

jest.mock('../../../../../../../src/v5/models/projectSettings');
const ProjectSettings = require(`${src}/models/projectSettings`);
jest.mock('../../../../../../../src/v5/models/modelSettings');
const ModelSettings = require(`${src}/models/modelSettings`);
jest.mock('../../../../../../../src/v5/processors/teamspaces/projects/models/commons/modelList');
const ModelList = require(`${src}/processors/teamspaces/projects/models/commons/modelList`);
jest.mock('../../../../../../../src/v5/processors/teamspaces/projects/models/commons/favourites');
const Favourites = require(`${src}/processors/teamspaces/projects/models/commons/favourites`);
jest.mock('../../../../../../../src/v5/services/filesManager');
const FilesManager = require(`${src}/services/filesManager`);
jest.mock('../../../../../../../src/v5/models/revisions');
const Revisions = require(`${src}/models/revisions`);
<<<<<<< HEAD
const { DRAWINGS_HISTORY_REF_COL } = require(`${src}/models/revisions.constants`);

const Drawings = require(`${src}/processors/teamspaces/projects/models/drawings`);
const { modelTypes } = require(`${src}/models/modelSettings.constants`);
const { templates } = require(`${src}/utils/responseCodes`);
=======
jest.mock('../../../../../../../src/v5/services/eventsManager/eventsManager');
const EventsManager = require(`${src}/services/eventsManager/eventsManager`);

const { STATUSES } = require(`${src}/models/modelSettings.constants`);
const Drawings = require(`${src}/processors/teamspaces/projects/models/drawings`);
const { modelTypes } = require(`${src}/models/modelSettings.constants`);
const { templates } = require(`${src}/utils/responseCodes`);
const { events } = require(`${src}/services/eventsManager/eventsManager.constants`);
>>>>>>> 46e910e2

const testAddDrawing = () => {
	describe('Add drawing', () => {
		test('should return whatever addModel returns', async () => {
			const teamspace = generateRandomString();
			const project = generateRandomString();
			const data = generateRandomString();
			const newDrawingId = generateRandomString();
			ModelList.addModel.mockImplementationOnce(() => newDrawingId);

			const res = await Drawings.addDrawing(teamspace, project, data);
			expect(res).toEqual(newDrawingId);
			expect(ModelList.addModel).toHaveBeenCalledTimes(1);
			expect(ModelList.addModel).toHaveBeenCalledWith(teamspace, project,
				{ ...data, modelType: modelTypes.DRAWING });
		});

		test('should return error if addModel fails', async () => {
			const teamspace = generateRandomString();
			const project = generateRandomString();
			const data = generateRandomString();
			const err = new Error(generateRandomString());
			ModelList.addModel.mockRejectedValueOnce(err);

			await expect(Drawings.addDrawing(teamspace, project, data)).rejects.toEqual(err);

			expect(ModelList.addModel).toHaveBeenCalledTimes(1);
			expect(ModelList.addModel).toHaveBeenCalledWith(teamspace, project,
				{ ...data, modelType: modelTypes.DRAWING });
		});
	});
};

const testUpdateSettings = () => {
	describe('Update settings', () => {
		test('should call updateModelSettings', async () => {
			const teamspace = generateRandomString();
			const model = generateRandomString();
			const project = generateRandomString();
			const data = generateRandomString();

			await Drawings.updateSettings(teamspace, project, model, data);
			expect(ModelSettings.updateModelSettings).toHaveBeenCalledTimes(1);
			expect(ModelSettings.updateModelSettings).toHaveBeenCalledWith(teamspace, project, model, data);
		});

		test('should return error if updateModelSettings fails', async () => {
			const teamspace = generateRandomString();
			const project = generateRandomString();
			const model = generateRandomString();
			const data = generateRandomString();
			const err = new Error(generateRandomString());
			ModelSettings.updateModelSettings.mockRejectedValueOnce(err);

			await expect(Drawings.updateSettings(teamspace, project, model, data)).rejects.toEqual(err);

			expect(ModelSettings.updateModelSettings).toHaveBeenCalledTimes(1);
			expect(ModelSettings.updateModelSettings).toHaveBeenCalledWith(teamspace, project, model, data);
		});
	});
};

const testDeleteDrawing = () => {
	describe('Delete drawing', () => {
		test('should delete drawing', async () => {
			const teamspace = generateRandomString();
			const model = generateRandomString();
			const project = generateRandomString();

			await Drawings.deleteDrawing(teamspace, project, model);

			expect(FilesManager.removeFilesWithMeta).toHaveBeenCalledTimes(1);
<<<<<<< HEAD
			expect(FilesManager.removeFilesWithMeta).toHaveBeenCalledWith(teamspace, DRAWINGS_HISTORY_REF_COL,
=======
			expect(FilesManager.removeFilesWithMeta).toHaveBeenCalledWith(teamspace, `${modelTypes.DRAWING}s.history.ref`,
>>>>>>> 46e910e2
				{ model });
			expect(ModelSettings.deleteModel).toHaveBeenCalledTimes(1);
			expect(ModelSettings.deleteModel).toHaveBeenCalledWith(teamspace, project, model);
			expect(Revisions.deleteModelRevisions).toHaveBeenCalledTimes(1);
			expect(Revisions.deleteModelRevisions).toHaveBeenCalledWith(teamspace, project, model, modelTypes.DRAWING);
			expect(ProjectSettings.removeModelFromProject).toHaveBeenCalledTimes(1);
			expect(ProjectSettings.removeModelFromProject).toHaveBeenCalledWith(teamspace, project, model);
<<<<<<< HEAD
		});
	});
};

const testGetRevisions = () => {
	describe('Get drawing revisions', () => {
		test('should return the drawing revisions', async () => {
			const teamspace = generateRandomString();
			const drawing = generateRandomString();
			const showVoid = true;
			const revisions = [generateRandomObject(), generateRandomObject()];

			const getRevisionsMock = Revisions.getRevisions.mockResolvedValueOnce(revisions);

			const res = await Drawings.getRevisions(teamspace, drawing, showVoid);
			expect(res).toEqual(revisions);
			expect(getRevisionsMock).toHaveBeenCalledTimes(1);
			expect(getRevisionsMock).toHaveBeenCalledWith(teamspace, drawing, modelTypes.DRAWING, showVoid,
				{ _id: 1, author: 1, format: 1, timestamp: 1, statusCode: 1, revCode: 1, void: 1, desc: 1 },
			);
		});
	});
};

const formatToStats = (settings, revCount, latestRev) => ({
	number: settings.number,
	status: settings.status,
	type: settings.type,
	desc: settings.desc,
	revisions: {
		total: revCount,
		lastUpdated: latestRev?.timestamp,
		latestRevision: latestRev ? `${latestRev.statusCode}-${latestRev.revCode}` : undefined,
	},
	calibration: settings.calibration ?? 'uncalibrated',
});

const testGetDrawingStats = () => {
	describe('Get drawing stats', () => {
		const teamspace = generateRandomString();
		const drawing = generateRandomString();
		const revCount = generateRandomNumber();
		const settings = {
			number: generateRandomNumber(),
			status: generateRandomString(),
			type: generateRandomString(),
			desc: generateRandomString(),
			calibration: generateRandomString(),
		};
		const latestRev = {
			timestamp: generateRandomString(),
			statusCode: generateRandomString(),
			revCode: generateRandomString(),
		};

		test('should return the drawing stats', async () => {
			const getDrawingByIdMock = ModelSettings.getDrawingById.mockResolvedValueOnce(settings);
			const getRevisionCountMock = Revisions.getRevisionCount.mockResolvedValueOnce(revCount);
			const getLatestRevMock = Revisions.getLatestRevision.mockResolvedValueOnce(latestRev);

			const res = await Drawings.getDrawingStats(teamspace, drawing);

			expect(res).toEqual(formatToStats(settings, revCount, latestRev));
			expect(getDrawingByIdMock).toHaveBeenCalledTimes(1);
			expect(getDrawingByIdMock).toHaveBeenCalledWith(teamspace, drawing,
				{ number: 1, status: 1, type: 1, desc: 1, calibration: 1 });
			expect(getRevisionCountMock).toHaveBeenCalledTimes(1);
			expect(getRevisionCountMock).toHaveBeenCalledWith(teamspace, drawing, modelTypes.DRAWING);
			expect(getLatestRevMock).toHaveBeenCalledTimes(1);
			expect(getLatestRevMock).toHaveBeenCalledWith(teamspace, drawing, modelTypes.DRAWING,
				{ statusCode: 1, revCode: 1, timestamp: 1 });
		});

		test('should return the drawing stats even if there are no revisions', async () => {
			const settingsWithNoCalibration = {
				...settings, calibration: undefined,
			};
			const getDrawingByIdMock = ModelSettings.getDrawingById.mockResolvedValueOnce(settingsWithNoCalibration);
			const getRevisionCountMock = Revisions.getRevisionCount.mockResolvedValueOnce(revCount);
			const getLatestRevMock = Revisions.getLatestRevision.mockRejectedValueOnce(undefined);

			const res = await Drawings.getDrawingStats(teamspace, drawing);

			expect(res).toEqual(formatToStats(settingsWithNoCalibration, revCount));
			expect(getDrawingByIdMock).toHaveBeenCalledTimes(1);
			expect(getDrawingByIdMock).toHaveBeenCalledWith(teamspace, drawing,
				{ number: 1, status: 1, type: 1, desc: 1, calibration: 1 });
			expect(getRevisionCountMock).toHaveBeenCalledTimes(1);
			expect(getRevisionCountMock).toHaveBeenCalledWith(teamspace, drawing, modelTypes.DRAWING);
			expect(getLatestRevMock).toHaveBeenCalledTimes(1);
			expect(getLatestRevMock).toHaveBeenCalledWith(teamspace, drawing, modelTypes.DRAWING,
				{ statusCode: 1, revCode: 1, timestamp: 1 });
		});

		test('should fail if getDrawingById fails', async () => {
			const err = new Error(generateRandomString());

			ModelSettings.getDrawingById.mockRejectedValueOnce(err);
			await expect(Drawings.getDrawingStats(teamspace, drawing)).rejects.toEqual(err);
		});

		test('should fail if getRevisionCount fails', async () => {
			const err = new Error(generateRandomString());

			Revisions.getRevisionCount.mockRejectedValueOnce(err);
			await expect(Drawings.getDrawingStats(teamspace, drawing)).rejects.toEqual(err);
		});
	});
};

const testNewRevision = () => {
	describe('Add new revision', () => {
		test('should add a new drawing revision', async () => {
			const teamspace = generateRandomString();
			const drawing = generateRandomString();
			const project = generateRandomString();
			const format = generateRandomString(3);
			const file = { originalname: `${generateRandomString()}.${format}`, buffer: generateRandomString() };
			const data = { prop: generateRandomString() };
			const revId = generateRandomString();

			const addRevisionMock = Revisions.addRevision.mockResolvedValueOnce(revId);

			await Drawings.newRevision(teamspace, project, drawing, data, file);

			expect(addRevisionMock).toHaveBeenCalledTimes(1);
			expect(addRevisionMock.mock.calls[0][0]).toEqual(teamspace);
			expect(addRevisionMock.mock.calls[0][1]).toEqual(project);
			expect(addRevisionMock.mock.calls[0][2]).toEqual(drawing);
			expect(addRevisionMock.mock.calls[0][3]).toEqual(modelTypes.DRAWING);
			expect(addRevisionMock.mock.calls[0][4].prop).toEqual(data.prop);
			expect(addRevisionMock.mock.calls[0][4].format).toEqual(`.${format}`);
			expect(addRevisionMock.mock.calls[0][4]).toHaveProperty('rFile');
			expect(FilesManager.storeFile).toHaveBeenCalledTimes(1);
			expect(FilesManager.storeFile).toHaveBeenCalledWith(teamspace, DRAWINGS_HISTORY_REF_COL,
				addRevisionMock.mock.calls[0][4].rFile[0], file.buffer,
				{ name: file.originalname, rid: revId, project, model: drawing });
		});
	});
};

const testUpdateRevisionStatus = () => {
	describe('Update revision status', () => {
		test('should update the status of a revision', async () => {
			const teamspace = generateRandomString();
			const project = generateRandomString();
			const drawing = generateRandomString();
			const revision = generateRandomString();
			const status = generateRandomString();

=======
		});
	});
};

const testGetRevisions = () => {
	describe('Get drawing revisions', () => {
		test('should return the drawing revisions', async () => {
			const teamspace = generateRandomString();
			const drawing = generateRandomString();
			const showVoid = true;
			const revisions = [generateRandomObject(), generateRandomObject()];

			const getRevisionsMock = Revisions.getRevisions.mockResolvedValueOnce(revisions);

			const res = await Drawings.getRevisions(teamspace, drawing, showVoid);
			expect(res).toEqual(revisions);
			expect(getRevisionsMock).toHaveBeenCalledTimes(1);
			expect(getRevisionsMock).toHaveBeenCalledWith(teamspace, drawing, modelTypes.DRAWING, showVoid,
				{ _id: 1, author: 1, format: 1, timestamp: 1, statusCode: 1, revCode: 1, void: 1, desc: 1 },
			);
		});
	});
};

const testNewRevision = () => {
	describe('Add new revision', () => {
		test('should add a new drawing revision', async () => {
			const teamspace = generateRandomString();
			const drawing = generateRandomString();
			const project = generateRandomString();
			const format = generateRandomString(3);
			const file = { originalname: `${generateRandomString()}.${format}`, buffer: generateRandomString() };
			const data = { prop: generateRandomString() };
			const rev_id = generateRandomString();

			const addRevisionMock = Revisions.addRevision.mockResolvedValueOnce(rev_id);

			await Drawings.newRevision(teamspace, project, drawing, data, file);

			expect(addRevisionMock).toHaveBeenCalledTimes(1);
			expect(addRevisionMock.mock.calls[0][0]).toEqual(teamspace);
			expect(addRevisionMock.mock.calls[0][1]).toEqual(project);
			expect(addRevisionMock.mock.calls[0][2]).toEqual(drawing);
			expect(addRevisionMock.mock.calls[0][3]).toEqual(modelTypes.DRAWING);
			expect(addRevisionMock.mock.calls[0][4].prop).toEqual(data.prop);
			expect(addRevisionMock.mock.calls[0][4].format).toEqual(`.${format}`);
			expect(addRevisionMock.mock.calls[0][4]).toHaveProperty('rFile');
			expect(FilesManager.storeFile).toHaveBeenCalledTimes(1);
			expect(FilesManager.storeFile).toHaveBeenCalledWith(teamspace, `${modelTypes.DRAWING}s.history.ref`,
				addRevisionMock.mock.calls[0][4].rFile[0], file.buffer,
				{ name: file.originalname, rev_id, project, model: drawing });
			expect(EventsManager.publish).toHaveBeenCalledTimes(2);
			expect(EventsManager.publish).toHaveBeenCalledWith(events.QUEUED_TASK_UPDATE,
				{ teamspace, model: drawing, corId: rev_id, status: STATUSES.PROCESSING });
			expect(EventsManager.publish).toHaveBeenCalledWith(events.NEW_REVISION,
				{ teamspace, project, model: drawing, revision: rev_id, modelType: modelTypes.DRAWING });
		});
	});
};

const testUpdateRevisionStatus = () => {
	describe('Update revision status', () => {
		test('should update the status of a revision', async () => {
			const teamspace = generateRandomString();
			const project = generateRandomString();
			const drawing = generateRandomString();
			const revision = generateRandomString();
			const status = generateRandomString();

>>>>>>> 46e910e2
			await Drawings.updateRevisionStatus(teamspace, project, drawing, revision, status);

			expect(Revisions.updateRevisionStatus).toHaveBeenCalledTimes(1);
			expect(Revisions.updateRevisionStatus).toHaveBeenCalledWith(teamspace, project, drawing,
				modelTypes.DRAWING, revision, status);
		});
	});
};

const testDownloadRevisionFiles = () => {
	describe('Download revision files', () => {
		test('should throw error if revision has no file', async () => {
			Revisions.getRevisionByIdOrTag.mockResolvedValueOnce({ rFile: [] });

			await expect(Drawings.downloadRevisionFiles(generateUUIDString(), generateUUIDString(),
				generateUUIDString())).rejects.toEqual(templates.fileNotFound);

			expect(FilesManager.getFileAsStream).toHaveBeenCalledTimes(0);
		});

		test('should download files if revision has file', async () => {
			const teamspace = generateRandomString();
			const drawing = generateRandomString();
			const fileName = generateRandomString();
			const revision = generateRandomString();
			const output = generateRandomObject();

			Revisions.getRevisionByIdOrTag.mockResolvedValueOnce({ rFile: [fileName] });
			FilesManager.getFileAsStream.mockResolvedValueOnce(output);

			await expect(Drawings.downloadRevisionFiles(teamspace, drawing, revision)).resolves.toEqual(output);

			expect(Revisions.getRevisionByIdOrTag).toHaveBeenCalledTimes(1);
			expect(Revisions.getRevisionByIdOrTag).toHaveBeenCalledWith(teamspace, drawing, modelTypes.DRAWING,
				revision, { rFile: 1 });

			expect(FilesManager.getFileAsStream).toHaveBeenCalledTimes(1);
<<<<<<< HEAD
			expect(FilesManager.getFileAsStream).toHaveBeenCalledWith(teamspace, DRAWINGS_HISTORY_REF_COL, fileName);
=======
			expect(FilesManager.getFileAsStream).toHaveBeenCalledWith(teamspace, `${modelTypes.DRAWING}s.history.ref`, fileName);
>>>>>>> 46e910e2
		});
	});
};

const testGetSettings = () => {
	describe('Get drawing settings', () => {
		test('should return the drawing settings', async () => {
			const drawingSettings = generateRandomString();
			const teamspace = generateRandomString();
			const drawing = generateRandomString();
			const projection = { name: 1, number: 1, type: 1, desc: 1 };
			const getDrawingByIdMock = ModelSettings.getDrawingById.mockResolvedValueOnce(drawingSettings);

			const res = await Drawings.getSettings(teamspace, drawing);
			expect(res).toEqual(drawingSettings);
			expect(getDrawingByIdMock).toHaveBeenCalledTimes(1);
			expect(getDrawingByIdMock).toHaveBeenCalledWith(teamspace, drawing, projection);
		});
	});
};

const testAppendFavourites = () => {
	describe('Append favourites', () => {
		test('should fail if getDrawings fails', async () => {
			const username = generateRandomString();
			const teamspace = generateRandomString();
			const project = generateRandomString();
			const favouritesToAdd = generateRandomString();
			const models = generateRandomString();
			const err = new Error(generateRandomString());
			ProjectSettings.getProjectById.mockResolvedValueOnce({ models });
			ModelSettings.getDrawings.mockRejectedValueOnce(err);

			await expect(Drawings.appendFavourites(username, teamspace, project, favouritesToAdd))
				.rejects.toEqual(err);

			expect(ProjectSettings.getProjectById).toHaveBeenCalledTimes(1);
			expect(ProjectSettings.getProjectById).toHaveBeenCalledWith(teamspace, project,
				{ permissions: 1, models: 1 });
		});

		test('should fail if getModelList fails', async () => {
			const username = generateRandomString();
			const teamspace = generateRandomString();
			const project = generateRandomString();
			const favouritesToAdd = generateRandomString();
			const models = generateRandomString();
			const err = new Error(generateRandomString());
			ProjectSettings.getProjectById.mockResolvedValueOnce({ models });
			ModelList.getModelList.mockRejectedValueOnce(err);

			await expect(Drawings.appendFavourites(username, teamspace, project, favouritesToAdd))
				.rejects.toEqual(err);
		});

		test('should fail if appendFavourites fails', async () => {
			const username = generateRandomString();
			const teamspace = generateRandomString();
			const project = generateRandomString();
			const favouritesToAdd = generateRandomString();
			const models = generateRandomString();
			const err = new Error(generateRandomString());
			ProjectSettings.getProjectById.mockResolvedValueOnce({ models });
			Favourites.appendFavourites.mockRejectedValueOnce(err);

			await expect(Drawings.appendFavourites(username, teamspace, project, favouritesToAdd))
				.rejects.toEqual(err);
		});

		test('should return what appendFavourites returns', async () => {
			const username = generateRandomString();
			const teamspace = generateRandomString();
			const project = generateRandomString();
			const favouritesToAdd = generateRandomString();
			const modelSettings = generateRandomString();
			const models = generateRandomString();
			const accessibleDrawings = generateRandomString();
			const result = generateRandomString();
			ProjectSettings.getProjectById.mockResolvedValueOnce({ models });
			ModelSettings.getDrawings.mockResolvedValueOnce(modelSettings);
			ModelList.getModelList.mockResolvedValueOnce(accessibleDrawings);
			Favourites.appendFavourites.mockResolvedValueOnce(result);

			const res = await Drawings.appendFavourites(username, teamspace, project, favouritesToAdd);
			expect(res).toEqual(result);

			expect(ProjectSettings.getProjectById).toHaveBeenCalledTimes(1);
			expect(ProjectSettings.getProjectById).toHaveBeenCalledWith(teamspace, project,
				{ permissions: 1, models: 1 });
			expect(ModelSettings.getDrawings).toHaveBeenCalledTimes(1);
			expect(ModelSettings.getDrawings).toHaveBeenCalledWith(teamspace, models,
				{ _id: 1, name: 1, permissions: 1 });
			expect(ModelList.getModelList).toHaveBeenCalledTimes(1);
			expect(ModelList.getModelList).toHaveBeenCalledWith(teamspace, project, username, modelSettings);
			expect(Favourites.appendFavourites).toHaveBeenCalledTimes(1);
			expect(Favourites.appendFavourites).toHaveBeenCalledWith(username, teamspace,
				accessibleDrawings, favouritesToAdd);
		});
	});
};

const testDeleteFavourites = () => {
	describe('Delete favourites', () => {
		test('should fail if getDrawings fails', async () => {
			const username = generateRandomString();
			const teamspace = generateRandomString();
			const project = generateRandomString();
			const favouritesToRemove = generateRandomString();
			const models = generateRandomString();
			const err = new Error(generateRandomString());
			ProjectSettings.getProjectById.mockResolvedValueOnce({ models });
			ModelSettings.getDrawings.mockRejectedValueOnce(err);

			await expect(Drawings.deleteFavourites(username, teamspace, project, favouritesToRemove))
				.rejects.toEqual(err);

			expect(ProjectSettings.getProjectById).toHaveBeenCalledTimes(1);
			expect(ProjectSettings.getProjectById).toHaveBeenCalledWith(teamspace, project,
				{ permissions: 1, models: 1 });
		});

		test('should fail if getModelList fails', async () => {
			const username = generateRandomString();
			const teamspace = generateRandomString();
			const project = generateRandomString();
			const favouritesToRemove = generateRandomString();
			const models = generateRandomString();
			const err = new Error(generateRandomString());
			ProjectSettings.getProjectById.mockResolvedValueOnce({ models });
			ModelList.getModelList.mockRejectedValueOnce(err);

			await expect(Drawings.deleteFavourites(username, teamspace, project, favouritesToRemove))
				.rejects.toEqual(err);
		});

		test('should fail if deleteFavourites fails', async () => {
			const username = generateRandomString();
			const teamspace = generateRandomString();
			const project = generateRandomString();
			const favouritesToRemove = generateRandomString();
			const models = generateRandomString();
			const err = new Error(generateRandomString());
			ProjectSettings.getProjectById.mockResolvedValueOnce({ models });
			Favourites.deleteFavourites.mockRejectedValueOnce(err);

			await expect(Drawings.deleteFavourites(username, teamspace, project, favouritesToRemove))
				.rejects.toEqual(err);
		});

		test('should return what deleteFavourites returns', async () => {
			const username = generateRandomString();
			const teamspace = generateRandomString();
			const project = generateRandomString();
			const favouritesToRemove = generateRandomString();
			const modelSettings = generateRandomString();
			const models = generateRandomString();
			const accessibleDrawings = generateRandomString();
			const result = generateRandomString();
			ProjectSettings.getProjectById.mockResolvedValueOnce({ models });
			ModelSettings.getDrawings.mockResolvedValueOnce(modelSettings);
			ModelList.getModelList.mockResolvedValueOnce(accessibleDrawings);
			Favourites.deleteFavourites.mockResolvedValueOnce(result);

			const res = await Drawings.deleteFavourites(username, teamspace, project, favouritesToRemove);
			expect(res).toEqual(result);

			expect(ProjectSettings.getProjectById).toHaveBeenCalledTimes(1);
			expect(ProjectSettings.getProjectById).toHaveBeenCalledWith(teamspace, project,
				{ permissions: 1, models: 1 });
			expect(ModelSettings.getDrawings).toHaveBeenCalledTimes(1);
			expect(ModelSettings.getDrawings).toHaveBeenCalledWith(teamspace, models,
				{ _id: 1, name: 1, permissions: 1 });
			expect(ModelList.getModelList).toHaveBeenCalledTimes(1);
			expect(ModelList.getModelList).toHaveBeenCalledWith(teamspace, project, username, modelSettings);
			expect(Favourites.deleteFavourites).toHaveBeenCalledTimes(1);
			expect(Favourites.deleteFavourites).toHaveBeenCalledWith(username, teamspace,
				accessibleDrawings, favouritesToRemove);
		});
	});
};

describe(determineTestGroup(__filename), () => {
	testAddDrawing();
	testUpdateSettings();
	testDeleteDrawing();
	testGetRevisions();
	testNewRevision();
	testUpdateRevisionStatus();
	testDownloadRevisionFiles();
	testGetSettings();
	testGetDrawingStats();
	testAppendFavourites();
	testDeleteFavourites();
});<|MERGE_RESOLUTION|>--- conflicted
+++ resolved
@@ -16,11 +16,7 @@
  */
 
 const { src } = require('../../../../../helper/path');
-<<<<<<< HEAD
 const { determineTestGroup, generateRandomString, generateRandomObject, generateUUIDString, generateRandomNumber } = require('../../../../../helper/services');
-=======
-const { determineTestGroup, generateRandomString, generateRandomObject, generateUUIDString } = require('../../../../../helper/services');
->>>>>>> 46e910e2
 
 jest.mock('../../../../../../../src/v5/models/projectSettings');
 const ProjectSettings = require(`${src}/models/projectSettings`);
@@ -34,13 +30,6 @@
 const FilesManager = require(`${src}/services/filesManager`);
 jest.mock('../../../../../../../src/v5/models/revisions');
 const Revisions = require(`${src}/models/revisions`);
-<<<<<<< HEAD
-const { DRAWINGS_HISTORY_REF_COL } = require(`${src}/models/revisions.constants`);
-
-const Drawings = require(`${src}/processors/teamspaces/projects/models/drawings`);
-const { modelTypes } = require(`${src}/models/modelSettings.constants`);
-const { templates } = require(`${src}/utils/responseCodes`);
-=======
 jest.mock('../../../../../../../src/v5/services/eventsManager/eventsManager');
 const EventsManager = require(`${src}/services/eventsManager/eventsManager`);
 
@@ -49,7 +38,6 @@
 const { modelTypes } = require(`${src}/models/modelSettings.constants`);
 const { templates } = require(`${src}/utils/responseCodes`);
 const { events } = require(`${src}/services/eventsManager/eventsManager.constants`);
->>>>>>> 46e910e2
 
 const testAddDrawing = () => {
 	describe('Add drawing', () => {
@@ -122,11 +110,7 @@
 			await Drawings.deleteDrawing(teamspace, project, model);
 
 			expect(FilesManager.removeFilesWithMeta).toHaveBeenCalledTimes(1);
-<<<<<<< HEAD
-			expect(FilesManager.removeFilesWithMeta).toHaveBeenCalledWith(teamspace, DRAWINGS_HISTORY_REF_COL,
-=======
 			expect(FilesManager.removeFilesWithMeta).toHaveBeenCalledWith(teamspace, `${modelTypes.DRAWING}s.history.ref`,
->>>>>>> 46e910e2
 				{ model });
 			expect(ModelSettings.deleteModel).toHaveBeenCalledTimes(1);
 			expect(ModelSettings.deleteModel).toHaveBeenCalledWith(teamspace, project, model);
@@ -134,7 +118,6 @@
 			expect(Revisions.deleteModelRevisions).toHaveBeenCalledWith(teamspace, project, model, modelTypes.DRAWING);
 			expect(ProjectSettings.removeModelFromProject).toHaveBeenCalledTimes(1);
 			expect(ProjectSettings.removeModelFromProject).toHaveBeenCalledWith(teamspace, project, model);
-<<<<<<< HEAD
 		});
 	});
 };
@@ -254,71 +237,6 @@
 			const format = generateRandomString(3);
 			const file = { originalname: `${generateRandomString()}.${format}`, buffer: generateRandomString() };
 			const data = { prop: generateRandomString() };
-			const revId = generateRandomString();
-
-			const addRevisionMock = Revisions.addRevision.mockResolvedValueOnce(revId);
-
-			await Drawings.newRevision(teamspace, project, drawing, data, file);
-
-			expect(addRevisionMock).toHaveBeenCalledTimes(1);
-			expect(addRevisionMock.mock.calls[0][0]).toEqual(teamspace);
-			expect(addRevisionMock.mock.calls[0][1]).toEqual(project);
-			expect(addRevisionMock.mock.calls[0][2]).toEqual(drawing);
-			expect(addRevisionMock.mock.calls[0][3]).toEqual(modelTypes.DRAWING);
-			expect(addRevisionMock.mock.calls[0][4].prop).toEqual(data.prop);
-			expect(addRevisionMock.mock.calls[0][4].format).toEqual(`.${format}`);
-			expect(addRevisionMock.mock.calls[0][4]).toHaveProperty('rFile');
-			expect(FilesManager.storeFile).toHaveBeenCalledTimes(1);
-			expect(FilesManager.storeFile).toHaveBeenCalledWith(teamspace, DRAWINGS_HISTORY_REF_COL,
-				addRevisionMock.mock.calls[0][4].rFile[0], file.buffer,
-				{ name: file.originalname, rid: revId, project, model: drawing });
-		});
-	});
-};
-
-const testUpdateRevisionStatus = () => {
-	describe('Update revision status', () => {
-		test('should update the status of a revision', async () => {
-			const teamspace = generateRandomString();
-			const project = generateRandomString();
-			const drawing = generateRandomString();
-			const revision = generateRandomString();
-			const status = generateRandomString();
-
-=======
-		});
-	});
-};
-
-const testGetRevisions = () => {
-	describe('Get drawing revisions', () => {
-		test('should return the drawing revisions', async () => {
-			const teamspace = generateRandomString();
-			const drawing = generateRandomString();
-			const showVoid = true;
-			const revisions = [generateRandomObject(), generateRandomObject()];
-
-			const getRevisionsMock = Revisions.getRevisions.mockResolvedValueOnce(revisions);
-
-			const res = await Drawings.getRevisions(teamspace, drawing, showVoid);
-			expect(res).toEqual(revisions);
-			expect(getRevisionsMock).toHaveBeenCalledTimes(1);
-			expect(getRevisionsMock).toHaveBeenCalledWith(teamspace, drawing, modelTypes.DRAWING, showVoid,
-				{ _id: 1, author: 1, format: 1, timestamp: 1, statusCode: 1, revCode: 1, void: 1, desc: 1 },
-			);
-		});
-	});
-};
-
-const testNewRevision = () => {
-	describe('Add new revision', () => {
-		test('should add a new drawing revision', async () => {
-			const teamspace = generateRandomString();
-			const drawing = generateRandomString();
-			const project = generateRandomString();
-			const format = generateRandomString(3);
-			const file = { originalname: `${generateRandomString()}.${format}`, buffer: generateRandomString() };
-			const data = { prop: generateRandomString() };
 			const rev_id = generateRandomString();
 
 			const addRevisionMock = Revisions.addRevision.mockResolvedValueOnce(rev_id);
@@ -355,7 +273,6 @@
 			const revision = generateRandomString();
 			const status = generateRandomString();
 
->>>>>>> 46e910e2
 			await Drawings.updateRevisionStatus(teamspace, project, drawing, revision, status);
 
 			expect(Revisions.updateRevisionStatus).toHaveBeenCalledTimes(1);
@@ -393,11 +310,7 @@
 				revision, { rFile: 1 });
 
 			expect(FilesManager.getFileAsStream).toHaveBeenCalledTimes(1);
-<<<<<<< HEAD
-			expect(FilesManager.getFileAsStream).toHaveBeenCalledWith(teamspace, DRAWINGS_HISTORY_REF_COL, fileName);
-=======
 			expect(FilesManager.getFileAsStream).toHaveBeenCalledWith(teamspace, `${modelTypes.DRAWING}s.history.ref`, fileName);
->>>>>>> 46e910e2
 		});
 	});
 };
