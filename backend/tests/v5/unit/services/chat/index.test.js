/**
 *  Copyright (C) 2022 3D Repo Ltd
 *
 *  This program is free software: you can redistribute it and/or modify
 *  it under the terms of the GNU Affero General Public License as
 *  published by the Free Software Foundation, either version 3 of the
 *  License, or (at your option) any later version.
 *
 *  This program is distributed in the hope that it will be useful,
 *  but WITHOUT ANY WARRANTY; without even the implied warranty of
 *  MERCHANTABILITY or FITNESS FOR A PARTICULAR PURPOSE.  See the
 *  GNU Affero General Public License for more details.
 *
 *  You should have received a copy of the GNU Affero General Public License
 *  along with this program.  If not, see <http://www.gnu.org/licenses/>.
 */

const { templates } = require('../../../../../src/v5/utils/responseCodes');
const { src } = require('../../../helper/path');
const { generateRandomString } = require('../../../helper/services');

jest.mock('../../../../../src/v5/handler/realTimeMsging');
const RTM = require(`${src}/handler/realTimeMsging`);

jest.mock('../../../../../src/v5/services/sessions', () => ({
	session: Promise.resolve({ middleware: jest.fn() }),
}));
const SessionService = require(`${src}/services/sessions`);

jest.mock('../../../../../src/v5/services/chat/socketsManager');
const SocketsManager = require(`${src}/services/chat/socketsManager`);

jest.mock('../../../../../src/v5/handler/queue');
const QueueService = require(`${src}/handler/queue`);

const ChatService = require(`${src}/services/chat`);
const { EVENTS: chatEvents, SESSION_CHANNEL_PREFIX } = require(`${src}/services/chat/chat.constants`);
const { cn_queue: { event_exchange: eventExchange } } = require(`${src}/utils/config`);

const socketCloseFn = jest.fn();
const broadcastFn = jest.fn();

RTM.createApp.mockReturnValue({ close: socketCloseFn, broadcast: broadcastFn });

const testInit = () => {
	describe('Init', () => {
		test('create App should create a socket io server and subscribe to messages', async () => {
			const server = { close: jest.fn() };
			await ChatService.createApp(server);

			expect(RTM.createApp).toHaveBeenCalledTimes(1);

			const { middleware } = await SessionService.session;

			expect(RTM.createApp).toHaveBeenCalledWith(
				server, middleware, SocketsManager.addSocket,
			);

			expect(QueueService.listenToExchange).toHaveBeenCalledTimes(1);
			expect(QueueService.listenToExchange.mock.calls[0][0]).toEqual(eventExchange);
		});

		test('should call the appriopriate functions if close() is called', async () => {
			const server = { close: jest.fn() };
			const { close: chatServiceClose } = await ChatService.createApp(server);

			await expect(chatServiceClose()).resolves.toBeUndefined();
			expect(server.close).toHaveBeenCalledTimes(1);
			expect(socketCloseFn).toHaveBeenCalledTimes(1);
		});
	});
};

const testOnNewMsg = () => {
	describe('On new message from exchange', () => {
		let subscribeCallBack;
		beforeAll(async () => {
			QueueService.listenToExchange.mockClear();
			await ChatService.createApp({});
			[[, subscribeCallBack]] = QueueService.listenToExchange.mock.calls;
		});

		test('Should fail gracefully if there is an unforseen error on processing the message', () => {
			// an undefined data packet should cause a JSON parse error.
			expect(subscribeCallBack).not.toThrow();
		});

		test('Should fail gracefully if the message format is not anticipated', () => {
			expect(subscribeCallBack({
				content: Buffer.from(JSON.stringify({ [generateRandomString()]: generateRandomString(),
				})) })).toBeUndefined();
		});

		describe('Direct message', () => {
			test('should process and broadcast it to the sessions channels', () => {
				const recipients = [generateRandomString(), generateRandomString(), generateRandomString()];
				const event = generateRandomString();
				const data = generateRandomString();
				const message = { recipients, event, data };

				expect(subscribeCallBack({ content: Buffer.from(JSON.stringify(message)) })).toBeUndefined();

				expect(broadcastFn).toHaveBeenCalledTimes(recipients.length);
				for (let i = 0; i < recipients.length; ++i) {
					expect(broadcastFn).toHaveBeenNthCalledWith(i + 1, recipients[i], event, data);
				}
			});
		});

		describe('Internal message', () => {
			describe(`${chatEvents.LOGGED_IN}`, () => {
				test('Should try to update session on the socket if it is within its management', () => {
					const socketId = generateRandomString();
					const sessionID = generateRandomString();
					SocketsManager.getSocketById.mockReturnValueOnce(true);

					const data = { sessionID, socketId };

					subscribeCallBack({
						content: Buffer.from(
							JSON.stringify({ internal: true, event: chatEvents.LOGGED_IN, data }),
						),
					});

					expect(SocketsManager.getSocketById).toHaveBeenCalledTimes(1);
					expect(SocketsManager.getSocketById).toHaveBeenCalledWith(socketId);
				});

				test('Should ignore the event if the socket is not within its management', () => {
					const socketId = generateRandomString();
					const sessionID = generateRandomString();
					SocketsManager.getSocketById.mockReturnValueOnce(false);
					const data = { sessionID, socketId };

					subscribeCallBack({
						content: Buffer.from(
							JSON.stringify({ internal: true, event: chatEvents.LOGGED_IN, data }),
						),
					});

					expect(SocketsManager.getSocketById).toHaveBeenCalledTimes(1);
					expect(SocketsManager.getSocketById).toHaveBeenCalledWith(socketId);

					expect(SocketsManager.addSocketToSession).not.toHaveBeenCalled();
				});
			});

			describe(`${chatEvents.LOGGED_OUT}`, () => {
				test('Should try call socketManager to reset the sockets associated with the sessions', () => {
					const sessionIds = [generateRandomString(), generateRandomString()];
					const data = { sessionIds };

					subscribeCallBack({
						content: Buffer.from(
							JSON.stringify({ internal: true, event: chatEvents.LOGGED_OUT, data }),
						),
					});

					expect(SocketsManager.resetSocketsBySessionIds).toHaveBeenCalledTimes(1);
					expect(SocketsManager.resetSocketsBySessionIds).toHaveBeenCalledWith(sessionIds);
				});
			});

			test('Should ignore the event and not crash if it is not recognised', () => {
				const data = { [generateRandomString()]: generateRandomString() };

				subscribeCallBack({
					content: Buffer.from(
						JSON.stringify({ internal: true, event: generateRandomString(), data }),
					),
				});
			});
		});

		describe('Channel Broadcast', () => {
			test('should process and broadcast on behalf of the sender', () => {
				const event = generateRandomString();
				const data = generateRandomString();
				const channel = generateRandomString();
				const emitter = generateRandomString();
				const message = { channel, event, data, emitter };

				SocketsManager.getSocketById.mockReturnValueOnce(undefined);

				expect(subscribeCallBack({ content: Buffer.from(JSON.stringify(message)) })).toBeUndefined();

				expect(broadcastFn).toHaveBeenCalledTimes(1);
				expect(broadcastFn).toHaveBeenCalledWith(channel, event, data);
			});

			test('should process and send using sender\'s socket if found', () => {
				const event = generateRandomString();
				const data = generateRandomString();
				const channel = generateRandomString();
				const emitter = generateRandomString();
				const message = { channel, event, data, emitter };

				const socket = { broadcast: jest.fn() };
				SocketsManager.getSocketById.mockReturnValueOnce(socket);

				expect(subscribeCallBack({ content: Buffer.from(JSON.stringify(message)) })).toBeUndefined();

				expect(broadcastFn).not.toHaveBeenCalled();

				expect(socket.broadcast).toHaveBeenCalledTimes(1);
				expect(socket.broadcast).toHaveBeenCalledWith(channel, event, data);
			});
		});
	});
};

const testCreateDirectMessage = () => {
	describe('CreateDirectMessage', () => {
		test('Should broadcast to event exchange', async () => {
			const event = generateRandomString();
			const data = generateRandomString();
			const recipients = [generateRandomString(), generateRandomString(), generateRandomString()];

			await ChatService.createDirectMessage(event, data, recipients);
			expect(QueueService.broadcastMessage).toHaveBeenCalledTimes(1);

			const expectedMsg = JSON.stringify({ event, data, recipients: recipients.map((id) => `${SESSION_CHANNEL_PREFIX}${id}`) });
			expect(QueueService.broadcastMessage).toHaveBeenCalledWith(eventExchange, expectedMsg);
		});

		test('Should catch error if broadcastMessage fails', async () => {
			const event = generateRandomString();
			const data = generateRandomString();
			const recipients = [generateRandomString(), generateRandomString(), generateRandomString()];

			QueueService.broadcastMessage.mockRejectedValueOnce(new Error());
			await ChatService.createDirectMessage(event, data, recipients);
			expect(QueueService.broadcastMessage).toHaveBeenCalledTimes(1);

			const expectedMsg = JSON.stringify({ event, data, recipients: recipients.map((id) => `${SESSION_CHANNEL_PREFIX}${id}`) });
			expect(QueueService.broadcastMessage).toHaveBeenCalledWith(eventExchange, expectedMsg);
		});
	});
};

const testCreateModelMessage = () => {
	describe('CreateModelMessage', () => {
		test('Should broadcast to event exchange', async () => {
			const event = generateRandomString();
			const data = generateRandomString();
			const teamspace = generateRandomString();
			const project = generateRandomString();
			const model = generateRandomString();

			await ChatService.createModelMessage(event, data, teamspace, project, model);
			expect(QueueService.broadcastMessage).toHaveBeenCalledTimes(1);

			const expectedMsg = JSON.stringify({ event, data: { data, teamspace, project, model }, recipients: [`${teamspace}::${project}::${model}`], sender: undefined });
			expect(QueueService.broadcastMessage).toHaveBeenCalledWith(eventExchange, expectedMsg);
		});

		test('Should catch error if broadcastMessage fails', async () => {
			const event = generateRandomString();
			const data = generateRandomString();
			const teamspace = generateRandomString();
			const project = generateRandomString();
			const model = generateRandomString();

			QueueService.broadcastMessage.mockRejectedValueOnce(new Error());
			await ChatService.createModelMessage(event, data, teamspace, project, model);
			expect(QueueService.broadcastMessage).toHaveBeenCalledTimes(1);

			const expectedMsg = JSON.stringify({ event, data: { data, teamspace, project, model }, recipients: [`${teamspace}::${project}::${model}`], sender: undefined });
			expect(QueueService.broadcastMessage).toHaveBeenCalledWith(eventExchange, expectedMsg);
		});
	});
};

<<<<<<< HEAD
const testCreateInternalMessage = () => {
	describe('CreateInternalMessage', () => {
		test('Should broadcast to event exchange', () => {
			const event = generateRandomString();
			const data = generateRandomString();

			ChatService.createInternalMessage(event, data);
			expect(QueueService.broadcastMessage).toHaveBeenCalledTimes(1);

			const expectedMsg = JSON.stringify({ internal: true, event, data });
=======
const testCreateProjectMessage = () => {
	describe('CreateProjectMessage', () => {
		test('Should broadcast to event exchange', async () => {
			const event = generateRandomString();
			const data = generateRandomString();
			const teamspace = generateRandomString();
			const project = generateRandomString();

			await ChatService.createProjectMessage(event, data, teamspace, project);
			expect(QueueService.broadcastMessage).toHaveBeenCalledTimes(1);

			const expectedMsg = JSON.stringify({ event, data: { data, teamspace, project }, recipients: [`${teamspace}::${project}`] });
			expect(QueueService.broadcastMessage).toHaveBeenCalledWith(eventExchange, expectedMsg);
		});

		test('Should catch error if broadcastMessage fails', async () => {
			const event = generateRandomString();
			const data = generateRandomString();
			const teamspace = generateRandomString();
			const project = generateRandomString();

			QueueService.broadcastMessage.mockRejectedValueOnce(templates.unknown);
			await ChatService.createProjectMessage(event, data, teamspace, project);
			expect(QueueService.broadcastMessage).toHaveBeenCalledTimes(1);

			const expectedMsg = JSON.stringify({ event, data: { data, teamspace, project }, recipients: [`${teamspace}::${project}`] });
>>>>>>> a1158f3e
			expect(QueueService.broadcastMessage).toHaveBeenCalledWith(eventExchange, expectedMsg);
		});
	});
};

describe('services/chat/index', () => {
	testInit();
	testOnNewMsg();
	testCreateDirectMessage();
	testCreateModelMessage();
<<<<<<< HEAD
	testCreateInternalMessage();
=======
	testCreateProjectMessage();
>>>>>>> a1158f3e
});<|MERGE_RESOLUTION|>--- conflicted
+++ resolved
@@ -271,18 +271,32 @@
 	});
 };
 
-<<<<<<< HEAD
 const testCreateInternalMessage = () => {
 	describe('CreateInternalMessage', () => {
-		test('Should broadcast to event exchange', () => {
-			const event = generateRandomString();
-			const data = generateRandomString();
-
-			ChatService.createInternalMessage(event, data);
+		test('Should broadcast to event exchange', async () => {
+			const event = generateRandomString();
+			const data = generateRandomString();
+
+			await ChatService.createInternalMessage(event, data);
 			expect(QueueService.broadcastMessage).toHaveBeenCalledTimes(1);
 
 			const expectedMsg = JSON.stringify({ internal: true, event, data });
-=======
+			expect(QueueService.broadcastMessage).toHaveBeenCalledWith(eventExchange, expectedMsg);
+		});
+
+		test('Should catch error if broadcastMessage fails', async () => {
+			const event = generateRandomString();
+			const data = generateRandomString();
+
+			QueueService.broadcastMessage.mockRejectedValueOnce(templates.unknown);
+			await ChatService.createInternalMessage(event, data);
+			expect(QueueService.broadcastMessage).toHaveBeenCalledTimes(1);
+
+			const expectedMsg = JSON.stringify({ internal: true, event, data });
+			expect(QueueService.broadcastMessage).toHaveBeenCalledWith(eventExchange, expectedMsg);
+		});
+	});
+};
 const testCreateProjectMessage = () => {
 	describe('CreateProjectMessage', () => {
 		test('Should broadcast to event exchange', async () => {
@@ -309,7 +323,6 @@
 			expect(QueueService.broadcastMessage).toHaveBeenCalledTimes(1);
 
 			const expectedMsg = JSON.stringify({ event, data: { data, teamspace, project }, recipients: [`${teamspace}::${project}`] });
->>>>>>> a1158f3e
 			expect(QueueService.broadcastMessage).toHaveBeenCalledWith(eventExchange, expectedMsg);
 		});
 	});
@@ -320,9 +333,6 @@
 	testOnNewMsg();
 	testCreateDirectMessage();
 	testCreateModelMessage();
-<<<<<<< HEAD
 	testCreateInternalMessage();
-=======
 	testCreateProjectMessage();
->>>>>>> a1158f3e
 });