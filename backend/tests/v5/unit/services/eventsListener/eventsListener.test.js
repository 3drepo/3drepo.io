/**
 *  Copyright (C) 2021 3D Repo Ltd
 *
 *  This program is free software: you can redistribute it and/or modify
 *  it under the terms of the GNU Affero General Public License as
 *  published by the Free Software Foundation, either version 3 of the
 *  License, or (at your option) any later version.
 *
 *  This program is distributed in the hope that it will be useful,
 *  but WITHOUT ANY WARRANTY; without even the implied warranty of
 *  MERCHANTABILITY or FITNESS FOR A PARTICULAR PURPOSE.  See the
 *  GNU Affero General Public License for more details.
 *
 *  You should have received a copy of the GNU Affero General Public License
 *  along with this program.  If not, see <http://www.gnu.org/licenses/>.
 */

const { UUIDToString } = require('../../../../../src/v5/utils/helper/uuids');
const { templates } = require('../../../../../src/v5/utils/responseCodes');
const { src } = require('../../../helper/path');
const { generateRandomString, generateUUID, generateRandomDate } = require('../../../helper/services');

jest.mock('../../../../../src/v5/models/modelSettings');
const ModelSettings = require(`${src}/models/modelSettings`);

jest.mock('../../../../../src/v5/models/projectSettings');
const ProjectSettings = require(`${src}/models/projectSettings`);

jest.mock('../../../../../src/v5/models/revisions');
const Revisions = require(`${src}/models/revisions`);

jest.mock('../../../../../src/v5/models/loginRecords');
const LoginRecords = require(`${src}/models/loginRecords`);

jest.mock('../../../../../src/v5/models/tickets.logs');
const TicketLogs = require(`${src}/models/tickets.logs`);

jest.mock('../../../../../src/v5/models/tickets.templates');
const TicketTemplates = require(`${src}/models/tickets.templates`);

jest.mock('../../../../../src/v5/schemas/tickets');
const TicketSchemas = require(`${src}/schemas/tickets`);

jest.mock('../../../../../src/v5/services/chat');
const ChatService = require(`${src}/services/chat`);
const { EVENTS: chatEvents } = require(`${src}/services/chat/chat.constants`);

// Need to mock these 2 to ensure we are not trying to create a real session configuration
jest.mock('express-session', () => () => { });
jest.mock('../../../../../src/v5/handler/db', () => ({
	...jest.requireActual('../../../../../src/v5/handler/db'),
	getSessionStore: () => { },
}));
jest.mock('../../../../../src/v5/services/sessions');
const Sessions = require(`${src}/services/sessions`);
jest.mock('../../../../../src/v5/processors/teamspaces/teamspaces');
const Teamspaces = require(`${src}/processors/teamspaces/teamspaces`);
const EventsManager = require(`${src}/services/eventsManager/eventsManager`);
const { events } = require(`${src}/services/eventsManager/eventsManager.constants`);
const EventsListener = require(`${src}/services/eventsListener/eventsListener`);

const eventTriggeredPromise = (event) => new Promise(
	(resolve) => EventsManager.subscribe(event, () => setTimeout(resolve, 10)),
);

const testModelEventsListener = () => {
	describe('Model Events', () => {
		test(`Should trigger updateModelStatus if there is a ${events.QUEUED_TASK_UPDATE}`, async () => {
			const project = generateRandomString();
			ProjectSettings.findProjectByModelId.mockResolvedValueOnce({ _id: project });
			const waitOnEvent = eventTriggeredPromise(events.QUEUED_TASK_UPDATE);
			const data = {
				teamspace: generateRandomString(),
				model: generateRandomString(),
				corId: generateRandomString(),
				status: generateRandomString(),
			};
			await EventsManager.publish(events.QUEUED_TASK_UPDATE, data);
			await waitOnEvent;
			expect(ModelSettings.updateModelStatus).toHaveBeenCalledTimes(1);
			expect(ModelSettings.updateModelStatus).toHaveBeenCalledWith(data.teamspace, project,
				data.model, data.status, data.corId);
		});

		test(`Should fail gracefully on error if there is a ${events.QUEUED_TASK_UPDATE}`, async () => {
			ProjectSettings.findProjectByModelId.mockRejectedValueOnce(templates.projectNotFound);
			const waitOnEvent = eventTriggeredPromise(events.QUEUED_TASK_UPDATE);
			const data = {
				teamspace: generateRandomString(),
				model: generateRandomString(),
				corId: generateRandomString(),
				status: generateRandomString(),
			};
			await EventsManager.publish(events.QUEUED_TASK_UPDATE, data);
			await waitOnEvent;
			expect(ProjectSettings.findProjectByModelId).toHaveBeenCalledTimes(1);
			expect(ProjectSettings.findProjectByModelId).toHaveBeenCalledWith(data.teamspace, data.model, { _id: 1 });
			expect(ModelSettings.updateModelStatus).toHaveBeenCalledTimes(0);
		});

		test(`Should trigger newRevisionProcessed if there is a ${events.QUEUED_TASK_COMPLETED} (container)`, async () => {
			const project = generateRandomString();
			ProjectSettings.findProjectByModelId.mockResolvedValueOnce({ _id: project });
			const waitOnEvent = eventTriggeredPromise(events.QUEUED_TASK_COMPLETED);
			const data = {
				teamspace: generateRandomString(),
				model: generateRandomString(),
				corId: generateRandomString(),
				value: generateRandomString(),
				user: generateRandomString(),
				containers: [generateRandomString()],
			};
			EventsManager.publish(events.QUEUED_TASK_COMPLETED, data);

			await waitOnEvent;
			expect(ProjectSettings.findProjectByModelId).toHaveBeenCalledTimes(1);
			expect(ProjectSettings.findProjectByModelId).toHaveBeenCalledWith(data.teamspace, data.model, { _id: 1 });
			expect(ModelSettings.newRevisionProcessed).toHaveBeenCalledTimes(1);
			expect(ModelSettings.newRevisionProcessed).toHaveBeenCalledWith(data.teamspace, project, data.model,
				data.corId, data.value, data.user, data.containers);
		});

		test(`Should fail gracefully on error if there is a ${events.QUEUED_TASK_COMPLETED}`, async () => {
			ProjectSettings.findProjectByModelId.mockRejectedValueOnce(templates.projectNotFound);
			const waitOnEvent = eventTriggeredPromise(events.QUEUED_TASK_COMPLETED);
			const data = {
				teamspace: generateRandomString(),
				model: generateRandomString(),
				corId: generateRandomString(),
				value: generateRandomString(),
				user: generateRandomString(),
				containers: [generateRandomString()],
			};
			EventsManager.publish(events.QUEUED_TASK_COMPLETED, data);

			await waitOnEvent;
			expect(ProjectSettings.findProjectByModelId).toHaveBeenCalledTimes(1);
			expect(ProjectSettings.findProjectByModelId).toHaveBeenCalledWith(data.teamspace, data.model, { _id: 1 });
			expect(ModelSettings.newRevisionProcessed).toHaveBeenCalledTimes(0);
		});

		test(`Should trigger newRevisionProcessed if there is a ${events.QUEUED_TASK_COMPLETED} (federation)`, async () => {
			const project = generateRandomString();
			ProjectSettings.findProjectByModelId.mockResolvedValueOnce({ _id: project });

			const waitOnEvent = eventTriggeredPromise(events.QUEUED_TASK_COMPLETED);
			const data = {
				teamspace: generateRandomString(),
				model: generateRandomString(),
				corId: generateRandomString(),
				value: generateRandomString(),
				user: generateRandomString(),
				containers: [generateRandomString()],
			};
			EventsManager.publish(events.QUEUED_TASK_COMPLETED, data);

			await waitOnEvent;
			expect(ProjectSettings.findProjectByModelId).toHaveBeenCalledTimes(1);
			expect(ProjectSettings.findProjectByModelId).toHaveBeenCalledWith(data.teamspace, data.model, { _id: 1 });
			expect(ModelSettings.newRevisionProcessed).toHaveBeenCalledTimes(1);
			expect(ModelSettings.newRevisionProcessed).toHaveBeenCalledWith(data.teamspace, project, data.model,
				data.corId, data.value, data.user, data.containers);
		});

		test(`Should create a ${chatEvents.FEDERATION_SETTINGS_UPDATE} chat event if there is a ${events.MODEL_SETTINGS_UPDATE} (federation)`, async () => {
			const waitOnEvent = eventTriggeredPromise(events.MODEL_SETTINGS_UPDATE);
			const data = {
				teamspace: generateRandomString(),
				model: generateRandomString(),
				project: generateRandomString(),
				data: { [generateRandomString()]: generateRandomString() },
				isFederation: true,
			};
			EventsManager.publish(events.MODEL_SETTINGS_UPDATE, data);

			await waitOnEvent;
			expect(ChatService.createModelMessage).toHaveBeenCalledTimes(1);
			expect(ChatService.createModelMessage).toHaveBeenCalledWith(
				chatEvents.FEDERATION_SETTINGS_UPDATE,
				data.data,
				data.teamspace,
				data.project,
				data.model,
				undefined,
			);
		});

		test(`Should create a ${chatEvents.CONTAINER_SETTINGS_UPDATE} chat event if there is a ${events.MODEL_SETTINGS_UPDATE} (container)`, async () => {
			const waitOnEvent = eventTriggeredPromise(events.MODEL_SETTINGS_UPDATE);
			const data = {
				teamspace: generateRandomString(),
				model: generateRandomString(),
				project: generateRandomString(),
				data: { [generateRandomString()]: generateRandomString() },
				isFederation: false,
			};
			EventsManager.publish(events.MODEL_SETTINGS_UPDATE, data);

			await waitOnEvent;
			expect(ChatService.createModelMessage).toHaveBeenCalledTimes(1);
			expect(ChatService.createModelMessage).toHaveBeenCalledWith(
				chatEvents.CONTAINER_SETTINGS_UPDATE,
				data.data,
				data.teamspace,
				data.project,
				data.model,
				undefined,
			);
		});

		test(`Should create a ${chatEvents.CONTAINER_REVISION_UPDATE} chat event if there is a ${events.REVISION_UPDATED}`, async () => {
			const waitOnEvent = eventTriggeredPromise(events.REVISION_UPDATED);
			const data = {
				teamspace: generateRandomString(),
				model: generateRandomString(),
				project: generateRandomString(),
				data: { _id: generateUUID() },
			};
			EventsManager.publish(events.REVISION_UPDATED, data);

			await waitOnEvent;
			expect(ChatService.createModelMessage).toHaveBeenCalledTimes(1);
			expect(ChatService.createModelMessage).toHaveBeenCalledWith(
				chatEvents.CONTAINER_REVISION_UPDATE,
				{ ...data.data, _id: UUIDToString(data.data._id) },
				data.teamspace,
				data.project,
				data.model,
				undefined,
			);
		});

		test(`Should create a ${chatEvents.NEW_FEDERATION} chat event if there is a ${events.NEW_MODEL} (federation)`, async () => {
			const data = {
				teamspace: generateRandomString(),
				project: generateRandomString(),
				model: generateRandomString(),
				data: { [generateRandomString()]: generateRandomString() },
				isFederation: true,
			};
			const waitOnEvent = eventTriggeredPromise(events.NEW_MODEL);
			await EventsManager.publish(events.NEW_MODEL, data);
			await waitOnEvent;
			expect(ChatService.createProjectMessage).toHaveBeenCalledTimes(1);
			expect(ChatService.createProjectMessage).toHaveBeenCalledWith(
				chatEvents.NEW_FEDERATION,
				{ ...data.data, _id: data.model },
				data.teamspace,
				data.project,
				undefined,
			);
		});

		test(`Should create a ${chatEvents.NEW_CONTAINER} chat event if there is a ${events.NEW_MODEL} (container)`, async () => {
			const data = {
				teamspace: generateRandomString(),
				project: generateRandomString(),
				model: generateRandomString(),
				data: { [generateRandomString()]: generateRandomString() },
				isFederation: false,
				undefined,
			};
			const waitOnEvent = eventTriggeredPromise(events.NEW_MODEL);
			await EventsManager.publish(events.NEW_MODEL, data);
			await waitOnEvent;
			expect(ChatService.createProjectMessage).toHaveBeenCalledTimes(1);
			expect(ChatService.createProjectMessage).toHaveBeenCalledWith(
				chatEvents.NEW_CONTAINER,
				{ ...data.data, _id: data.model },
				data.teamspace,
				data.project,
				undefined,
			);
		});

		test(`Should create a ${chatEvents.FEDERATION_REMOVED} chat event if there is a ${events.DELETE_MODEL} (federation)`, async () => {
			const waitOnEvent = eventTriggeredPromise(events.DELETE_MODEL);
			const data = {
				teamspace: generateRandomString(),
				model: generateRandomString(),
				project: generateRandomString(),
				isFederation: true,
			};
			EventsManager.publish(events.DELETE_MODEL, data);

			await waitOnEvent;
			expect(ChatService.createModelMessage).toHaveBeenCalledTimes(1);
			expect(ChatService.createModelMessage).toHaveBeenCalledWith(
				chatEvents.FEDERATION_REMOVED,
				{},
				data.teamspace,
				data.project,
				data.model,
				undefined,
			);
		});

		test(`Should create a ${chatEvents.CONTAINER_REMOVED} chat event if there is a ${events.DELETE_MODEL} (container)`, async () => {
			const waitOnEvent = eventTriggeredPromise(events.DELETE_MODEL);
			const data = {
				teamspace: generateRandomString(),
				model: generateRandomString(),
				project: generateRandomString(),
				isFederation: false,
			};
			EventsManager.publish(events.DELETE_MODEL, data);

			await waitOnEvent;
			expect(ChatService.createModelMessage).toHaveBeenCalledTimes(1);
			expect(ChatService.createModelMessage).toHaveBeenCalledWith(
				chatEvents.CONTAINER_REMOVED,
				{},
				data.teamspace,
				data.project,
				data.model,
				undefined,
			);
		});

		test(`Should create a ${chatEvents.CONTAINER_NEW_REVISION} chat event if there is a ${events.NEW_REVISION} (container)`, async () => {
			const tag = generateRandomString();
			const author = generateRandomString();
			const timestamp = generateRandomDate();
			Revisions.getRevisionByIdOrTag.mockResolvedValueOnce({ tag, author, timestamp });

			const waitOnEvent = eventTriggeredPromise(events.NEW_REVISION);
			const data = {
				teamspace: generateRandomString(),
				project: generateRandomString(),
				model: generateRandomString(),
				revision: generateRandomString(),
				isFederation: false,
			};
			EventsManager.publish(events.NEW_REVISION, data);

			await waitOnEvent;

			expect(Revisions.getRevisionByIdOrTag).toHaveBeenCalledTimes(1);
			expect(Revisions.getRevisionByIdOrTag).toHaveBeenCalledWith(data.teamspace, data.model, data.revision,
				{ _id: 0, tag: 1, author: 1, timestamp: 1 });
			expect(ChatService.createModelMessage).toHaveBeenCalledTimes(1);
			expect(ChatService.createModelMessage).toHaveBeenCalledWith(
				chatEvents.CONTAINER_NEW_REVISION,
				{ _id: data.revision, tag, author, timestamp: timestamp.getTime() },
				data.teamspace,
				data.project,
				data.model,
			);
		});

		test(`Should create a ${chatEvents.FEDERATION_NEW_REVISION} chat event if if there is a ${events.NEW_REVISION} (federation)`, async () => {
			const tag = generateRandomString();
			const author = generateRandomString();
			const timestamp = generateRandomDate();
			Revisions.getRevisionByIdOrTag.mockResolvedValueOnce({ tag, author, timestamp });

			const waitOnEvent = eventTriggeredPromise(events.NEW_REVISION);
			const data = {
				teamspace: generateRandomString(),
				project: generateRandomString(),
				model: generateRandomString(),
				revision: generateRandomString(),
				isFederation: true,
			};
			EventsManager.publish(events.NEW_REVISION, data);

			await waitOnEvent;
			expect(Revisions.getRevisionByIdOrTag).toHaveBeenCalledTimes(1);
			expect(Revisions.getRevisionByIdOrTag).toHaveBeenCalledWith(data.teamspace, data.model, data.revision,
				{ _id: 0, tag: 1, author: 1, timestamp: 1 });
			expect(ChatService.createModelMessage).toHaveBeenCalledTimes(1);
			expect(ChatService.createModelMessage).toHaveBeenCalledWith(
				chatEvents.FEDERATION_NEW_REVISION,
				{ _id: data.revision, tag, author, timestamp: timestamp.getTime() },
				data.teamspace,
				data.project,
				data.model,
			);
		});

		test(`Should fail gracefully on error if there is a ${events.NEW_REVISION} (container)`, async () => {
			const waitOnEvent = eventTriggeredPromise(events.NEW_REVISION);

			const data = {
				teamspace: generateRandomString(),
				project: generateRandomString(),
				model: generateRandomString(),
				revision: generateRandomString(),
				isFederation: false,
			};

			Revisions.getRevisionByIdOrTag.mockRejectedValueOnce(templates.revisionNotFound);
			EventsManager.publish(events.NEW_REVISION, data);

			await waitOnEvent;
			expect(Revisions.getRevisionByIdOrTag).toHaveBeenCalledTimes(1);
			expect(Revisions.getRevisionByIdOrTag).toHaveBeenCalledWith(data.teamspace, data.model, data.revision,
				{ _id: 0, tag: 1, author: 1, timestamp: 1 });
			expect(ChatService.createModelMessage).toHaveBeenCalledTimes(0);
		});

		const updateTicketTest = async (isFederation, changes, expectedData) => {
			const waitOnEvent = eventTriggeredPromise(events.UPDATE_TICKET);
			const data = {
				teamspace: generateRandomString(),
				project: generateRandomString(),
				model: generateRandomString(),
				ticket: { _id: generateRandomString(), title: generateRandomString() },
				author: generateRandomString(),
				timestamp: generateRandomDate(),
				changes,
			};

			TicketSchemas.serialiseTicket.mockImplementationOnce(() => ({
				_id: data.ticket._id, ...expectedData }));
			ModelSettings.isFederation.mockResolvedValueOnce(isFederation);
			const event = isFederation ? chatEvents.FEDERATION_UPDATE_TICKET : chatEvents.CONTAINER_UPDATE_TICKET;
			EventsManager.publish(events.UPDATE_TICKET, data);

			await waitOnEvent;
			expect(ModelSettings.isFederation).toHaveBeenCalledTimes(1);
			expect(ModelSettings.isFederation).toHaveBeenCalledWith(data.teamspace, data.model);
			expect(TicketLogs.addTicketLog).toHaveBeenCalledTimes(1);
			expect(TicketLogs.addTicketLog).toHaveBeenCalledWith(data.teamspace, data.project, data.model,
				data.ticket._id, { author: data.author, changes: data.changes, timestamp: data.timestamp });
			expect(ChatService.createModelMessage).toHaveBeenCalledTimes(1);
			expect(ChatService.createModelMessage).toHaveBeenCalledWith(
				event,
				{
					_id: data.ticket._id,
					...expectedData,
				},
				data.teamspace,
				data.project,
				data.model,
			);
		};

<<<<<<< HEAD
		test(`Should fail gracefully on error if there is an ${events.UPDATE_TICKET} event`, async () => {
			const waitOnEvent = eventTriggeredPromise(events.UPDATE_TICKET);
			const data = {
				teamspace: generateRandomString(),
				project: generateRandomString(),
				model: generateRandomString(),
				ticket: { _id: generateRandomString(), title: generateRandomString() },
				author: generateRandomString(),
				timestamp: generateRandomDate(),
				changes: generateRandomString(),
			};

			ModelSettings.isFederation.mockRejectedValueOnce(generateRandomString());
			EventsManager.publish(events.UPDATE_TICKET, data);

			await waitOnEvent;
			expect(ModelSettings.isFederation).toHaveBeenCalledTimes(1);
			expect(ModelSettings.isFederation).toHaveBeenCalledWith(data.teamspace, data.model);
			expect(TicketLogs.addTicketLog).toHaveBeenCalledTimes(1);
			expect(TicketLogs.addTicketLog).toHaveBeenCalledWith(data.teamspace, data.project, data.model,
				data.ticket._id, { author: data.author, changes: data.changes, timestamp: data.timestamp });
			expect(ChatService.createModelMessage).not.toHaveBeenCalled();
		});
=======
>>>>>>> a222265f
		test(`Should trigger addTicketLog and create a ${chatEvents.CONTAINER_UPDATE_TICKET} if there
				is a ${events.UPDATE_TICKET} (Container)`, async () => {
			const changes = { title: { from: generateRandomString(), to: generateRandomString() } };
			const expectedData = { title: changes.title.to };
			await updateTicketTest(false, changes, expectedData);
		});

		test(`Should trigger addTicketLog and create a ${chatEvents.CONTAINER_UPDATE_TICKET} if there
				is a ${events.UPDATE_TICKET} (Container)`, async () => {
			const changes = { properties: { prop: { from: generateRandomString(), to: generateRandomString() } } };
			const expectedData = { properties: { prop: changes.properties.prop.to } };
			await updateTicketTest(false, changes, expectedData);
		});

		test(`Should trigger addTicketLog and create a ${chatEvents.CONTAINER_UPDATE_TICKET} if there
				is a ${events.UPDATE_TICKET} (Container)`, async () => {
			const changes = {
				modules: {
					mod: {
						modProp: { from: generateRandomString(), to: generateRandomString() },
					},
				},
			};
			const expectedData = { modules: { mod: { modProp: changes.modules.mod.modProp.to } } };
			await updateTicketTest(false, changes, expectedData);
		});

		test(`Should trigger addTicketLog and create a ${chatEvents.FEDERATION_UPDATE_TICKET} if there
				is a ${events.UPDATE_TICKET} (Federation)`, async () => {
			const changes = { title: { from: generateRandomString(), to: generateRandomString() } };
			const expectedData = { title: changes.title.to };
			await updateTicketTest(true, changes, expectedData);
		});

		const addTicketTest = async (isFederation) => {
			const waitOnEvent = eventTriggeredPromise(events.NEW_TICKET);
			const template = generateRandomString();
			const data = {
				teamspace: generateRandomString(),
				project: generateRandomString(),
				model: generateRandomString(),
				ticket: {
					type: generateRandomString(),
					[generateRandomString()]: generateRandomString(),
				},
			};

			TicketTemplates.getTemplateById.mockResolvedValueOnce(template);
			TicketSchemas.serialiseTicket.mockImplementationOnce(() => data.ticket);
			ModelSettings.isFederation.mockResolvedValueOnce(isFederation);
			const event = isFederation ? chatEvents.FEDERATION_NEW_TICKET : chatEvents.CONTAINER_NEW_TICKET;
			EventsManager.publish(events.NEW_TICKET, data);
			expect(ModelSettings.isFederation).toHaveBeenCalledTimes(1);
			expect(ModelSettings.isFederation).toHaveBeenCalledWith(data.teamspace, data.model);

			await waitOnEvent;

			expect(TicketTemplates.getTemplateById).toHaveBeenCalledTimes(1);
			expect(TicketTemplates.getTemplateById).toHaveBeenCalledWith(data.teamspace, data.ticket.type);
			expect(TicketSchemas.serialiseTicket).toHaveBeenCalledTimes(1);
			expect(TicketSchemas.serialiseTicket).toHaveBeenCalledWith(data.ticket, template);
			expect(ChatService.createModelMessage).toHaveBeenCalledTimes(1);
			expect(ChatService.createModelMessage).toHaveBeenCalledWith(
				event,
				data.ticket,
				data.teamspace,
				data.project,
				data.model,
			);
		};

		test(`Should create a ${chatEvents.CONTAINER_NEW_TICKET} if there
				is a ${events.NEW_TICKET} (Container)`, async () => {
			await addTicketTest(false);
		});

		test(`Should create a ${chatEvents.FEDERATION_NEW_TICKET} if there
				is a ${events.NEW_TICKET} (Federation)`, async () => {
			await addTicketTest(true);
		});
	});
};

const testAuthEventsListener = () => {
	describe('Auth Events', () => {
		describe(events.SESSION_CREATED, () => {
			test(`Should trigger UserLoggedIn if there is a ${events.SESSION_CREATED}`, async () => {
				const waitOnEvent = eventTriggeredPromise(events.SESSION_CREATED);
				const username = generateRandomString();
				const sessionID = generateRandomString();
				const socketId = generateRandomString();
				const ipAddress = generateRandomString();
				const userAgent = generateRandomString();
				const referer = generateRandomString();
				EventsManager.publish(events.SESSION_CREATED,
					{ username, sessionID, socketId, ipAddress, userAgent, referer });

				await waitOnEvent;
				expect(LoginRecords.saveSuccessfulLoginRecord).toHaveBeenCalledTimes(1);
				expect(LoginRecords.saveSuccessfulLoginRecord).toHaveBeenCalledWith(
					username, sessionID, ipAddress, userAgent, referer,
				);
				expect(Sessions.removeOldSessions).toHaveBeenCalledTimes(1);
				expect(Sessions.removeOldSessions).toHaveBeenCalledWith(username, sessionID, referer);
				expect(ChatService.createInternalMessage).toHaveBeenCalledTimes(1);
				expect(ChatService.createInternalMessage).toHaveBeenCalledWith(chatEvents.LOGGED_IN,
					{ sessionID, socketId });
			});

			test(`Should not create an event message if there is a ${events.SESSION_CREATED} event without socketId`, async () => {
				const waitOnEvent = eventTriggeredPromise(events.SESSION_CREATED);
				const username = generateRandomString();
				const sessionID = generateRandomString();
				const ipAddress = generateRandomString();
				const userAgent = generateRandomString();
				const referer = generateRandomString();
				EventsManager.publish(events.SESSION_CREATED,
					{ username, sessionID, ipAddress, userAgent, referer });

				await waitOnEvent;
				expect(LoginRecords.saveSuccessfulLoginRecord).toHaveBeenCalledTimes(1);
				expect(LoginRecords.saveSuccessfulLoginRecord).toHaveBeenCalledWith(
					username, sessionID, ipAddress, userAgent, referer,
				);
				expect(Sessions.removeOldSessions).toHaveBeenCalledTimes(1);
				expect(Sessions.removeOldSessions).toHaveBeenCalledWith(username, sessionID, referer);
				expect(ChatService.createInternalMessage).not.toHaveBeenCalled();
			});
		});
		describe(events.SESSION_REMOVED, () => {
			test(`Should trigger sessionsRemoved if there is a ${events.SESSIONS_REMOVED}`, async () => {
				const waitOnEvent = eventTriggeredPromise(events.SESSIONS_REMOVED);
				const data = {
					ids: [generateRandomString(), generateRandomString(), generateRandomString()],
				};
				EventsManager.publish(events.SESSIONS_REMOVED, data);

				await waitOnEvent;
				expect(ChatService.createDirectMessage).toHaveBeenCalledTimes(1);
				expect(ChatService.createDirectMessage).toHaveBeenCalledWith(
					chatEvents.LOGGED_OUT,
					{ reason: 'You have logged in else where' },
					data.ids,
				);

				expect(ChatService.createInternalMessage).toHaveBeenCalledTimes(1);
				expect(ChatService.createInternalMessage).toHaveBeenCalledWith(
					chatEvents.LOGGED_OUT,
					{ sessionIds: data.ids },
				);
			});

			test(`Should not send a direct message if the ${events.SESSIONS_REMOVED} was triggered by session owner`, async () => {
				const waitOnEvent = eventTriggeredPromise(events.SESSIONS_REMOVED);
				const data = {
					ids: [generateRandomString(), generateRandomString(), generateRandomString()],
					elective: true,
				};
				EventsManager.publish(events.SESSIONS_REMOVED, data);

				await waitOnEvent;
				expect(ChatService.createDirectMessage).not.toHaveBeenCalled();

				expect(ChatService.createInternalMessage).toHaveBeenCalledTimes(1);
				expect(ChatService.createInternalMessage).toHaveBeenCalledWith(
					chatEvents.LOGGED_OUT,
					{ sessionIds: data.ids },
				);
			});
		});

		describe(events.FAILED_LOGIN_ATTEMPT, () => {
			test(`Should trigger recordFailedAttempt if there is a ${events.FAILED_LOGIN_ATTEMPT}`, async () => {
				const waitOnEvent = eventTriggeredPromise(events.FAILED_LOGIN_ATTEMPT);
				const data = {
					user: generateRandomString(),
					ipAddress: generateRandomString(),
					userAgent: generateRandomString(),
					referer: generateRandomString(),
				};
				EventsManager.publish(events.FAILED_LOGIN_ATTEMPT, data);

				await waitOnEvent;

				expect(LoginRecords.recordFailedAttempt).toHaveBeenCalledTimes(1);
				expect(LoginRecords.recordFailedAttempt).toHaveBeenCalledWith(data.user,
					data.ipAddress, data.userAgent, data.referer);
			});
		});
	});
};

const testUserEventsListener = () => {
	describe('User Events', () => {
		test(`Should trigger userVerified if there is a ${events.USER_VERIFIED}`, async () => {
			const waitOnEvent = eventTriggeredPromise(events.USER_VERIFIED);
			EventsManager.publish(events.USER_VERIFIED, { username: 'username1' });
			await waitOnEvent;
			expect(Teamspaces.initTeamspace.mock.calls.length).toBe(1);
			expect(Teamspaces.initTeamspace.mock.calls[0][0]).toEqual('username1');
		});
	});
};

describe('services/eventsListener/eventsListener', () => {
	EventsListener.init();
	testModelEventsListener();
	testAuthEventsListener();
	testUserEventsListener();
});<|MERGE_RESOLUTION|>--- conflicted
+++ resolved
@@ -436,7 +436,6 @@
 			);
 		};
 
-<<<<<<< HEAD
 		test(`Should fail gracefully on error if there is an ${events.UPDATE_TICKET} event`, async () => {
 			const waitOnEvent = eventTriggeredPromise(events.UPDATE_TICKET);
 			const data = {
@@ -460,8 +459,7 @@
 				data.ticket._id, { author: data.author, changes: data.changes, timestamp: data.timestamp });
 			expect(ChatService.createModelMessage).not.toHaveBeenCalled();
 		});
-=======
->>>>>>> a222265f
+
 		test(`Should trigger addTicketLog and create a ${chatEvents.CONTAINER_UPDATE_TICKET} if there
 				is a ${events.UPDATE_TICKET} (Container)`, async () => {
 			const changes = { title: { from: generateRandomString(), to: generateRandomString() } };
