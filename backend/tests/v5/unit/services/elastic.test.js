--- conflicted
+++ resolved
@@ -17,9 +17,7 @@
 
 const { src, srcV4 } = require('../../helper/path');
 
-const { determineTestGroup, generateRandomString, generateRandomNumber, generateUUIDString } = require('../../helper/services');
-
-jest.mock('uuid', () => ({ v4: () => 'xyz' }));
+const { determineTestGroup, generateRandomString, generateRandomNumber } = require('../../helper/services');
 
 jest.mock('../../../../src/v4/handler/elastic');
 const { createElasticRecord } = require(`${srcV4}/handler/elastic`);
@@ -43,10 +41,6 @@
 			const originalUrl = generateRandomString();
 
 			const timestamp = new Date();
-<<<<<<< HEAD
-			const id = generateUUIDString();
-=======
->>>>>>> 36910e35
 
 			const elasticBody = {
 				status: parseInt(status, 10),
