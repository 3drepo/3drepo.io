/**
 *  Copyright (C) 2022 3D Repo Ltd
 *
 *  This program is free software: you can redistribute it and/or modify
 *  it under the terms of the GNU Affero General Public License as
 *  published by the Free Software Foundation, either version 3 of the
 *  License, or (at your option) any later version.
 *
 *  This program is distributed in the hope that it will be useful,
 *  but WITHOUT ANY WARRANTY; without even the implied warranty of
 *  MERCHANTABILITY or FITNESS FOR A PARTICULAR PURPOSE.  See the
 *  GNU Affero General Public License for more details.
 *
 *  You should have received a copy of the GNU Affero General Public License
 *  along with this program.  If not, see <http://www.gnu.org/licenses/>.
 */

const { src } = require('../../../../helper/path');
const { generateRandomString } = require('../../../../helper/services');

const config = require(`${src}/utils/config`);
const { templates } = require(`${src}/utils/responseCodes`);
const Aad = require(`${src}/services/sso/aad`);

jest.mock('@azure/msal-node');
const msal = require('@azure/msal-node');
const { errorCodes } = require('../../../../../../src/v5/services/sso/sso.constants');
<<<<<<< HEAD

const { msGraphUserDetailsUri } = require(`${src}/services/sso/aad/aad.constants`);
=======
>>>>>>> a77ec120

const authCodeUrl = generateRandomString();
const invalidAuthCode = generateRandomString();
const accessToken = {
	idTokenClaims: {
		id: generateRandomString(),
		email: generateRandomString(),
		given_name: generateRandomString(),
		family_name: generateRandomString(),
	},
};

msal.ConfidentialClientApplication.mockImplementation((clientAppConfig) => ({
	getAuthCodeUrl: () => {
		clientAppConfig.system?.loggerOptions?.loggerCallback();
		return authCodeUrl;
	},
	acquireTokenByCode: (tokenRequest) => {
		if (tokenRequest.code === invalidAuthCode) {
			throw templates.unknown;
		}
		return accessToken;
	},
}));

const testGetAuthenticationCodeUrl = () => {
	describe('Get authentication code url', () => {
		test(`should fail with ${templates.ssoNotAvailable.code} if sso is not set`, () => {
			const initialConfig = config.sso;
			config.sso = undefined;
			expect(Aad.getAuthenticationCodeUrl).toThrow(templates.ssoNotAvailable);
			config.sso = initialConfig;
		});

		test(`should fail with ${templates.ssoNotAvailable.code} if sso.aad is not set`, () => {
			const initialConfig = config.sso;
			config.sso = {};
			expect(Aad.getAuthenticationCodeUrl).toThrow(templates.ssoNotAvailable);
			config.sso = initialConfig;
		});

		test(`should fail with ${templates.ssoNotAvailable.code} if sso.aad.clientId is not set`, () => {
			const initialConfig = config.sso;
			config.sso = {
				aad: {
					authority: generateRandomString(),
					clientSecret: generateRandomString(),
				},
			};
			expect(Aad.getAuthenticationCodeUrl).toThrow(templates.ssoNotAvailable);
			config.sso = initialConfig;
		});

		test(`should fail with ${templates.ssoNotAvailable.code} if sso.aad.clientSecret is not set`, () => {
			const initialConfig = config.sso;
			config.sso = {
				aad: {
					authority: generateRandomString(),
					clientId: generateRandomString(),
				},
			};
			expect(Aad.getAuthenticationCodeUrl).toThrow(templates.ssoNotAvailable);
			config.sso = initialConfig;
		});

		test(`should fail with ${templates.ssoNotAvailable.code} if sso.aad.authority is not set`, () => {
			const initialConfig = config.sso;
			config.sso = {
				aad: {
					clientSecret: generateRandomString(),
					clientId: generateRandomString(),
				},
			};
			expect(Aad.getAuthenticationCodeUrl).toThrow(templates.ssoNotAvailable);
			config.sso = initialConfig;
		});

		test('should return authentication code url if all config values are set', async () => {
			const params = { redirectUri: generateRandomString() };
			const res = await Aad.getAuthenticationCodeUrl(params);

			expect(res).toEqual(authCodeUrl);
		});
	});
};

const testGetUserDetails = () => {
	describe('Get user details', () => {
		test('should get user details', async () => {
			const initialConfig = config.sso;
			config.sso = {
				aad: {
					clientId: generateRandomString(),
					clientSecret: generateRandomString(),
				},
			};

<<<<<<< HEAD
			const userDetails = { mail: generateRandomString() };
			const fn = jest.spyOn(WebRequests, 'get').mockResolvedValueOnce(userDetails);
=======
			const res = await Aad.getUserDetails(generateRandomString(), generateRandomString(),
				generateRandomString());
			expect(res).toEqual({
				firstName: accessToken.idTokenClaims.given_name,
				lastName: accessToken.idTokenClaims.family_name,
				id: accessToken.idTokenClaims.oid,
				email: accessToken.idTokenClaims.email,
			});

			config.sso = initialConfig;
		});

		test(`should throw ${errorCodes.UNKNOWN} if it fails to fetch user details`, async () => {
			const initialConfig = config.sso;
			config.sso = {
				aad: {
					clientId: generateRandomString(),
					clientSecret: generateRandomString(),
				},
			};
>>>>>>> a77ec120

			await expect(Aad.getUserDetails(invalidAuthCode,
				generateRandomString(), generateRandomString())).rejects.toEqual(errorCodes.UNKNOWN);

			config.sso = initialConfig;
		});

		test(`should throw ${errorCodes.failedToFetchDetails} if it fails to fetch user details`, async () => {
			const initialConfig = config.sso;
			config.sso = {
				aad: {
					clientId: generateRandomString(),
					clientSecret: generateRandomString(),
				},
			};
			jest.spyOn(WebRequests, 'get').mockRejectedValueOnce(new Error());
			await expect(Aad.getUserDetails(generateRandomString(),
				generateRandomString(), generateRandomString())).rejects.toEqual(errorCodes.failedToFetchDetails);

			config.sso = initialConfig;
		});
	});
};

describe('services/sso/aad', () => {
	testGetAuthenticationCodeUrl();
	testGetUserDetails();
});<|MERGE_RESOLUTION|>--- conflicted
+++ resolved
@@ -25,11 +25,6 @@
 jest.mock('@azure/msal-node');
 const msal = require('@azure/msal-node');
 const { errorCodes } = require('../../../../../../src/v5/services/sso/sso.constants');
-<<<<<<< HEAD
-
-const { msGraphUserDetailsUri } = require(`${src}/services/sso/aad/aad.constants`);
-=======
->>>>>>> a77ec120
 
 const authCodeUrl = generateRandomString();
 const invalidAuthCode = generateRandomString();
@@ -127,10 +122,6 @@
 				},
 			};
 
-<<<<<<< HEAD
-			const userDetails = { mail: generateRandomString() };
-			const fn = jest.spyOn(WebRequests, 'get').mockResolvedValueOnce(userDetails);
-=======
 			const res = await Aad.getUserDetails(generateRandomString(), generateRandomString(),
 				generateRandomString());
 			expect(res).toEqual({
@@ -151,25 +142,9 @@
 					clientSecret: generateRandomString(),
 				},
 			};
->>>>>>> a77ec120
 
 			await expect(Aad.getUserDetails(invalidAuthCode,
 				generateRandomString(), generateRandomString())).rejects.toEqual(errorCodes.UNKNOWN);
-
-			config.sso = initialConfig;
-		});
-
-		test(`should throw ${errorCodes.failedToFetchDetails} if it fails to fetch user details`, async () => {
-			const initialConfig = config.sso;
-			config.sso = {
-				aad: {
-					clientId: generateRandomString(),
-					clientSecret: generateRandomString(),
-				},
-			};
-			jest.spyOn(WebRequests, 'get').mockRejectedValueOnce(new Error());
-			await expect(Aad.getUserDetails(generateRandomString(),
-				generateRandomString(), generateRandomString())).rejects.toEqual(errorCodes.failedToFetchDetails);
 
 			config.sso = initialConfig;
 		});
