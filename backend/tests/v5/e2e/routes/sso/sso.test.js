/**
 *  Copyright (C) 2022 3D Repo Ltd
 *
 *  This program is free software: you can redistribute it and/or modify
 *  it under the terms of the GNU Affero General Public License as
 *  published by the Free Software Foundation, either version 3 of the
 *  License, or (at your option) any later version.
 *
 *  This program is distributed in the hope that it will be useful,
 *  but WITHOUT ANY WARRANTY; without even the implied warranty of
 *  MERCHANTABILITY or FITNESS FOR A PARTICULAR PURPOSE.  See the
 *  GNU Affero General Public License for more details.
 *
 *  You should have received a copy of the GNU Affero General Public License
 *  along with this program.  If not, see <http://www.gnu.org/licenses/>.
 */

const SuperTest = require('supertest');
const ServiceHelper = require('../../../helper/services');
const { src } = require('../../../helper/path');
const { generateRandomString, generateRandomURL } = require('../../../helper/services');

const { templates } = require(`${src}/utils/responseCodes`);

let server;
let agent;

const session = require('supertest-session');

let testSession;

const testUnlink = () => {
	const testUser = ServiceHelper.generateUserCredentials();
	const testUserSso = ServiceHelper.generateUserCredentials();

	describe('Unlink', () => {
		beforeAll(async () => {
			await Promise.all([
				ServiceHelper.db.createUser(testUser, []),
				ServiceHelper.db.createUser(testUserSso, []),
			]);
		});

		const redirectUri = generateRandomURL();

		test('should fail without a valid session or an API key', async () => {
			await agent.post(`/v5/sso/unlink?redirectUri=${redirectUri}`)
				.expect(templates.notAuthorized.status);
		});

		test('should fail without a valid session with an API key', async () => {
			await agent.post(`/v5/sso/unlink?redirectUri=${redirectUri}&key=${testUserSso.apiKey}`)
				.expect(templates.notAuthorized.status);
		});

		test('should fail if user is not SSO', async () => {
			await testSession.post('/v5/login/').send({ user: testUser.user, password: testUser.password });
			await testSession.post('/v5/sso/unlink')
				.expect(templates.invalidArguments.status);
			await testSession.post('/v5/logout/');
		});

		describe('With valid authentication', () => {
			beforeAll(async () => {
				await testSession.post('/v5/login/').send({ user: testUserSso.user, password: testUserSso.password });
				await ServiceHelper.db.addSSO(testUserSso.user);
			});

			afterAll(async () => {
				await testSession.post('/v5/logout/');
			});

			test('should fail if a new password is not provided', async () => {
				const res = await testSession.post('/v5/sso/unlink')
					.expect(templates.invalidArguments.status);
				expect(res.body.code).toEqual(templates.invalidArguments.code);
			});

			test('should fail if a weak new password is provided', async () => {
				const res = await testSession.post('/v5/sso/unlink').send({ password: generateRandomString(1) })
					.expect(templates.invalidArguments.status);
				expect(res.body.code).toEqual(templates.invalidArguments.code);
			});

			test('should unlink the user', async () => {
				await testSession.post('/v5/sso/unlink').send({ password: generateRandomString() })
					.expect(templates.ok.status);
				const newProfileRes = await testSession.get('/v5/user');
				expect(newProfileRes.body).not.toHaveProperty('isSso');
			});
		});
	});
};

describe(ServiceHelper.determineTestGroup(__filename), () => {
	beforeAll(async () => {
		server = await ServiceHelper.app();
		agent = await SuperTest(server);
<<<<<<< HEAD
		testSession = session(server);
		await setupData();
=======
		testSession = session(app);
>>>>>>> 4cac8dd4
	});

	afterAll(() => ServiceHelper.closeApp(server));

	testUnlink();
});<|MERGE_RESOLUTION|>--- conflicted
+++ resolved
@@ -96,12 +96,7 @@
 	beforeAll(async () => {
 		server = await ServiceHelper.app();
 		agent = await SuperTest(server);
-<<<<<<< HEAD
 		testSession = session(server);
-		await setupData();
-=======
-		testSession = session(app);
->>>>>>> 4cac8dd4
 	});
 
 	afterAll(() => ServiceHelper.closeApp(server));
