--- conflicted
+++ resolved
@@ -136,26 +136,23 @@
 
 				return data;
 			});
-<<<<<<< HEAD
 
 			const allRoles = await agent.get(`/v5/teamspaces/${teamspace.name}/roles?key=${testUser.apiKey}`);
 			const adminRoleId = allRoles.body.roles.find((r) => r.name === DEFAULT_OWNER_ROLE)._id;
-			expectedData.push({ roles: [adminRoleId], user: teamspace.name });
-=======
->>>>>>> 62c70587
-
+
+			// FIXME: to have another look
 			// when the default user for the teamspace is created the details are randomly generated
 			const resWithoutAdmin = res.body.members.filter(
-				(element) => element.job !== DEFAULT_OWNER_JOB && element.user !== teamspace,
+				(element) => element.roles !== DEFAULT_OWNER_ROLE && element.user !== teamspace,
 			);
 			const resAdminJob = res.body.members.filter(
-				(element) => element.job === DEFAULT_OWNER_JOB && element.user === teamspace,
+				(element) => element.roles === DEFAULT_OWNER_ROLE && element.user === teamspace,
 			);
 
 			// check that the rest of the data matches
 			ServiceHelper.outOfOrderArrayEqual(resWithoutAdmin, expectedData);
 			// ensure the default owner exists
-			expect(resAdminJob[0].job).toEqual(DEFAULT_OWNER_JOB);
+			expect(resAdminJob[0].role).toEqual(adminRoleId);
 			expect(resAdminJob[0].user).toEqual(teamspace);
 		});
 	});
