--- conflicted
+++ resolved
@@ -588,31 +588,6 @@
 	});
 };
 
-<<<<<<< HEAD
-describe(ServiceHelper.determineTestGroup(__filename), () => {
-	const isInternal = [true, false];
-
-	describe.each([true])('Internal flag set to %s', (internalFlag) => {
-		beforeAll(async () => {
-			await ServiceHelper.closeApp(server);
-
-			server = await ServiceHelper.app(internalFlag);
-			agent = await SuperTest(server);
-		});
-		afterAll(async () => {
-			await ServiceHelper.closeApp(server);
-		});
-
-		// testGetTeamspaceMembers(internalFlag);
-		// testGetTeamspaceList(internalFlag);
-		// testGetAvatar(internalFlag);
-		// testGetQuotaInfo(internalFlag);
-		// testRemoveTeamspaceMember(internalFlag);
-		// testGetMemberAvatar(internalFlag);
-		// testGetAddOns(internalFlag);
-		testCreateTeamspace(internalFlag);
-	});
-=======
 const testUpdateQuota = (internalService) => {
 	describe('Update quota', () => {
 		const testUser = ServiceHelper.generateUserCredentials();
@@ -734,5 +709,4 @@
 		testUpdateQuota(true);
 		testDeleteQuota(true);
 	});
->>>>>>> 2ba535a4
 });