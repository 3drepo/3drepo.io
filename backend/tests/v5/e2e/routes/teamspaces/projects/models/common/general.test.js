/**
 *  Copyright (C) 2021 3D Repo Ltd
 *
 *  This program is free software: you can redistribute it and/or modify
 *  it under the terms of the GNU Affero General Public License as
 *  published by the Free Software Foundation, either version 3 of the
 *  License, or (at your option) any later version.
 *
 *  This program is distributed in the hope that it will be useful,
 *  but WITHOUT ANY WARRANTY; without even the implied warranty of
 *  MERCHANTABILITY or FITNESS FOR A PARTICULAR PURPOSE.  See the
 *  GNU Affero General Public License for more details.
 *
 *  You should have received a copy of the GNU Affero General Public License
 *  along with this program.  If not, see <http://www.gnu.org/licenses/>.
 */

const { times } = require('lodash');
const SuperTest = require('supertest');
const ServiceHelper = require('../../../../../../helper/services');
const { src } = require('../../../../../../helper/path');

const { deleteIfUndefined } = require(`${src}/utils/helper/objects`);
const { modelTypes } = require(`${src}/models/modelSettings.constants`);
const { isUUIDString } = require(`${src}/utils/helper/typeCheck`);
const { templates } = require(`${src}/utils/responseCodes`);
const { updateOne } = require(`${src}/handler/db`);
const { statuses, statusTypes } = require(`${src}/schemas/tickets/templates.constants`);
const { UUIDToString } = require(`${src}/utils/helper/uuids`);

let server;
let agent;

const generateBasicData = () => {
	const viewer = ServiceHelper.generateUserCredentials();
	const data = {
		users: {
			tsAdmin: ServiceHelper.generateUserCredentials(),
			noProjectAccess: ServiceHelper.generateUserCredentials(),
			nobody: ServiceHelper.generateUserCredentials(),
			viewer,
		},
		teamspace: ServiceHelper.generateRandomString(),
		project: ServiceHelper.generateRandomProject(),
		con: ServiceHelper.generateRandomModel({ viewers: [viewer.user] }),
		fed: ServiceHelper.generateRandomModel({ viewers: [viewer.user], modelType: modelTypes.FEDERATION }),
		draw: ServiceHelper.generateRandomModel({ viewers: [viewer.user], modelType: modelTypes.DRAWING }),
	};

	return data;
};

const setupBasicData = async (users, teamspace, project, models) => {
	await ServiceHelper.db.createTeamspace(teamspace, [users.tsAdmin.user]);

	const userProms = Object.keys(users).map((key) => ServiceHelper.db.createUser(users[key], key !== 'nobody' ? [teamspace] : []));
	const modelProms = models.map((model) => ServiceHelper.db.createModel(
		teamspace,
		model._id,
		model.name,
		model.properties,
	));
	await Promise.all([
		...userProms,
		...modelProms,
		ServiceHelper.db.createProject(teamspace, project.id, project.name, models.map(({ _id }) => _id)),
	]);
};

const testGetModelList = () => {
	describe('Get model list', () => {
		const { users, teamspace, project, con, fed, draw } = generateBasicData();
		const models = [...times(15, (n) => {
			let modelType;
			if (n % 2 === 0) {
				modelType = modelTypes.FEDERATION;
			} else if (n % 3 === 0) {
				modelType = modelTypes.DRAWING;
			} else {
				modelType = modelTypes.CONTAINER;
			}

			return {
				...ServiceHelper.generateRandomModel({ modelType }),
				isFavourite: n % 5 === 0,
				modelType,
			};
		})];

		models.push(
			{ ...con, modelType: modelTypes.CONTAINER },
			{ ...fed, modelType: modelTypes.FEDERATION },
			{ ...draw, modelType: modelTypes.DRAWING });

		beforeAll(async () => {
			await setupBasicData(users, teamspace, project, models);
			const favourites = models.flatMap(({ _id, isFavourite }) => (isFavourite ? _id : []));
			await updateOne('admin', 'system.users', { user: users.tsAdmin.user }, {
				$set: {
					[`customData.starredModels.${teamspace}`]: favourites,
				},
			});
		});

		const generateTestData = (modelType) => {
			const getRoute = ({
				projectId = project.id,
				key = users.tsAdmin.apiKey,
			} = {}) => `/v5/teamspaces/${teamspace}/projects/${projectId}/${modelType}s${key ? `?key=${key}` : ''}`;

			const modelList = models.flatMap(({ _id, isFavourite, name, modelType: type }) => (type === modelType ? { _id, isFavourite: !!isFavourite, name, role: 'admin' } : []));

			return [
				['the user does not have a valid session', getRoute({ key: null }), false, templates.notLoggedIn],
				['the user is not a member of the teamspace', getRoute({ key: users.nobody.apiKey }), false, templates.teamspaceNotFound],
				['the project does not exist', getRoute({ projectId: ServiceHelper.generateRandomString() }), false, templates.projectNotFound],
				[`the user is a member of the teamspace but has no access to any of the ${modelType}`, getRoute({ key: users.noProjectAccess.apiKey }), true, { [`${modelType}s`]: [] }],
				[`the user has access to some ${modelType}s`, getRoute(), true, { [`${modelType}s`]: modelList }],
			];
		};

		const runTest = (desc, route, success, expectedOutput) => {
			test(`should ${success ? 'succeed' : `fail with ${expectedOutput.code}`} if ${desc}`, async () => {
				const expectedStatus = success ? templates.ok.status : expectedOutput.status;
				const res = await agent.get(route).expect(expectedStatus);
				if (success) {
					const key = Object.keys(expectedOutput)[0];

					expect(res.body[key].length).toBe(expectedOutput[key].length);
					expect(res.body[key]).toEqual(expect.arrayContaining(expectedOutput[key]));
				} else {
					expect(res.body.code).toEqual(expectedOutput.code);
				}
			});
		};
		describe.each(generateTestData(modelTypes.FEDERATION))('Federations', runTest);
		describe.each(generateTestData(modelTypes.CONTAINER))('Containers', runTest);
		describe.each(generateTestData(modelTypes.DRAWING))('Drawing', runTest);
	});
};

const addTickets = async (teamspace, project, model) => {
	const template = ServiceHelper.generateTemplate();

	const customStatuses = [
		{ name: ServiceHelper.generateRandomString(), type: statusTypes.OPEN },
		{ name: ServiceHelper.generateRandomString(), type: statusTypes.ACTIVE },
		{ name: ServiceHelper.generateRandomString(), type: statusTypes.VOID },
		{ name: ServiceHelper.generateRandomString(), type: statusTypes.DONE },
	];

	const customStatusesTemplate = ServiceHelper.generateTemplate(false, false, {
		status: {
			values: customStatuses,
			default: customStatuses[0].name,
		},
	});

	const tickets = Object.values(statuses).map((status) => {
		const ticket = ServiceHelper.generateTicket(template);
		ticket.properties.Status = status;
		return ticket;
	});

	const customStatusTickets = customStatuses.map((status) => {
		const ticket = ServiceHelper.generateTicket(customStatusesTemplate);
		ticket.properties.Status = status.name;
		return ticket;
	});

	await ServiceHelper.db.createTemplates(teamspace, [template, customStatusesTemplate]);
	await Promise.all([
		...tickets.map((ticket) => ServiceHelper.db.createTicket(
			teamspace, project.id, model._id, ticket,
		)),
		...customStatusTickets.map((ticket) => ServiceHelper.db.createTicket(
			teamspace, project.id, model._id, ticket,
		)),
	]);

	// eslint-disable-next-line no-param-reassign
	model.ticketCount = 5;
};

<<<<<<< HEAD
const addRevision = async (teamspace, model, isDrawing) => {
	const modelType = isDrawing ? modelTypes.DRAWING : undefined;
=======
const addRevision = async (teamspace, model, modelType) => {
>>>>>>> 884f52ae
	const rev = ServiceHelper.generateRevisionEntry(false, false, modelType);
	await ServiceHelper.db.createRevision(teamspace, model._id, rev, modelType);

	/* eslint-disable-next-line no-param-reassign */
	model.revs = model.revs || [];
	model.revs.push(rev);

	return rev;
};

const testGetModelStats = () => {
	describe('Get model stats', () => {
		const { users, teamspace, project, con, fed, draw } = generateBasicData();
		const [fedWithNoSubModel, fedWithNoRevInSubModel] = times(
			2, () => ServiceHelper.generateRandomModel({ modelType: modelTypes.FEDERATION }),
		);

		const drawNoRev = ServiceHelper.generateRandomModel({ modelType: modelTypes.DRAWING });
		const [
			conNoRev, conFailedProcessing1, conFailedProcessing2,
		] = times(3, () => ServiceHelper.generateRandomModel());

		fed.properties.subModels = [{ _id: con._id }, { _id: conNoRev._id }];
		fedWithNoRevInSubModel.properties.subModels = [{ _id: conNoRev._id }];

		conFailedProcessing1.properties = {
			...conFailedProcessing1.properties,
			status: 'failed',
			errorReason: {
				message: ServiceHelper.generateRandomString(),
				timestamp: new Date(),
			},
		};

		conFailedProcessing2.properties = {
			...conFailedProcessing2.properties,
			errorReason: {
				message: ServiceHelper.generateRandomString(),
				errorCode: 1,
			},

		};

		beforeAll(async () => {
			const models = [
				fed, con, draw, fedWithNoSubModel, fedWithNoRevInSubModel,
				conNoRev, drawNoRev, conFailedProcessing1, conFailedProcessing2,
			];
			await setupBasicData(users, teamspace, project, models);
			await Promise.all([
				addTickets(teamspace, project, fed),
				addTickets(teamspace, project, fedWithNoRevInSubModel),
			]);

			await addRevision(teamspace, draw, modelTypes.DRAWING);
			const rev = await addRevision(teamspace, con, modelTypes.CONTAINER);
			fed.revs = [rev];
		});

		const generateTestData = (modelType) => {
			let model;
			let wrongTypeModel;
			let modelNotFound;

			if (modelType === modelTypes.CONTAINER) {
				wrongTypeModel = fed;
				model = con;
				modelNotFound = templates.containerNotFound;
			} else if (modelType === modelTypes.FEDERATION) {
				wrongTypeModel = con;
				model = fed;
				modelNotFound = templates.federationNotFound;
			} else {
				wrongTypeModel = fed;
				model = draw;
				modelNotFound = templates.drawingNotFound;
			}

			const getRoute = ({
				projectId = project.id,
				key = users.tsAdmin.apiKey,
				modelId = model._id,
			} = {}) => `/v5/teamspaces/${teamspace}/projects/${projectId}/${modelType}s/${modelId}/stats${key ? `?key=${key}` : ''}`;

			const basicCases = [
				['the user does not have a valid session', getRoute({ key: null }), false, templates.notLoggedIn],
				['the user is not a member of the teamspace', getRoute({ key: users.nobody.apiKey }), false, templates.teamspaceNotFound],
				['the project does not exist', getRoute({ projectId: ServiceHelper.generateRandomString() }), false, templates.projectNotFound],
				[`the user does not have access to the ${modelType}`, getRoute({ key: users.noProjectAccess.apiKey }), false, templates.notAuthorized],
				[`the ${modelType} does not exist`, getRoute({ modelId: ServiceHelper.generateRandomString() }), false, modelNotFound],
				[`the model is not a ${modelType}`, getRoute({ modelId: wrongTypeModel._id }), false, modelNotFound],
			];

			const customCases = {
				[modelTypes.FEDERATION]: [
					[`the ${modelType} contains subModels with revisions`, getRoute(), true, model],
					[`the ${modelType} contains subModels with no revision`, getRoute({ modelId: fedWithNoRevInSubModel._id }), true, fedWithNoRevInSubModel],
					[`the ${modelType} does not have subModels`, getRoute({ modelId: fedWithNoSubModel._id }), true, fedWithNoSubModel],
				],
				[modelTypes.CONTAINER]: [
					[`the ${modelType} is valid and user has access`, getRoute(), true, model],
					[`the ${modelType} is valid and user has access (no revision)`, getRoute({ modelId: conNoRev._id }), true, conNoRev],
					[`the ${modelType} is valid and user has access (with failed revision - 1)`, getRoute({ modelId: conFailedProcessing1._id }), true, conFailedProcessing1],
					[`the ${modelType} is valid and user has access (with failed revision - 2)`, getRoute({ modelId: conFailedProcessing2._id }), true, conFailedProcessing2],
				],
				[modelTypes.DRAWING]: [
					[`the ${modelType} is valid and user has access`, getRoute(), true, model],
					[`the ${modelType} is valid and user has access (no revision)`, getRoute({ modelId: drawNoRev._id }), true, drawNoRev],
				],
			};

			return [
				...basicCases,
				...customCases[modelType],
			];
		};

		const formatToStats = ({ properties, ticketCount = 0, revs = [] }) => {
			const { subModels, status, desc, number, properties: props, calibration,
				federate, errorReason, type } = properties;

			let { modelType } = properties;
			if (!modelType) {
				modelType = federate ? modelTypes.FEDERATION : modelTypes.CONTAINER;
			}

			revs.sort(({ timestamp: t1 }, { timestamp: t2 }) => {
				if (t1 < t2) return -1;
				if (t1 > t2) return 1;
				return 0;
			});

			const latestRev = revs.length ? revs[revs.length - 1] : undefined;
			const res = deleteIfUndefined({
				code: modelType === modelTypes.DRAWING ? undefined : props.code,
				unit: modelType === modelTypes.DRAWING ? undefined : props.unit,
				number: modelType === modelTypes.DRAWING ? number : undefined,
				desc: modelType === modelTypes.CONTAINER ? undefined : desc,
				lastUpdated: modelType === modelTypes.FEDERATION ? latestRev?.timestamp?.getTime() : undefined,
				containers: modelType === modelTypes.FEDERATION ? subModels : undefined,
				status,
				calibration: modelType === modelTypes.DRAWING ? calibration ?? 'uncalibrated' : undefined,
				type: modelType === modelTypes.FEDERATION ? undefined : type,
			});

			if (federate) {
				if (subModels) {
					res.containers = subModels;
				}
				if (desc) {
					res.desc = desc;
				}

				res.tickets = ticketCount;

				if (latestRev) {
					res.lastUpdated = latestRev.timestamp.getTime();
				}
			} else {
				res.revisions = {
					total: revs.length,
					lastUpdated: latestRev?.timestamp ? latestRev.timestamp.getTime() : undefined,
					latestRevision: modelType === modelTypes.DRAWING && latestRev
						? `${latestRev.statusCode}-${latestRev.revCode}`
						: latestRev?.tag || latestRev?._id,
				};
			}

			if (status === 'failed') {
				res.errorReason = {
					message: errorReason.message,
					timestamp: errorReason.timestamp ? errorReason.timestamp.getTime() : undefined,
				};
			}

			return res;
		};

		const runTest = (desc, route, success, expectedOutput) => {
			test(`should ${success ? 'succeed' : `fail with ${expectedOutput.code}`} if ${desc}`, async () => {
				const expectedStatus = success ? templates.ok.status : expectedOutput.status;
				const res = await agent.get(route).expect(expectedStatus);
				if (success) {
					expect(res.body).toEqual(formatToStats(expectedOutput));
				} else {
					expect(res.body.code).toEqual(expectedOutput.code);
				}
			});
		};

		describe.each(generateTestData(modelTypes.FEDERATION))('Federations', runTest);
		describe.each(generateTestData(modelTypes.CONTAINER))('Containers', runTest);
		describe.each(generateTestData(modelTypes.DRAWING))('Drawings', runTest);
	});
};

const testAppendFavourites = () => {
	describe('Append Favourites', () => {
		const { users, teamspace, project, con, fed, draw } = generateBasicData();
		const favFed = { ...ServiceHelper.generateRandomModel({ modelType: modelTypes.FEDERATION }),
			isFavourite: true };
		const favCon = { ...ServiceHelper.generateRandomModel(), isFavourite: true };
		const favDraw = { ...ServiceHelper.generateRandomModel({ modelType: modelTypes.DRAWING }),
			isFavourite: true };

		beforeAll(async () => {
			const models = [con, fed, draw, favFed, favCon, favDraw];
			await setupBasicData(users, teamspace, project, models);
			const favourites = models.flatMap(({ _id, isFavourite }) => (isFavourite ? _id : []));
			await updateOne('admin', 'system.users', { user: users.tsAdmin.user }, {
				$set: {
					[`customData.starredModels.${teamspace}`]: favourites,
				},
			});
		});

		const generateTestData = (modelType) => {
			let model;
			let favModel;
			let wrongTypeModel;
			let wrongModelType;

			if (modelType === modelTypes.CONTAINER) {
				wrongTypeModel = fed;
				model = con;
				favModel = favCon;
				wrongModelType = modelTypes.FEDERATION;
			} else if (modelType === modelTypes.FEDERATION) {
				wrongTypeModel = con;
				model = fed;
				favModel = favFed;
				wrongModelType = modelTypes.CONTAINER;
			} else {
				wrongTypeModel = fed;
				model = draw;
				favModel = favDraw;
				wrongModelType = modelTypes.FEDERATION;
			}

			const standardPayload = { [`${modelType}s`]: [model._id] };

			const generateRouteParams = ({
				projectId = project.id,
				key = users.tsAdmin.apiKey,
			} = {}) => ({
				projectId, modelType, key,
			});

			return [
				['the user does not have a valid session', generateRouteParams({ key: null }), false, templates.notLoggedIn, standardPayload],
				['the user is not a member of the teamspace', generateRouteParams({ key: users.nobody.apiKey }), false, templates.teamspaceNotFound, standardPayload],
				['the project does not exist', generateRouteParams({ projectId: ServiceHelper.generateRandomString() }), false, templates.projectNotFound, standardPayload],
				[`the user does not have access to the ${modelType}`, generateRouteParams({ key: users.noProjectAccess.apiKey }), false, templates.invalidArguments, standardPayload],
				[`the ${modelType} list provided contains a ${wrongModelType}`, generateRouteParams(), false, templates.invalidArguments, { [`${modelType}s`]: [wrongTypeModel._id] }],
				[`the ${modelType} list provided isEmpty`, generateRouteParams(), false, templates.invalidArguments, { [`${modelType}s`]: [] }],
				['the payload is empty', generateRouteParams(), false, templates.invalidArguments, { }],
				[`the ${modelType} list contains a ${modelType} that does not exist`, generateRouteParams(), false, templates.invalidArguments, { [`${modelType}s`]: [ServiceHelper.generateRandomString()] }],
				[`the ${modelType} list is valid`, generateRouteParams(), true, undefined, standardPayload],
				[`the ${modelType} list contains ${modelType} that is already a favourite`, generateRouteParams(), true, undefined, { [`${modelType}s`]: [favModel._id] }],
			];
		};

		const runTest = (desc, routeParams, success, expectedOutput, payload) => {
			const getRoute = ({
				modelType,
				projectId,
				key,
			} = {}) => `/v5/teamspaces/${teamspace}/projects/${projectId}/${modelType}s/favourites${key ? `?key=${key}` : ''}`;
			test(`should ${success ? 'succeed' : `fail with ${expectedOutput.code}`} if ${desc}`, async () => {
				const expectedStatus = success ? templates.ok.status : expectedOutput.status;
				const res = await agent.patch(getRoute(routeParams)).send(payload).expect(expectedStatus);
				if (success) {
					const { modelType, projectId, key } = routeParams;
					const getModelListRoute = `/v5/teamspaces/${teamspace}/projects/${projectId}/${modelType}s?key=${key}`;
					const listRes = await agent.get(getModelListRoute).expect(expectedStatus);
					const favModels = listRes.body[`${modelType}s`].flatMap(({ isFavourite, _id }) => (isFavourite ? _id : []));
					expect(favModels).toEqual(expect.arrayContaining(payload[`${modelType}s`]));
				} else {
					expect(res.body.code).toEqual(expectedOutput.code);
				}
			});
		};

		describe.each(generateTestData(modelTypes.FEDERATION))('Federations', runTest);
		describe.each(generateTestData(modelTypes.CONTAINER))('Containers', runTest);
		describe.each(generateTestData(modelTypes.DRAWING))('Drawings', runTest);
	});
};

const testDeleteFavourites = () => {
	describe('Remove Favourites', () => {
		const { users, teamspace, project, con, fed, draw } = generateBasicData();
		const favFed = { ...ServiceHelper.generateRandomModel({ modelType: modelTypes.FEDERATION }),
			isFavourite: true };
		const favCon = { ...ServiceHelper.generateRandomModel(), isFavourite: true };
		const favDraw = { ...ServiceHelper.generateRandomModel({ modelType: modelTypes.DRAWING }),
			isFavourite: true };

		beforeAll(async () => {
			const models = [con, fed, draw, favFed, favCon, favDraw];
			await setupBasicData(users, teamspace, project, models);
			const favourites = models.flatMap(({ _id, isFavourite }) => (isFavourite ? _id : []));
			await updateOne('admin', 'system.users', { user: users.tsAdmin.user }, {
				$set: {
					[`customData.starredModels.${teamspace}`]: favourites,
				},
			});
		});

		const generateTestData = (modelType) => {
			let model;
			let favModel;
			let wrongTypeModel;
			let wrongModelType;

			if (modelType === modelTypes.CONTAINER) {
				wrongTypeModel = fed;
				model = con;
				favModel = favCon;
				wrongModelType = modelTypes.FEDERATION;
			} else if (modelType === modelTypes.FEDERATION) {
				wrongTypeModel = con;
				model = fed;
				favModel = favFed;
				wrongModelType = modelTypes.CONTAINER;
			} else {
				wrongTypeModel = fed;
				model = draw;
				favModel = favDraw;
				wrongModelType = modelTypes.FEDERATION;
			}

			const generateRouteParams = ({
				projectId = project.id,
				key = users.tsAdmin.apiKey,
				modelIds = [model._id],
			} = {}) => ({
				projectId, modelType, key, modelIds,
			});

			return [
				['the user does not have a valid session', generateRouteParams({ key: null }), false, templates.notLoggedIn],
				['the user is not a member of the teamspace', generateRouteParams({ key: users.nobody.apiKey }), false, templates.teamspaceNotFound],
				['the project does not exist', generateRouteParams({ projectId: ServiceHelper.generateRandomString() }), false, templates.projectNotFound],
				[`the user does not have access to the ${modelType}`, generateRouteParams({ key: users.noProjectAccess.apiKey }), false, templates.invalidArguments],
				[`the ${modelType} list provided has a ${wrongModelType}`, generateRouteParams({ modelIds: [wrongTypeModel._id] }), false, templates.invalidArguments],
				[`the ${modelType} list is not provided`, generateRouteParams({ modelIds: null }), false, templates.invalidArguments],
				[`the ${modelType} list contains correct data`, generateRouteParams({ modelIds: [favModel._id] }), true],
			];
		};

		const runTest = (desc, routeParams, success, expectedOutput) => {
			const getRoute = ({
				projectId,
				key,
				modelIds,
				modelType,
			}) => {
				let url = `/v5/teamspaces/${teamspace}/projects/${projectId}/${modelType}s/favourites`;
				let firstParam = true;
				if (key) {
					url += `?key=${key}`;
					firstParam = false;
				}
				if (modelIds) {
					url += `${firstParam ? '?' : '&'}ids=${modelIds.join(',')}`;
				}

				return url;
			};

			test(`should ${success ? 'succeed' : `fail with ${expectedOutput.code}`} if ${desc}`, async () => {
				const expectedStatus = success ? templates.ok.status : expectedOutput.status;
				const res = await agent.delete(getRoute(routeParams)).expect(expectedStatus);
				if (success) {
					const { modelType, projectId, key, modelIds } = routeParams;
					const getModelListRoute = `/v5/teamspaces/${teamspace}/projects/${projectId}/${modelType}s?key=${key}`;
					const listRes = await agent.get(getModelListRoute).expect(expectedStatus);
					const favModels = listRes.body[`${modelType}s`].flatMap(({ isFavourite, _id }) => (isFavourite ? _id : []));
					expect(favModels).not.toEqual(expect.arrayContaining(modelIds));
				} else {
					expect(res.body.code).toEqual(expectedOutput.code);
				}
			});
		};
		describe.each(generateTestData(modelTypes.FEDERATION))('Federations', runTest);
		describe.each(generateTestData(modelTypes.CONTAINER))('Containers', runTest);
		describe.each(generateTestData(modelTypes.DRAWING))('Drawings', runTest);
	});
};

const testAddModel = () => {
	describe('Add Model', () => {
		const { users, teamspace, project, con, fed, draw } = generateBasicData();

		beforeAll(async () => {
			const models = [con, fed, draw];
			await setupBasicData(users, teamspace, project, models);
			const favourites = models.flatMap(({ _id, isFavourite }) => (isFavourite ? _id : []));
			await updateOne('admin', 'system.users', { user: users.tsAdmin.user }, {
				$set: {
					[`customData.starredModels.${teamspace}`]: favourites,
				},
			});
		});

		const generateTestData = (modelType) => {
			let wrongModelType;
			let model;
			let wrongTypeModel;

			if (modelType === modelTypes.CONTAINER) {
				wrongTypeModel = fed;
				wrongModelType = modelTypes.FEDERATION;
				model = con;
			} else if (modelType === modelTypes.FEDERATION) {
				wrongTypeModel = con;
				wrongModelType = modelTypes.CONTAINER;
				model = fed;
			} else {
				wrongTypeModel = fed;
				wrongModelType = modelTypes.FEDERATION;
				model = draw;
			}

			const getRoute = ({
				projectId = project.id,
				key = users.tsAdmin.apiKey,
			} = {}) => `/v5/teamspaces/${teamspace}/projects/${projectId}/${modelType}s${key ? `?key=${key}` : ''}`;

			const generatePayload = (name = ServiceHelper.generateRandomString()) => ({
				name,
				number: modelType === modelTypes.DRAWING ? ServiceHelper.generateRandomString() : undefined,
				unit: modelType === modelTypes.DRAWING ? undefined : 'mm',
				type: modelType === modelTypes.FEDERATION ? undefined : ServiceHelper.generateRandomString(),
			});

			return [
				['the user does not have a valid session', getRoute({ key: null }), false, generatePayload(), templates.notLoggedIn],
				['the user is not a member of the teamspace', getRoute({ key: users.nobody.apiKey }), false, generatePayload(), templates.teamspaceNotFound],
				['the project does not exist', getRoute({ projectId: ServiceHelper.generateRandomString() }), false, generatePayload(), templates.projectNotFound],
				['the user is not a project admin', getRoute({ key: users.noProjectAccess.apiKey }), false, generatePayload(), templates.notAuthorized],
				[`the name has been taken by another ${modelType}`, getRoute(), false, generatePayload(model.name), templates.invalidArguments],
				[`the name has been taken by another ${modelType} (case insensitive)`, getRoute(), false, generatePayload(model.name.toUpperCase()), templates.invalidArguments],
				[`the name has been taken by a ${wrongModelType}`, getRoute(), false, generatePayload(wrongTypeModel.name), templates.invalidArguments],
				[`the name has been taken by a ${wrongModelType} (case insensitive)`, getRoute(), false, generatePayload(wrongTypeModel.name.toUpperCase()), templates.invalidArguments],
				['with invalid payload', getRoute(), false, {}, templates.invalidArguments],
				['user has sufficient permission and the payload is valid', getRoute(), true, generatePayload()],
			];
		};

		const runTest = (desc, route, success, payload, expectedOutput) => {
			test(`should ${success ? 'succeed' : `fail with ${expectedOutput.code}`} if ${desc}`, async () => {
				const expectedStatus = success ? templates.ok.status : expectedOutput.status;
				const res = await agent.post(route).send(payload).expect(expectedStatus);
				if (success) {
					expect(isUUIDString(res.body._id)).toBe(true);
					const getRes = await agent.get(route).expect(templates.ok.status);
					const modelType = Object.keys(getRes.body)[0];
					expect(getRes.body[modelType].find(({ _id }) => _id === res.body._id)).not.toBe(undefined);
				} else {
					expect(res.body.code).toEqual(expectedOutput.code);
				}
			});
		};
		describe.each(generateTestData(modelTypes.FEDERATION))('Federations', runTest);
		describe.each(generateTestData(modelTypes.CONTAINER))('Containers', runTest);
		describe.each(generateTestData(modelTypes.DRAWING))('Drawings', runTest);
	});
};

const testDeleteModel = () => {
	describe('Delete Model', () => {
		const { users, teamspace, project, con, fed, draw } = generateBasicData();
		const conIsSubModel = ServiceHelper.generateRandomModel();
		const fedOfSubModelCon = ServiceHelper.generateRandomModel({ modelType: modelTypes.FEDERATION });

		fedOfSubModelCon.properties.subModels = [{ _id: conIsSubModel._id }];

		beforeAll(async () => {
			const models = [con, fed, conIsSubModel, fedOfSubModelCon, draw];
			await setupBasicData(users, teamspace, project, models);
			const favourites = models.flatMap(({ _id, isFavourite }) => (isFavourite ? _id : []));
			await updateOne('admin', 'system.users', { user: users.tsAdmin.user }, {
				$set: {
					[`customData.starredModels.${teamspace}`]: favourites,
				},
			});
		});

		const generateTestData = (modelType) => {
			let model;
			let wrongTypeModel;
			let modelNotFound;

			if (modelType === modelTypes.CONTAINER) {
				wrongTypeModel = fed;
				model = con;
				modelNotFound = templates.containerNotFound;
			} else if (modelType === modelTypes.FEDERATION) {
				wrongTypeModel = con;
				model = fed;
				modelNotFound = templates.federationNotFound;
			} else {
				wrongTypeModel = fed;
				model = draw;
				modelNotFound = templates.drawingNotFound;
			}

			const getRoute = ({
				projectId = project.id,
				key = users.tsAdmin.apiKey,
				modelId = model._id,
			} = {}) => `/v5/teamspaces/${teamspace}/projects/${projectId}/${modelType}s/${modelId}${key ? `?key=${key}` : ''}`;

			return [
				['the user does not have a valid session', getRoute({ key: null }), false, templates.notLoggedIn],
				['the user is not a member of the teamspace', getRoute({ key: users.nobody.apiKey }), false, templates.teamspaceNotFound],
				['the project does not exist', getRoute({ projectId: ServiceHelper.generateRandomString() }), false, templates.projectNotFound],
				[`the ${modelType} does not exist`, getRoute({ modelId: ServiceHelper.generateRandomString() }), false, modelNotFound],
				[`the model is not a ${modelType}`, getRoute({ modelId: wrongTypeModel._id }), false, modelNotFound],
				['the user lacks sufficient permissions', getRoute({ key: users.viewer.apiKey }), false, templates.notAuthorized],
				[`the ${modelType} exists and the user has sufficient permissions`, getRoute(), true],
				...(modelType !== modelTypes.CONTAINER ? [] : [
					[`the ${modelType} is a sub model of a federation`, getRoute({ modelId: conIsSubModel._id }), false, templates.containerIsSubModel],
				]),
			];
		};

		const runTest = (desc, route, success, expectedOutput) => {
			test(`should ${success ? 'succeed' : `fail with ${expectedOutput.code}`} if ${desc}`, async () => {
				const expectedStatus = success ? templates.ok.status : expectedOutput.status;
				const res = await agent.delete(route).expect(expectedStatus);
				if (success) {
					const queryStr = route.split('?')[1];
					const getRoute = route.split('/').slice(0, -1).join('/');
					const getRes = await agent.get(`${getRoute}?${queryStr}`).expect(templates.ok.status);
					const modelType = Object.keys(getRes.body)[0];
					expect(getRes.body[modelType].find(({ _id }) => _id === res.body._id)).toBeUndefined();
				} else {
					expect(res.body.code).toEqual(expectedOutput.code);
				}
			});
		};

		describe.each(generateTestData(modelTypes.FEDERATION))('Federations', runTest);
		describe.each(generateTestData(modelTypes.CONTAINER))('Containers', runTest);
		describe.each(generateTestData(modelTypes.DRAWING))('Drawings', runTest);
	});
};

const testUpdateModelSettings = () => {
	describe('Update Settings', () => {
		const { users, teamspace, project, con, fed, draw } = generateBasicData();
		const conIsSubModel = ServiceHelper.generateRandomModel();
		const fedOfSubModelCon = ServiceHelper.generateRandomModel({ modelType: modelTypes.FEDERATION });

		fedOfSubModelCon.properties.subModels = [{ _id: conIsSubModel._id }];

		fed.legend = { _id: ServiceHelper.generateUUID() };
		con.legend = { _id: ServiceHelper.generateUUID() };
		fed.view = { _id: ServiceHelper.generateUUID() };
		con.view = { _id: ServiceHelper.generateUUID() };

		beforeAll(async () => {
			const models = [con, fed, conIsSubModel, fedOfSubModelCon, draw];
			await setupBasicData(users, teamspace, project, models);

			await Promise.all([
				ServiceHelper.db.createViews(teamspace, fed._id, [fed.view]),
				ServiceHelper.db.createLegends(teamspace, fed._id, [fed.legend]),
				ServiceHelper.db.createViews(teamspace, con._id, [con.view]),
				ServiceHelper.db.createLegends(teamspace, con._id, [con.legend]),
			]);
		});

		const generateTestData = (modelType) => {
			let model;
			let wrongTypeModel;
			let modelNotFound;

			if (modelType === modelTypes.CONTAINER) {
				wrongTypeModel = fed;
				model = con;
				modelNotFound = templates.containerNotFound;
			} else if (modelType === modelTypes.FEDERATION) {
				wrongTypeModel = con;
				model = fed;
				modelNotFound = templates.federationNotFound;
			} else {
				wrongTypeModel = fed;
				model = draw;
				modelNotFound = templates.drawingNotFound;
			}

			const getRoute = ({
				projectId = project.id,
				key = users.tsAdmin.apiKey,
				modelId = model._id,
			} = {}) => `/v5/teamspaces/${teamspace}/projects/${projectId}/${modelType}s/${modelId}${key ? `?key=${key}` : ''}`;

			const dummyPayload = { name: ServiceHelper.generateRandomString() };

			return [
				['the user does not have a valid session', getRoute({ key: null }), false, dummyPayload, templates.notLoggedIn],
				['the user is not a member of the teamspace', getRoute({ key: users.nobody.apiKey }), false, dummyPayload, templates.teamspaceNotFound],
				['the project does not exist', getRoute({ projectId: ServiceHelper.generateRandomString() }), false, dummyPayload, templates.projectNotFound],
				[`the ${modelType} does not exist`, getRoute({ modelId: ServiceHelper.generateRandomString() }), false, dummyPayload, modelNotFound],
				[`the model is not a ${modelType}`, getRoute({ modelId: wrongTypeModel._id }), false, dummyPayload, modelNotFound],
				['the user lacks sufficient permissions', getRoute({ key: users.viewer.apiKey }), false, dummyPayload, templates.notAuthorized],
				['the payload does not conform to the schema', getRoute(), false, { name: 123 }, templates.invalidArguments],
				['the payload contains unrecognised data', getRoute(), false, { name: 123, [ServiceHelper.generateRandomString()]: true }, templates.invalidArguments],
				['the user is trying to toggle federate', getRoute(), false, { federate: modelType !== modelTypes.FEDERATION }, templates.invalidArguments],
				['the payload is valid', getRoute(), true, dummyPayload],
				...(modelType !== modelTypes.DRAWING ? [
					['the defaultView is not recognised', getRoute(), false, { defaultView: ServiceHelper.generateRandomString() }, templates.invalidArguments],
					['the defaultView is set to a valid view', getRoute(), true, { defaultView: UUIDToString(model.view._id) }],
					['the defaultLegend is not recognised', getRoute(), false, { defaultLegend: ServiceHelper.generateRandomString() }, templates.invalidArguments],
					['the defaultLegend is set to a valid legend', getRoute(), true, { defaultLegend: UUIDToString(model.legend._id) }],
					['the defaultView is set to null', getRoute(), true, { defaultView: null }],
					['the defaultLegend is set to null', getRoute(), true, { defaultLegend: null }],
				] : []),
				...(modelType === modelTypes.FEDERATION ? [
					['the user tries to edit submodel array', getRoute(), false, { subModels: [con._id] }, templates.invalidArguments],
				] : []),
			];
		};

		const runTest = (desc, route, success, payload, expectedOutput) => {
			test(`should ${success ? 'succeed' : `fail with ${expectedOutput.code}`} if ${desc}`, async () => {
				const expectedStatus = success ? templates.ok.status : expectedOutput.status;
				const res = await agent.patch(route).send(payload).expect(expectedStatus);
				if (!success) {
					expect(res.body.code).toEqual(expectedOutput.code);
				}
			});
		};

		describe.each(generateTestData(modelTypes.FEDERATION))('Federations', runTest);
		describe.each(generateTestData(modelTypes.CONTAINER))('Containers', runTest);
		describe.each(generateTestData(modelTypes.DRAWING))('Drawings', runTest);
	});
};

const testGetSettings = () => {
	describe('Get Model Settings', () => {
		const { users, teamspace, project, con, fed, draw } = generateBasicData();

		fed.properties = {
			...fed.properties,
			defaultView: ServiceHelper.generateUUID(),
			defaultLegend: ServiceHelper.generateUUID(),
			timestamp: new Date(),
			errorReason: {
				message: 'error reason',
				timestamp: new Date(),
				errorCode: 1,
			},
		};

		con.properties = {
			...con.properties,
			defaultView: ServiceHelper.generateUUID(),
			defaultLegend: ServiceHelper.generateUUID(),
			timestamp: new Date(),
			status: 'failed',
			errorReason: {
				message: 'error reason',
				timestamp: new Date(),
				errorCode: 1,
			},
		};

		const fed2 = ServiceHelper.generateRandomModel({ modelType: modelTypes.FEDERATION });
		const con2 = ServiceHelper.generateRandomModel();
		const draw2 = ServiceHelper.generateRandomModel({ modelType: modelTypes.DRAWING });

		beforeAll(async () => {
			const models = [con, fed, draw, fed2, con2, draw2];
			await setupBasicData(users, teamspace, project, models);
		});

		const generateTestData = (modelType) => {
			let model;
			let model2;
			let wrongTypeModel;
			let modelNotFound;

			if (modelType === modelTypes.CONTAINER) {
				model = con;
				model2 = con2;
				wrongTypeModel = fed;
				modelNotFound = templates.containerNotFound;
			} else if (modelType === modelTypes.FEDERATION) {
				model = fed;
				model2 = fed2;
				wrongTypeModel = con;
				modelNotFound = templates.federationNotFound;
			} else {
				model = draw;
				model2 = draw2;
				wrongTypeModel = con;
				modelNotFound = templates.drawingNotFound;
			}

			const getRoute = ({
				projectId = project.id,
				key = users.tsAdmin.apiKey,
				modelId = model._id,
			} = {}) => `/v5/teamspaces/${teamspace}/projects/${projectId}/${modelType}s/${modelId}${key ? `?key=${key}` : ''}`;

			return [
				['the user does not have a valid session', modelType, getRoute({ key: null }), false, templates.notLoggedIn],
				['the user is not a member of the teamspace', modelType, getRoute({ key: users.nobody.apiKey }), false, templates.teamspaceNotFound],
				['the project does not exist', modelType, getRoute({ projectId: ServiceHelper.generateRandomString() }), false, templates.projectNotFound],
				[`the ${modelType} does not exist`, modelType, getRoute({ modelId: ServiceHelper.generateRandomString() }), false, modelNotFound],
				[`the model is not a ${modelType}`, modelType, getRoute({ modelId: wrongTypeModel._id }), false, modelNotFound],
				[`the user does not have access to the ${modelType}`, modelType, getRoute({ key: users.noProjectAccess.apiKey }), false, templates.notAuthorized],
				['the model exists and the user has access', modelType, getRoute(), true, model],
				['the model exists and the user has access (2)', modelType, getRoute({ modelId: model2._id }), true, model2],
			];
		};

		const formatToSettings = (settings, modelType) => ({
			_id: settings._id,
			name: settings.name,
			desc: settings.properties.desc,
			type: settings.properties.type,
			...(modelType === modelTypes.DRAWING ? {
				number: settings.properties.number,
			} : {
				code: settings.properties.properties.code,
				unit: settings.properties.properties.unit,
				defaultView: settings.properties.defaultView
					? UUIDToString(settings.properties.defaultView) : undefined,
				defaultLegend: settings.properties.defaultLegend
					? UUIDToString(settings.properties.defaultLegend) : undefined,
				timestamp: settings.properties.timestamp ? settings.properties.timestamp.getTime() : undefined,
				angleFromNorth: settings.properties.angleFromNorth,
				status: settings.properties.status,
				surveyPoints: settings.properties.surveyPoints,
				errorReason: settings.properties.errorReason ? {
					message: settings.properties.errorReason.message,
					timestamp: settings.properties.errorReason.timestamp
						? settings.properties.errorReason.timestamp.getTime() : undefined,
					errorCode: settings.properties.errorReason.errorCode,
				} : undefined,
			}),
		});

		const runTest = (desc, modelType, route, success, expectedOutput) => {
			test(`should ${success ? 'succeed' : `fail with ${expectedOutput.code}`} if ${desc}`, async () => {
				const expectedStatus = success ? templates.ok.status : expectedOutput.status;
				const res = await agent.get(route).expect(expectedStatus);
				if (success) {
					expect(res.body)
						.toEqual(formatToSettings(expectedOutput, modelType));
				} else {
					expect(res.body.code).toEqual(expectedOutput.code);
				}
			});
		};

		describe.each(generateTestData(modelTypes.FEDERATION))('Federations', runTest);
		describe.each(generateTestData(modelTypes.CONTAINER))('Containers', runTest);
		describe.each(generateTestData(modelTypes.DRAWING))('Drawings', runTest);
	});
};

describe(ServiceHelper.determineTestGroup(__filename), () => {
	beforeAll(async () => {
		server = await ServiceHelper.app();
		agent = await SuperTest(server);
	});
	afterAll(() => ServiceHelper.closeApp(server));
	testGetModelList();
	testGetModelStats();
	testAppendFavourites();
	testDeleteFavourites();
	testAddModel();
	testDeleteModel();
	testUpdateModelSettings();
	testGetSettings();
});<|MERGE_RESOLUTION|>--- conflicted
+++ resolved
@@ -182,12 +182,7 @@
 	model.ticketCount = 5;
 };
 
-<<<<<<< HEAD
-const addRevision = async (teamspace, model, isDrawing) => {
-	const modelType = isDrawing ? modelTypes.DRAWING : undefined;
-=======
 const addRevision = async (teamspace, model, modelType) => {
->>>>>>> 884f52ae
 	const rev = ServiceHelper.generateRevisionEntry(false, false, modelType);
 	await ServiceHelper.db.createRevision(teamspace, model._id, rev, modelType);
 
