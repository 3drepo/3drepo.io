--- conflicted
+++ resolved
@@ -301,8 +301,7 @@
 			];
 		};
 
-<<<<<<< HEAD
-		const formatToStats = ({ properties, issuesCount = 0, risksCount = 0, revs = [] }) => {
+		const formatToStats = ({ properties, ticketCount = 0, revs = [] }) => {
 			const { subModels, status, desc, number, properties: props, calibration,
 				federate, errorReason, type } = properties;
 
@@ -311,10 +310,6 @@
 				modelType = federate ? modelTypes.FEDERATION : modelTypes.CONTAINER;
 			}
 
-=======
-		const formatToStats = ({ properties, ticketCount = 0, revs = [] }) => {
-			const { subModels, status, desc, properties: { code, unit }, federate, errorReason, type } = properties;
->>>>>>> 85934971
 			revs.sort(({ timestamp: t1 }, { timestamp: t2 }) => {
 				if (t1 < t2) return -1;
 				if (t1 > t2) return 1;
@@ -331,11 +326,8 @@
 				containers: modelType === modelTypes.FEDERATION ? subModels : undefined,
 				tickets: modelType === modelTypes.FEDERATION ? { issues: issuesCount, risks: risksCount } : undefined,
 				status,
-<<<<<<< HEAD
 				calibration: modelType === modelTypes.DRAWING ? calibration ?? 'uncalibrated' : undefined,
 				type: modelType === modelTypes.FEDERATION ? undefined : type,
-				revisions: modelType === modelTypes.FEDERATION ? undefined : {
-=======
 			};
 
 			if (federate) {
@@ -353,7 +345,6 @@
 				}
 			} else {
 				res.revisions = {
->>>>>>> 85934971
 					total: revs.length,
 					lastUpdated: latestRev?.timestamp ? latestRev.timestamp.getTime() : undefined,
 					latestRevision: modelType === modelTypes.DRAWING && latestRev
@@ -384,14 +375,8 @@
 			});
 		};
 
-<<<<<<< HEAD
-		describe.each(generateTestData(modelTypes.FEDERATION))('Federations', runTest);
-		describe.each(generateTestData(modelTypes.CONTAINER))('Containers', runTest);
-		describe.each(generateTestData(modelTypes.DRAWING))('Drawings', runTest);
-=======
 		describe.each(generateTestData(true))('Federations', runTest);
 		describe.each(generateTestData())('Containers', runTest);
->>>>>>> 85934971
 	});
 };
 
