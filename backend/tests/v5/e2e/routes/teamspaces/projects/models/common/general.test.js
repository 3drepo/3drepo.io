/**
 *  Copyright (C) 2021 3D Repo Ltd
 *
 *  This program is free software: you can redistribute it and/or modify
 *  it under the terms of the GNU Affero General Public License as
 *  published by the Free Software Foundation, either version 3 of the
 *  License, or (at your option) any later version.
 *
 *  This program is distributed in the hope that it will be useful,
 *  but WITHOUT ANY WARRANTY; without even the implied warranty of
 *  MERCHANTABILITY or FITNESS FOR A PARTICULAR PURPOSE.  See the
 *  GNU Affero General Public License for more details.
 *
 *  You should have received a copy of the GNU Affero General Public License
 *  along with this program.  If not, see <http://www.gnu.org/licenses/>.
 */

const { times } = require('lodash');
const SuperTest = require('supertest');
const ServiceHelper = require('../../../../../../helper/services');
const { src } = require('../../../../../../helper/path');

const { deleteIfUndefined } = require(`${src}/utils/helper/objects`);
const { modelTypes } = require(`${src}/models/modelSettings.constants`);
const { calibrationStatuses } = require(`${src}/models/calibrations.constants`);
const { isUUIDString } = require(`${src}/utils/helper/typeCheck`);
const { templates } = require(`${src}/utils/responseCodes`);
const { updateOne } = require(`${src}/handler/db`);
const { statuses, statusTypes } = require(`${src}/schemas/tickets/templates.constants`);
const { UUIDToString } = require(`${src}/utils/helper/uuids`);

let server;
let agent;

const generateBasicData = () => {
	const viewer = ServiceHelper.generateUserCredentials();
	const commenter = ServiceHelper.generateUserCredentials();
	const collaborator = ServiceHelper.generateUserCredentials();
	const data = {
		users: {
			tsAdmin: ServiceHelper.generateUserCredentials(),
			noProjectAccess: ServiceHelper.generateUserCredentials(),
			nobody: ServiceHelper.generateUserCredentials(),
			projectAdmin: ServiceHelper.generateUserCredentials(),
			viewer,
			commenter,
			collaborator,
		},
		teamspace: ServiceHelper.generateRandomString(),
		project: ServiceHelper.generateRandomProject(),
		con: ServiceHelper.generateRandomModel({
			viewers: [viewer.user],
			commenters: [commenter.user],
			collaborators: [collaborator.user] }),
		fed: ServiceHelper.generateRandomModel({
			viewers: [viewer.user],
			commenters: [commenter.user],
			collaborators: [collaborator.user],
			modelType: modelTypes.FEDERATION }),
		draw: ServiceHelper.generateRandomModel({
			viewers: [viewer.user],
			commenters: [commenter.user],
			collaborators: [collaborator.user],
			modelType: modelTypes.DRAWING }),
		calibration: ServiceHelper.generateCalibration(),
		revisions: times(2, () => ServiceHelper.generateRevisionEntry(false, false, modelTypes.CONTAINER)),
	};

	data.jobs = [
		{ _id: ServiceHelper.generateRandomString(), users: [viewer.user] },
		{ _id: ServiceHelper.generateRandomString(), users: [collaborator.user] },
		{ _id: ServiceHelper.generateRandomString(), users: Object.values(data.users).map(({ user }) => user) },
	];

	return data;
};

const setupBasicData = async (users, teamspace, project, models) => {
	const { tsAdmin, ...otherUsers } = users;

	await ServiceHelper.db.createUser(tsAdmin);
	await ServiceHelper.db.createTeamspace(teamspace, [tsAdmin.user]);

	const userProms = Object.keys(otherUsers).map((key) => ServiceHelper.db.createUser(users[key], key !== 'nobody' ? [teamspace] : []));
	const modelProms = models.map((model) => ServiceHelper.db.createModel(
		teamspace,
		model._id,
		model.name,
		model.properties,
	));
	await Promise.all([
		...userProms,
		...modelProms,
		ServiceHelper.db.createProject(teamspace, project.id, project.name, models.map(({ _id }) => _id),
			[users.projectAdmin.user]),
	]);
};

const testGetModelList = (isInternal) => {
	describe('Get model list', () => {
		const { users, teamspace, project, con, fed, draw } = generateBasicData();
		const models = [...times(15, (n) => {
			let modelType;
			if (n % 2 === 0) {
				modelType = modelTypes.FEDERATION;
			} else if (n % 3 === 0) {
				modelType = modelTypes.DRAWING;
			} else {
				modelType = modelTypes.CONTAINER;
			}

			return {
				...ServiceHelper.generateRandomModel({ modelType }),
				isFavourite: n % 5 === 0,
				modelType,
			};
		})];

		models.push(
			{ ...con, modelType: modelTypes.CONTAINER },
			{ ...fed, modelType: modelTypes.FEDERATION },
			{ ...draw, modelType: modelTypes.DRAWING });

		beforeAll(async () => {
			await setupBasicData(users, teamspace, project, models);
			const favourites = models.flatMap(({ _id, isFavourite }) => (isFavourite ? _id : []));
			await updateOne('admin', 'system.users', { user: users.tsAdmin.user }, {
				$set: {
					[`customData.starredModels.${teamspace}`]: favourites,
				},
			});
		});

		const generateTestData = (modelType) => {
			const getRoute = ({
				projectId = project.id,
				key = users.tsAdmin.apiKey,
			} = {}) => `/v5/teamspaces/${teamspace}/projects/${projectId}/${modelType}s${isInternal ? '' : `${key ? `?key=${key}` : ''}`}`;

			const modelList = models.flatMap(({ _id, isFavourite, name, modelType: type }) => (type === modelType ? { _id, isFavourite: !isInternal && !!isFavourite, name, role: 'admin' } : []));

			const generalTests = [
				['the project does not exist', getRoute({ projectId: ServiceHelper.generateRandomString() }), false, templates.projectNotFound],
				[`the user has access to some ${modelType}s`, getRoute(), true, { [`${modelType}s`]: modelList }],
			];

			const noRouteTests = [
				['the project does not exist', getRoute({ projectId: ServiceHelper.generateRandomString() }), false, templates.pageNotFound],
				[`the user has access to some ${modelType}s`, getRoute(), false, templates.pageNotFound],
			];

			const externalTests = [
				['the user does not have a valid session', getRoute({ key: null }), false, templates.notLoggedIn],
				['the user is not a member of the teamspace', getRoute({ key: users.nobody.apiKey }), false, templates.teamspaceNotFound],
				[`the user is a member of the teamspace but has no access to any of the ${modelType}`, getRoute({ key: users.noProjectAccess.apiKey }), true, { [`${modelType}s`]: [] }],

			];

			if (isInternal) {
				if (modelType === modelTypes.CONTAINER) {
					return generalTests;
				}
				return noRouteTests;
			}

			return [...externalTests, ...generalTests];
		};

		const runTest = (desc, route, success, expectedOutput) => {
			test(`should ${success ? 'succeed' : `fail with ${expectedOutput.code}`} if ${desc}`, async () => {
				const expectedStatus = success ? templates.ok.status : expectedOutput.status;
				const res = await agent.get(route).expect(expectedStatus);
				if (success) {
					const key = Object.keys(expectedOutput)[0];

					expect(res.body[key].length).toBe(expectedOutput[key].length);
					expect(res.body[key]).toEqual(expect.arrayContaining(expectedOutput[key]));
				} else {
					expect(res.body.code).toEqual(expectedOutput.code);
				}
			});
		};
		describe.each(generateTestData(modelTypes.CONTAINER))('Containers', runTest);
		describe.each(generateTestData(modelTypes.FEDERATION))('Federations', runTest);
		describe.each(generateTestData(modelTypes.DRAWING))('Drawing', runTest);
	});
};

const addTickets = async (teamspace, project, model) => {
	const template = ServiceHelper.generateTemplate();

	const customStatuses = [
		{ name: ServiceHelper.generateRandomString(), type: statusTypes.OPEN },
		{ name: ServiceHelper.generateRandomString(), type: statusTypes.ACTIVE },
		{ name: ServiceHelper.generateRandomString(), type: statusTypes.VOID },
		{ name: ServiceHelper.generateRandomString(), type: statusTypes.DONE },
	];

	const customStatusesTemplate = ServiceHelper.generateTemplate(false, false, {
		status: {
			values: customStatuses,
			default: customStatuses[0].name,
		},
	});

	const tickets = Object.values(statuses).map((status) => {
		const ticket = ServiceHelper.generateTicket(template);
		ticket.properties.Status = status;
		return ticket;
	});

	const customStatusTickets = customStatuses.map((status) => {
		const ticket = ServiceHelper.generateTicket(customStatusesTemplate);
		ticket.properties.Status = status.name;
		return ticket;
	});

	await ServiceHelper.db.createTemplates(teamspace, [template, customStatusesTemplate]);
	await Promise.all([
		...tickets.map((ticket) => ServiceHelper.db.createTicket(
			teamspace, project.id, model._id, ticket,
		)),
		...customStatusTickets.map((ticket) => ServiceHelper.db.createTicket(
			teamspace, project.id, model._id, ticket,
		)),
	]);

	// eslint-disable-next-line no-param-reassign
	model.ticketCount = 5;
};

const addRevision = async (teamspace, project, model, modelType = modelTypes.CONTAINER, hasFiles = false) => {
	const rev = ServiceHelper.generateRevisionEntry(false, hasFiles, modelType);
	if (hasFiles) {
		/* eslint-disable-next-line no-param-reassign */
		model.files = model.files ?? [];
		model.files.push({ refData: rev.refData, thumbnailData: rev.thumbnailData, imageData: rev.imageData });
	}
	await ServiceHelper.db.createRevision(teamspace, project.id, model._id, rev, modelType);

	/* eslint-disable-next-line no-param-reassign */
	model.revs = model.revs || [];
	model.revs.push(rev);

	return rev;
};

const testGetModelStats = () => {
	describe('Get model stats', () => {
		const { users, teamspace, project, con, fed, draw, calibration } = generateBasicData();
		const [fedWithNoSubModel, fedWithNoRevInSubModel] = times(
			2, () => ServiceHelper.generateRandomModel({ modelType: modelTypes.FEDERATION }),
		);

		const drawNoRev = ServiceHelper.generateRandomModel({ modelType: modelTypes.DRAWING });

		const [
			conNoRev, conFailedProcessing1, conFailedProcessing2,
		] = times(3, () => ServiceHelper.generateRandomModel());

		fed.properties.subModels = [{ _id: con._id }, { _id: conNoRev._id }];
		fedWithNoRevInSubModel.properties.subModels = [{ _id: conNoRev._id }];

		conFailedProcessing1.properties = {
			...conFailedProcessing1.properties,
			status: 'failed',
			errorReason: {
				message: ServiceHelper.generateRandomString(),
				timestamp: new Date(),
			},
		};

		conFailedProcessing2.properties = {
			...conFailedProcessing2.properties,
			errorReason: {
				message: ServiceHelper.generateRandomString(),
				errorCode: 1,
			},

		};

		beforeAll(async () => {
			const models = [
				fed, con, draw, fedWithNoSubModel, fedWithNoRevInSubModel,
				conNoRev, drawNoRev, conFailedProcessing1, conFailedProcessing2,
			];
			await setupBasicData(users, teamspace, project, models);
			await Promise.all([
				addTickets(teamspace, project, fed),
				addTickets(teamspace, project, fedWithNoRevInSubModel),
			]);

			const drawRev = await addRevision(teamspace, project, draw, modelTypes.DRAWING);
			await ServiceHelper.db.createCalibration(teamspace, project.id, draw._id, drawRev._id, calibration);
			draw.properties.calibrationStatus = calibrationStatuses.CALIBRATED;

			const rev = await addRevision(teamspace, project, con);
			fed.revs = [rev];
		});

		const generateTestData = (modelType) => {
			let model;
			let wrongTypeModel;
			let modelNotFound;

			if (modelType === modelTypes.CONTAINER) {
				wrongTypeModel = fed;
				model = con;
				modelNotFound = templates.containerNotFound;
			} else if (modelType === modelTypes.FEDERATION) {
				wrongTypeModel = con;
				model = fed;
				modelNotFound = templates.federationNotFound;
			} else {
				wrongTypeModel = fed;
				model = draw;
				modelNotFound = templates.drawingNotFound;
			}

			const getRoute = ({
				projectId = project.id,
				key = users.tsAdmin.apiKey,
				modelId = model._id,
			} = {}) => `/v5/teamspaces/${teamspace}/projects/${projectId}/${modelType}s/${modelId}/stats${key ? `?key=${key}` : ''}`;

			const basicCases = [
				['the user does not have a valid session', getRoute({ key: null }), false, templates.notLoggedIn],
				['the user is not a member of the teamspace', getRoute({ key: users.nobody.apiKey }), false, templates.teamspaceNotFound],
				['the project does not exist', getRoute({ projectId: ServiceHelper.generateRandomString() }), false, templates.projectNotFound],
				[`the user does not have access to the ${modelType}`, getRoute({ key: users.noProjectAccess.apiKey }), false, templates.notAuthorized],
				[`the ${modelType} does not exist`, getRoute({ modelId: ServiceHelper.generateRandomString() }), false, modelNotFound],
				[`the model is not a ${modelType}`, getRoute({ modelId: wrongTypeModel._id }), false, modelNotFound],
			];

			const customCases = {
				[modelTypes.FEDERATION]: [
					[`the ${modelType} contains subModels with revisions`, getRoute(), true, model],
					[`the ${modelType} contains subModels with no revision`, getRoute({ modelId: fedWithNoRevInSubModel._id }), true, fedWithNoRevInSubModel],
					[`the ${modelType} does not have subModels`, getRoute({ modelId: fedWithNoSubModel._id }), true, fedWithNoSubModel],
				],
				[modelTypes.CONTAINER]: [
					[`the ${modelType} is valid and user has access`, getRoute(), true, model],
					[`the ${modelType} is valid and user has access (no revision)`, getRoute({ modelId: conNoRev._id }), true, conNoRev],
					[`the ${modelType} is valid and user has access (with failed revision - 1)`, getRoute({ modelId: conFailedProcessing1._id }), true, conFailedProcessing1],
					[`the ${modelType} is valid and user has access (with failed revision - 2)`, getRoute({ modelId: conFailedProcessing2._id }), true, conFailedProcessing2],
				],
				[modelTypes.DRAWING]: [
					[`the ${modelType} is valid and user has access`, getRoute(), true, model],
					[`the ${modelType} is valid and user has access (no revision)`, getRoute({ modelId: drawNoRev._id }), true, drawNoRev],
				],
			};

			return [
				...basicCases,
				...customCases[modelType],
			];
		};

		const formatToStats = ({ properties, ticketCount = 0, revs = [] }) => {
			const { subModels, status, desc, number, properties: props, calibrationStatus,
				federate, errorReason, type } = properties;

			let { modelType } = properties;
			if (!modelType) {
				modelType = federate ? modelTypes.FEDERATION : modelTypes.CONTAINER;
			}

			revs.sort(({ timestamp: t1 }, { timestamp: t2 }) => {
				if (t1 < t2) return -1;
				if (t1 > t2) return 1;
				return 0;
			});

			const latestRev = revs.length ? revs[revs.length - 1] : undefined;
			const res = {
				code: modelType === modelTypes.DRAWING ? undefined : props.code,
				unit: modelType === modelTypes.DRAWING ? undefined : props.unit,
				number: modelType === modelTypes.DRAWING ? number : undefined,
				desc: modelType === modelTypes.CONTAINER ? undefined : desc,
				lastUpdated: modelType === modelTypes.FEDERATION ? latestRev?.timestamp?.getTime() : undefined,
				containers: modelType === modelTypes.FEDERATION ? subModels : undefined,
				status,
				calibration: modelType === modelTypes.DRAWING ? calibrationStatus : undefined,
				type: modelType === modelTypes.FEDERATION ? undefined : type,
			};

			if (federate) {
				if (subModels) {
					res.containers = subModels;
				}
				if (desc) {
					res.desc = desc;
				}

				res.tickets = ticketCount;

				if (latestRev) {
					res.lastUpdated = latestRev.timestamp.getTime();
				}
			} else {
				res.revisions = {
					total: revs.length,
					lastUpdated: latestRev?.timestamp ? latestRev.timestamp.getTime() : undefined,
					latestRevision: modelType === modelTypes.DRAWING && latestRev
						? `${latestRev.statusCode}-${latestRev.revCode}`
						: latestRev?.tag || latestRev?._id,
				};
			}

			if (status === 'failed') {
				res.errorReason = {
					message: errorReason.message,
					timestamp: errorReason.timestamp ? errorReason.timestamp.getTime() : undefined,
				};
			}

			return deleteIfUndefined(res);
		};

		const runTest = (desc, route, success, expectedOutput) => {
			test(`should ${success ? 'succeed' : `fail with ${expectedOutput.code}`} if ${desc}`, async () => {
				const expectedStatus = success ? templates.ok.status : expectedOutput.status;
				const res = await agent.get(route).expect(expectedStatus);
				if (success) {
					expect(res.body).toEqual(formatToStats(expectedOutput));
				} else {
					expect(res.body.code).toEqual(expectedOutput.code);
				}
			});
		};

		describe.each(generateTestData(modelTypes.FEDERATION))('Federations', runTest);
		describe.each(generateTestData(modelTypes.CONTAINER))('Containers', runTest);
		describe.each(generateTestData(modelTypes.DRAWING))('Drawings', runTest);
	});
};

const testAppendFavourites = () => {
	describe('Append Favourites', () => {
		const { users, teamspace, project, con, fed, draw } = generateBasicData();
		const favFed = { ...ServiceHelper.generateRandomModel({ modelType: modelTypes.FEDERATION }),
			isFavourite: true };
		const favCon = { ...ServiceHelper.generateRandomModel(), isFavourite: true };
		const favDraw = { ...ServiceHelper.generateRandomModel({ modelType: modelTypes.DRAWING }),
			isFavourite: true };

		beforeAll(async () => {
			const models = [con, fed, draw, favFed, favCon, favDraw];
			await setupBasicData(users, teamspace, project, models);
			const favourites = models.flatMap(({ _id, isFavourite }) => (isFavourite ? _id : []));
			await updateOne('admin', 'system.users', { user: users.tsAdmin.user }, {
				$set: {
					[`customData.starredModels.${teamspace}`]: favourites,
				},
			});
		});

		const generateTestData = (modelType) => {
			let model;
			let favModel;
			let wrongTypeModel;
			let wrongModelType;

			if (modelType === modelTypes.CONTAINER) {
				wrongTypeModel = fed;
				model = con;
				favModel = favCon;
				wrongModelType = modelTypes.FEDERATION;
			} else if (modelType === modelTypes.FEDERATION) {
				wrongTypeModel = con;
				model = fed;
				favModel = favFed;
				wrongModelType = modelTypes.CONTAINER;
			} else {
				wrongTypeModel = fed;
				model = draw;
				favModel = favDraw;
				wrongModelType = modelTypes.FEDERATION;
			}

			const standardPayload = { [`${modelType}s`]: [model._id] };

			const generateRouteParams = ({
				projectId = project.id,
				key = users.tsAdmin.apiKey,
			} = {}) => ({
				projectId, modelType, key,
			});

			return [
				['the user does not have a valid session', generateRouteParams({ key: null }), false, templates.notLoggedIn, standardPayload],
				['the user is not a member of the teamspace', generateRouteParams({ key: users.nobody.apiKey }), false, templates.teamspaceNotFound, standardPayload],
				['the project does not exist', generateRouteParams({ projectId: ServiceHelper.generateRandomString() }), false, templates.projectNotFound, standardPayload],
				[`the user does not have access to the ${modelType}`, generateRouteParams({ key: users.noProjectAccess.apiKey }), false, templates.invalidArguments, standardPayload],
				[`the ${modelType} list provided contains a ${wrongModelType}`, generateRouteParams(), false, templates.invalidArguments, { [`${modelType}s`]: [wrongTypeModel._id] }],
				[`the ${modelType} list provided isEmpty`, generateRouteParams(), false, templates.invalidArguments, { [`${modelType}s`]: [] }],
				['the payload is empty', generateRouteParams(), false, templates.invalidArguments, { }],
				[`the ${modelType} list contains a ${modelType} that does not exist`, generateRouteParams(), false, templates.invalidArguments, { [`${modelType}s`]: [ServiceHelper.generateRandomString()] }],
				[`the ${modelType} list is valid`, generateRouteParams(), true, undefined, standardPayload],
				[`the ${modelType} list contains ${modelType} that is already a favourite`, generateRouteParams(), true, undefined, { [`${modelType}s`]: [favModel._id] }],
			];
		};

		const runTest = (desc, routeParams, success, expectedOutput, payload) => {
			const getRoute = ({
				modelType,
				projectId,
				key,
			} = {}) => `/v5/teamspaces/${teamspace}/projects/${projectId}/${modelType}s/favourites${key ? `?key=${key}` : ''}`;
			test(`should ${success ? 'succeed' : `fail with ${expectedOutput.code}`} if ${desc}`, async () => {
				const expectedStatus = success ? templates.ok.status : expectedOutput.status;
				const res = await agent.patch(getRoute(routeParams)).send(payload).expect(expectedStatus);
				if (success) {
					const { modelType, projectId, key } = routeParams;
					const getModelListRoute = `/v5/teamspaces/${teamspace}/projects/${projectId}/${modelType}s?key=${key}`;
					const listRes = await agent.get(getModelListRoute).expect(expectedStatus);
					const favModels = listRes.body[`${modelType}s`].flatMap(({ isFavourite, _id }) => (isFavourite ? _id : []));
					expect(favModels).toEqual(expect.arrayContaining(payload[`${modelType}s`]));
				} else {
					expect(res.body.code).toEqual(expectedOutput.code);
				}
			});
		};

		describe.each(generateTestData(modelTypes.FEDERATION))('Federations', runTest);
		describe.each(generateTestData(modelTypes.CONTAINER))('Containers', runTest);
		describe.each(generateTestData(modelTypes.DRAWING))('Drawings', runTest);
	});
};

const testDeleteFavourites = () => {
	describe('Remove Favourites', () => {
		const { users, teamspace, project, con, fed, draw } = generateBasicData();
		const favFed = { ...ServiceHelper.generateRandomModel({ modelType: modelTypes.FEDERATION }),
			isFavourite: true };
		const favCon = { ...ServiceHelper.generateRandomModel(), isFavourite: true };
		const favDraw = { ...ServiceHelper.generateRandomModel({ modelType: modelTypes.DRAWING }),
			isFavourite: true };

		beforeAll(async () => {
			const models = [con, fed, draw, favFed, favCon, favDraw];
			await setupBasicData(users, teamspace, project, models);
			const favourites = models.flatMap(({ _id, isFavourite }) => (isFavourite ? _id : []));
			await updateOne('admin', 'system.users', { user: users.tsAdmin.user }, {
				$set: {
					[`customData.starredModels.${teamspace}`]: favourites,
				},
			});
		});

		const generateTestData = (modelType) => {
			let model;
			let favModel;
			let wrongTypeModel;
			let wrongModelType;

			if (modelType === modelTypes.CONTAINER) {
				wrongTypeModel = fed;
				model = con;
				favModel = favCon;
				wrongModelType = modelTypes.FEDERATION;
			} else if (modelType === modelTypes.FEDERATION) {
				wrongTypeModel = con;
				model = fed;
				favModel = favFed;
				wrongModelType = modelTypes.CONTAINER;
			} else {
				wrongTypeModel = fed;
				model = draw;
				favModel = favDraw;
				wrongModelType = modelTypes.FEDERATION;
			}

			const generateRouteParams = ({
				projectId = project.id,
				key = users.tsAdmin.apiKey,
				modelIds = [model._id],
			} = {}) => ({
				projectId, modelType, key, modelIds,
			});

			return [
				['the user does not have a valid session', generateRouteParams({ key: null }), false, templates.notLoggedIn],
				['the user is not a member of the teamspace', generateRouteParams({ key: users.nobody.apiKey }), false, templates.teamspaceNotFound],
				['the project does not exist', generateRouteParams({ projectId: ServiceHelper.generateRandomString() }), false, templates.projectNotFound],
				[`the user does not have access to the ${modelType}`, generateRouteParams({ key: users.noProjectAccess.apiKey }), false, templates.invalidArguments],
				[`the ${modelType} list provided has a ${wrongModelType}`, generateRouteParams({ modelIds: [wrongTypeModel._id] }), false, templates.invalidArguments],
				[`the ${modelType} list is not provided`, generateRouteParams({ modelIds: null }), false, templates.invalidArguments],
				[`the ${modelType} list contains correct data`, generateRouteParams({ modelIds: [favModel._id] }), true],
			];
		};

		const runTest = (desc, routeParams, success, expectedOutput) => {
			const getRoute = ({
				projectId,
				key,
				modelIds,
				modelType,
			}) => {
				let url = `/v5/teamspaces/${teamspace}/projects/${projectId}/${modelType}s/favourites`;
				let firstParam = true;
				if (key) {
					url += `?key=${key}`;
					firstParam = false;
				}
				if (modelIds) {
					url += `${firstParam ? '?' : '&'}ids=${modelIds.join(',')}`;
				}

				return url;
			};

			test(`should ${success ? 'succeed' : `fail with ${expectedOutput.code}`} if ${desc}`, async () => {
				const expectedStatus = success ? templates.ok.status : expectedOutput.status;
				const res = await agent.delete(getRoute(routeParams)).expect(expectedStatus);
				if (success) {
					const { modelType, projectId, key, modelIds } = routeParams;
					const getModelListRoute = `/v5/teamspaces/${teamspace}/projects/${projectId}/${modelType}s?key=${key}`;
					const listRes = await agent.get(getModelListRoute).expect(expectedStatus);
					const favModels = listRes.body[`${modelType}s`].flatMap(({ isFavourite, _id }) => (isFavourite ? _id : []));
					expect(favModels).not.toEqual(expect.arrayContaining(modelIds));
				} else {
					expect(res.body.code).toEqual(expectedOutput.code);
				}
			});
		};
		describe.each(generateTestData(modelTypes.FEDERATION))('Federations', runTest);
		describe.each(generateTestData(modelTypes.CONTAINER))('Containers', runTest);
		describe.each(generateTestData(modelTypes.DRAWING))('Drawings', runTest);
	});
};

const testAddModel = (isInternal) => {
	describe('Add Model', () => {
		const { users, teamspace, project, con, fed, draw } = generateBasicData();

		beforeAll(async () => {
			const models = [con, fed, draw];
			await setupBasicData(users, teamspace, project, models);
			const favourites = models.flatMap(({ _id, isFavourite }) => (isFavourite ? _id : []));
			await updateOne('admin', 'system.users', { user: users.tsAdmin.user }, {
				$set: {
					[`customData.starredModels.${teamspace}`]: favourites,
				},
			});
		});

		const generateTestData = (modelType) => {
			let wrongModelType;
			let model;
			let wrongTypeModel;

			if (modelType === modelTypes.CONTAINER) {
				wrongTypeModel = fed;
				wrongModelType = modelTypes.FEDERATION;
				model = con;
			} else if (modelType === modelTypes.FEDERATION) {
				wrongTypeModel = con;
				wrongModelType = modelTypes.CONTAINER;
				model = fed;
			} else {
				wrongTypeModel = fed;
				wrongModelType = modelTypes.FEDERATION;
				model = draw;
			}

			const getRoute = ({
				projectId = project.id,
				key = users.tsAdmin.apiKey,
			} = {}) => `/v5/teamspaces/${teamspace}/projects/${projectId}/${modelType}s${key ? `?key=${key}` : ''}`;

			const generatePayload = (name = ServiceHelper.generateRandomString()) => ({
				name,
				number: modelType === modelTypes.DRAWING ? ServiceHelper.generateRandomString() : undefined,
				unit: modelType === modelTypes.DRAWING ? undefined : 'mm',
				calibration: modelType === modelTypes.DRAWING ? { verticalRange: [0, 5], units: 'mm' } : undefined,
				type: modelType === modelTypes.FEDERATION ? undefined : ServiceHelper.generateRandomString(),
			});

			const general = [
				['the project does not exist', getRoute({ projectId: ServiceHelper.generateRandomString() }), false, generatePayload(), templates.projectNotFound],
				[`the name has been taken by another ${modelType}`, getRoute(), false, generatePayload(model.name), templates.invalidArguments],
				[`the name has been taken by another ${modelType} (case insensitive)`, getRoute(), false, generatePayload(model.name.toUpperCase()), templates.invalidArguments],
				[`the name has been taken by a ${wrongModelType}`, getRoute(), false, generatePayload(wrongTypeModel.name), templates.invalidArguments],
				[`the name has been taken by a ${wrongModelType} (case insensitive)`, getRoute(), false, generatePayload(wrongTypeModel.name.toUpperCase()), templates.invalidArguments],
				['with invalid payload', getRoute(), false, {}, templates.invalidArguments],
			];

			const external = [
				['the user does not have a valid session', getRoute({ key: null }), false, generatePayload(), templates.notLoggedIn],
				['the user is not a member of the teamspace', getRoute({ key: users.nobody.apiKey }), false, generatePayload(), templates.teamspaceNotFound],
				['the user is not a project admin', getRoute({ key: users.noProjectAccess.apiKey }), false, generatePayload(), templates.notAuthorized],
				['user has sufficient permission and the payload is valid', getRoute(), true, generatePayload()],
			];

			if (isInternal) {
				if (modelType === modelTypes.CONTAINER) {
					return general;
				}
				return general.map(([desc, route, , payload]) => [
					desc, route, false, payload, templates.pageNotFound]);
			}
			return external;
		};

		const runTest = (desc, route, success, payload, expectedOutput) => {
			test(`should ${success ? 'succeed' : `fail with ${expectedOutput.code}`} if ${desc}`, async () => {
				const expectedStatus = success ? templates.ok.status : expectedOutput.status;
				const res = await agent.post(route).send(payload).expect(expectedStatus);
				if (success) {
					expect(isUUIDString(res.body._id)).toBe(true);
					const getRes = await agent.get(route).expect(templates.ok.status);
					const modelType = Object.keys(getRes.body)[0];
					expect(getRes.body[modelType].find(({ _id }) => _id === res.body._id)).not.toBe(undefined);
				} else {
					expect(res.body.code).toEqual(expectedOutput.code);
				}
			});
		};
		describe.each(generateTestData(modelTypes.FEDERATION))('Federations', runTest);
		describe.each(generateTestData(modelTypes.CONTAINER))('Containers', runTest);
		describe.each(generateTestData(modelTypes.DRAWING))('Drawings', runTest);
	});
};

const testDeleteModel = () => {
	describe('Delete Model', () => {
		const { users, teamspace, project, con, fed, draw } = generateBasicData();
		const conIsSubModel = ServiceHelper.generateRandomModel();
		const fedOfSubModelCon = ServiceHelper.generateRandomModel({ modelType: modelTypes.FEDERATION });

		fedOfSubModelCon.properties.subModels = [{ _id: conIsSubModel._id }];

		beforeAll(async () => {
			const models = [con, fed, conIsSubModel, fedOfSubModelCon, draw];
			await setupBasicData(users, teamspace, project, models);
			const favourites = models.flatMap(({ _id, isFavourite }) => (isFavourite ? _id : []));
			await updateOne('admin', 'system.users', { user: users.tsAdmin.user }, {
				$set: {
					[`customData.starredModels.${teamspace}`]: favourites,
				},
			});
		});

		const generateTestData = (modelType) => {
			let model;
			let wrongTypeModel;
			let modelNotFound;

			if (modelType === modelTypes.CONTAINER) {
				wrongTypeModel = fed;
				model = con;
				modelNotFound = templates.containerNotFound;
			} else if (modelType === modelTypes.FEDERATION) {
				wrongTypeModel = con;
				model = fed;
				modelNotFound = templates.federationNotFound;
			} else {
				wrongTypeModel = fed;
				model = draw;
				modelNotFound = templates.drawingNotFound;
			}

			const getRoute = ({
				projectId = project.id,
				key = users.tsAdmin.apiKey,
				modelId = model._id,
			} = {}) => `/v5/teamspaces/${teamspace}/projects/${projectId}/${modelType}s/${modelId}${key ? `?key=${key}` : ''}`;

			return [
				['the user does not have a valid session', getRoute({ key: null }), false, templates.notLoggedIn],
				['the user is not a member of the teamspace', getRoute({ key: users.nobody.apiKey }), false, templates.teamspaceNotFound],
				['the project does not exist', getRoute({ projectId: ServiceHelper.generateRandomString() }), false, templates.projectNotFound],
				[`the ${modelType} does not exist`, getRoute({ modelId: ServiceHelper.generateRandomString() }), false, modelNotFound],
				[`the model is not a ${modelType}`, getRoute({ modelId: wrongTypeModel._id }), false, modelNotFound],
				['the user lacks sufficient permissions', getRoute({ key: users.viewer.apiKey }), false, templates.notAuthorized],
				[`the ${modelType} exists and the user has sufficient permissions`, getRoute(), true],
				...(modelType !== modelTypes.CONTAINER ? [] : [
					[`the ${modelType} is a sub model of a federation`, getRoute({ modelId: conIsSubModel._id }), false, templates.containerIsSubModel],
				]),
			];
		};

		const runTest = (desc, route, success, expectedOutput) => {
			test(`should ${success ? 'succeed' : `fail with ${expectedOutput.code}`} if ${desc}`, async () => {
				const expectedStatus = success ? templates.ok.status : expectedOutput.status;
				const res = await agent.delete(route).expect(expectedStatus);
				if (success) {
					const queryStr = route.split('?')[1];
					const getRoute = route.split('/').slice(0, -1).join('/');
					const getRes = await agent.get(`${getRoute}?${queryStr}`).expect(templates.ok.status);
					const modelType = Object.keys(getRes.body)[0];
					expect(getRes.body[modelType].find(({ _id }) => _id === res.body._id)).toBeUndefined();
				} else {
					expect(res.body.code).toEqual(expectedOutput.code);
				}
			});
		};

		describe.each(generateTestData(modelTypes.FEDERATION))('Federations', runTest);
		describe.each(generateTestData(modelTypes.CONTAINER))('Containers', runTest);
		describe.each(generateTestData(modelTypes.DRAWING))('Drawings', runTest);
	});
};

const testUpdateModelSettings = () => {
	describe('Update Settings', () => {
		const { users, teamspace, project, con, fed, draw } = generateBasicData();
		const conIsSubModel = ServiceHelper.generateRandomModel();
		const fedOfSubModelCon = ServiceHelper.generateRandomModel({ modelType: modelTypes.FEDERATION });

		fedOfSubModelCon.properties.subModels = [{ _id: conIsSubModel._id }];

		fed.legend = { _id: ServiceHelper.generateUUID() };
		con.legend = { _id: ServiceHelper.generateUUID() };
		fed.view = { _id: ServiceHelper.generateUUID() };
		con.view = { _id: ServiceHelper.generateUUID() };

		beforeAll(async () => {
			const models = [con, fed, conIsSubModel, fedOfSubModelCon, draw];
			await setupBasicData(users, teamspace, project, models);

			await Promise.all([
				ServiceHelper.db.createViews(teamspace, fed._id, [fed.view]),
				ServiceHelper.db.createLegends(teamspace, fed._id, [fed.legend]),
				ServiceHelper.db.createViews(teamspace, con._id, [con.view]),
				ServiceHelper.db.createLegends(teamspace, con._id, [con.legend]),
			]);
		});

		const generateTestData = (modelType) => {
			let model;
			let wrongTypeModel;
			let modelNotFound;

			if (modelType === modelTypes.CONTAINER) {
				wrongTypeModel = fed;
				model = con;
				modelNotFound = templates.containerNotFound;
			} else if (modelType === modelTypes.FEDERATION) {
				wrongTypeModel = con;
				model = fed;
				modelNotFound = templates.federationNotFound;
			} else {
				wrongTypeModel = fed;
				model = draw;
				modelNotFound = templates.drawingNotFound;
			}

			const getRoute = ({
				projectId = project.id,
				key = users.tsAdmin.apiKey,
				modelId = model._id,
			} = {}) => `/v5/teamspaces/${teamspace}/projects/${projectId}/${modelType}s/${modelId}${key ? `?key=${key}` : ''}`;

			const dummyPayload = { name: ServiceHelper.generateRandomString() };

			return [
				['the user does not have a valid session', getRoute({ key: null }), false, dummyPayload, templates.notLoggedIn],
				['the user is not a member of the teamspace', getRoute({ key: users.nobody.apiKey }), false, dummyPayload, templates.teamspaceNotFound],
				['the project does not exist', getRoute({ projectId: ServiceHelper.generateRandomString() }), false, dummyPayload, templates.projectNotFound],
				[`the ${modelType} does not exist`, getRoute({ modelId: ServiceHelper.generateRandomString() }), false, dummyPayload, modelNotFound],
				[`the model is not a ${modelType}`, getRoute({ modelId: wrongTypeModel._id }), false, dummyPayload, modelNotFound],
				['the user lacks sufficient permissions', getRoute({ key: users.viewer.apiKey }), false, dummyPayload, templates.notAuthorized],
				['the payload does not conform to the schema', getRoute(), false, { name: 123 }, templates.invalidArguments],
				['the payload contains unrecognised data', getRoute(), false, { name: 123, [ServiceHelper.generateRandomString()]: true }, templates.invalidArguments],
				['the user is trying to toggle federate', getRoute(), false, { federate: modelType !== modelTypes.FEDERATION }, templates.invalidArguments],
				['the payload is valid', getRoute(), true, dummyPayload],
				...(modelType !== modelTypes.DRAWING ? [
					['the defaultView is not recognised', getRoute(), false, { defaultView: ServiceHelper.generateRandomString() }, templates.invalidArguments],
					['the defaultView is set to a valid view', getRoute(), true, { defaultView: UUIDToString(model.view._id) }],
					['the defaultLegend is not recognised', getRoute(), false, { defaultLegend: ServiceHelper.generateRandomString() }, templates.invalidArguments],
					['the defaultLegend is set to a valid legend', getRoute(), true, { defaultLegend: UUIDToString(model.legend._id) }],
					['the defaultView is set to null', getRoute(), true, { defaultView: null }],
					['the defaultLegend is set to null', getRoute(), true, { defaultLegend: null }],
					['the code and units are updated', getRoute(), true, { code: ServiceHelper.generateRandomString(), unit: 'm' }],
					['the code is unset and units are updated', getRoute(), true, { code: null, unit: 'm' }],
				] : []),
				...(modelType === modelTypes.FEDERATION ? [
					['the user tries to edit submodel array', getRoute(), false, { subModels: [con._id] }, templates.invalidArguments],
				] : []),
			];
		};

		const runTest = (desc, route, success, payload, expectedOutput) => {
			test(`should ${success ? 'succeed' : `fail with ${expectedOutput.code}`} if ${desc}`, async () => {
				const expectedStatus = success ? templates.ok.status : expectedOutput.status;
				const res = await agent.patch(route).send(payload).expect(expectedStatus);
				if (!success) {
					expect(res.body.code).toEqual(expectedOutput.code);
				}
			});
		};

		describe.each(generateTestData(modelTypes.FEDERATION))('Federations', runTest);
		describe.each(generateTestData(modelTypes.CONTAINER))('Containers', runTest);
		describe.each(generateTestData(modelTypes.DRAWING))('Drawings', runTest);
	});
};

const testGetSettings = () => {
	describe('Get Model Settings', () => {
		const { users, teamspace, project, con, fed, draw } = generateBasicData();

		fed.properties = {
			...fed.properties,
			defaultView: ServiceHelper.generateUUID(),
			defaultLegend: ServiceHelper.generateUUID(),
			timestamp: new Date(),
			errorReason: {
				message: 'error reason',
				timestamp: new Date(),
				errorCode: 1,
			},
		};

		con.properties = {
			...con.properties,
			defaultView: ServiceHelper.generateUUID(),
			defaultLegend: ServiceHelper.generateUUID(),
			timestamp: new Date(),
			status: 'failed',
			errorReason: {
				message: 'error reason',
				timestamp: new Date(),
				errorCode: 1,
			},
		};

		const fed2 = ServiceHelper.generateRandomModel({ modelType: modelTypes.FEDERATION });
		const con2 = ServiceHelper.generateRandomModel();
		const draw2 = ServiceHelper.generateRandomModel({ modelType: modelTypes.DRAWING });

		beforeAll(async () => {
			const models = [con, fed, draw, fed2, con2, draw2];
			await setupBasicData(users, teamspace, project, models);
		});

		const generateTestData = (modelType) => {
			let model;
			let model2;
			let wrongTypeModel;
			let modelNotFound;

			if (modelType === modelTypes.CONTAINER) {
				model = con;
				model2 = con2;
				wrongTypeModel = fed;
				modelNotFound = templates.containerNotFound;
			} else if (modelType === modelTypes.FEDERATION) {
				model = fed;
				model2 = fed2;
				wrongTypeModel = con;
				modelNotFound = templates.federationNotFound;
			} else {
				model = draw;
				model2 = draw2;
				wrongTypeModel = con;
				modelNotFound = templates.drawingNotFound;
			}

			const getRoute = ({
				projectId = project.id,
				key = users.tsAdmin.apiKey,
				modelId = model._id,
			} = {}) => `/v5/teamspaces/${teamspace}/projects/${projectId}/${modelType}s/${modelId}${key ? `?key=${key}` : ''}`;

			return [
				['the user does not have a valid session', modelType, getRoute({ key: null }), false, templates.notLoggedIn],
				['the user is not a member of the teamspace', modelType, getRoute({ key: users.nobody.apiKey }), false, templates.teamspaceNotFound],
				['the project does not exist', modelType, getRoute({ projectId: ServiceHelper.generateRandomString() }), false, templates.projectNotFound],
				[`the ${modelType} does not exist`, modelType, getRoute({ modelId: ServiceHelper.generateRandomString() }), false, modelNotFound],
				[`the model is not a ${modelType}`, modelType, getRoute({ modelId: wrongTypeModel._id }), false, modelNotFound],
				[`the user does not have access to the ${modelType}`, modelType, getRoute({ key: users.noProjectAccess.apiKey }), false, templates.notAuthorized],
				['the model exists and the user has access', modelType, getRoute(), true, model],
				['the model exists and the user has access (2)', modelType, getRoute({ modelId: model2._id }), true, model2],
			];
		};

		const formatToSettings = (settings, modelType) => ({
			_id: settings._id,
			name: settings.name,
			desc: settings.properties.desc,
			type: settings.properties.type,
			...(modelType === modelTypes.DRAWING ? {
				number: settings.properties.number,
				calibration: settings.properties.calibration,
			} : {
				code: settings.properties.properties.code,
				unit: settings.properties.properties.unit,
				defaultView: settings.properties.defaultView
					? UUIDToString(settings.properties.defaultView) : undefined,
				defaultLegend: settings.properties.defaultLegend
					? UUIDToString(settings.properties.defaultLegend) : undefined,
				timestamp: settings.properties.timestamp ? settings.properties.timestamp.getTime() : undefined,
				angleFromNorth: settings.properties.angleFromNorth,
				status: settings.properties.status,
				surveyPoints: settings.properties.surveyPoints,
				errorReason: settings.properties.errorReason ? {
					message: settings.properties.errorReason.message,
					timestamp: settings.properties.errorReason.timestamp
						? settings.properties.errorReason.timestamp.getTime() : undefined,
					errorCode: settings.properties.errorReason.errorCode,
				} : undefined,
			}),
		});

		const runTest = (desc, modelType, route, success, expectedOutput) => {
			test(`should ${success ? 'succeed' : `fail with ${expectedOutput.code}`} if ${desc}`, async () => {
				const expectedStatus = success ? templates.ok.status : expectedOutput.status;
				const res = await agent.get(route).expect(expectedStatus);
				if (success) {
					expect(res.body)
						.toEqual(formatToSettings(expectedOutput, modelType));
				} else {
					expect(res.body.code).toEqual(expectedOutput.code);
				}
			});
		};

		describe.each(generateTestData(modelTypes.FEDERATION))('Federations', runTest);
		describe.each(generateTestData(modelTypes.CONTAINER))('Containers', runTest);
		describe.each(generateTestData(modelTypes.DRAWING))('Drawings', runTest);
	});
};

const testGetThumbnail = () => {
	describe('Get drawing thumbnail', () => {
		const { users, teamspace, project, draw, fed } = generateBasicData();
		const drawNoRev = ServiceHelper.generateRandomModel({ modelType: modelTypes.DRAWING });

		beforeAll(async () => {
			const models = [draw, drawNoRev, fed];
			await setupBasicData(users, teamspace, project, models);
			await addRevision(teamspace, project, draw, modelTypes.DRAWING, true);
		});

		const generateTestData = () => {
			const model = draw;
			const wrongTypeModel = fed;
			const modelNotFound = templates.drawingNotFound;

			const getRoute = ({
				projectId = project.id,
				key = users.tsAdmin.apiKey,
				modelId = model._id,
			} = {}) => `/v5/teamspaces/${teamspace}/projects/${projectId}/drawings/${modelId}/thumbnail${key ? `?key=${key}` : ''}`;

			return [
				['the user does not have a valid session', getRoute({ key: null }), false, templates.notLoggedIn],
				['the user is not a member of the teamspace', getRoute({ key: users.nobody.apiKey }), false, templates.teamspaceNotFound],
				['the project does not exist', getRoute({ projectId: ServiceHelper.generateRandomString() }), false, templates.projectNotFound],
				['the user does not have access to the drawing', getRoute({ key: users.noProjectAccess.apiKey }), false, templates.notAuthorized],
				['the drawing does not exist', getRoute({ modelId: ServiceHelper.generateRandomString() }), false, modelNotFound],
				['the model is not a drawing', getRoute({ modelId: wrongTypeModel._id }), false, modelNotFound],
				['the drawing has a thumbnail and user has access', getRoute(), true, model],
				['the drawing does not have a thumbnail and user has access', getRoute({ modelId: drawNoRev._id }), false, templates.fileNotFound],
			];
		};

		const runTest = (desc, route, success, expectedOutput) => {
			test(`should ${success ? 'succeed' : `fail with ${expectedOutput.code}`} if ${desc}`, async () => {
				const expectedStatus = success ? templates.ok.status : expectedOutput.status;
				const res = await agent.get(route).expect(expectedStatus);
				if (success) {
					expect(res.body.toString()).toEqual(
						expectedOutput.files[expectedOutput.files.length - 1].thumbnailData);
				} else {
					expect(res.body.code).toEqual(expectedOutput.code);
				}
			});
		};

		describe.each(generateTestData())('Drawings', runTest);
	});
};

const testGetUsersWithPermissions = () => {
	describe('Get users with permissions', () => {
		const { users, teamspace, project, con, fed, draw } = generateBasicData();

		beforeAll(async () => {
			await setupBasicData(users, teamspace, project, [con, fed, draw]);
		});

		const generateTestData = (modelType) => {
			let model;
			let wrongTypeModel;
			let modelNotFound;

			if (modelType === modelTypes.CONTAINER) {
				model = con;
				wrongTypeModel = fed;
				modelNotFound = templates.containerNotFound;
			} else if (modelType === modelTypes.FEDERATION) {
				model = fed;
				wrongTypeModel = con;
				modelNotFound = templates.federationNotFound;
			} else {
				model = draw;
				wrongTypeModel = con;
				modelNotFound = templates.drawingNotFound;
			}

			const getRoute = ({
				projectId = project.id,
				key = users.tsAdmin.apiKey,
				modelId = model._id,
				excludeViewers,
			} = {}) => `/v5/teamspaces/${teamspace}/projects/${projectId}/${modelType}s/${modelId}/members${key ? `?key=${key}${excludeViewers ? '&excludeViewers=true' : ''}` : ''}`;

			return [
				['the user does not have a valid session', getRoute({ key: null }), false, templates.notLoggedIn],
				['the user is not a member of the teamspace', getRoute({ key: users.nobody.apiKey }), false, templates.teamspaceNotFound],
				['the project does not exist', getRoute({ projectId: ServiceHelper.generateRandomString() }), false, templates.projectNotFound],
				['the user does not have access to the model', getRoute({ key: users.noProjectAccess.apiKey }), false, templates.notAuthorized],
				['the model does not exist', getRoute({ modelId: ServiceHelper.generateRandomString() }), false, modelNotFound],
				['the model is of wrong type', getRoute({ modelId: wrongTypeModel._id }), false, modelNotFound],
				['excludeViewers is set to false', getRoute(), true, { users: [teamspace, users.tsAdmin.user, users.projectAdmin.user, users.viewer.user, users.commenter.user, users.collaborator.user] }],
				['excludeViewers is set to true', getRoute({ excludeViewers: true }), true, { users: [teamspace, users.tsAdmin.user, users.projectAdmin.user, users.commenter.user, users.collaborator.user] }],
			];
		};

		const runTest = (desc, route, success, expectedOutput) => {
			test(`should ${success ? 'succeed' : `fail with ${expectedOutput.code}`} if ${desc}`, async () => {
				const expectedStatus = success ? templates.ok.status : expectedOutput.status;
				const res = await agent.get(route).expect(expectedStatus);
				if (success) {
					expect(res.body).toEqual(expectedOutput);
				} else {
					expect(res.body.code).toEqual(expectedOutput.code);
				}
			});
		};

		describe.each(generateTestData(modelTypes.FEDERATION))('Federations', runTest);
		describe.each(generateTestData(modelTypes.CONTAINER))('Containers', runTest);
		describe.each(generateTestData(modelTypes.DRAWING))('Drawing', runTest);
	});
};

const testGetJobsWithAccess = () => {
	describe('Get jobs with access', () => {
		const { users, teamspace, project, con, fed, draw, jobs } = generateBasicData();

		beforeAll(async () => {
			await setupBasicData(users, teamspace, project, [con, fed, draw], jobs);
			await ServiceHelper.db.createJobs(teamspace, jobs);
		});

		const generateTestData = (modelType) => {
			let model;
			let wrongTypeModel;
			let modelNotFound;

			if (modelType === modelTypes.CONTAINER) {
				model = con;
				wrongTypeModel = fed;
				modelNotFound = templates.containerNotFound;
			} else if (modelType === modelTypes.FEDERATION) {
				model = fed;
				wrongTypeModel = con;
				modelNotFound = templates.federationNotFound;
			} else {
				model = draw;
				wrongTypeModel = con;
				modelNotFound = templates.drawingNotFound;
			}

			const getRoute = ({
				projectId = project.id,
				key = users.tsAdmin.apiKey,
				modelId = model._id,
				excludeViewers,
			} = {}) => `/v5/teamspaces/${teamspace}/projects/${projectId}/${modelType}s/${modelId}/jobs${key ? `?key=${key}${excludeViewers ? '&excludeViewers=true' : ''}` : ''}`;

			return [
				['the user does not have a valid session', getRoute({ key: null }), false, templates.notLoggedIn],
				['the user is not a member of the teamspace', getRoute({ key: users.nobody.apiKey }), false, templates.teamspaceNotFound],
				['the project does not exist', getRoute({ projectId: ServiceHelper.generateRandomString() }), false, templates.projectNotFound],
				['the user does not have access to the model', getRoute({ key: users.noProjectAccess.apiKey }), false, templates.notAuthorized],
				['the model does not exist', getRoute({ modelId: ServiceHelper.generateRandomString() }), false, modelNotFound],
				['the model is of wrong type', getRoute({ modelId: wrongTypeModel._id }), false, modelNotFound],
				['excludeViewers is set to false', getRoute(), true, { jobs: ['Admin', ...jobs.map(({ _id }) => _id)] }],
				['excludeViewers is set to true', getRoute({ excludeViewers: true }), true, { jobs: ['Admin', ...jobs.slice(1).map(({ _id }) => _id)] }],
			];
		};

		const runTest = (desc, route, success, expectedOutput) => {
			test(`should ${success ? 'succeed' : `fail with ${expectedOutput.code}`} if ${desc}`, async () => {
				const expectedStatus = success ? templates.ok.status : expectedOutput.status;
				const res = await agent.get(route).expect(expectedStatus);
				if (success) {
					expect(res.body).toEqual(expectedOutput);
				} else {
					expect(res.body.code).toEqual(expectedOutput.code);
				}
			});
		};

		describe.each(generateTestData(modelTypes.FEDERATION))('Federations', runTest);
		describe.each(generateTestData(modelTypes.CONTAINER))('Containers', runTest);
		describe.each(generateTestData(modelTypes.DRAWING))('Drawing', runTest);
	});
};

describe(ServiceHelper.determineTestGroup(__filename), () => {
	afterEach(() => server.close());
	afterAll(() => ServiceHelper.closeApp(server));
<<<<<<< HEAD
	describe('External Service', () => {
		beforeAll(async () => {
			server = await ServiceHelper.app();
			agent = await SuperTest(server);
		});

		testGetModelList();
		testGetModelStats();
		testAppendFavourites();
		testDeleteFavourites();
		testAddModel();
		testDeleteModel();
		testUpdateModelSettings();
		testGetSettings();
		testGetThumbnail();
		testGetUsersWithPermissions();
		testGetJobsWithAccess();
	});
	describe('Internal Service', () => {
		beforeAll(async () => {
			server = await ServiceHelper.app(true);
			agent = await SuperTest(server);
		});

		testGetModelList(true);
		testAddModel(true);
	});
=======

	testGetModelList();
	testGetModelStats();
	testAppendFavourites();
	testDeleteFavourites();
	testAddModel();
	testDeleteModel();
	testUpdateModelSettings();
	testGetSettings();
	testGetThumbnail();
	testGetUsersWithPermissions();
	testGetJobsWithAccess();
>>>>>>> 336abe79
});<|MERGE_RESOLUTION|>--- conflicted
+++ resolved
@@ -1207,7 +1207,6 @@
 describe(ServiceHelper.determineTestGroup(__filename), () => {
 	afterEach(() => server.close());
 	afterAll(() => ServiceHelper.closeApp(server));
-<<<<<<< HEAD
 	describe('External Service', () => {
 		beforeAll(async () => {
 			server = await ServiceHelper.app();
@@ -1235,18 +1234,4 @@
 		testGetModelList(true);
 		testAddModel(true);
 	});
-=======
-
-	testGetModelList();
-	testGetModelStats();
-	testAppendFavourites();
-	testDeleteFavourites();
-	testAddModel();
-	testDeleteModel();
-	testUpdateModelSettings();
-	testGetSettings();
-	testGetThumbnail();
-	testGetUsersWithPermissions();
-	testGetJobsWithAccess();
->>>>>>> 336abe79
 });