/**
 *  Copyright (C) 2021 3D Repo Ltd
 *
 *  This program is free software: you can redistribute it and/or modify
 *  it under the terms of the GNU Affero General Public License as
 *  published by the Free Software Foundation, either version 3 of the
 *  License, or (at your option) any later version.
 *
 *  This program is distributed in the hope that it will be useful,
 *  but WITHOUT ANY WARRANTY; without even the implied warranty of
 *  MERCHANTABILITY or FITNESS FOR A PARTICULAR PURPOSE.  See the
 *  GNU Affero General Public License for more details.
 *
 *  You should have received a copy of the GNU Affero General Public License
 *  along with this program.  If not, see <http://www.gnu.org/licenses/>.
 */

const { cloneDeep, times } = require('lodash');
const SuperTest = require('supertest');
const FS = require('fs');
const ServiceHelper = require('../../../../../helper/services');
const { src, image } = require('../../../../../helper/path');

<<<<<<< HEAD
const { propTypes, presetEnumValues, presetModules } = require(`${src}/schemas/tickets/templates.constants`);
=======
const { basePropertyLabels, propTypes, presetEnumValues, presetModules } = require(`${src}/schemas/tickets/templates.constants`);
>>>>>>> 5783dfd4
const { updateOne, findOne } = require(`${src}/handler/db`);
const { stringToUUID } = require(`${src}/utils/helper/uuids`);

const { templates } = require(`${src}/utils/responseCodes`);
const { generateFullSchema } = require(`${src}/schemas/tickets/templates`);

let server;
let agent;

const users = {
	tsAdmin: ServiceHelper.generateUserCredentials(),
	viewer: ServiceHelper.generateUserCredentials(),
	noProjectAccess: ServiceHelper.generateUserCredentials(),
	nobody: ServiceHelper.generateUserCredentials(),
};

const teamspace = ServiceHelper.generateRandomString();

const project = ServiceHelper.generateRandomProject();

const models = [
	ServiceHelper.generateRandomModel({ viewers: [users.viewer.user] }),
	ServiceHelper.generateRandomModel({ viewers: [users.viewer.user] }),
	ServiceHelper.generateRandomModel({ viewers: [users.viewer.user] }),
	ServiceHelper.generateRandomModel({ isFederation: true }),
];

const modelWithTemplates = models[0];
const modelWithNoTickets = models[1];
const modelForTicketList = models[2];
const fed = models[3];

const templateWithAllModulesAndPresetEnums = {
	...ServiceHelper.generateTemplate(),
	config: {
		comments: true,
		issueProperties: true,
		attachments: true,
		defaultView: true,
		defaultImage: true,
		pin: true,
	},
	properties: Object.values(presetEnumValues).map((values) => ({
		name: ServiceHelper.generateRandomString(),
		type: propTypes.ONE_OF,
		values,
	})),
	modules: Object.values(presetModules).map((type) => ({ type, properties: [] })),
};

const templateWithImage = {
	...ServiceHelper.generateTemplate(),
	properties: [{
		name: ServiceHelper.generateRandomString(),
		type: propTypes.IMAGE,
	}],
};

const requiredPropName = ServiceHelper.generateRandomString();
const templateWithRequiredProp = {
	...ServiceHelper.generateTemplate(),
	properties: [
		{
			name: requiredPropName,
			type: propTypes.TEXT,
			required: true,
		},
	],
};
const deprecatedTemplate = ServiceHelper.generateTemplate(true);

const ticketTemplates = [
	ServiceHelper.generateTemplate(),
	deprecatedTemplate,
	ServiceHelper.generateTemplate(),
	ServiceHelper.generateTemplate(true),
	templateWithAllModulesAndPresetEnums,
	templateWithImage,
	templateWithRequiredProp,
];

const setupData = async () => {
	await ServiceHelper.db.createTeamspace(teamspace, [users.tsAdmin.user]);

	const userProms = Object.keys(users).map((key) => ServiceHelper.db.createUser(users[key], key !== 'nobody' ? [teamspace] : []));
	const modelProms = models.map((model) => ServiceHelper.db.createModel(
		teamspace,
		model._id,
		model.name,
		model.properties,
	));
	return Promise.all([
		...userProms,
		...modelProms,
		ServiceHelper.db.createProject(teamspace, project.id, project.name, models.map(({ _id }) => _id)),
		ServiceHelper.db.createTemplates(teamspace, ticketTemplates),
	]);
};
const testGetAllTemplates = () => {
	const route = (key, projectId = project.id, modelId = modelWithTemplates._id) => `/v5/teamspaces/${teamspace}/projects/${projectId}/containers/${modelId}/tickets/templates${key ? `?key=${key}` : ''}`;
	describe.each([
		['the user does not have a valid session', false, templates.notLoggedIn],
		['the user is not a member of the teamspace', false, templates.teamspaceNotFound, undefined, undefined, users.nobody.apiKey],
		['the project does not exist', false, templates.projectNotFound, ServiceHelper.generateRandomString(), undefined, users.tsAdmin.apiKey],
		['the container does not exist', false, templates.containerNotFound, project.id, ServiceHelper.generateRandomString(), users.tsAdmin.apiKey],
		['the container provided is a federation', false, templates.containerNotFound, project.id, fed._id, users.tsAdmin.apiKey],
		['the user does not have access to the container', false, templates.notAuthorized, undefined, undefined, users.noProjectAccess.apiKey],
		['should provide the list of templates that are not deprecated', true,
			{
				templates: ticketTemplates.flatMap(({ _id, name, deprecated, code }) => (deprecated ? []
					: { _id, name, code })),
			},
			undefined, undefined, users.tsAdmin.apiKey],
		['should provide the list of templates including deprecated if the flag is set', true,
			{ templates: ticketTemplates.map(({ _id, name, code, deprecated }) => ({ _id, name, code, deprecated })) },
			undefined, undefined, users.tsAdmin.apiKey, true],

	])('Get all templates', (desc, success, expectedOutput, projectId, modelId, key, showDeprecated) => {
		test(`should ${success ? 'succeed' : 'fail'} if ${desc}`, async () => {
			const expectedStatus = success ? templates.ok.status : expectedOutput.status;
			const endpoint = route(key, projectId, modelId);
			const res = await agent.get(`${endpoint}${showDeprecated ? '&showDeprecated=true' : ''}`).expect(expectedStatus);

			if (success) {
				expect(res.body).toEqual(expectedOutput);
			} else {
				expect(res.body.code).toEqual(expectedOutput.code);
			}
		});
	});
};

const testGetTemplateDetails = () => {
	const route = (key, projectId = project.id, modelId = modelWithTemplates._id, templateId = ticketTemplates[0]._id) => `/v5/teamspaces/${teamspace}/projects/${projectId}/containers/${modelId}/tickets/templates/${templateId}${key ? `?key=${key}` : ''}`;
	const pruneDeprecated = (template) => {
		// eslint-disable-next-line no-param-reassign
		template.properties = template.properties.filter(({ deprecated }) => !deprecated);
		// eslint-disable-next-line no-param-reassign
		template.modules = template.modules.filter((mod) => {
			// eslint-disable-next-line no-param-reassign
			mod.properties = mod.properties.filter(({ deprecated }) => !deprecated);
			return !mod.deprecated;
		});

		return template;
	};
	describe.each([
		['the user does not have a valid session', false, templates.notLoggedIn],
		['the user is not a member of the teamspace', false, templates.teamspaceNotFound, undefined, undefined, undefined, users.nobody.apiKey],
		['the project does not exist', false, templates.projectNotFound, ServiceHelper.generateRandomString(), undefined, undefined, users.tsAdmin.apiKey],
		['the container does not exist', false, templates.containerNotFound, project.id, ServiceHelper.generateRandomString(), undefined, users.tsAdmin.apiKey],
		['the container provided is a federation', false, templates.containerNotFound, project.id, fed._id, undefined, users.tsAdmin.apiKey],
		['the user does not have access to the container', false, templates.notAuthorized, undefined, undefined, undefined, users.noProjectAccess.apiKey],
		['the template id is invalid', false, templates.templateNotFound, undefined, undefined, ServiceHelper.generateRandomString(), users.tsAdmin.apiKey],
		['should return the full template', true, generateFullSchema(ticketTemplates[0]), undefined, undefined, undefined, users.tsAdmin.apiKey, true],
		['should return the full template without deprecated fields', true, pruneDeprecated(generateFullSchema(ticketTemplates[0])), undefined, undefined, undefined, users.tsAdmin.apiKey],
	])('Get template details', (desc, success, expectedOutput, projectId, modelId, templateId, key, showDeprecated) => {
		test(`should ${success ? 'succeed' : 'fail'} if ${desc}`, async () => {
			const expectedStatus = success ? templates.ok.status : expectedOutput.status;
			const endpoint = route(key, projectId, modelId, templateId);
			const res = await agent.get(`${endpoint}${showDeprecated ? '&showDeprecated=true' : ''}`).expect(expectedStatus);

			if (success) {
				expect(res.body).toEqual(expectedOutput);
			} else {
				expect(res.body.code).toEqual(expectedOutput.code);
			}
		});
	});
};

const addTicketRoute = (key, projectId = project.id, modelId = modelWithTemplates._id) => `/v5/teamspaces/${teamspace}/projects/${projectId}/containers/${modelId}/tickets${key ? `?key=${key}` : ''}`;

const getTicketRoute = (key, projectId = project.id, modelId = modelWithTemplates._id, ticketId) => `/v5/teamspaces/${teamspace}/projects/${projectId}/containers/${modelId}/tickets/${ticketId}${key ? `?key=${key}` : ''}`;

const testAddTicket = () => {
	describe.each([
		['the user does not have a valid session', false, templates.notLoggedIn],
		['the user is not a member of the teamspace', false, templates.teamspaceNotFound, undefined, undefined, users.nobody.apiKey],
		['the project does not exist', false, templates.projectNotFound, ServiceHelper.generateRandomString(), undefined, users.tsAdmin.apiKey],
		['the container does not exist', false, templates.containerNotFound, project.id, ServiceHelper.generateRandomString(), users.tsAdmin.apiKey],
		['the container provided is a federation', false, templates.containerNotFound, project.id, fed._id, users.tsAdmin.apiKey],
		['the user does not have access to the container', false, templates.notAuthorized, undefined, undefined, users.noProjectAccess.apiKey],
		['the templateId provided does not exist', false, templates.templateNotFound, undefined, undefined, users.tsAdmin.apiKey, { type: ServiceHelper.generateRandomString() }],
		['the templateId is not provided', false, templates.invalidArguments, undefined, undefined, users.tsAdmin.apiKey, { type: undefined }],
		['the ticket data does not conforms to the template', false, templates.invalidArguments, undefined, undefined, users.tsAdmin.apiKey, { properties: { [ServiceHelper.generateRandomString()]: ServiceHelper.generateRandomString() } }],
		['the ticket data conforms to the template', true, undefined, undefined, undefined, users.tsAdmin.apiKey],
		['the ticket data conforms to the template but the user is a viewer', false, templates.notAuthorized, undefined, undefined, users.viewer.apiKey],
		['the ticket has a template that contains all preset modules, preset enums and configs', true, undefined, undefined, undefined, users.tsAdmin.apiKey, { properties: {}, modules: {}, type: templateWithAllModulesAndPresetEnums._id }],
	])('Add Ticket', (desc, success, expectedOutput, projectId, modelId, key, payloadChanges = {}) => {
		test(`should ${success ? 'succeed' : 'fail'} if ${desc}`, async () => {
			const payload = { ...ServiceHelper.generateTicket(ticketTemplates[0]), ...payloadChanges };

			const expectedStatus = success ? templates.ok.status : expectedOutput.status;
			const endpoint = addTicketRoute(key, projectId, modelId);

			const res = await agent.post(endpoint).send(payload).expect(expectedStatus);

			if (success) {
				expect(res.body._id).not.toBeUndefined();

				const getEndpoint = getTicketRoute(users.tsAdmin.apiKey,
					project.id, modelWithTemplates._id, res.body._id);
				await agent.get(getEndpoint).expect(templates.ok.status);
			} else {
				expect(res.body.code).toEqual(expectedOutput.code);
			}
		});
	});
};

const testGetTicketResource = () => {
	const route = (key, projectId = project.id, modelId = modelWithTemplates._id, ticketId, resourceId) => `/v5/teamspaces/${teamspace}/projects/${projectId}/containers/${modelId}/tickets/${ticketId}/resources/${resourceId}${key ? `?key=${key}` : ''}`;
	describe('Get ticket resource', () => {
		let ticketID;
		let resourceID;

		beforeAll(async () => {
			const ticket = {
				title: ServiceHelper.generateRandomString(),
				type: templateWithImage._id,
				properties: {
					[templateWithImage.properties[0].name]: FS.readFileSync(image, { encoding: 'base64' }),
				},
			};
			const endpoint = addTicketRoute(users.tsAdmin.apiKey);
			const res = await agent.post(endpoint).send(ticket);
			ticketID = res.body._id;

			const getEndpoint = getTicketRoute(users.tsAdmin.apiKey, project.id, modelWithTemplates._id, ticketID);
			const { body } = await agent.get(getEndpoint);
			resourceID = body.properties[templateWithImage.properties[0].name];
		});

		describe.each([
			['the user does not have a valid session', templates.notLoggedIn],
			['the user is not a member of the teamspace', templates.teamspaceNotFound, undefined, undefined, undefined, undefined, users.nobody.apiKey],
			['the project does not exist', templates.projectNotFound, ServiceHelper.generateRandomString(), undefined, undefined, undefined, users.tsAdmin.apiKey],
			['the container does not exist', templates.containerNotFound, project.id, ServiceHelper.generateRandomString(), undefined, undefined, users.tsAdmin.apiKey],
			['the container provided is a federation', templates.containerNotFound, project.id, fed._id, undefined, undefined, users.tsAdmin.apiKey],
			['the user does not have access to the container', templates.notAuthorized, undefined, undefined, undefined, undefined, users.noProjectAccess.apiKey],
			['the ticket does not exist', templates.fileNotFound, undefined, undefined, ServiceHelper.generateRandomString(), undefined, users.tsAdmin.apiKey],
			['the resource does not exist', templates.fileNotFound, undefined, undefined, undefined, ServiceHelper.generateRandomString(), users.tsAdmin.apiKey],
		])('Error checks', (desc, expectedOutput, projectId, modelId, ticket, resource, key) => {
			test(`should fail with ${expectedOutput.code} if ${desc}`, async () => {
				const endpoint = route(key, projectId, modelId, ticket ?? ticketID, resource ?? resourceID);

				const res = await agent.get(endpoint).expect(expectedOutput.status);
				expect(res.body.code).toEqual(expectedOutput.code);
			});
		});

		test('should get the resource successfully given the correct resource id', async () => {
			const endpoint = route(users.tsAdmin.apiKey, project.id, modelWithTemplates._id, ticketID, resourceID);
			const res = await agent.get(endpoint).expect(templates.ok.status);
			expect(res.header).toEqual(expect.objectContaining({ 'content-type': 'image/png' }));
			expect(res.body).not.toBeUndefined();
			expect(Buffer.isBuffer(res.body)).toBeTruthy();
		});
	});
};

const testGetTicket = () => {
	describe('Get ticket', () => {
		const deprecatedPropName = ServiceHelper.generateRandomString();
		const deprecatedModule = ServiceHelper.generateRandomString();
		const moduleName = ServiceHelper.generateRandomString();

		const templateToUse = {
			...ServiceHelper.generateTemplate(),
			properties: [
				{
					name: ServiceHelper.generateRandomString(),
					type: propTypes.TEXT,
				},
				{
					name: deprecatedPropName,
					type: propTypes.TEXT,
					deprecated: true,
				},
			],
			modules: [
				{
					name: moduleName,
					properties: [
						{
							name: ServiceHelper.generateRandomString(),
							type: propTypes.TEXT,
						},
						{
							name: deprecatedPropName,
							type: propTypes.TEXT,
							deprecated: true,
						},
					],
				},
				{
					name: deprecatedModule,
					properties: [
						{
							name: deprecatedPropName,
							type: propTypes.TEXT,
							deprecated: true,
						},
					],
					deprecated: true,
				},
			],
		};
		let ticket; let ticketWithDepData;
		beforeAll(async () => {
			await ServiceHelper.db.createTemplates(teamspace, [templateToUse]);
			ticket = ServiceHelper.generateTicket(templateToUse);
			const endpoint = addTicketRoute(users.tsAdmin.apiKey);

			const res = await agent.post(endpoint).send(ticket);
			ticket._id = res.body._id;

			ticketWithDepData = cloneDeep(ticket);

			ticketWithDepData.properties[deprecatedPropName] = ServiceHelper.generateRandomString();
			ticketWithDepData.modules[moduleName][deprecatedPropName] = ServiceHelper.generateRandomString();
			ticketWithDepData.modules[deprecatedModule] = {
				[deprecatedPropName]: ServiceHelper.generateRandomString(),
			};

			const depFieldsToAdd = {
				[`properties.${deprecatedPropName}`]: ticketWithDepData.properties[deprecatedPropName],
				[`modules.${moduleName}.${deprecatedPropName}`]: ticketWithDepData.modules[moduleName][deprecatedPropName],
				[`modules.${deprecatedModule}`]: ticketWithDepData.modules[deprecatedModule],
			};

			await updateOne(teamspace, 'tickets', { _id: stringToUUID(ticket._id) }, { $set: depFieldsToAdd });
		});

		describe.each([
			['the user does not have a valid session', templates.notLoggedIn],
			['the user is not a member of the teamspace', templates.teamspaceNotFound, undefined, undefined, undefined, users.nobody.apiKey],
			['the project does not exist', templates.projectNotFound, ServiceHelper.generateRandomString(), undefined, undefined, users.tsAdmin.apiKey],
			['the container does not exist', templates.containerNotFound, project.id, ServiceHelper.generateRandomString(), undefined, users.tsAdmin.apiKey],
			['the container provided is a federation', templates.containerNotFound, project.id, fed._id, undefined, users.tsAdmin.apiKey],
			['the user does not have access to the container', templates.notAuthorized, undefined, undefined, undefined, users.noProjectAccess.apiKey],
			['the ticket does not exist', templates.ticketNotFound, undefined, undefined, ServiceHelper.generateRandomString(), users.tsAdmin.apiKey],
		])('Error checks', (desc, expectedOutput, projectId, modelId, ticketId, key) => {
			test(`should fail with ${expectedOutput.code} if ${desc}`, async () => {
				const endpoint = getTicketRoute(key, projectId, modelId, ticketId ?? ticket._id);
				const res = await agent.get(endpoint).expect(expectedOutput.status);
				expect(res.body.code).toEqual(expectedOutput.code);
			});
		});

		test('Should get ticket with valid id', async () => {
			const endpoint = getTicketRoute(users.tsAdmin.apiKey, undefined, undefined, ticket._id);
			const { body: ticketOut } = await agent.get(endpoint).expect(templates.ok.status);
			const expectedTicket = cloneDeep(ticket);
			expectedTicket.number = ticketOut.number;
			expectedTicket.properties = { ...ticketOut.properties, ...expectedTicket.properties };
			expect(ticketOut).toEqual(expectedTicket);
		});

		test('Should get ticket along with deprecated fields if showDeprecated is set to true', async () => {
			const endpoint = getTicketRoute(users.tsAdmin.apiKey, undefined, undefined, ticket._id);
			const { body: ticketOut } = await agent.get(`${endpoint}&showDeprecated=true`).expect(templates.ok.status);
			const expectedTicket = cloneDeep(ticketWithDepData);
			expectedTicket.number = ticketOut.number;
			expectedTicket.properties = { ...ticketOut.properties, ...expectedTicket.properties };
			expect(ticketOut).toEqual(expectedTicket);
		});
	});
};

const testGetTicketList = () => {
	const route = (key, projectId = project.id, modelId = modelWithTemplates._id) => `/v5/teamspaces/${teamspace}/projects/${projectId}/containers/${modelId}/tickets${key ? `?key=${key}` : ''}`;
	describe('Get ticket list', () => {
		const tickets = [];
		const sortById = (a, b) => {
			if (a._id > b._id) return 1;
			if (b._id > a._id) return -1;
			return 0;
		};
		beforeAll(async () => {
			const tickTems = [];
			times(3, () => {
				tickTems.push(ServiceHelper.generateTemplate());
			});
			await ServiceHelper.db.createTemplates(teamspace, tickTems);

			const proms = [];
			const endpoint = addTicketRoute(users.tsAdmin.apiKey, undefined, modelForTicketList._id);

			times(10, (i) => {
				const ticket = ServiceHelper.generateTicket(tickTems[i % tickTems.length]);
				const prom = agent.post(endpoint).send(ticket).then(({ body }) => {
					ticket._id = body._id;
					tickets.push(ticket);
				});

				proms.push(prom);
			});

			await Promise.all(proms);
			tickets.sort(sortById);
		});

		describe.each([
			['the user does not have a valid session', templates.notLoggedIn],
			['the user is not a member of the teamspace', templates.teamspaceNotFound, undefined, undefined, users.nobody.apiKey],
			['the project does not exist', templates.projectNotFound, ServiceHelper.generateRandomString(), undefined, users.tsAdmin.apiKey],
			['the container does not exist', templates.containerNotFound, project.id, ServiceHelper.generateRandomString(), users.tsAdmin.apiKey],
			['the container provided is a federation', templates.containerNotFound, project.id, fed._id, users.tsAdmin.apiKey],
			['the user does not have access to the container', templates.notAuthorized, undefined, undefined, users.noProjectAccess.apiKey],
		])('Error checks', (desc, expectedOutput, projectId, modelId, key) => {
			test(`should fail with ${expectedOutput.code} if ${desc}`, async () => {
				const endpoint = route(key, projectId, modelId);
				const res = await agent.get(endpoint).expect(expectedOutput.status);
				expect(res.body.code).toEqual(expectedOutput.code);
			});
		});

		test('Should return empty list if model has no tickets', async () => {
			const endpoint = route(users.tsAdmin.apiKey, undefined, modelWithNoTickets._id);
			const res = await agent.get(endpoint).expect(templates.ok.status);
			expect(res.body).toEqual({ tickets: [] });
		});

		test('Should return all tickets within the model', async () => {
			const endpoint = route(users.tsAdmin.apiKey, undefined, modelForTicketList._id);
			const res = await agent.get(endpoint).expect(templates.ok.status);
			const ticketsOut = res.body.tickets;
			ticketsOut.sort(sortById);
			ticketsOut.forEach((tickOut, ind) => {
				const { _id, title, type } = tickets[ind];
				expect(tickOut).toEqual(expect.objectContaining({ _id, title, type }));
			});
		});
	});
};

const updateTicketRoute = (key, projectId = project.id, modelId = modelWithTemplates._id, ticketId) => `/v5/teamspaces/${teamspace}/projects/${projectId}/containers/${modelId}/tickets/${ticketId}${key ? `?key=${key}` : ''}`;

const testUpdateTicket = () => {
	const ticket = ServiceHelper.generateTicket(templateWithRequiredProp);
	const ticketWithDeprecatedTemplate = ServiceHelper.generateTicket(deprecatedTemplate);

	const checkTicketLogByDate = async (updatedDate) => {
		const ticketLog = await findOne(teamspace, 'tickets.logs', { timestamp: new Date(updatedDate) });
		expect(ticketLog).not.toBeUndefined();
	};

	beforeAll(async () => {
		await updateOne(teamspace, 'templates', { _id: stringToUUID(deprecatedTemplate._id) }, { $set: { deprecated: false } });
		const endpoint = addTicketRoute(users.tsAdmin.apiKey);

		const res = await agent.post(endpoint).send(ticket);
		const res2 = await agent.post(endpoint).send(ticketWithDeprecatedTemplate);
		ticket._id = res.body._id;
		ticketWithDeprecatedTemplate._id = res2.body._id;
		ticket.properties[basePropertyLabels.UPDATED_AT] = new Date();
		ticketWithDeprecatedTemplate.properties[basePropertyLabels.UPDATED_AT] = new Date();
		await updateOne(teamspace, 'templates', { _id: stringToUUID(deprecatedTemplate._id) }, { $set: { deprecated: true } });
	});

	const formatTicket = (tick) => {
		const formattedTicket = tick;
		expect(formattedTicket).toHaveProperty('number');
		expect(formattedTicket.properties).toHaveProperty('Updated at');
		expect(formattedTicket.properties).toHaveProperty('Created at');
		expect(formattedTicket.properties).toHaveProperty('Owner');
		delete formattedTicket.number;
		delete formattedTicket.properties['Updated at'];
		delete formattedTicket.properties['Created at'];
		delete formattedTicket.properties.Owner;
		return formattedTicket;
	};

	describe.each([
		['the user does not have a valid session', false, templates.notLoggedIn],
		['the user is not a member of the teamspace', false, templates.teamspaceNotFound, undefined, undefined, undefined, users.nobody.apiKey],
		['the project does not exist', false, templates.projectNotFound, ServiceHelper.generateRandomString(), undefined, undefined, users.tsAdmin.apiKey],
		['the container does not exist', false, templates.containerNotFound, project.id, ServiceHelper.generateRandomString(), undefined, users.tsAdmin.apiKey],
		['the container provided is a federation', false, templates.containerNotFound, project.id, fed._id, undefined, users.tsAdmin.apiKey],
		['the user does not have access to the container', false, templates.notAuthorized, undefined, undefined, undefined, users.noProjectAccess.apiKey],
		['the ticketId provided does not exist', false, templates.ticketNotFound, undefined, undefined, { _id: ServiceHelper.generateRandomString() }, users.tsAdmin.apiKey, { title: ServiceHelper.generateRandomString() }],
		['the update data does not conforms to the template', false, templates.invalidArguments, undefined, undefined, undefined, users.tsAdmin.apiKey, { properties: { [requiredPropName]: null } }],
		['the update data is an empty object', false, templates.invalidArguments, undefined, undefined, undefined, users.tsAdmin.apiKey, { }],
		['the update data are the same as the existing', false, templates.invalidArguments, undefined, undefined, undefined, users.tsAdmin.apiKey, { properties: ticket.properties }],
		['the update data conforms to the template', true, undefined, undefined, undefined, undefined, users.tsAdmin.apiKey, { title: ServiceHelper.generateRandomString() }],
		['the update data conforms to the template but the user is a viewer', false, templates.notAuthorized, undefined, undefined, undefined, users.viewer.apiKey, { title: ServiceHelper.generateRandomString() }],
	])('Update Ticket', (desc, success, expectedOutput, projectId, modelId, ticketId, key, payloadChanges = {}) => {
		test(`should ${success ? 'succeed' : 'fail'} if ${desc}`, async () => {
			const expectedStatus = success ? templates.ok.status : expectedOutput.status;
			const endpoint = updateTicketRoute(key, projectId, modelId, ticketId ?? ticket._id);

			const res = await agent.patch(endpoint).send(payloadChanges).expect(expectedStatus);

			if (success) {
				const getEndpoint = getTicketRoute(users.tsAdmin.apiKey, project.id, modelWithTemplates._id,
					ticketId ?? ticket._id);
				const updatedTicketRes = await agent.get(getEndpoint).expect(templates.ok.status);
				const updatedTicket = updatedTicketRes.body;
<<<<<<< HEAD
				const updatedDate = updatedTicket.properties['Updated at'];
				expect(updatedDate).not.toEqual(ticket.properties['Updated at']);
				delete ticket.properties['Updated at'];

				const formattedTicket = formatTicket(updatedTicket);
				expect({ ...formattedTicket }).toEqual({ ...ticket, ...payloadChanges });

				const ticketLog = await findOne(teamspace, 'tickets.logs', { date: new Date(updatedDate) });
				expect(ticketLog).not.toBeUndefined();
=======
				expect(updatedTicket).toHaveProperty('number');
				expect(updatedTicket.properties).toHaveProperty(basePropertyLabels.UPDATED_AT);
				expect(updatedTicket.properties[basePropertyLabels.UPDATED_AT])
					.not.toEqual(ticket.properties[basePropertyLabels.UPDATED_AT]);
				expect(updatedTicket.properties).toHaveProperty(basePropertyLabels.CREATED_AT);
				expect(updatedTicket.properties).toHaveProperty(basePropertyLabels.OWNER);
				delete updatedTicket.number;
				const updatedDate = updatedTicket.properties[basePropertyLabels.UPDATED_AT];
				delete updatedTicket.properties[basePropertyLabels.UPDATED_AT];
				delete ticket.properties[basePropertyLabels.UPDATED_AT];
				delete updatedTicket.properties[basePropertyLabels.CREATED_AT];
				delete updatedTicket.properties.Owner;
				expect(updatedTicket).toEqual({ ...ticket, ...payloadChanges });
				await checkTicketLogByDate(updatedDate);
>>>>>>> 5783dfd4
			} else {
				expect(res.body.code).toEqual(expectedOutput.code);
			}
		});
	});

	test('Should succeed if the template is deprecated', async () => {
		const payloadChanges = { title: ServiceHelper.generateRandomString() };
		const endpoint = updateTicketRoute(users.tsAdmin.apiKey, undefined, undefined,
			ticketWithDeprecatedTemplate._id);
		await agent.patch(endpoint).send(payloadChanges).expect(templates.ok.status);

		const getEndpoint = getTicketRoute(users.tsAdmin.apiKey, project.id, modelWithTemplates._id,
			ticketWithDeprecatedTemplate._id);
		const updatedTicketRes = await agent.get(getEndpoint).expect(templates.ok.status);
		const updatedTicket = updatedTicketRes.body;
<<<<<<< HEAD
		const updatedDate = updatedTicket.properties['Updated at'];
		delete ticketWithDeprecatedTemplate.properties['Updated at'];

		expect(updatedDate).not.toEqual(ticketWithDeprecatedTemplate.properties['Updated at']);
		const formattedTicket = formatTicket(updatedTicket);

		expect({ ...formattedTicket }).toEqual({ ...ticketWithDeprecatedTemplate, ...payloadChanges });

		const ticketLog = await findOne(teamspace, 'tickets.logs', { date: new Date(updatedDate) });
		expect(ticketLog).not.toBeUndefined();
=======
		expect(updatedTicket).toHaveProperty('number');
		expect(updatedTicket.properties).toHaveProperty(basePropertyLabels.UPDATED_AT);
		expect(updatedTicket.properties[basePropertyLabels.UPDATED_AT])
			.not.toEqual(ticketWithDeprecatedTemplate.properties[basePropertyLabels.UPDATED_AT]);
		expect(updatedTicket.properties).toHaveProperty(basePropertyLabels.CREATED_AT);
		expect(updatedTicket.properties).toHaveProperty(basePropertyLabels.OWNER);
		delete updatedTicket.number;
		delete updatedTicket.properties[basePropertyLabels.UPDATED_AT];
		const updatedDate = updatedTicket.properties[basePropertyLabels.UPDATED_AT];
		delete ticketWithDeprecatedTemplate.properties[basePropertyLabels.UPDATED_AT];
		delete updatedTicket.properties[basePropertyLabels.CREATED_AT];
		delete updatedTicket.properties.Owner;
		expect(updatedTicket).toEqual({ ...ticketWithDeprecatedTemplate, ...payloadChanges });
		await checkTicketLogByDate(updatedDate);
>>>>>>> 5783dfd4
	});
};

describe('E2E routes/teamspaces/projects/containers/tickets', () => {
	beforeAll(async () => {
		server = await ServiceHelper.app();
		agent = await SuperTest(server);
		await setupData();
	});
	afterAll(() => ServiceHelper.closeApp(server));

	testGetAllTemplates();
	testGetTemplateDetails();
	testAddTicket();
	testGetTicket();
	testGetTicketResource();
	testGetTicketList();
	testUpdateTicket();
});<|MERGE_RESOLUTION|>--- conflicted
+++ resolved
@@ -21,11 +21,7 @@
 const ServiceHelper = require('../../../../../helper/services');
 const { src, image } = require('../../../../../helper/path');
 
-<<<<<<< HEAD
-const { propTypes, presetEnumValues, presetModules } = require(`${src}/schemas/tickets/templates.constants`);
-=======
 const { basePropertyLabels, propTypes, presetEnumValues, presetModules } = require(`${src}/schemas/tickets/templates.constants`);
->>>>>>> 5783dfd4
 const { updateOne, findOne } = require(`${src}/handler/db`);
 const { stringToUUID } = require(`${src}/utils/helper/uuids`);
 
@@ -488,19 +484,6 @@
 		await updateOne(teamspace, 'templates', { _id: stringToUUID(deprecatedTemplate._id) }, { $set: { deprecated: true } });
 	});
 
-	const formatTicket = (tick) => {
-		const formattedTicket = tick;
-		expect(formattedTicket).toHaveProperty('number');
-		expect(formattedTicket.properties).toHaveProperty('Updated at');
-		expect(formattedTicket.properties).toHaveProperty('Created at');
-		expect(formattedTicket.properties).toHaveProperty('Owner');
-		delete formattedTicket.number;
-		delete formattedTicket.properties['Updated at'];
-		delete formattedTicket.properties['Created at'];
-		delete formattedTicket.properties.Owner;
-		return formattedTicket;
-	};
-
 	describe.each([
 		['the user does not have a valid session', false, templates.notLoggedIn],
 		['the user is not a member of the teamspace', false, templates.teamspaceNotFound, undefined, undefined, undefined, users.nobody.apiKey],
@@ -526,17 +509,6 @@
 					ticketId ?? ticket._id);
 				const updatedTicketRes = await agent.get(getEndpoint).expect(templates.ok.status);
 				const updatedTicket = updatedTicketRes.body;
-<<<<<<< HEAD
-				const updatedDate = updatedTicket.properties['Updated at'];
-				expect(updatedDate).not.toEqual(ticket.properties['Updated at']);
-				delete ticket.properties['Updated at'];
-
-				const formattedTicket = formatTicket(updatedTicket);
-				expect({ ...formattedTicket }).toEqual({ ...ticket, ...payloadChanges });
-
-				const ticketLog = await findOne(teamspace, 'tickets.logs', { date: new Date(updatedDate) });
-				expect(ticketLog).not.toBeUndefined();
-=======
 				expect(updatedTicket).toHaveProperty('number');
 				expect(updatedTicket.properties).toHaveProperty(basePropertyLabels.UPDATED_AT);
 				expect(updatedTicket.properties[basePropertyLabels.UPDATED_AT])
@@ -551,7 +523,6 @@
 				delete updatedTicket.properties.Owner;
 				expect(updatedTicket).toEqual({ ...ticket, ...payloadChanges });
 				await checkTicketLogByDate(updatedDate);
->>>>>>> 5783dfd4
 			} else {
 				expect(res.body.code).toEqual(expectedOutput.code);
 			}
@@ -564,22 +535,11 @@
 			ticketWithDeprecatedTemplate._id);
 		await agent.patch(endpoint).send(payloadChanges).expect(templates.ok.status);
 
-		const getEndpoint = getTicketRoute(users.tsAdmin.apiKey, project.id, modelWithTemplates._id,
+		const getEndpoint = getTicketRoute(users.tsAdmin.apiKey, undefined, undefined,
 			ticketWithDeprecatedTemplate._id);
 		const updatedTicketRes = await agent.get(getEndpoint).expect(templates.ok.status);
+
 		const updatedTicket = updatedTicketRes.body;
-<<<<<<< HEAD
-		const updatedDate = updatedTicket.properties['Updated at'];
-		delete ticketWithDeprecatedTemplate.properties['Updated at'];
-
-		expect(updatedDate).not.toEqual(ticketWithDeprecatedTemplate.properties['Updated at']);
-		const formattedTicket = formatTicket(updatedTicket);
-
-		expect({ ...formattedTicket }).toEqual({ ...ticketWithDeprecatedTemplate, ...payloadChanges });
-
-		const ticketLog = await findOne(teamspace, 'tickets.logs', { date: new Date(updatedDate) });
-		expect(ticketLog).not.toBeUndefined();
-=======
 		expect(updatedTicket).toHaveProperty('number');
 		expect(updatedTicket.properties).toHaveProperty(basePropertyLabels.UPDATED_AT);
 		expect(updatedTicket.properties[basePropertyLabels.UPDATED_AT])
@@ -594,7 +554,6 @@
 		delete updatedTicket.properties.Owner;
 		expect(updatedTicket).toEqual({ ...ticketWithDeprecatedTemplate, ...payloadChanges });
 		await checkTicketLogByDate(updatedDate);
->>>>>>> 5783dfd4
 	});
 };
 
