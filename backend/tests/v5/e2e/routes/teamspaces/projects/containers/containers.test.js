/**
 *  Copyright (C) 2021 3D Repo Ltd
 *
 *  This program is free software: you can redistribute it and/or modify
 *  it under the terms of the GNU Affero General Public License as
 *  published by the Free Software Foundation, either version 3 of the
 *  License, or (at your option) any later version.
 *
 *  This program is distributed in the hope that it will be useful,
 *  but WITHOUT ANY WARRANTY; without even the implied warranty of
 *  MERCHANTABILITY or FITNESS FOR A PARTICULAR PURPOSE.  See the
 *  GNU Affero General Public License for more details.
 *
 *  You should have received a copy of the GNU Affero General Public License
 *  along with this program.  If not, see <http://www.gnu.org/licenses/>.
 */

const SuperTest = require('supertest');
const ServiceHelper = require('../../../../../helper/services');
const { src } = require('../../../../../helper/path');

const { templates } = require(`${src}/utils/responseCodes`);

let server;
let agent;

const users = {
	tsAdmin: ServiceHelper.generateUserCredentials(),
	noProjectAccess: ServiceHelper.generateUserCredentials(),
};

const nobody = ServiceHelper.generateUserCredentials();

const teamspace = ServiceHelper.generateRandomString();

const project = {
	id: ServiceHelper.generateUUIDString(),
	name: ServiceHelper.generateRandomString(),
};

const createRandomModelProperties = () => ({
	properties: {
		code: ServiceHelper.generateUUIDString(),
		unit: 'm',
	},
	type: ServiceHelper.generateUUIDString(),
	timestamp: Date.now(),
	status: 'ok',
});

const models = [
	{
		_id: ServiceHelper.generateUUIDString(),
		name: ServiceHelper.generateRandomString(),
		isFavourite: true,
		properties: createRandomModelProperties(),
	},
	{
		_id: ServiceHelper.generateUUIDString(),
		name: ServiceHelper.generateRandomString(),
		properties: createRandomModelProperties(),
	},
	{
		_id: ServiceHelper.generateUUIDString(),
		name: ServiceHelper.generateRandomString(),
		properties: { ...createRandomModelProperties(), federate: true },
	},
];

const modelWithRev = models[0];
const modelWithoutRev = models[1];
const federation = models[2];

const revision = ServiceHelper.generateRevisionEntry();

const setupData = async () => {
	await ServiceHelper.db.createTeamspace(teamspace, [users.tsAdmin.user]);
	const customData = { starredModels: {
		[teamspace]: models.flatMap(({ _id, isFavourite }) => (isFavourite ? _id : [])),
	} };
	const userProms = Object.keys(users).map((key) => ServiceHelper.db.createUser(users[key], [teamspace], customData));
	const modelProms = models.map((model) => ServiceHelper.db.createModel(
		teamspace,
		model._id,
		model.name,
		model.properties,
	));
	return Promise.all([
		...userProms,
		...modelProms,
		ServiceHelper.db.createUser(nobody),
		ServiceHelper.db.createProject(teamspace, project.id, project.name, models.map(({ _id }) => _id)),
		ServiceHelper.db.createRevision(teamspace, modelWithRev._id, revision),
	]);
};

const testGetContainerList = () => {
	const route = `/v5/teamspaces/${teamspace}/projects/${project.id}/containers`;
	describe('Get container list', () => {
		test('should fail without a valid session', async () => {
			const res = await agent.get(route).expect(templates.notLoggedIn.status);
			expect(res.body.code).toEqual(templates.notLoggedIn.code);
		});

		test('should fail if the user is not a member of the teamspace', async () => {
			const res = await agent.get(`${route}?key=${nobody.apiKey}`).expect(templates.teamspaceNotFound.status);
			expect(res.body.code).toEqual(templates.teamspaceNotFound.code);
		});

		test('should fail if the project does not exist', async () => {
			const res = await agent.get(`/v5/teamspaces/${teamspace}/projects/dflkdsjfs/containers?key=${users.tsAdmin.apiKey}`).expect(templates.projectNotFound.status);
			expect(res.body.code).toEqual(templates.projectNotFound.code);
		});

		test('should return empty array if the user has no access to any of the containers', async () => {
			const res = await agent.get(`${route}?key=${users.noProjectAccess.apiKey}`).expect(templates.ok.status);
			expect(res.body).toEqual({ containers: [] });
		});

		test('should return the list of containers if the user has access', async () => {
			const res = await agent.get(`${route}?key=${users.tsAdmin.apiKey}`).expect(templates.ok.status);
			expect(res.body).toEqual({
				containers: models.flatMap(({ _id, name, properties, isFavourite }) => (properties?.federate ? []
					: { _id, name, role: 'admin', isFavourite: !!isFavourite })),
			});
		});
	});
};

<<<<<<< HEAD
const testAppendFavourites = () => {
	const route = `/v5/teamspaces/${teamspace}/projects/${project.id}/containers/favourites`;
	describe('Append Favourite Containers', () => {
		test('should fail without a valid session', async () => {
			const res = await agent.get(route).expect(templates.notLoggedIn.status);
=======
const formatToStats = (settings, revCount, latestRev) => ({
	type: settings.type,
	code: settings.properties.code,
	status: settings.status,
	units: settings.properties.unit,
	revisions: {
		total: revCount,
		lastUpdated: latestRev.timestamp ? latestRev.timestamp.getTime() : undefined,
		latestRevision: latestRev.tag || latestRev._id,
	},
});

const testGetContainerStats = () => {
	const route = (containerId) => `/v5/teamspaces/${teamspace}/projects/${project.id}/containers/${containerId}/stats`;
	describe('Get container stats', () => {
		test('should fail without a valid session', async () => {
			const res = await agent.get(route(modelWithRev._id)).expect(templates.notLoggedIn.status);
>>>>>>> fe8b6cbc
			expect(res.body.code).toEqual(templates.notLoggedIn.code);
		});

		test('should fail if the user is not a member of the teamspace', async () => {
<<<<<<< HEAD
			const res = await agent.get(`${route}?key=${nobody.apiKey}`).expect(templates.teamspaceNotFound.status);
=======
			const res = await agent.get(`${route(modelWithRev._id)}?key=${nobody.apiKey}`).expect(templates.teamspaceNotFound.status);
>>>>>>> fe8b6cbc
			expect(res.body.code).toEqual(templates.teamspaceNotFound.code);
		});

		test('should fail if the project does not exist', async () => {
<<<<<<< HEAD
			const res = await agent.get(`/v5/teamspaces/${teamspace}/projects/dflkdsjfs/containers?key=${users.tsAdmin.apiKey}`).expect(templates.projectNotFound.status);
			expect(res.body.code).toEqual(templates.projectNotFound.code);
		});

		test('should return empty array if the user has no access to any of the containers', async () => {
			const res = await agent.get(`${route}?key=${users.noProjectAccess.apiKey}`).expect(templates.ok.status);
			expect(res.body).toEqual({ containers: [] });
		});

		test('should return the list of containers if the user has access', async () => {
			const res = await agent.get(`${route}?key=${users.tsAdmin.apiKey}`).expect(templates.ok.status);
			expect(res.body).toEqual({
				containers: models.flatMap(({ _id, name, properties, isFavourite }) => (properties?.federate ? []
					: { _id, name, role: 'admin', isFavourite: !!isFavourite })),
			});
=======
			const res = await agent.get(`/v5/teamspaces/${teamspace}/projects/dflkdsjfs/containers/${modelWithRev._id}/stats?key=${users.tsAdmin.apiKey}`).expect(templates.projectNotFound.status);
			expect(res.body.code).toEqual(templates.projectNotFound.code);
		});

		test('should fail if the user does not have access to the container', async () => {
			const res = await agent.get(`${route(modelWithRev._id)}?key=${users.noProjectAccess.apiKey}`).expect(templates.notAuthorized.status);
			expect(res.body.code).toEqual(templates.notAuthorized.code);
		});

		test('should fail if the model is a federation', async () => {
			const res = await agent.get(`${route(federation._id)}?key=${users.tsAdmin.apiKey}`).expect(templates.containerNotFound.status);
			expect(res.body.code).toEqual(templates.containerNotFound.code);
		});

		test('should fail if the container doesn\'t exist', async () => {
			const res = await agent.get(`${route('jibberish')}?key=${users.tsAdmin.apiKey}`).expect(templates.containerNotFound.status);
			expect(res.body.code).toEqual(templates.containerNotFound.code);
		});
		test('should return the container stats correctly if the user has access', async () => {
			const res = await agent.get(`${route(modelWithRev._id)}?key=${users.tsAdmin.apiKey}`).expect(templates.ok.status);
			expect(res.body).toEqual(formatToStats(modelWithRev.properties, 1, revision));
		});

		test('should return the container stats correctly if the user has access (no revisions)', async () => {
			const res = await agent.get(`${route(modelWithoutRev._id)}?key=${users.tsAdmin.apiKey}`).expect(templates.ok.status);
			expect(res.body).toEqual(formatToStats(modelWithoutRev.properties, 0, {}));
>>>>>>> fe8b6cbc
		});
	});
};

describe('E2E routes/teamspaces/projects/containers', () => {
	beforeAll(async () => {
		server = await ServiceHelper.app();
		agent = await SuperTest(server);
		await setupData();
	});
	afterAll(() => ServiceHelper.closeApp(server));
	testGetContainerList();
<<<<<<< HEAD
	testAppendFavourites();
=======
	testGetContainerStats();
>>>>>>> fe8b6cbc
});<|MERGE_RESOLUTION|>--- conflicted
+++ resolved
@@ -127,13 +127,6 @@
 	});
 };
 
-<<<<<<< HEAD
-const testAppendFavourites = () => {
-	const route = `/v5/teamspaces/${teamspace}/projects/${project.id}/containers/favourites`;
-	describe('Append Favourite Containers', () => {
-		test('should fail without a valid session', async () => {
-			const res = await agent.get(route).expect(templates.notLoggedIn.status);
-=======
 const formatToStats = (settings, revCount, latestRev) => ({
 	type: settings.type,
 	code: settings.properties.code,
@@ -151,21 +144,59 @@
 	describe('Get container stats', () => {
 		test('should fail without a valid session', async () => {
 			const res = await agent.get(route(modelWithRev._id)).expect(templates.notLoggedIn.status);
->>>>>>> fe8b6cbc
 			expect(res.body.code).toEqual(templates.notLoggedIn.code);
 		});
 
 		test('should fail if the user is not a member of the teamspace', async () => {
-<<<<<<< HEAD
+			const res = await agent.get(`${route(modelWithRev._id)}?key=${nobody.apiKey}`).expect(templates.teamspaceNotFound.status);
+			expect(res.body.code).toEqual(templates.teamspaceNotFound.code);
+		});
+
+		test('should fail if the project does not exist', async () => {
+			const res = await agent.get(`/v5/teamspaces/${teamspace}/projects/dflkdsjfs/containers/${modelWithRev._id}/stats?key=${users.tsAdmin.apiKey}`).expect(templates.projectNotFound.status);
+			expect(res.body.code).toEqual(templates.projectNotFound.code);
+		});
+
+		test('should fail if the user does not have access to the container', async () => {
+			const res = await agent.get(`${route(modelWithRev._id)}?key=${users.noProjectAccess.apiKey}`).expect(templates.notAuthorized.status);
+			expect(res.body.code).toEqual(templates.notAuthorized.code);
+		});
+
+		test('should fail if the model is a federation', async () => {
+			const res = await agent.get(`${route(federation._id)}?key=${users.tsAdmin.apiKey}`).expect(templates.containerNotFound.status);
+			expect(res.body.code).toEqual(templates.containerNotFound.code);
+		});
+
+		test('should fail if the container doesn\'t exist', async () => {
+			const res = await agent.get(`${route('jibberish')}?key=${users.tsAdmin.apiKey}`).expect(templates.containerNotFound.status);
+			expect(res.body.code).toEqual(templates.containerNotFound.code);
+		});
+		test('should return the container stats correctly if the user has access', async () => {
+			const res = await agent.get(`${route(modelWithRev._id)}?key=${users.tsAdmin.apiKey}`).expect(templates.ok.status);
+			expect(res.body).toEqual(formatToStats(modelWithRev.properties, 1, revision));
+		});
+
+		test('should return the container stats correctly if the user has access (no revisions)', async () => {
+			const res = await agent.get(`${route(modelWithoutRev._id)}?key=${users.tsAdmin.apiKey}`).expect(templates.ok.status);
+			expect(res.body).toEqual(formatToStats(modelWithoutRev.properties, 0, {}));
+		});
+	});
+};
+
+const testAppendFavourites = () => {
+	const route = `/v5/teamspaces/${teamspace}/projects/${project.id}/containers/favourites`;
+	describe('Append Favourite Containers', () => {
+		test('should fail without a valid session', async () => {
+			const res = await agent.get(route).expect(templates.notLoggedIn.status);
+			expect(res.body.code).toEqual(templates.notLoggedIn.code);
+		});
+
+		test('should fail if the user is not a member of the teamspace', async () => {
 			const res = await agent.get(`${route}?key=${nobody.apiKey}`).expect(templates.teamspaceNotFound.status);
-=======
-			const res = await agent.get(`${route(modelWithRev._id)}?key=${nobody.apiKey}`).expect(templates.teamspaceNotFound.status);
->>>>>>> fe8b6cbc
 			expect(res.body.code).toEqual(templates.teamspaceNotFound.code);
 		});
 
 		test('should fail if the project does not exist', async () => {
-<<<<<<< HEAD
 			const res = await agent.get(`/v5/teamspaces/${teamspace}/projects/dflkdsjfs/containers?key=${users.tsAdmin.apiKey}`).expect(templates.projectNotFound.status);
 			expect(res.body.code).toEqual(templates.projectNotFound.code);
 		});
@@ -181,34 +212,6 @@
 				containers: models.flatMap(({ _id, name, properties, isFavourite }) => (properties?.federate ? []
 					: { _id, name, role: 'admin', isFavourite: !!isFavourite })),
 			});
-=======
-			const res = await agent.get(`/v5/teamspaces/${teamspace}/projects/dflkdsjfs/containers/${modelWithRev._id}/stats?key=${users.tsAdmin.apiKey}`).expect(templates.projectNotFound.status);
-			expect(res.body.code).toEqual(templates.projectNotFound.code);
-		});
-
-		test('should fail if the user does not have access to the container', async () => {
-			const res = await agent.get(`${route(modelWithRev._id)}?key=${users.noProjectAccess.apiKey}`).expect(templates.notAuthorized.status);
-			expect(res.body.code).toEqual(templates.notAuthorized.code);
-		});
-
-		test('should fail if the model is a federation', async () => {
-			const res = await agent.get(`${route(federation._id)}?key=${users.tsAdmin.apiKey}`).expect(templates.containerNotFound.status);
-			expect(res.body.code).toEqual(templates.containerNotFound.code);
-		});
-
-		test('should fail if the container doesn\'t exist', async () => {
-			const res = await agent.get(`${route('jibberish')}?key=${users.tsAdmin.apiKey}`).expect(templates.containerNotFound.status);
-			expect(res.body.code).toEqual(templates.containerNotFound.code);
-		});
-		test('should return the container stats correctly if the user has access', async () => {
-			const res = await agent.get(`${route(modelWithRev._id)}?key=${users.tsAdmin.apiKey}`).expect(templates.ok.status);
-			expect(res.body).toEqual(formatToStats(modelWithRev.properties, 1, revision));
-		});
-
-		test('should return the container stats correctly if the user has access (no revisions)', async () => {
-			const res = await agent.get(`${route(modelWithoutRev._id)}?key=${users.tsAdmin.apiKey}`).expect(templates.ok.status);
-			expect(res.body).toEqual(formatToStats(modelWithoutRev.properties, 0, {}));
->>>>>>> fe8b6cbc
 		});
 	});
 };
@@ -221,9 +224,6 @@
 	});
 	afterAll(() => ServiceHelper.closeApp(server));
 	testGetContainerList();
-<<<<<<< HEAD
 	testAppendFavourites();
-=======
 	testGetContainerStats();
->>>>>>> fe8b6cbc
 });