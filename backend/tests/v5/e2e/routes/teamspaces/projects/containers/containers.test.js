--- conflicted
+++ resolved
@@ -184,14 +184,106 @@
 	});
 };
 
-<<<<<<< HEAD
+const testAppendFavourites = () => {
+	const route = `/v5/teamspaces/${teamspace}/projects/${project.id}/containers/favourites`;
+	describe('Append Favourite Containers', () => {
+		test('should fail without a valid session', async () => {
+			const res = await agent.patch(route)
+				.expect(templates.notLoggedIn.status).send({ containers: [models[1]._id] });
+			expect(res.body.code).toEqual(templates.notLoggedIn.code);
+		});
+
+		test('should fail if the user is not a member of the teamspace', async () => {
+			const res = await agent.patch(`${route}?key=${nobody.apiKey}`)
+				.expect(templates.teamspaceNotFound.status).send({ containers: [models[1]._id] });
+			expect(res.body.code).toEqual(templates.teamspaceNotFound.code);
+		});
+
+		test('should fail if the project does not exist', async () => {
+			const res = await agent.patch(`/v5/teamspaces/${teamspace}/projects/dflkdsjfs/containers/favourites?key=${users.tsAdmin.apiKey}`)
+				.expect(templates.projectNotFound.status).send({ containers: [models[1]._id] });
+			expect(res.body.code).toEqual(templates.projectNotFound.code);
+		});
+
+		test('should fail if the user has no access to one or more containers', async () => {
+			const res = await agent.patch(`${route}?key=${users.noProjectAccess.apiKey}`)
+				.expect(templates.invalidArguments.status).send({ containers: [models[1]._id] });
+			expect(res.body.code).toEqual(templates.invalidArguments.code);
+		});
+
+		test('should fail if the list contains a federation', async () => {
+			const res = await agent.patch(`${route}?key=${users.noProjectAccess.apiKey}`)
+				.expect(templates.invalidArguments.status).send({ containers: [federation._id] });
+			expect(res.body.code).toEqual(templates.invalidArguments.code);
+		});
+
+		test('should fail if the favourites list provided is empty', async () => {
+			const res = await agent.patch(`${route}?key=${users.tsAdmin.apiKey}`)
+				.expect(templates.invalidArguments.status).send({ containers: [] });
+			expect(res.body.code).toEqual(templates.invalidArguments.code);
+		});
+
+		test('should append a new container to the user favourites', async () => {
+			await agent.patch(`${route}?key=${users.tsAdmin.apiKey}`)
+				.expect(templates.ok.status).send({ containers: [models[1]._id] });
+		});
+	});
+};
+
+const testDeleteFavourites = () => {
+	const route = `/v5/teamspaces/${teamspace}/projects/${project.id}/containers/favourites`;
+	describe('Remove Favourite Containers', () => {
+		test('should fail without a valid session', async () => {
+			const res = await agent.delete(route)
+				.expect(templates.notLoggedIn.status).send({ containers: [models[0]._id] });
+			expect(res.body.code).toEqual(templates.notLoggedIn.code);
+		});
+
+		test('should fail if the user is not a member of the teamspace', async () => {
+			const res = await agent.delete(`${route}?key=${nobody.apiKey}`)
+				.expect(templates.teamspaceNotFound.status).send({ containers: [models[0]._id] });
+			expect(res.body.code).toEqual(templates.teamspaceNotFound.code);
+		});
+
+		test('should fail if the project does not exist', async () => {
+			const res = await agent.delete(`/v5/teamspaces/${teamspace}/projects/dflkdsjfs/containers/favourites?key=${users.tsAdmin.apiKey}`)
+				.expect(templates.projectNotFound.status).send({ containers: [models[0]._id] });
+			expect(res.body.code).toEqual(templates.projectNotFound.code);
+		});
+
+		test('should fail if the user has no access to one or more containers', async () => {
+			const res = await agent.delete(`${route}?key=${users.noProjectAccess.apiKey}`)
+				.expect(templates.invalidArguments.status).send({ containers: [models[1]._id] });
+			expect(res.body.code).toEqual(templates.invalidArguments.code);
+		});
+
+		test('should fail if the list contains a federation', async () => {
+			const res = await agent.delete(`${route}?key=${users.noProjectAccess.apiKey}`)
+				.expect(templates.invalidArguments.status).send({ containers: [federation._id] });
+			expect(res.body.code).toEqual(templates.invalidArguments.code);
+		});
+
+		test('should fail if the favourites list provided is empty', async () => {
+			const res = await agent.delete(`${route}?key=${users.tsAdmin.apiKey}`)
+				.expect(templates.invalidArguments.status).send({ containers: [] });
+			expect(res.body.code).toEqual(templates.invalidArguments.code);
+		});
+
+		test('should remove a container from the user favourites', async () => {
+			await agent.delete(`${route}?key=${users.tsAdmin.apiKey}`)
+				.expect(templates.ok.status).send({ containers: [models[0]._id] });
+		});
+	});
+};
+
+
 const formatRevisions = (revs, includeVoid = false) => {
 	let revisions = revs;
-	
+
 	revisions = revisions.flatMap((rev) => includeVoid || !rev.void ? { ...rev, timestamp: rev.timestamp.toISOString() } : []);
 	revisions = revisions.sort((a, b) => b.timestamp - a.timestamp);
 
-	return {revisions};
+	return { revisions };
 };
 
 const testGetRevisions = () => {
@@ -199,29 +291,15 @@
 	describe('Get container revisions', () => {
 		test('should fail without a valid session', async () => {
 			const res = await agent.get(route(modelWithRev._id, false)).expect(templates.notLoggedIn.status);
-=======
-const testAppendFavourites = () => {
-	const route = `/v5/teamspaces/${teamspace}/projects/${project.id}/containers/favourites`;
-	describe('Append Favourite Containers', () => {
-		test('should fail without a valid session', async () => {
-			const res = await agent.patch(route)
-				.expect(templates.notLoggedIn.status).send({ containers: [models[1]._id] });
->>>>>>> 3d88807e
-			expect(res.body.code).toEqual(templates.notLoggedIn.code);
-		});
-
-		test('should fail if the user is not a member of the teamspace', async () => {
-<<<<<<< HEAD
+			expect(res.body.code).toEqual(templates.notLoggedIn.code);
+		});
+
+		test('should fail if the user is not a member of the teamspace', async () => {
 			const res = await agent.get(`${route(modelWithRev._id)}&key=${nobody.apiKey}`).expect(templates.teamspaceNotFound.status);
-=======
-			const res = await agent.patch(`${route}?key=${nobody.apiKey}`)
-				.expect(templates.teamspaceNotFound.status).send({ containers: [models[1]._id] });
->>>>>>> 3d88807e
-			expect(res.body.code).toEqual(templates.teamspaceNotFound.code);
-		});
-
-		test('should fail if the project does not exist', async () => {
-<<<<<<< HEAD
+			expect(res.body.code).toEqual(templates.teamspaceNotFound.code);
+		});
+
+		test('should fail if the project does not exist', async () => {
 			const res = await agent.get(`/v5/teamspaces/${teamspace}/projects/dflkdsjfs/containers/${modelWithRev._id}/revisions?key=${users.tsAdmin.apiKey}`).expect(templates.projectNotFound.status);
 			expect(res.body.code).toEqual(templates.projectNotFound.code);
 		});
@@ -233,7 +311,7 @@
 
 		test('should return an empty object if the container does not exist or does not have any revisions', async () => {
 			const res = await agent.get(`${route('jibberish')}&key=${users.tsAdmin.apiKey}`).expect(templates.ok.status);
-			expect(res.body).toEqual({revisions: []});
+			expect(res.body).toEqual({ revisions: [] });
 		});
 
 		test('should return non void container revisions correctly if the user has access', async () => {
@@ -254,49 +332,10 @@
 		test('should fail without a valid session', async () => {
 			const res = await agent.patch(route(voidRevision._id))
 				.send({ void: false }).expect(templates.notLoggedIn.status);
-=======
-			const res = await agent.patch(`/v5/teamspaces/${teamspace}/projects/dflkdsjfs/containers/favourites?key=${users.tsAdmin.apiKey}`)
-				.expect(templates.projectNotFound.status).send({ containers: [models[1]._id] });
-			expect(res.body.code).toEqual(templates.projectNotFound.code);
-		});
-
-		test('should fail if the user has no access to one or more containers', async () => {
-			const res = await agent.patch(`${route}?key=${users.noProjectAccess.apiKey}`)
-				.expect(templates.invalidArguments.status).send({ containers: [models[1]._id] });
-			expect(res.body.code).toEqual(templates.invalidArguments.code);
-		});
-
-		test('should fail if the list contains a federation', async () => {
-			const res = await agent.patch(`${route}?key=${users.noProjectAccess.apiKey}`)
-				.expect(templates.invalidArguments.status).send({ containers: [federation._id] });
-			expect(res.body.code).toEqual(templates.invalidArguments.code);
-		});
-
-		test('should fail if the favourites list provided is empty', async () => {
-			const res = await agent.patch(`${route}?key=${users.tsAdmin.apiKey}`)
-				.expect(templates.invalidArguments.status).send({ containers: [] });
-			expect(res.body.code).toEqual(templates.invalidArguments.code);
-		});
-
-		test('should append a new container to the user favourites', async () => {
-			await agent.patch(`${route}?key=${users.tsAdmin.apiKey}`)
-				.expect(templates.ok.status).send({ containers: [models[1]._id] });
-		});
-	});
-};
-
-const testDeleteFavourites = () => {
-	const route = `/v5/teamspaces/${teamspace}/projects/${project.id}/containers/favourites`;
-	describe('Remove Favourite Containers', () => {
-		test('should fail without a valid session', async () => {
-			const res = await agent.delete(route)
-				.expect(templates.notLoggedIn.status).send({ containers: [models[0]._id] });
->>>>>>> 3d88807e
-			expect(res.body.code).toEqual(templates.notLoggedIn.code);
-		});
-
-		test('should fail if the user is not a member of the teamspace', async () => {
-<<<<<<< HEAD
+			expect(res.body.code).toEqual(templates.notLoggedIn.code);
+		});
+
+		test('should fail if the user is not a member of the teamspace', async () => {
 			const res = await agent.patch(`${route(voidRevision._id)}?key=${nobody.apiKey}`)
 				.send({ void: false }).expect(templates.teamspaceNotFound.status);
 			expect(res.body.code).toEqual(templates.teamspaceNotFound.code);
@@ -318,7 +357,7 @@
 			const res = await agent.patch(`/v5/teamspaces/${teamspace}/projects/dflkdsjfs/containers/${modelWithRev._id}/revisions/${voidRevision._id}?key=${users.tsAdmin.apiKey}`)
 				.send({ void: false }).expect(templates.projectNotFound.status);
 			expect(res.body.code).toEqual(templates.projectNotFound.code);
-		});		
+		});
 
 		test('should fail if the container doesn\'t exist', async () => {
 			const res = await agent.patch(`/v5/teamspaces/${teamspace}/projects/${project.id}/containers/dfsfaewfc/revisions/${voidRevision._id}?key=${users.tsAdmin.apiKey}`)
@@ -340,7 +379,7 @@
 
 		test('should return erorr if the body of the request containes exitra payload', async () => {
 			await agent.patch(`${route(voidRevision._id)}?key=${users.tsAdmin.apiKey}`)
-				.send({ void: true, extra:123 }).expect(templates.invalidArguments.status);
+				.send({ void: true, extra: 123 }).expect(templates.invalidArguments.status);
 			expect(res.body.code).toEqual(templates.invalidArguments.code);
 		});
 
@@ -352,40 +391,6 @@
 				.expect(templates.ok.status);
 			const revision = res.body.find((r) => r._id === voidRevision._id);
 			expect(revision.void).toEqual(false);
-=======
-			const res = await agent.delete(`${route}?key=${nobody.apiKey}`)
-				.expect(templates.teamspaceNotFound.status).send({ containers: [models[0]._id] });
-			expect(res.body.code).toEqual(templates.teamspaceNotFound.code);
-		});
-
-		test('should fail if the project does not exist', async () => {
-			const res = await agent.delete(`/v5/teamspaces/${teamspace}/projects/dflkdsjfs/containers/favourites?key=${users.tsAdmin.apiKey}`)
-				.expect(templates.projectNotFound.status).send({ containers: [models[0]._id] });
-			expect(res.body.code).toEqual(templates.projectNotFound.code);
-		});
-
-		test('should fail if the user has no access to one or more containers', async () => {
-			const res = await agent.delete(`${route}?key=${users.noProjectAccess.apiKey}`)
-				.expect(templates.invalidArguments.status).send({ containers: [models[1]._id] });
-			expect(res.body.code).toEqual(templates.invalidArguments.code);
-		});
-
-		test('should fail if the list contains a federation', async () => {
-			const res = await agent.delete(`${route}?key=${users.noProjectAccess.apiKey}`)
-				.expect(templates.invalidArguments.status).send({ containers: [federation._id] });
-			expect(res.body.code).toEqual(templates.invalidArguments.code);
-		});
-
-		test('should fail if the favourites list provided is empty', async () => {
-			const res = await agent.delete(`${route}?key=${users.tsAdmin.apiKey}`)
-				.expect(templates.invalidArguments.status).send({ containers: [] });
-			expect(res.body.code).toEqual(templates.invalidArguments.code);
-		});
-
-		test('should remove a container from the user favourites', async () => {
-			await agent.delete(`${route}?key=${users.tsAdmin.apiKey}`)
-				.expect(templates.ok.status).send({ containers: [models[0]._id] });
->>>>>>> 3d88807e
 		});
 	});
 };
@@ -399,11 +404,8 @@
 	afterAll(() => ServiceHelper.closeApp(server));
 	testGetContainerList();
 	testGetContainerStats();
-<<<<<<< HEAD
+	testAppendFavourites();
+	testDeleteFavourites();
 	testGetRevisions();
 	testUpdateRevisionStatus();
-=======
-	testAppendFavourites();
-	testDeleteFavourites();
->>>>>>> 3d88807e
 });