--- conflicted
+++ resolved
@@ -173,17 +173,6 @@
 				.send({ user: lockedUserWithExpiredLock.user, password: lockedUserWithExpiredLock.password })
 				.expect(templates.ok.status);
 		});
-<<<<<<< HEAD
-
-		test('should fail with wrong password and many failed login attempts', async () => {
-			const res = await agent.post('/v5/login/')
-				.send({ user: userWithFailedAttempts.user, password: 'wrongPassword' })
-				.expect(templates.incorrectUsernameOrPassword.status);
-			expect(res.body.code).toEqual(templates.incorrectUsernameOrPassword.code);
-			expect(res.body.message).toEqual(`${templates.incorrectUsernameOrPassword.message} (Remaining attempts: 3)`);
-		});
-=======
->>>>>>> 1c4799d3
 	});
 };
 
