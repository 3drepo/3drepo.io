/**
 *  Copyright (C) 2021 3D Repo Ltd
 *
 *  This program is free software: you can redistribute it and/or modify
 *  it under the terms of the GNU Affero General Public License as
 *  published by the Free Software Foundation, either version 3 of the
 *  License, or (at your option) any later version.
 *
 *  This program is distributed in the hope that it will be useful,
 *  but WITHOUT ANY WARRANTY; without even the implied warranty of
 *  MERCHANTABILITY or FITNESS FOR A PARTICULAR PURPOSE.  See the
 *  GNU Affero General Public License for more details.
 *
 *  You should have received a copy of the GNU Affero General Public License
 *  along with this program.  If not, see <http://www.gnu.org/licenses/>.
 */

const SuperTest = require('supertest');
const ServiceHelper = require('../../helper/services');
const { src, image } = require('../../helper/path');
const { generateRandomString, generateUUID } = require('../../helper/services');
const session = require('supertest-session');
const fs = require('fs');
const { providers } = require('../../../../src/v5/services/sso/sso.constants');

const { templates } = require(`${src}/utils/responseCodes`);

jest.mock('../../../../src/v5/services/mailer');
const Mailer = require(`${src}/services/mailer`);

let testSession;
let server;
let agent;

// This is the user being used for tests
const testUser = ServiceHelper.generateUserCredentials();
<<<<<<< HEAD
const ssoUser = ServiceHelper.generateUserCredentials();
=======
const ssoTestUser = ServiceHelper.generateUserCredentials();
>>>>>>> 70ca25af
const userWithFsAvatar = ServiceHelper.generateUserCredentials();
const userWithGridFsAvatar = ServiceHelper.generateUserCredentials();
const nonVerifiedUser = ServiceHelper.generateUserCredentials();
const nonVerifiedUserWithExpiredToken = ServiceHelper.generateUserCredentials();
const testUserWithToken = ServiceHelper.generateUserCredentials();
const testUserWithExpiredToken = ServiceHelper.generateUserCredentials();
const lockedUser = ServiceHelper.generateUserCredentials();
const lockedUserWithExpiredLock = ServiceHelper.generateUserCredentials();
const userWithFailedAttempts = ServiceHelper.generateUserCredentials();
const userEmail = 'example@email.com';
const userEmailSso = 'exampleSso@email.com';
const userEmail2 = 'example2@email.com';
const fsAvatarData = generateRandomString();
const gridFsAvatarData = generateRandomString();
const validPasswordToken = { token: generateRandomString(), expiredAt: new Date(2030, 12, 12) };
const validEmailToken = { token: generateRandomString(), expiredAt: new Date(2030, 12, 12) };
const expiredEmailToken = { token: generateRandomString(), expiredAt: new Date(2020, 12, 12) };
const expiredPasswordToken = { token: generateRandomString(), expiredAt: new Date(2020, 12, 12) };
const setupData = async () => {
	await Promise.all([
		ServiceHelper.db.createUser(testUser, [], { email: userEmail }),
<<<<<<< HEAD
		ServiceHelper.db.createUser(ssoUser, [], { sso: { id: generateUUID(), type: generateRandomString() } }),
=======
		ServiceHelper.db.createUser(ssoTestUser, [], { email: userEmailSso,
			sso: { type: providers.AAD,
				id: generateRandomString() } }),
>>>>>>> 70ca25af
		ServiceHelper.db.createUser(userWithFsAvatar, []),
		ServiceHelper.db.createUser(userWithGridFsAvatar, []),
		ServiceHelper.db.createUser(nonVerifiedUser, [], {
			inactive: true,
			emailVerifyToken: {
				token: validEmailToken.token,
				expiredAt: validEmailToken.expiredAt,
			},
			permissions: [],
		}),
		ServiceHelper.db.createUser(nonVerifiedUserWithExpiredToken, [], {
			inactive: true,
			emailVerifyToken: {
				token: expiredEmailToken.token,
				expiredAt: expiredEmailToken.expiredAt,
			},
			permissions: [],
		}),
		ServiceHelper.db.createUser(testUserWithToken, [], {
			email: userEmail2,
			resetPasswordToken: {
				token: validPasswordToken.token,
				expiredAt: validPasswordToken.expiredAt,
			},
		}),
		ServiceHelper.db.createUser(testUserWithExpiredToken, [], {
			resetPasswordToken: {
				token: expiredPasswordToken.token, expiredAt: expiredPasswordToken.expiredAt,
			},
		}),
		ServiceHelper.db.createUser(lockedUser, [], {
			loginInfo: {
				failedLoginCount: 10,
				lastFailedLoginAt: new Date(),
			},
		}),
		ServiceHelper.db.createUser(lockedUserWithExpiredLock, [], {
			loginInfo: {
				failedLoginCount: 10,
				lastFailedLoginAt: new Date('1/1/18'),
			},
		}),
		ServiceHelper.db.createUser(userWithFailedAttempts, [], {
			loginInfo: {
				failedLoginCount: 6,
				lastFailedLoginAt: new Date(),
			},
		}),
		ServiceHelper.db.createAvatar(userWithFsAvatar.user, 'fs', fsAvatarData),
		ServiceHelper.db.createAvatar(userWithGridFsAvatar.user, 'gridfs', gridFsAvatarData),
	]);
};

const testLogin = () => {
	describe('Login user', () => {
		test('should log in a user using username', async () => {
			await agent.post('/v5/login/')
				.send({ user: testUser.user, password: testUser.password })
				.expect(templates.ok.status);
		});

		test('should log in a user using email', async () => {
			await agent.post('/v5/login/')
				.send({ user: userEmail, password: testUser.password })
				.expect(templates.ok.status);
		});

		test('should log in a user using email (all upper case)', async () => {
			await agent.post('/v5/login/')
				.send({ user: userEmail.toUpperCase(), password: testUser.password })
				.expect(templates.ok.status);
		});

		test('should fail with an incorrect username', async () => {
			const res = await agent.post('/v5/login/')
				.send({ user: 'randomUsername', password: testUser.password })
				.expect(templates.incorrectUsernameOrPassword.status);
			expect(res.body.code).toEqual(templates.incorrectUsernameOrPassword.code);
		});

		test('should fail with an invalid username', async () => {
			const res = await agent.post('/v5/login/')
				.send({ user: 12345, password: testUser.password })
				.expect(templates.invalidArguments.status);
			expect(res.body.code).toEqual(templates.invalidArguments.code);
		});

		test('should fail with a user that has already logged in', async () => {
			await testSession.post('/v5/login/')
				.send({ user: testUser.user, password: testUser.password })
				.expect(templates.ok.status);
			const res = await testSession.post('/v5/login/')
				.send({ user: testUser.user, password: testUser.password })
				.expect(templates.alreadyLoggedIn.status);
			expect(res.body.code).toEqual(templates.alreadyLoggedIn.code);
		});

		test('should fail with an incorrect password', async () => {
			const res = await agent.post('/v5/login/')
				.send({ user: testUser.user, password: 'wrongPassword' })
				.expect(templates.incorrectUsernameOrPassword.status);
			expect(res.body.code).toEqual(templates.incorrectUsernameOrPassword.code);
		});

		test('should fail with a locked account', async () => {
			const res = await agent.post('/v5/login/')
				.send({ user: lockedUser.user, password: lockedUser.password })
				.expect(templates.tooManyLoginAttempts.status);
			expect(res.body.code).toEqual(templates.tooManyLoginAttempts.code);
		});

		test('should log in with a locked account with the lockout duration expired', async () => {
			await agent.post('/v5/login/')
				.send({ user: lockedUserWithExpiredLock.user, password: lockedUserWithExpiredLock.password })
				.expect(templates.ok.status);
		});

		test('should fail with wrong password and many failed login attempts', async () => {
			const res = await agent.post('/v5/login/')
				.send({ user: userWithFailedAttempts.user, password: 'wrongPassword' })
				.expect(templates.incorrectUsernameOrPassword.status);
			expect(res.body.code).toEqual(templates.incorrectUsernameOrPassword.code);
			expect(res.body.message).toEqual('Incorrect username or password (Remaining attempts: 3)');
		});
	});
};

const testLogout = () => {
	describe('Logout user', () => {
		test('should fail if the user is not logged in', async () => {
			const res = await agent.post('/v5/logout/').expect(templates.notLoggedIn.status);
			expect(res.body.code).toEqual(templates.notLoggedIn.code);
		});

		test('should fail if the user has a session via an API key', async () => {
			const res = await agent.post(`/v5/logout?key=${testUser.apiKey}`)
				.expect(templates.notLoggedIn.status);
			expect(res.body.code).toEqual(templates.notLoggedIn.code);
		});

		test('should log the user out if they are logged in', async () => {
			await testSession.post('/v5/login/').send({ user: testUser.user, password: testUser.password });
			await testSession.post('/v5/logout/').expect(200);
		});
	});
};

const testGetUsername = () => {
	describe('Get username of the logged in user', () => {
		test('should fail if the user is not logged in', async () => {
			const res = await agent.get('/v5/login/').expect(templates.notLoggedIn.status);
			expect(res.body.code).toEqual(templates.notLoggedIn.code);
		});

		test('should fail if the user has a session via an API key', async () => {
			const res = await agent.get(`/v5/login?key=${testUser.apiKey}`)
				.expect(templates.notLoggedIn.status);
			expect(res.body.code).toEqual(templates.notLoggedIn.code);
		});

		describe('With valid authentication', () => {
			beforeAll(async () => {
				await testSession.post('/v5/login/').send({ user: testUser.user, password: testUser.password });
			});
			afterAll(async () => {
				await testSession.post('/v5/logout/');
			});

			test('should return the username if the user is logged in', async () => {
				const res = await testSession.get('/v5/login/').expect(200);
				expect(res.body).toEqual({ username: testUser.user });
			});
		});
	});
};

const formatUserProfile = (user, email, hasAvatar = false, isSso = false) => ({
	username: user.user,
	firstName: user.basicData.firstName,
	lastName: user.basicData.lastName,	
	apiKey: user.apiKey,
	hasAvatar,
	countryCode: user.basicData.billing.billingInfo.countryCode,
	company: user.basicData.billing.billingInfo.company,		
	...(isSso ? { isSso: true } : {}),
	...(email ? { email } : {}),
});


const testGetProfile = () => {
	describe('Get profile of the logged in user', () => {
		test('should fail if the user is not logged in', async () => {
			const res = await agent.get('/v5/user/').expect(templates.notLoggedIn.status);
			expect(res.body.code).toEqual(templates.notLoggedIn.code);
		});

		test('should return the user profile if the user has a session via an API key', async () => {
			const res = await agent.get(`/v5/user?key=${testUser.apiKey}`).expect(200);
			expect(res.body).toEqual(formatUserProfile(testUser, userEmail));
		});

		test('should return the user profile if the user has a session via an API key and has avatar', async () => {
			const res = await agent.get(`/v5/user?key=${userWithFsAvatar.apiKey}`).expect(200);
			expect(res.body).toEqual(formatUserProfile(userWithFsAvatar, undefined, true));
		});

		describe('With valid authentication', () => {
			beforeAll(async () => {
				await testSession.post('/v5/login/').send({ user: testUser.user, password: testUser.password });
			});
			afterAll(async () => {
				await testSession.post('/v5/logout/');
			});

			test('should return the user profile if the user is logged in', async () => {
				const res = await testSession.get('/v5/user/').expect(200);
				expect(res.body).toEqual(formatUserProfile(testUser, userEmail));
			});
		});

		describe('With valid authentication (SSO user)', () => {
			beforeAll(async () => {
				await testSession.post('/v5/login/').send({ user: ssoUser.user, password: ssoUser.password });
			});
			afterAll(async () => {
				await testSession.post('/v5/logout/');
			});

			test('should return the user profile if the user is logged in (SSO user)', async () => {
				const res = await testSession.get('/v5/user/').expect(200);
				expect(res.body).toEqual(formatUserProfile(ssoUser, undefined, false, true));
			});
		});
	});
};

const testUpdateProfile = () => {
	describe('Update profile of the logged in user', () => {
		test('should fail if the user is not logged in', async () => {
			const data = { firstName: 'newName' };
			const res = await agent.put('/v5/user/').send(data).expect(templates.notLoggedIn.status);
			expect(res.body.code).toEqual(templates.notLoggedIn.code);
		});

		test('should fail if the user has a session via an API key', async () => {
			const data = { firstName: 'newName' };
			const res = await agent.put(`/v5/user?key=${testUser.apiKey}`)
				.send(data).expect(templates.notLoggedIn.status);
			expect(res.body.code).toEqual(templates.notLoggedIn.code);
		});

		describe('With valid authentication', () => {
			beforeAll(async () => {
				await testSession.post('/v5/login/').send({ user: testUser.user, password: testUser.password });
			});
			afterAll(async () => {
				await testSession.post('/v5/logout/');
			});

			test('should fail if the update data have invalid email', async () => {
				const data = { email: 'invalid' };
				const res = await testSession.put('/v5/user/').send(data).expect(templates.invalidArguments.status);
				expect(res.body.code).toEqual(templates.invalidArguments.code);
			});

			test('should fail if the update data have existing email', async () => {
				const data = { email: userEmail2 };
				const res = await testSession.put('/v5/user/').send(data).expect(templates.invalidArguments.status);
				expect(res.body.code).toEqual(templates.invalidArguments.code);
			});

			test('should update the profile if the update data have existing email but belongs to the user', async () => {
				const data = { email: userEmail };
				await testSession.put('/v5/user/').send(data).expect(200);
				const updatedProfileRes = await testSession.get('/v5/user/');
				expect(updatedProfileRes.body.email).toEqual(userEmail);
			});

			test('should fail if the update data have extra properties', async () => {
				const data = { firstName: 'newName', extra: 'extraProp' };
				const res = await testSession.put('/v5/user/').send(data).expect(templates.invalidArguments.status);
				expect(res.body.code).toEqual(templates.invalidArguments.code);
			});

			test('should fail if the oldPassword is not correct', async () => {
				const data = { oldPassword: 'invalid', newPassword: 'newPassword123.' };
				const res = await testSession.put('/v5/user/').send(data).expect(templates.incorrectPassword.status);
				expect(res.body.code).toEqual(templates.incorrectPassword.code);
			});

			test('should fail if the update data have oldPassword but not newPassword', async () => {
				const data = { oldPassword: testUser.password };
				const res = await testSession.put('/v5/user/').send(data).expect(templates.invalidArguments.status);
				expect(res.body.code).toEqual(templates.invalidArguments.code);
			});

			test('should fail if the update data have newPassword but not oldPassword', async () => {
				const data = { newPassword: 'newPassword123.' };
				const res = await testSession.put('/v5/user/').send(data).expect(templates.invalidArguments.status);
				expect(res.body.code).toEqual(templates.invalidArguments.code);
			});

			test('should fail if the update data have weak newPassword', async () => {
				const data = { oldPassword: testUser.password, newPassword: 'abc' };
				const res = await testSession.put('/v5/user/').send(data).expect(templates.invalidArguments.status);
				expect(res.body.code).toEqual(templates.invalidArguments.code);
			});

			test('should fail if the update data have a newPassword which is the same as the old one', async () => {
				const data = { oldPassword: testUser.password, newPassword: testUser.password };
				const res = await testSession.put('/v5/user/').send(data).expect(templates.invalidArguments.status);
				expect(res.body.code).toEqual(templates.invalidArguments.code);
			});

			test('should update the profile if the user is logged in', async () => {
				const data = { firstName: 'newName', company: 'newCompany', countryCode: 'GR' };
				await testSession.put('/v5/user/').send(data).expect(200);
				const updatedProfileRes = await testSession.get('/v5/user/');
				expect(updatedProfileRes.body.firstName).toEqual('newName');
				expect(updatedProfileRes.body.countryCode).toEqual('GR');
				expect(updatedProfileRes.body.company).toEqual('newCompany');
			});

			test('should update the profile and change password if the user is logged in', async () => {
				const data = { firstName: 'newName', oldPassword: testUser.password, newPassword: 'Passport123!' };
				await testSession.put('/v5/user/').send(data).expect(200);
				const updatedProfileRes = await testSession.get('/v5/user/');
				expect(updatedProfileRes.body.firstName).toEqual('newName');
				// change password back to the original
				await testSession.put('/v5/user/').send({ oldPassword: 'Passport123!', newPassword: testUser.password });
			});
		});

		describe('With valid authentication (SSO user)', () => {
			beforeAll(async () => {
				await testSession.post('/v5/login/').send({ user: ssoUser.user, password: ssoUser.password });
			});
			afterAll(async () => {
				await testSession.post('/v5/logout/');
			});

			test('should fail if the user tries to update non sso fields', async () => {
				const data = { firstName: generateRandomString(), lastName: generateRandomString() };
				const res = await testSession.put('/v5/user/').send(data).expect(templates.invalidArguments.status);
				expect(res.body.code).toEqual(templates.invalidArguments.code);
			});
			
			test('should succeed if the user tries to update sso fields', async () => {				
				const data = { company: generateRandomString(), countryCode: 'GB' };
				await testSession.put('/v5/user/').send(data).expect(200);
				const updatedProfileRes = await testSession.get('/v5/user/');
				expect(updatedProfileRes.body.company).toEqual(data.company);
				expect(updatedProfileRes.body.countryCode).toEqual(data.countryCode);
			});
		});
	});
};

const testGetAvatar = () => {
	describe('Get the avatar of the logged in user', () => {
		test('should fail if the user is not logged in', async () => {
			const res = await agent.get('/v5/user/avatar').expect(templates.notLoggedIn.status);
			expect(res.body.code).toEqual(templates.notLoggedIn.code);
		});

		test('should get the avatar if the user has an fs avatar and has a session via an API key', async () => {
			const res = await agent.get(`/v5/user/avatar?key=${userWithFsAvatar.apiKey}`).expect(200);
			expect(res.body).toEqual(Buffer.from(fsAvatarData));
		});

		test('should get the avatar if the user has an gridfs avatar and has a session via an API key', async () => {
			const res = await agent.get(`/v5/user/avatar?key=${userWithGridFsAvatar.apiKey}`).expect(200);
			expect(res.body).toEqual(Buffer.from(gridFsAvatarData));
		});

		test('should get the avatar if the user has an fs avatar and is logged in', async () => {
			await testSession.post('/v5/login/').send({ user: userWithFsAvatar.user, password: userWithFsAvatar.password });
			const res = await testSession.get('/v5/user/avatar').expect(200);
			expect(res.body).toEqual(Buffer.from(fsAvatarData));
			await testSession.post('/v5/logout/');
		});

		test('should fail if the user has no avatar', async () => {
			const res = await testSession.get(`/v5/user/avatar?key=${testUser.apiKey}`)
				.expect(templates.fileNotFound.status);
			expect(res.body.code).toEqual(templates.fileNotFound.code);
		});
	});
};

const testUploadAvatar = () => {
	describe('Upload a new avatar for the logged in user', () => {
		test('should fail if the user is not logged in', async () => {
			const res = await agent.put('/v5/user/avatar')
				.expect(templates.notLoggedIn.status);
			expect(res.body.code).toEqual(templates.notLoggedIn.code);
		});

		test('should fail if the user has a session via an API key', async () => {
			const res = await agent.put(`/v5/user/avatar?key=${userWithGridFsAvatar.apiKey}`)
				.expect(templates.notLoggedIn.status);
			expect(res.body.code).toEqual(templates.notLoggedIn.code);
		});

		describe('With valid authentication and existing avatar', () => {
			beforeAll(async () => {
				await testSession.post('/v5/login/').send({ user: userWithGridFsAvatar.user, password: userWithGridFsAvatar.password });
			});
			afterAll(async () => {
				await testSession.post('/v5/logout/');
			});

			test('should remove old avatar and upload a new one if the user is logged in', async () => {
				await testSession.put('/v5/user/avatar').attach('file', image)
					.expect(templates.ok.status);

				const avatarRes = await testSession.get('/v5/user/avatar').expect(templates.ok.status);
				const resBuffer = avatarRes.body;
				const imageBuffer = fs.readFileSync(image);
				expect(resBuffer).toEqual(imageBuffer);
			});
		});

		describe('With valid authentication', () => {
			beforeAll(async () => {
				await testSession.post('/v5/login/').send({ user: testUser.user, password: testUser.password });
			});
			afterAll(async () => {
				await testSession.post('/v5/logout/');
			});

			test('should upload a new avatar if the user is logged in', async () => {
				await testSession.get('/v5/user/avatar').expect(templates.fileNotFound.status);
				await testSession.put('/v5/user/avatar').set('Content-Type', 'image/png').attach('file', image)
					.expect(templates.ok.status);

				const avatarRes = await testSession.get('/v5/user/avatar').expect(templates.ok.status);
				const resBuffer = avatarRes.body;
				const imageBuffer = fs.readFileSync(image);
				expect(resBuffer).toEqual(imageBuffer);
			});
		});
	});
};

const testGenerateApiKey = () => {
	describe('Generate and assign Api key to the logged in user', () => {
		test('should fail if the user is not logged in', async () => {
			const res = await agent.post('/v5/user/key').expect(templates.notLoggedIn.status);
			expect(res.body.code).toEqual(templates.notLoggedIn.code);
		});

		test('should fail if the user has a session via an API key', async () => {
			const res = await agent.post(`/v5/user/key?key=${testUser.apiKey}`)
				.expect(templates.notLoggedIn.status);
			expect(res.body.code).toEqual(templates.notLoggedIn.code);
		});

		test('should create and return a new Api key if the user is logged in', async () => {
			await testSession.post('/v5/login/').send({ user: testUser.user, password: testUser.password });
			const res = await testSession.post('/v5/user/key').expect(200);
			const userProfileRes = await testSession.get('/v5/user');
			expect(res.body).toEqual({ apiKey: userProfileRes.body.apiKey });
			await testSession.post('/v5/logout/');

			// ensure new API key works and the old one does not
			await agent.get(`/v5/user?key=${testUser.apiKey}`).expect(templates.notLoggedIn.status);
			await agent.get(`/v5/user?key=${res.body.apiKey}`).expect(200);
		});
	});
};

const testDeleteApiKey = () => {
	describe('Delete the Api key of the logged in user', () => {
		test('should fail if the user is not logged in', async () => {
			const res = await agent.delete('/v5/user/key').expect(templates.notLoggedIn.status);
			expect(res.body.code).toEqual(templates.notLoggedIn.code);
		});

		test('should fail if the user has a session via an API key', async () => {
			const res = await agent.delete(`/v5/user?key=${testUser.apiKey}`)
				.expect(templates.notLoggedIn.status);
			expect(res.body.code).toEqual(templates.notLoggedIn.code);
		});

		describe('With valid authentication', () => {
			beforeAll(async () => {
				await testSession.post('/v5/login/').send({ user: testUser.user, password: testUser.password });
			});
			afterAll(async () => {
				await testSession.post('/v5/logout/');
			});

			test('should delete the Api key if the user is logged in', async () => {
				const userProfileResBeforeDelete = await testSession.get('/v5/user');
				await testSession.delete('/v5/user/key').expect(200);
				const userProfileRes = await testSession.get('/v5/user');
				expect(userProfileRes.body.apiKey).toEqual(undefined);

				// ensure new API does not key works
				await agent.get(`/v5/user?key=${userProfileResBeforeDelete.body.apiKey}`).expect(templates.notLoggedIn.status);
			});
		});
	});
};

const testForgotPassword = () => {
	describe('Send forgot password email', () => {
		test('should fail if a username or email is not provided', async () => {
			const res = await agent.post('/v5/user/password').expect(templates.invalidArguments.status);
			expect(res.body.code).toEqual(templates.invalidArguments.code);
		});

		test('should not send email but return ok if user is an SSO user', async () => {
			await agent.post('/v5/user/password').send({ user: ssoTestUser.user })
				.expect(templates.ok.status);
			expect(Mailer.sendEmail).not.toHaveBeenCalled();
		});

		test('should return ok even if user does not exist', async () => {
			await agent.post('/v5/user/password').send({ user: 'non existing user' })
				.expect(templates.ok.status);
			expect(Mailer.sendEmail).not.toHaveBeenCalled();
		});

		test('should send forgot password email with valid username', async () => {
			await agent.post('/v5/user/password').send({ user: testUser.user })
				.expect(templates.ok.status);
			expect(Mailer.sendEmail).toHaveBeenCalledTimes(1);
		});

		test('should send forgot password email with valid email', async () => {
			await agent.post('/v5/user/password').send({ user: userEmail })
				.expect(templates.ok.status);
			expect(Mailer.sendEmail).toHaveBeenCalledTimes(1);
		});

		test('should send forgot password email with valid email in upper case', async () => {
			await agent.post('/v5/user/password').send({ user: userEmail.toUpperCase() })
				.expect(templates.ok.status);
			expect(Mailer.sendEmail).toHaveBeenCalledTimes(1);
		});
	});
};

const testResetPassword = () => {
	describe('Reset user password', () => {
		test('should fail if a token is not provided', async () => {
			const res = await agent.put('/v5/user/password').send({ newPassword: generateRandomString(), user: testUserWithToken.user })
				.expect(templates.invalidArguments.status);
			expect(res.body.code).toEqual(templates.invalidArguments.code);
		});

		test('should fail if a new password is not provided', async () => {
			const res = await agent.put('/v5/user/password').send({ token: 'some random token', user: testUserWithToken.user })
				.expect(templates.invalidArguments.status);
			expect(res.body.code).toEqual(templates.invalidArguments.code);
		});

		test('should fail if user is not provided', async () => {
			const res = await agent.put('/v5/user/password').send({ newPassword: generateRandomString(), token: 'some random token' })
				.expect(templates.invalidArguments.status);
			expect(res.body.code).toEqual(templates.invalidArguments.code);
		});

		test('should fail if the new password is too weak', async () => {
			const res = await agent.put('/v5/user/password').send({ newPassword: 'abc', token: 'some random token', user: testUserWithToken.user })
				.expect(templates.invalidArguments.status);
			expect(res.body.code).toEqual(templates.invalidArguments.code);
		});

		test('should fail if user is not found', async () => {
			const res = await agent.put('/v5/user/password').send({ newPassword: generateRandomString(), token: 'some random token', user: 'invalid user' })
				.expect(templates.invalidArguments.status);
			expect(res.body.code).toEqual(templates.invalidArguments.code);
		});

		test('should fail if user has no token', async () => {
			const res = await agent.put('/v5/user/password').send({ newPassword: generateRandomString(), token: 'some random token', user: testUser.user })
				.expect(templates.invalidArguments.status);
			expect(res.body.code).toEqual(templates.invalidArguments.code);
		});

		test('should fail if user has expired token', async () => {
			const res = await agent.put('/v5/user/password').send({ newPassword: generateRandomString(), token: expiredPasswordToken.token, user: testUserWithExpiredToken.user })
				.expect(templates.invalidArguments.status);
			expect(res.body.code).toEqual(templates.invalidArguments.code);
		});

		test('should fail if user token is different than the one provided', async () => {
			const res = await agent.put('/v5/user/password').send({ newPassword: generateRandomString(), token: 'different token', user: testUserWithToken.user })
				.expect(templates.invalidArguments.status);
			expect(res.body.code).toEqual(templates.invalidArguments.code);
		});

		test('should reset user password', async () => {
			const newPassword = generateRandomString();
			await agent.put('/v5/user/password').send({ newPassword, token: validPasswordToken.token, user: testUserWithToken.user })
				.expect(templates.ok.status);

			// trying to log in with the old password should fail
			await testSession.post('/v5/login/').send({ user: testUserWithToken.user, password: testUserWithToken.password })
				.expect(templates.incorrectPassword.status);

			// using the same token should fail
			await agent.put('/v5/user/password').send({ newPassword: generateRandomString(), token: validPasswordToken.token, user: testUserWithToken.user })
				.expect(templates.invalidArguments.status);

			// trying to log in with the new password should succeed
			await testSession.post('/v5/login/').send({ user: testUserWithToken.user, password: newPassword })
				.expect(templates.ok.status);
			await testSession.post('/v5/logout/');
		});
	});
};

const testSignUp = () => {
	describe('Sign a user up', () => {
		const newUserData = {
			username: generateRandomString(),
			email: 'newEmail@email.com',
			password: generateRandomString(),
			firstName: generateRandomString(),
			lastName: generateRandomString(),
			countryCode: 'GB',
			company: generateRandomString(),
			mailListAgreed: true,
		};

		test('should fail if the username already exists', async () => {
			const res = await agent.post('/v5/user').send({ ...newUserData, username: testUser.user })
				.expect(templates.invalidArguments.status);
			expect(res.body.code).toEqual(templates.invalidArguments.code);
		});

		test('should fail if the email already exists', async () => {
			const res = await agent.post('/v5/user').send({ ...newUserData, email: userEmail })
				.expect(templates.invalidArguments.status);
			expect(res.body.code).toEqual(templates.invalidArguments.code);
		});

		test('should fail if there are missing body params', async () => {
			const res = await agent.post('/v5/user').send({ ...newUserData, firstName: undefined })
				.expect(templates.invalidArguments.status);
			expect(res.body.code).toEqual(templates.invalidArguments.code);
		});

		test('should sign a user up', async () => {
			await agent.post('/v5/user').send(newUserData)
				.expect(templates.ok.status);
		});
	});
};

const testVerify = () => {
	describe('Verify a user', () => {
		test('should fail if the user does not exists', async () => {
			const res = await agent.post('/v5/user/verify').send({ username: 'nonExistingUser', token: validEmailToken })
				.expect(templates.invalidArguments.status);
			expect(res.body.code).toEqual(templates.invalidArguments.code);
		});

		test('should fail if no token is provided', async () => {
			const res = await agent.post('/v5/user/verify').send({ username: nonVerifiedUser })
				.expect(templates.invalidArguments.status);
			expect(res.body.code).toEqual(templates.invalidArguments.code);
		});

		test('should fail if token is expired', async () => {
			const res = await agent.post('/v5/user/verify').send({ username: nonVerifiedUserWithExpiredToken, token: expiredEmailToken })
				.expect(templates.invalidArguments.status);
			expect(res.body.code).toEqual(templates.invalidArguments.code);
		});

		test('should fail if token does not belong to the user', async () => {
			const res = await agent.post('/v5/user/verify').send({ username: nonVerifiedUser, token: 'someRandomToken' })
				.expect(templates.invalidArguments.status);
			expect(res.body.code).toEqual(templates.invalidArguments.code);
		});

		test('should verify the user', async () => {
			// trying to log in before verification should fail
			await testSession.post('/v5/login/').send({ user: nonVerifiedUser.user, password: nonVerifiedUser.password })
				.expect(templates.userNotVerified.status);

			await agent.post('/v5/user/verify').send({ username: nonVerifiedUser.user, token: validEmailToken.token })
				.expect(templates.ok.status);

			// trying to log in after verification should succeed
			await testSession.post('/v5/login/').send({ user: nonVerifiedUser.user, password: nonVerifiedUser.password })
				.expect(templates.ok.status);
			await testSession.post('/v5/logout/');

			// check that a teamspace has been created
			const userTeamspaces = await agent.get(`/v5/teamspaces?key=${nonVerifiedUser.apiKey}`)
				.expect(templates.ok.status);
			expect(userTeamspaces.body.teamspaces.length).toEqual(1);

			// trying to verify the user again should fail
			await agent.post('/v5/user/verify').send({ username: nonVerifiedUser.user, token: validEmailToken.token })
				.expect(templates.invalidArguments.status);
		});
	});
};

const app = ServiceHelper.app();

describe('E2E routes/users', () => {
	beforeAll(async () => {
		server = app;
		agent = await SuperTest(server);
		testSession = session(app);
		await setupData();
	});

	afterAll(() => ServiceHelper.closeApp(server));

	testLogin();
	testLogout();
	testGetUsername();
	testGetProfile();
	testUpdateProfile();
	testGetAvatar();
	testUploadAvatar();
	testForgotPassword();
	testResetPassword();
	testSignUp();
	testVerify();
	// should be called last as they update user Api key
	testGenerateApiKey();
	testDeleteApiKey();
});<|MERGE_RESOLUTION|>--- conflicted
+++ resolved
@@ -34,11 +34,7 @@
 
 // This is the user being used for tests
 const testUser = ServiceHelper.generateUserCredentials();
-<<<<<<< HEAD
-const ssoUser = ServiceHelper.generateUserCredentials();
-=======
 const ssoTestUser = ServiceHelper.generateUserCredentials();
->>>>>>> 70ca25af
 const userWithFsAvatar = ServiceHelper.generateUserCredentials();
 const userWithGridFsAvatar = ServiceHelper.generateUserCredentials();
 const nonVerifiedUser = ServiceHelper.generateUserCredentials();
@@ -60,13 +56,9 @@
 const setupData = async () => {
 	await Promise.all([
 		ServiceHelper.db.createUser(testUser, [], { email: userEmail }),
-<<<<<<< HEAD
-		ServiceHelper.db.createUser(ssoUser, [], { sso: { id: generateUUID(), type: generateRandomString() } }),
-=======
 		ServiceHelper.db.createUser(ssoTestUser, [], { email: userEmailSso,
 			sso: { type: providers.AAD,
 				id: generateRandomString() } }),
->>>>>>> 70ca25af
 		ServiceHelper.db.createUser(userWithFsAvatar, []),
 		ServiceHelper.db.createUser(userWithGridFsAvatar, []),
 		ServiceHelper.db.createUser(nonVerifiedUser, [], {
