/**
 *  Copyright (C) 2021 3D Repo Ltd
 *
 *  This program is free software: you can redistribute it and/or modify
 *  it under the terms of the GNU Affero General Public License as
 *  published by the Free Software Foundation, either version 3 of the
 *  License, or (at your option) any later version.
 *
 *  This program is distributed in the hope that it will be useful,
 *  but WITHOUT ANY WARRANTY; without even the implied warranty of
 *  MERCHANTABILITY or FITNESS FOR A PARTICULAR PURPOSE.  See the
 *  GNU Affero General Public License for more details.
 *
 *  You should have received a copy of the GNU Affero General Public License
 *  along with this program.  If not, see <http://www.gnu.org/licenses/>.
 */

const Crypto = require('crypto');
const amqp = require('amqplib');
const http = require('http');
const fs = require('fs');
const { times } = require('lodash');

const { image, src, srcV4 } = require('./path');

const { createAppAsync: createServer } = require(`${srcV4}/services/api`);
const { createApp: createFrontend } = require(`${srcV4}/services/frontend`);
const { io: ioClient } = require('socket.io-client');

const { providers } = require(`${src}/services/sso/sso.constants`);

const { EVENTS, ACTIONS } = require(`${src}/services/chat/chat.constants`);
const DbHandler = require(`${src}/handler/db`);
const EventsManager = require(`${src}/services/eventsManager/eventsManager`);
const { INTERNAL_DB } = require(`${src}/handler/db.constants`);
const QueueHandler = require(`${src}/handler/queue`);
const config = require(`${src}/utils/config`);
const { templates } = require(`${src}/utils/responseCodes`);
const { editSubscriptions, grantAdminToUser } = require(`${src}/models/teamspaceSettings`);
const { createTeamspaceRole } = require(`${src}/models/roles`);
const { initTeamspace } = require(`${src}/processors/teamspaces/teamspaces`);
const { generateUUID, UUIDToString, stringToUUID } = require(`${src}/utils/helper/uuids`);
const { PROJECT_ADMIN } = require(`${src}/utils/permissions/permissions.constants`);
const { deleteIfUndefined } = require(`${src}/utils/helper/objects`);
const FilesManager = require('../../../src/v5/services/filesManager');

const { USERS_DB_NAME, USERS_COL, AVATARS_COL_NAME } = require(`${src}/models/users.constants`);
const { propTypes, presetModules } = require(`${src}/schemas/tickets/templates.constants`);

const db = {};
const queue = {};
const ServiceHelper = { db, queue, socket: {} };

queue.purgeQueues = async () => {
	try {
		// eslint-disable-next-line
		const { host, worker_queue, model_queue, callback_queue } = config.cn_queue;
		const conn = await amqp.connect(host);
		const channel = await conn.createChannel();

		channel.on('error', () => { });

		await Promise.all([
			channel.purgeQueue(worker_queue),
			channel.purgeQueue(model_queue),
			channel.purgeQueue(callback_queue),
		]);

		await channel.close();
		await conn.close();
	} catch (err) {
		// doesn't really matter if purge queue failed. it's just for clean up.
	}
};

db.reset = async () => {
	const dbs = await DbHandler.listDatabases(true);
	const protectedDB = [USERS_DB_NAME, 'local'];
	const dbProms = dbs.map(({ name }) => {
		if (!protectedDB.includes(name)) {
			return DbHandler.dropDatabase(name);
		}
		return Promise.resolve();
	});

	const cols = await DbHandler.listCollections(USERS_DB_NAME);

	const colProms = cols.map(({ name }) => (name === 'system.version' ? Promise.resolve() : DbHandler.deleteMany(USERS_DB_NAME, name, {})));

	await Promise.all([...dbProms, ...colProms]);
	await DbHandler.disconnect();
};

db.addSSO = async (user, id = ServiceHelper.generateRandomString()) => {
	await DbHandler.updateOne(USERS_DB_NAME, USERS_COL, { user }, { $set: { 'customData.sso': { type: providers.AAD, id } } });
};

// userCredentials should be the same format as the return value of generateUserCredentials
db.createUser = (userCredentials, tsList = [], customData = {}) => {
	const { user, password, apiKey, basicData = {} } = userCredentials;
	const roles = tsList.map((ts) => ({ db: ts, role: 'team_member' }));
	return DbHandler.createUser(user, password, { billing: { billingInfo: {} },
		...basicData,
		...customData,
		apiKey }, roles);
};

db.createTeamspaceRole = (ts) => createTeamspaceRole(ts);

db.createTeamspace = async (teamspace, admins = [], subscriptions, createUser = true) => {
	if (createUser) await ServiceHelper.db.createUser({ user: teamspace, password: teamspace });
	await initTeamspace(teamspace);
	await Promise.all(admins.map((adminUser) => grantAdminToUser(teamspace, adminUser)));

	if (subscriptions) {
		await Promise.all(Object.keys(subscriptions).map((subType) => editSubscriptions(teamspace,
			subType, subscriptions[subType])));
	}
};

db.createProject = (teamspace, _id, name, models = [], admins = []) => {
	const project = {
		_id: stringToUUID(_id),
		name,
		models,
		permissions: admins.map((user) => ({ user, permissions: [PROJECT_ADMIN] })),
	};

	return DbHandler.insertOne(teamspace, 'projects', project);
};

db.createModel = (teamspace, _id, name, props) => {
	const settings = {
		_id,
		name,
		...props,
	};
	return DbHandler.insertOne(teamspace, 'settings', settings);
};

db.createRevision = async (teamspace, modelId, revision) => {
	if (revision.rFile) {
		const refId = revision.rFile[0];
		await FilesManager.storeFile(teamspace, `${modelId}.history.ref`, refId, revision.refData);
	}
	const formattedRevision = { ...revision, _id: stringToUUID(revision._id) };
	delete formattedRevision.refData;
	await DbHandler.insertOne(teamspace, `${modelId}.history`, formattedRevision);
};

db.createSequence = async (teamspace, model, { sequence, states, activities, activityTree }) => {
	const seqCol = `${model}.sequences`;
	const actCol = `${model}.activities`;

	await Promise.all([
		DbHandler.insertOne(teamspace, seqCol, sequence),
		DbHandler.insertMany(teamspace, actCol, activities),
		states.map(({ id, buffer }) => FilesManager.storeFile(teamspace, seqCol, id, buffer)),
		FilesManager.storeFile(teamspace, actCol, UUIDToString(sequence._id), activityTree),
	]);
};

db.createLegacyGroups = (teamspace, modelId, groups = []) => {
	const toInsert = groups.map((entry) => {
		const converted = {
			...entry,
			_id: stringToUUID(entry._id),
		};

		if ((entry.objects || []).length) {
			converted.objects = entry.objects.map((objectEntry) => {
				const convertedObj = { ...objectEntry };
				if (objectEntry.shared_ids) {
					convertedObj.shared_ids = objectEntry.shared_ids.map(UUIDToString);
				}
				return convertedObj;
			});
		}

		return converted;
	});

	return DbHandler.insertMany(teamspace, `${modelId}.groups`, toInsert);
};

db.createTemplates = (teamspace, data = []) => {
	const toInsert = data.map((entry) => {
		const converted = {
			...entry,
			_id: stringToUUID(entry._id),
		};
		return converted;
	});

	return DbHandler.insertMany(teamspace, 'templates', toInsert);
};

db.createTicket = (teamspace, project, model, ticket) => {
	const formattedTicket = {
		...ticket,
		_id: stringToUUID(ticket._id),
		type: stringToUUID(ticket.type),
		project: stringToUUID(project),
		teamspace,
		model,
	};
	return DbHandler.insertOne(teamspace, 'tickets', formattedTicket);
};

db.createComment = (teamspace, project, model, ticket, comment) => {
	const formattedComment = {
		...comment,
		_id: stringToUUID(comment._id),
		project: stringToUUID(project),
		ticket: stringToUUID(ticket),
		teamspace,
		model,
	};

	return DbHandler.insertOne(teamspace, 'tickets.comments', formattedComment);
};

db.createJobs = (teamspace, jobs) => DbHandler.insertMany(teamspace, 'jobs', jobs);

db.createIssue = (teamspace, modelId, issue) => {
	const formattedIssue = { ...issue, _id: stringToUUID(issue._id) };
	return DbHandler.insertOne(teamspace, `${modelId}.issues`, formattedIssue);
};

db.createRisk = (teamspace, modelId, risk) => {
	const formattedRisk = { ...risk, _id: stringToUUID(risk._id) };
	return DbHandler.insertOne(teamspace, `${modelId}.risks`, formattedRisk);
};

db.createViews = (teamspace, modelId, views) => {
	const formattedViews = views.map((view) => ({ ...view, _id: stringToUUID(view._id) }));
	return DbHandler.insertMany(teamspace, `${modelId}.views`, formattedViews);
};

db.createLegends = (teamspace, modelId, legends) => {
	const formattedLegends = legends.map((legend) => ({ ...legend, _id: stringToUUID(legend._id) }));
	return DbHandler.insertMany(teamspace, `${modelId}.sequences.legends`, formattedLegends);
};

db.createMetadata = (teamspace, modelId, metadataId, metadata) => DbHandler.insertOne(teamspace, `${modelId}.scene`,
	{ _id: stringToUUID(metadataId), type: 'meta', metadata });

db.createAvatar = async (username, type, avatarData) => {
	const { defaultStorage } = config;
	config.defaultStorage = type;
	await FilesManager.storeFile(USERS_DB_NAME, AVATARS_COL_NAME, username, avatarData);
	config.defaultStorage = defaultStorage;
};

db.addLoginRecords = async (records) => {
	await DbHandler.insertMany(INTERNAL_DB, 'loginRecords', records);
};

ServiceHelper.sleepMS = (ms) => new Promise((resolve) => setTimeout(resolve, ms));
ServiceHelper.fileExists = (filePath) => {
	let flag = true;
	try {
		fs.accessSync(filePath, fs.constants.F_OK);
	} catch (e) {
		flag = false;
	}
	return flag;
};
ServiceHelper.generateUUIDString = () => UUIDToString(generateUUID());
ServiceHelper.generateUUID = () => generateUUID();
ServiceHelper.generateRandomString = (length = 20) => Crypto.randomBytes(Math.ceil(length / 2.0)).toString('hex').substring(0, length);
ServiceHelper.generateRandomBuffer = (length = 20) => Buffer.from(ServiceHelper.generateRandomString(length));
ServiceHelper.generateRandomDate = (start = new Date(2018, 1, 1), end = new Date()) => new Date(start.getTime()
	+ Math.random() * (end.getTime() - start.getTime()));
ServiceHelper.generateRandomNumber = (min = -1000, max = 1000) => Math.random() * (max - min) + min;

ServiceHelper.generateRandomURL = () => `http://${ServiceHelper.generateRandomString()}.com/`;

ServiceHelper.generateSequenceEntry = (rid) => {
	const startDate = ServiceHelper.generateRandomDate();
	const endDate = ServiceHelper.generateRandomDate(startDate);

	const sequence = {
		_id: generateUUID(),
		rev_id: rid,
		name: ServiceHelper.generateRandomString(),
		startDate,
		endDate,
		frames: [
			{
				dateTime: startDate,
				state: ServiceHelper.generateUUIDString(),
			},
			{
				dateTime: startDate,
				state: ServiceHelper.generateUUIDString(),
			},
		],
	};

	const generateDate = () => ServiceHelper.generateRandomDate(startDate, endDate);
	const states = sequence.frames.map(({ state }) => ({
		id: state,
		buffer: Buffer.from(ServiceHelper.generateRandomString(), 'utf-8'),
	}));

	const activities = times(5, () => ({
		_id: generateUUID(),
		name: ServiceHelper.generateRandomString(),
		startDate: generateDate(),
		endDate: generateDate(),
		sequenceId: sequence._id,
		data: times(3, () => ({

			key: ServiceHelper.generateRandomString(),
			value: ServiceHelper.generateRandomString(),
		})),

	}));

	const activityTree = Buffer.from(ServiceHelper.generateRandomString(), 'utf-8');

	return { sequence, states, activities, activityTree };
};

ServiceHelper.generateUserCredentials = () => ({
	user: ServiceHelper.generateRandomString(),
	password: ServiceHelper.generateRandomString(),
	apiKey: ServiceHelper.generateRandomString(),
	basicData: {
		firstName: ServiceHelper.generateRandomString(),
		lastName: ServiceHelper.generateRandomString(),
		email: `${ServiceHelper.generateRandomString()}@${ServiceHelper.generateRandomString(6)}.com`,
		billing: {
			billingInfo: {
				company: ServiceHelper.generateRandomString(),
				countryCode: 'GB',
			},
		},
	},
});

ServiceHelper.determineTestGroup = (path) => {
	const match = path.match(/^.*[/|\\](e2e|unit|drivers|scripts)[/|\\](.*).test.js$/);
	if (match?.length === 3) {
		return `${match[1].toUpperCase()} ${match[2]}`;
	}
	return path;
};

ServiceHelper.generateRandomProject = (projectAdmins = []) => ({
	id: ServiceHelper.generateUUIDString(),
	name: ServiceHelper.generateRandomString(),
	permissions: projectAdmins.map(({ user }) => ({ user, permissions: ['admin_project'] })),
});

ServiceHelper.generateRandomModel = ({ isFederation, viewers, commenters, collaborators, properties = {} } = {}) => {
	const permissions = [];
	if (viewers?.length) {
		permissions.push(...viewers.map((user) => ({ user, permission: 'viewer' })));
	}

	if (commenters?.length) {
		permissions.push(...commenters.map((user) => ({ user, permission: 'commenter' })));
	}

	if (collaborators?.length) {
		permissions.push(...collaborators.map((user) => ({ user, permission: 'collaborator' })));
	}

	return {
		_id: ServiceHelper.generateUUIDString(),
		name: ServiceHelper.generateRandomString(),
		properties: {
			...ServiceHelper.generateRandomModelProperties(isFederation),
			...(isFederation ? { federate: true } : {}),
			...properties,
			permissions,
		},
	};
};

ServiceHelper.generateRevisionEntry = (isVoid = false, hasFile = true) => {
	const _id = ServiceHelper.generateUUIDString();
	const entry = {
		_id,
		tag: ServiceHelper.generateRandomString(),
		author: ServiceHelper.generateRandomString(),
		timestamp: ServiceHelper.generateRandomDate(),
		void: !!isVoid,
	};

	if (hasFile) {
		entry.rFile = [`${_id}${ServiceHelper.generateUUIDString()}`];
		entry.refData = ServiceHelper.generateRandomString();
	}

	return entry;
};

ServiceHelper.generateRandomModelProperties = (isFed = false) => ({
	properties: {
		code: ServiceHelper.generateRandomString(),
		unit: 'm',
	},
	desc: ServiceHelper.generateRandomString(),
	...(isFed ? { federate: true } : { type: ServiceHelper.generateRandomString() }),
	status: 'ok',
	surveyPoints: [
		{
			position: [
				ServiceHelper.generateRandomNumber(),
				ServiceHelper.generateRandomNumber(),
				ServiceHelper.generateRandomNumber(),
			],
			latLong: [
				ServiceHelper.generateRandomNumber(),
				ServiceHelper.generateRandomNumber(),
			],
		},
	],
	angleFromNorth: 123,
	defaultView: ServiceHelper.generateUUIDString(),
	defaultLegend: ServiceHelper.generateUUIDString(),
});

ServiceHelper.generateTemplate = (deprecated, hasView = false) => ({
	_id: ServiceHelper.generateUUIDString(),
	code: ServiceHelper.generateRandomString(3),
	name: ServiceHelper.generateRandomString(),
	config: {},
	properties: [
		{
			name: ServiceHelper.generateRandomString(),
			type: propTypes.DATE,
			required: true,
		},
		{
			name: ServiceHelper.generateRandomString(),
			type: propTypes.TEXT,
			deprecated: true,
		},
		{
			name: ServiceHelper.generateRandomString(),
			type: propTypes.NUMBER,
			default: ServiceHelper.generateRandomNumber(),
		},
		...(hasView ? [{
			name: ServiceHelper.generateRandomString(),
			type: propTypes.VIEW,
<<<<<<< HEAD
			default: ServiceHelper.generateRandomNumber(),
=======
>>>>>>> bd690e77
		}] : []),
	],
	modules: [
		{
			type: presetModules.SHAPES,
			deprecated: true,
			properties: [],
		},
		{
			name: ServiceHelper.generateRandomString(),
			properties: [
				{
					name: ServiceHelper.generateRandomString(),
					type: propTypes.TEXT,
				},
				{
					name: ServiceHelper.generateRandomString(),
					type: propTypes.NUMBER,
					default: ServiceHelper.generateRandomNumber(),
					deprecated: true,
				},
				{
					name: ServiceHelper.generateRandomString(),
					type: propTypes.NUMBER,
					default: ServiceHelper.generateRandomNumber(),
				},
				...(hasView ? [{
					name: ServiceHelper.generateRandomString(),
					type: propTypes.VIEW,
					default: ServiceHelper.generateRandomNumber(),
				}] : []),
			],
		},
	],
	...deleteIfUndefined({ deprecated }),
});

const generateProperties = (propTemplate, internalType) => {
	const properties = {};

	propTemplate.forEach(({ name, deprecated, type }) => {
		if (deprecated) return;
		if (type === propTypes.TEXT) {
			properties[name] = ServiceHelper.generateRandomString();
		} else if (type === propTypes.DATE) {
			properties[name] = internalType ? new Date() : Date.now();
		} else if (type === propTypes.NUMBER) {
			properties[name] = ServiceHelper.generateRandomNumber();
		} else if (type === propTypes.VIEW) {
			properties[name] = {
				state: {
					hidden: [
						{ group: ServiceHelper.generateGroup(true, { serialised: true, hasId: false }) },
						{ group: ServiceHelper.generateGroup(false, { serialised: true, hasId: false }) },
					],
				},
			};
		}
	});

	return properties;
};

ServiceHelper.generateRandomObject = () => ({
	[ServiceHelper.generateRandomString()]: ServiceHelper.generateRandomString(),
	[ServiceHelper.generateRandomString()]: ServiceHelper.generateRandomString(),
	[ServiceHelper.generateRandomString()]: ServiceHelper.generateRandomString(),
	[ServiceHelper.generateRandomString()]: ServiceHelper.generateRandomString(),
});

ServiceHelper.generateTicket = (template, internalType = false) => {
	const modules = {};
	template.modules.forEach(({ name, type, deprecated, properties }) => {
		if (deprecated) return;
		const id = name ?? type;
		modules[id] = generateProperties(properties, internalType);
	});

	const ticket = {
		_id: ServiceHelper.generateUUIDString(),
		type: template._id,
		title: ServiceHelper.generateRandomString(),
		properties: generateProperties(template.properties, internalType),
		modules,
	};

	return ticket;
};

ServiceHelper.generateComment = (author = ServiceHelper.generateRandomString()) => {
	const base64img = fs.readFileSync(image).toString('base64');

	return {
		_id: ServiceHelper.generateUUIDString(),
		createdAt: ServiceHelper.generateRandomDate(),
		updatedAt: ServiceHelper.generateRandomDate(),
		message: ServiceHelper.generateRandomString(),
		images: [base64img],
		author,
	};
};

// This generates groups for v5 schema (used for tickets), use generateLegacyGroup if you need v4 compatible groups
ServiceHelper.generateGroup = (isSmart = false, {
	serialised = false,
	hasId = true,
	container = ServiceHelper.generateUUIDString(),
	nObjects = 3,
} = {}) => {
	const genId = () => (serialised ? ServiceHelper.generateUUIDString() : generateUUID());
	const group = deleteIfUndefined({
		_id: hasId ? genId() : undefined,
		name: ServiceHelper.generateRandomString(),
	});

	if (isSmart) {
		group.rules = [
			{
				field: 'IFC GUID',
				operator: 'IS',
				values: [
					'1rbbJcnUDEEA_ArpSqk3B7',
				],
			},
		];
	} else {
		group.objects = [{
			container,
			_ids: times(nObjects, genId),
		}];
	}

	return group;
};

// This generates groups with v4 schema. use generateGroup for v5 (tickets) schema
ServiceHelper.generateLegacyGroup = (account, model, isSmart = false, isIfcGuids = false, serialised = true) => {
	const genId = () => (serialised ? ServiceHelper.generateUUIDString() : generateUUID());
	const group = {
		_id: genId(),
		name: ServiceHelper.generateRandomString(),
		color: [1, 1, 1],
		createdAt: Date.now(),
		updatedAt: Date.now(),
		updatedBy: ServiceHelper.generateRandomString(),
		author: ServiceHelper.generateRandomString(),
	};

	if (isSmart) {
		group.rules = [
			{
				field: 'IFC GUID',
				operator: 'IS',
				values: [
					'1rbbJcnUDEEA_ArpSqk3B7',
				],
			},
		];
	} else {
		group.objects = [{
			account, model,
		}];

		if (isIfcGuids) {
			group.objects[0].ifc_guids = [
				ServiceHelper.generateRandomString(22),
				ServiceHelper.generateRandomString(22),
				ServiceHelper.generateRandomString(22),
			];
		} else {
			group.objects[0].shared_ids = [genId(), genId(), genId()];
		}
	}

	return group;
};

ServiceHelper.generateView = (account, model, hasThumbnail = true) => ({
	_id: ServiceHelper.generateUUIDString(),
	name: ServiceHelper.generateRandomString(),
	...(hasThumbnail ? { thumbnail: ServiceHelper.generateRandomBuffer() } : {}),
});

ServiceHelper.app = async () => (await createServer()).listen(8080);

ServiceHelper.frontend = () => createFrontend().listen(8080);

ServiceHelper.chatApp = () => {
	const server = http.createServer();
	const chatConfig = config.servers.find(({ service }) => service === 'chat');
	server.listen(chatConfig.port, config.hostname);

	// doing a local import as this includes the session service which doesn't clean itself up properly
	// eslint-disable-next-line global-require
	const ChatService = require(`${src}/services/chat`);
	return ChatService.createApp(server);
};

ServiceHelper.loginAndGetCookie = async (agent, user, password, headers = {}) => {
	const res = await agent.post('/v5/login')
		.set(headers)
		.send({ user, password })
		.expect(templates.ok.status);
	const [, cookie] = res.header['set-cookie'][0].match(/connect.sid=([^;]*)/);
	return cookie;
};

ServiceHelper.socket.connectToSocket = (session) => new Promise((resolve, reject) => {
	const { port } = config.servers.find(({ service }) => service === 'chat');
	const socket = ioClient(`http://${config.host}:${port}`,
		{
			path: '/chat',
			transports: ['websocket'],
			reconnection: true,
			reconnectionDelay: 500,
			...(session ? { extraHeaders: { Cookie: `connect.sid=${session}` } } : {}),
		});
	socket.on('connect', () => resolve(socket));
	socket.on('connect_error', reject);
});

ServiceHelper.socket.loginAndGetSocket = async (agent, user, password) => {
	const cookie = await ServiceHelper.loginAndGetCookie(agent, user, password);
	return ServiceHelper.socket.connectToSocket(cookie);
};

ServiceHelper.socket.joinRoom = (socket, data) => new Promise((resolve, reject) => {
	socket.on(EVENTS.MESSAGE, (msg) => {
		expect(msg).toEqual(expect.objectContaining(
			{ event: EVENTS.SUCCESS, data: { action: ACTIONS.JOIN, data } },
		));
		socket.off(EVENTS.MESSAGE);
		socket.off(EVENTS.ERROR);
		resolve();
	});

	socket.on(EVENTS.ERROR, () => {
		socket.off(EVENTS.MESSAGE);
		socket.off(EVENTS.ERROR);
		reject();
	});
	socket.emit('join', data);
});

ServiceHelper.closeApp = async (server) => {
	if (server) await server.close();
	await db.reset();
	EventsManager.reset();
	QueueHandler.close();
};

ServiceHelper.resetFileshare = () => {
	const fsDir = config.fs.path;
	fs.rmSync(fsDir, { recursive: true });
	fs.mkdirSync(fsDir);
};

ServiceHelper.resetSharedDir = () => {
	const fsDir = config.cn_queue.shared_storage;
	fs.rmSync(fsDir, { recursive: true });
	fs.mkdirSync(fsDir);
};

module.exports = ServiceHelper;<|MERGE_RESOLUTION|>--- conflicted
+++ resolved
@@ -448,10 +448,6 @@
 		...(hasView ? [{
 			name: ServiceHelper.generateRandomString(),
 			type: propTypes.VIEW,
-<<<<<<< HEAD
-			default: ServiceHelper.generateRandomNumber(),
-=======
->>>>>>> bd690e77
 		}] : []),
 	],
 	modules: [
