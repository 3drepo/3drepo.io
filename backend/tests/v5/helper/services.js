--- conflicted
+++ resolved
@@ -30,160 +30,158 @@
 
 // userCredentials should be the same format as the return value of generateUserCredentials
 db.createUser = async (userCredentials, tsList = [], customData = {}) => {
-	const { user, password, apiKey } = userCredentials;
-	const roles = tsList.map((ts) => ({ db: ts, role: 'team_member' }));
-	const adminDB = await DbHandler.getAuthDB();
-	return adminDB.addUser(user, password, { customData: { ...customData, apiKey }, roles });
+    const { user, password, apiKey } = userCredentials;
+    const roles = tsList.map((ts) => ({ db: ts, role: 'team_member' }));
+    const adminDB = await DbHandler.getAuthDB();
+    return adminDB.addUser(user, password, { customData: { ...customData, apiKey }, roles });
 };
 
 db.createTeamspaceRole = (ts) => createTeamSpaceRole(ts);
 
 // breaking = create a broken schema for teamspace to trigger errors for testing
 db.createTeamspace = (teamspace, admins = [], breaking = false) => {
-	const permissions = admins.map((adminUser) => ({ user: adminUser, permissions: TEAMSPACE_ADMIN }));
-	return Promise.all([
-		ServiceHelper.db.createUser({ user: teamspace, password: teamspace }, [],
-			{ permissions: breaking ? undefined : permissions }),
-		ServiceHelper.db.createTeamspaceRole(teamspace),
-	]);
+    const permissions = admins.map((adminUser) => ({ user: adminUser, permissions: TEAMSPACE_ADMIN }));
+    return Promise.all([
+        ServiceHelper.db.createUser({ user: teamspace, password: teamspace }, [],
+            { permissions: breaking ? undefined : permissions }),
+        ServiceHelper.db.createTeamspaceRole(teamspace),
+    ]);
 };
 
 db.createProject = (teamspace, _id, name, models = [], admins = []) => {
-	const project = {
-		_id: stringToUUID(_id),
-		name,
-		models,
-		permissions: admins.map((user) => ({ user, permissions: [PROJECT_ADMIN] })),
-	};
+    const project = {
+        _id: stringToUUID(_id),
+        name,
+        models,
+        permissions: admins.map((user) => ({ user, permissions: [PROJECT_ADMIN] })),
+    };
 
-	return DbHandler.insertOne(teamspace, 'projects', project);
+    return DbHandler.insertOne(teamspace, 'projects', project);
 };
 
 db.createModel = (teamspace, _id, name, props) => {
-	const settings = {
-		_id,
-		name,
-		...props,
-	};
-	return DbHandler.insertOne(teamspace, 'settings', settings);
+    const settings = {
+        _id,
+        name,
+        ...props,
+    };
+    return DbHandler.insertOne(teamspace, 'settings', settings);
 };
 
 db.createRevision = (teamspace, modelId, revision) => {
-	const formattedRevision = { ...revision, _id: stringToUUID(revision._id) };
-	return DbHandler.insertOne(teamspace, `${modelId}.history`, formattedRevision);
+    const formattedRevision = { ...revision, _id: stringToUUID(revision._id) };
+    return DbHandler.insertOne(teamspace, `${modelId}.history`, formattedRevision);
 };
 
-<<<<<<< HEAD
+db.createGroups = (teamspace, modelId, groups = []) => {
+    const toInsert = groups.map((entry) => {
+        const converted = {
+            ...entry,
+            _id: stringToUUID(entry._id),
+        };
+
+        if ((entry.objects || []).length) {
+            converted.objects = entry.objects.map((objectEntry) => {
+                const convertedObj = { ...objectEntry };
+                if (objectEntry.shared_ids) {
+                    convertedObj.shared_ids = objectEntry.shared_ids.map(uuidToString);
+                }
+                return convertedObj;
+            });
+        }
+
+        return converted;
+    });
+
+    return DbHandler.insertMany(teamspace, `${modelId}.groups`, toInsert);
+};
+
 db.createIssue = (teamspace, modelId, issue) => {
-	const formattedIssue = { ...issue, _id: stringToUUID(issue._id) };
-	return DbHandler.insertOne(teamspace, `${modelId}.issues`, formattedIssue);
+    const formattedIssue = { ...issue, _id: stringToUUID(issue._id) };
+    return DbHandler.insertOne(teamspace, `${modelId}.issues`, formattedIssue);
 };
 
 db.createRisk = (teamspace, modelId, risk) => {
-	const formattedRisk = { ...risk, _id: stringToUUID(risk._id) };
-	return DbHandler.insertOne(teamspace, `${modelId}.risks`, formattedRisk);
-=======
-db.createGroups = (teamspace, modelId, groups = []) => {
-	const toInsert = groups.map((entry) => {
-		const converted = {
-			...entry,
-			_id: stringToUUID(entry._id),
-		};
-
-		if ((entry.objects || []).length) {
-			converted.objects = entry.objects.map((objectEntry) => {
-				const convertedObj = { ...objectEntry };
-				if (objectEntry.shared_ids) {
-					convertedObj.shared_ids = objectEntry.shared_ids.map(uuidToString);
-				}
-				return convertedObj;
-			});
-		}
-
-		return converted;
-	});
-
-	return DbHandler.insertMany(teamspace, `${modelId}.groups`, toInsert);
->>>>>>> 6e8a350a
+    const formattedRisk = { ...risk, _id: stringToUUID(risk._id) };
+    return DbHandler.insertOne(teamspace, `${modelId}.risks`, formattedRisk);
 };
 
 ServiceHelper.generateUUIDString = () => uuidToString(generateUUID());
 ServiceHelper.generateUUID = () => generateUUID();
 ServiceHelper.generateRandomString = (length = 20) => Crypto.randomBytes(Math.ceil(length / 2.0)).toString('hex');
 ServiceHelper.generateRandomDate = (start = new Date(2018, 1, 1), end = new Date()) => new Date(start.getTime()
- + Math.random() * (end.getTime() - start.getTime()));
+    + Math.random() * (end.getTime() - start.getTime()));
 
 ServiceHelper.generateUserCredentials = () => ({
-	user: ServiceHelper.generateRandomString(),
-	password: ServiceHelper.generateRandomString(),
-	apiKey: ServiceHelper.generateRandomString(),
+    user: ServiceHelper.generateRandomString(),
+    password: ServiceHelper.generateRandomString(),
+    apiKey: ServiceHelper.generateRandomString(),
 });
 
 ServiceHelper.generateRevisionEntry = (isVoid = false) => ({
-	_id: ServiceHelper.generateUUIDString(),
-	tag: ServiceHelper.generateRandomString(),
-	author: ServiceHelper.generateRandomString(),
-	timestamp: ServiceHelper.generateRandomDate(),
-	void: !!isVoid,
+    _id: ServiceHelper.generateUUIDString(),
+    tag: ServiceHelper.generateRandomString(),
+    author: ServiceHelper.generateRandomString(),
+    timestamp: ServiceHelper.generateRandomDate(),
+    void: !!isVoid,
 });
 
 ServiceHelper.generateRandomModelProperties = () => ({
-	properties: {
-		code: ServiceHelper.generateUUIDString(),
-		unit: 'm',
-	},
-	type: ServiceHelper.generateUUIDString(),
-	timestamp: Date.now(),
-	status: 'ok',
+    properties: {
+        code: ServiceHelper.generateUUIDString(),
+        unit: 'm',
+    },
+    type: ServiceHelper.generateUUIDString(),
+    timestamp: Date.now(),
+    status: 'ok',
 });
 
 ServiceHelper.generateGroup = (account, model, isSmart = false, isIfcGuids = false, serialised = true) => {
-	const genId = () => (serialised ? ServiceHelper.generateUUIDString() : generateUUID());
-	const group = {
-		_id: genId(),
-		name: ServiceHelper.generateRandomString(),
-		color: [1, 1, 1],
-		createdAt: Date.now(),
-		updatedAt: Date.now(),
-		updatedBy: ServiceHelper.generateRandomString(),
-		author: ServiceHelper.generateRandomString(),
+    const genId = () => (serialised ? ServiceHelper.generateUUIDString() : generateUUID());
+    const group = {
+        _id: genId(),
+        name: ServiceHelper.generateRandomString(),
+        color: [1, 1, 1],
+        createdAt: Date.now(),
+        updatedAt: Date.now(),
+        updatedBy: ServiceHelper.generateRandomString(),
+        author: ServiceHelper.generateRandomString(),
+    };
 
-	};
+    if (isSmart) {
+        group.rules = [
+            {
+                field: 'IFC GUID',
+                operator: 'IS',
+                values: [
+                    '1rbbJcnUDEEA_ArpSqk3B7',
+                ],
+            },
+        ];
+    } else {
+        group.objects = [{
+            account, model,
+        }];
 
-	if (isSmart) {
-		group.rules = [
-			{
-				field: 'IFC GUID',
-				operator: 'IS',
-				values: [
-					'1rbbJcnUDEEA_ArpSqk3B7',
-				],
-			},
-		];
-	} else {
-		group.objects = [{
-			account, model,
-		}];
+        if (isIfcGuids) {
+            group.objects[0].ifc_guids = [
+                ServiceHelper.generateRandomString(22),
+                ServiceHelper.generateRandomString(22),
+                ServiceHelper.generateRandomString(22),
+            ];
+        } else {
+            group.objects[0].shared_ids = [genId(), genId(), genId()];
+        }
+    }
 
-		if (isIfcGuids) {
-			group.objects[0].ifc_guids = [
-				ServiceHelper.generateRandomString(22),
-				ServiceHelper.generateRandomString(22),
-				ServiceHelper.generateRandomString(22),
-			];
-		} else {
-			group.objects[0].shared_ids = [genId(), genId(), genId()];
-		}
-	}
-
-	return group;
+    return group;
 };
 
 ServiceHelper.app = () => createApp().listen(8080);
 
 ServiceHelper.closeApp = async (server) => {
-	await DbHandler.disconnect();
-	if (server) await server.close();
+    await DbHandler.disconnect();
+    if (server) await server.close();
 };
 
 module.exports = ServiceHelper;