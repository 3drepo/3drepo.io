/**
 *  Copyright (C) 2021 3D Repo Ltd
 *
 *  This program is free software: you can redistribute it and/or modify
 *  it under the terms of the GNU Affero General Public License as
 *  published by the Free Software Foundation, either version 3 of the
 *  License, or (at your option) any later version.
 *
 *  This program is distributed in the hope that it will be useful,
 *  but WITHOUT ANY WARRANTY; without even the implied warranty of
 *  MERCHANTABILITY or FITNESS FOR A PARTICULAR PURPOSE.  See the
 *  GNU Affero General Public License for more details.
 *
 *  You should have received a copy of the GNU Affero General Public License
 *  along with this program.  If not, see <http://www.gnu.org/licenses/>.
 */

const Crypto = require('crypto');
const amqp = require('amqplib');
const http = require('http');
const fs = require('fs');
const { times } = require('lodash');

const { image, src, srcV4 } = require('./path');

const { createAppAsync: createServer } = require(`${srcV4}/services/api`);
const { createApp: createFrontend } = require(`${srcV4}/services/frontend`);
const { io: ioClient } = require('socket.io-client');

const { providers } = require(`${src}/services/sso/sso.constants`);

const { EVENTS, ACTIONS } = require(`${src}/services/chat/chat.constants`);
const DbHandler = require(`${src}/handler/db`);
const EventsManager = require(`${src}/services/eventsManager/eventsManager`);
const { INTERNAL_DB } = require(`${src}/handler/db.constants`);
const QueueHandler = require(`${src}/handler/queue`);
const config = require(`${src}/utils/config`);
const { templates } = require(`${src}/utils/responseCodes`);
const { editSubscriptions, grantAdminToUser } = require(`${src}/models/teamspaceSettings`);
const { createTeamspaceRole } = require(`${src}/models/roles`);
const { initTeamspace } = require(`${src}/processors/teamspaces/teamspaces`);
const { generateUUID, UUIDToString, stringToUUID } = require(`${src}/utils/helper/uuids`);
const { PROJECT_ADMIN } = require(`${src}/utils/permissions/permissions.constants`);
const { deleteIfUndefined } = require(`${src}/utils/helper/objects`);
const FilesManager = require('../../../src/v5/services/filesManager');

const { FIELD_NAME_OPERATORS, FIELD_VALUE_OPERATORS } = require(`${src}/models/metadata.rules.constants`);

const { USERS_DB_NAME, USERS_COL, AVATARS_COL_NAME } = require(`${src}/models/users.constants`);
const { propTypes, presetModules } = require(`${src}/schemas/tickets/templates.constants`);

const db = {};
const queue = {};
const ServiceHelper = { db, queue, socket: {} };

queue.purgeQueues = async () => {
	try {
		// eslint-disable-next-line
		const { host, worker_queue, model_queue, callback_queue } = config.cn_queue;
		const conn = await amqp.connect(host);
		const channel = await conn.createChannel();

		channel.on('error', () => { });

		await Promise.all([
			channel.purgeQueue(worker_queue),
			channel.purgeQueue(model_queue),
			channel.purgeQueue(callback_queue),
		]);

		await channel.close();
		await conn.close();
	} catch (err) {
		// doesn't really matter if purge queue failed. it's just for clean up.
	}
};

db.reset = async () => {
	const dbs = await DbHandler.listDatabases(true);
	const protectedDB = [USERS_DB_NAME, 'local'];
	const dbProms = dbs.map(({ name }) => {
		if (!protectedDB.includes(name)) {
			return DbHandler.dropDatabase(name);
		}
		return Promise.resolve();
	});

	const cols = await DbHandler.listCollections(USERS_DB_NAME);

	const colProms = cols.map(({ name }) => (name === 'system.version' ? Promise.resolve() : DbHandler.deleteMany(USERS_DB_NAME, name, {})));

	await Promise.all([...dbProms, ...colProms]);
	await DbHandler.disconnect();
};

db.addSSO = async (user, id = ServiceHelper.generateRandomString()) => {
	await DbHandler.updateOne(USERS_DB_NAME, USERS_COL, { user }, { $set: { 'customData.sso': { type: providers.AAD, id } } });
};

// userCredentials should be the same format as the return value of generateUserCredentials
db.createUser = (userCredentials, tsList = [], customData = {}) => {
	const { user, password, apiKey, basicData = {} } = userCredentials;
	const roles = tsList.map((ts) => ({ db: ts, role: 'team_member' }));
	return DbHandler.createUser(user, password, { billing: { billingInfo: {} },
		...basicData,
		...customData,
		apiKey }, roles);
};

db.createTeamspaceRole = (ts) => createTeamspaceRole(ts);

db.createTeamspace = async (teamspace, admins = [], subscriptions, createUser = true) => {
	if (createUser) await ServiceHelper.db.createUser({ user: teamspace, password: teamspace });
	await initTeamspace(teamspace);
	await Promise.all(admins.map((adminUser) => grantAdminToUser(teamspace, adminUser)));

	if (subscriptions) {
		await Promise.all(Object.keys(subscriptions).map((subType) => editSubscriptions(teamspace,
			subType, subscriptions[subType])));
	}
};

db.createProject = (teamspace, _id, name, models = [], admins = []) => {
	const project = {
		_id: stringToUUID(_id),
		name,
		models,
		permissions: admins.map((user) => ({ user, permissions: [PROJECT_ADMIN] })),
	};

	return DbHandler.insertOne(teamspace, 'projects', project);
};

db.createModel = (teamspace, _id, name, props) => {
	const settings = {
		_id,
		name,
		...props,
	};
	return DbHandler.insertOne(teamspace, 'settings', settings);
};

db.createRevision = async (teamspace, modelId, revision) => {
	if (revision.rFile) {
		const refId = revision.rFile[0];
		await FilesManager.storeFile(teamspace, `${modelId}.history.ref`, refId, revision.refData);
	}
	const formattedRevision = { ...revision, _id: stringToUUID(revision._id) };
	delete formattedRevision.refData;
	await DbHandler.insertOne(teamspace, `${modelId}.history`, formattedRevision);
};

db.createSequence = async (teamspace, model, { sequence, states, activities, activityTree }) => {
	const seqCol = `${model}.sequences`;
	const actCol = `${model}.activities`;

	await Promise.all([
		DbHandler.insertOne(teamspace, seqCol, sequence),
		DbHandler.insertMany(teamspace, actCol, activities),
		states.map(({ id, buffer }) => FilesManager.storeFile(teamspace, seqCol, id, buffer)),
		FilesManager.storeFile(teamspace, actCol, UUIDToString(sequence._id), activityTree),
	]);
};

db.createLegacyGroups = (teamspace, modelId, groups = []) => {
	const toInsert = groups.map((entry) => {
		const converted = {
			...entry,
			_id: stringToUUID(entry._id),
		};

		if ((entry.objects || []).length) {
			converted.objects = entry.objects.map((objectEntry) => {
				const convertedObj = { ...objectEntry };
				if (objectEntry.shared_ids) {
					convertedObj.shared_ids = objectEntry.shared_ids.map(UUIDToString);
				}
				return convertedObj;
			});
		}

		return converted;
	});

	return DbHandler.insertMany(teamspace, `${modelId}.groups`, toInsert);
};

db.createTemplates = (teamspace, data = []) => {
	const toInsert = data.map((entry) => {
		const converted = {
			...entry,
			_id: stringToUUID(entry._id),
		};
		return converted;
	});

	return DbHandler.insertMany(teamspace, 'templates', toInsert);
};

db.createTicket = (teamspace, project, model, ticket) => {
	const formattedTicket = {
		...ticket,
		_id: stringToUUID(ticket._id),
		type: stringToUUID(ticket.type),
		project: stringToUUID(project),
		teamspace,
		model,
	};
	return DbHandler.insertOne(teamspace, 'tickets', formattedTicket);
};

db.createComment = (teamspace, project, model, ticket, comment) => {
	const formattedComment = {
		...comment,
		_id: stringToUUID(comment._id),
		project: stringToUUID(project),
		ticket: stringToUUID(ticket),
		teamspace,
		model,
	};

	return DbHandler.insertOne(teamspace, 'tickets.comments', formattedComment);
};

db.createJobs = (teamspace, jobs) => DbHandler.insertMany(teamspace, 'jobs', jobs);

db.createIssue = (teamspace, modelId, issue) => {
	const formattedIssue = { ...issue, _id: stringToUUID(issue._id) };
	return DbHandler.insertOne(teamspace, `${modelId}.issues`, formattedIssue);
};

db.createRisk = (teamspace, modelId, risk) => {
	const formattedRisk = { ...risk, _id: stringToUUID(risk._id) };
	return DbHandler.insertOne(teamspace, `${modelId}.risks`, formattedRisk);
};

db.createViews = (teamspace, modelId, views) => {
	const formattedViews = views.map((view) => ({ ...view, _id: stringToUUID(view._id) }));
	return DbHandler.insertMany(teamspace, `${modelId}.views`, formattedViews);
};

db.createLegends = (teamspace, modelId, legends) => {
	const formattedLegends = legends.map((legend) => ({ ...legend, _id: stringToUUID(legend._id) }));
	return DbHandler.insertMany(teamspace, `${modelId}.sequences.legends`, formattedLegends);
};

db.createMetadata = (teamspace, modelId, metadataId, metadata) => DbHandler.insertOne(teamspace, `${modelId}.scene`,
	{ _id: stringToUUID(metadataId), type: 'meta', metadata });

db.createAvatar = async (username, type, avatarData) => {
	const { defaultStorage } = config;
	config.defaultStorage = type;
	await FilesManager.storeFile(USERS_DB_NAME, AVATARS_COL_NAME, username, avatarData);
	config.defaultStorage = defaultStorage;
};

db.addLoginRecords = async (records) => {
	await DbHandler.insertMany(INTERNAL_DB, 'loginRecords', records);
};

ServiceHelper.sleepMS = (ms) => new Promise((resolve) => setTimeout(resolve, ms));
ServiceHelper.fileExists = (filePath) => {
	let flag = true;
	try {
		fs.accessSync(filePath, fs.constants.F_OK);
	} catch (e) {
		flag = false;
	}
	return flag;
};
ServiceHelper.generateUUIDString = () => UUIDToString(generateUUID());
ServiceHelper.generateUUID = () => generateUUID();
ServiceHelper.generateRandomString = (length = 20) => Crypto.randomBytes(Math.ceil(length / 2.0)).toString('hex').substring(0, length);
ServiceHelper.generateRandomBuffer = (length = 20) => Buffer.from(ServiceHelper.generateRandomString(length));
ServiceHelper.generateRandomDate = (start = new Date(2018, 1, 1), end = new Date()) => new Date(start.getTime()
	+ Math.random() * (end.getTime() - start.getTime()));
ServiceHelper.generateRandomNumber = (min = -1000, max = 1000) => Math.random() * (max - min) + min;

ServiceHelper.generateRandomURL = () => `http://${ServiceHelper.generateRandomString()}.com/`;

ServiceHelper.generateSequenceEntry = (rid) => {
	const startDate = ServiceHelper.generateRandomDate();
	const endDate = ServiceHelper.generateRandomDate(startDate);

	const sequence = {
		_id: generateUUID(),
		rev_id: rid,
		name: ServiceHelper.generateRandomString(),
		startDate,
		endDate,
		frames: [
			{
				dateTime: startDate,
				state: ServiceHelper.generateUUIDString(),
			},
			{
				dateTime: startDate,
				state: ServiceHelper.generateUUIDString(),
			},
		],
	};

	const generateDate = () => ServiceHelper.generateRandomDate(startDate, endDate);
	const states = sequence.frames.map(({ state }) => ({
		id: state,
		buffer: Buffer.from(ServiceHelper.generateRandomString(), 'utf-8'),
	}));

	const activities = times(5, () => ({
		_id: generateUUID(),
		name: ServiceHelper.generateRandomString(),
		startDate: generateDate(),
		endDate: generateDate(),
		sequenceId: sequence._id,
		data: times(3, () => ({

			key: ServiceHelper.generateRandomString(),
			value: ServiceHelper.generateRandomString(),
		})),

	}));

	const activityTree = Buffer.from(ServiceHelper.generateRandomString(), 'utf-8');

	return { sequence, states, activities, activityTree };
};

ServiceHelper.generateUserCredentials = () => ({
	user: ServiceHelper.generateRandomString(),
	password: ServiceHelper.generateRandomString(),
	apiKey: ServiceHelper.generateRandomString(),
	basicData: {
		firstName: ServiceHelper.generateRandomString(),
		lastName: ServiceHelper.generateRandomString(),
		email: `${ServiceHelper.generateRandomString()}@${ServiceHelper.generateRandomString(6)}.com`,
		billing: {
			billingInfo: {
				company: ServiceHelper.generateRandomString(),
				countryCode: 'GB',
			},
		},
	},
});

ServiceHelper.determineTestGroup = (path) => {
	const match = path.match(/^.*[/|\\](e2e|unit|drivers|scripts)[/|\\](.*).test.js$/);
	if (match?.length === 3) {
		return `${match[1].toUpperCase()} ${match[2]}`;
	}
	return path;
};

ServiceHelper.generateRandomProject = (projectAdmins = []) => ({
	id: ServiceHelper.generateUUIDString(),
	name: ServiceHelper.generateRandomString(),
	permissions: projectAdmins.map(({ user }) => ({ user, permissions: ['admin_project'] })),
});

ServiceHelper.generateRandomModel = ({ isFederation, viewers, commenters, collaborators, properties = {} } = {}) => {
	const permissions = [];
	if (viewers?.length) {
		permissions.push(...viewers.map((user) => ({ user, permission: 'viewer' })));
	}

	if (commenters?.length) {
		permissions.push(...commenters.map((user) => ({ user, permission: 'commenter' })));
	}

	if (collaborators?.length) {
		permissions.push(...collaborators.map((user) => ({ user, permission: 'collaborator' })));
	}

	return {
		_id: ServiceHelper.generateUUIDString(),
		name: ServiceHelper.generateRandomString(),
		properties: {
			...ServiceHelper.generateRandomModelProperties(isFederation),
			...(isFederation ? { federate: true } : {}),
			...properties,
			permissions,
		},
	};
};

ServiceHelper.generateRevisionEntry = (isVoid = false, hasFile = true) => {
	const _id = ServiceHelper.generateUUIDString();
	const entry = {
		_id,
		tag: ServiceHelper.generateRandomString(),
		author: ServiceHelper.generateRandomString(),
		timestamp: ServiceHelper.generateRandomDate(),
<<<<<<< HEAD
		description: ServiceHelper.generateRandomString(),
=======
		desc: ServiceHelper.generateRandomString(),
>>>>>>> a56010a5
		void: !!isVoid,
	};

	if (hasFile) {
		entry.rFile = [`${_id}_${ServiceHelper.generateRandomString()}_ifc`];
		entry.refData = ServiceHelper.generateRandomString();
	}

	return entry;
};

ServiceHelper.generateRandomModelProperties = (isFed = false) => ({
	properties: {
		code: ServiceHelper.generateRandomString(),
		unit: 'm',
	},
	desc: ServiceHelper.generateRandomString(),
	...(isFed ? { federate: true } : { type: ServiceHelper.generateRandomString() }),
	status: 'ok',
	surveyPoints: [
		{
			position: [
				ServiceHelper.generateRandomNumber(),
				ServiceHelper.generateRandomNumber(),
				ServiceHelper.generateRandomNumber(),
			],
			latLong: [
				ServiceHelper.generateRandomNumber(),
				ServiceHelper.generateRandomNumber(),
			],
		},
	],
	angleFromNorth: 123,
	defaultView: ServiceHelper.generateUUIDString(),
	defaultLegend: ServiceHelper.generateUUIDString(),
});

ServiceHelper.generateTemplate = (deprecated, hasView = false) => ({
	_id: ServiceHelper.generateUUIDString(),
	code: ServiceHelper.generateRandomString(3),
	name: ServiceHelper.generateRandomString(),
	config: {},
	properties: [
		{
			name: ServiceHelper.generateRandomString(),
			type: propTypes.DATE,
			required: true,
		},
		{
			name: ServiceHelper.generateRandomString(),
			type: propTypes.TEXT,
			deprecated: true,
		},
		{
			name: ServiceHelper.generateRandomString(),
			type: propTypes.NUMBER,
			default: ServiceHelper.generateRandomNumber(),
		},
		...(hasView ? [{
			name: ServiceHelper.generateRandomString(),
			type: propTypes.VIEW,
		}] : []),
	],
	modules: [
		{
			type: presetModules.SHAPES,
			deprecated: true,
			properties: [],
		},
		{
			name: ServiceHelper.generateRandomString(),
			properties: [
				{
					name: ServiceHelper.generateRandomString(),
					type: propTypes.TEXT,
				},
				{
					name: ServiceHelper.generateRandomString(),
					type: propTypes.NUMBER,
					default: ServiceHelper.generateRandomNumber(),
					deprecated: true,
				},
				{
					name: ServiceHelper.generateRandomString(),
					type: propTypes.NUMBER,
					default: ServiceHelper.generateRandomNumber(),
				},
				...(hasView ? [{
					name: ServiceHelper.generateRandomString(),
					type: propTypes.VIEW,
					default: ServiceHelper.generateRandomNumber(),
				}] : []),
			],
		},
	],
	...deleteIfUndefined({ deprecated }),
});

const generateProperties = (propTemplate, internalType) => {
	const properties = {};

	propTemplate.forEach(({ name, deprecated, type }) => {
		if (deprecated) return;
		if (type === propTypes.TEXT) {
			properties[name] = ServiceHelper.generateRandomString();
		} else if (type === propTypes.DATE) {
			properties[name] = internalType ? new Date() : Date.now();
		} else if (type === propTypes.NUMBER) {
			properties[name] = ServiceHelper.generateRandomNumber();
		} else if (type === propTypes.VIEW) {
			properties[name] = {
				state: {
					hidden: [
						{ group: ServiceHelper.generateGroup(true, { serialised: true, hasId: false }) },
						{ group: ServiceHelper.generateGroup(false, { serialised: true, hasId: false }) },
					],
				},
			};
		}
	});

	return properties;
};

ServiceHelper.generateRandomObject = () => ({
	[ServiceHelper.generateRandomString()]: ServiceHelper.generateRandomString(),
	[ServiceHelper.generateRandomString()]: ServiceHelper.generateRandomString(),
	[ServiceHelper.generateRandomString()]: ServiceHelper.generateRandomString(),
	[ServiceHelper.generateRandomString()]: ServiceHelper.generateRandomString(),
});

ServiceHelper.generateTicket = (template, internalType = false) => {
	const modules = {};
	template.modules.forEach(({ name, type, deprecated, properties }) => {
		if (deprecated) return;
		const id = name ?? type;
		modules[id] = generateProperties(properties, internalType);
	});

	const ticket = {
		_id: ServiceHelper.generateUUIDString(),
		type: template._id,
		title: ServiceHelper.generateRandomString(),
		properties: generateProperties(template.properties, internalType),
		modules,
	};

	return ticket;
};

ServiceHelper.generateComment = (author = ServiceHelper.generateRandomString()) => {
	const base64img = fs.readFileSync(image).toString('base64');

	return {
		_id: ServiceHelper.generateUUIDString(),
		createdAt: ServiceHelper.generateRandomDate(),
		updatedAt: ServiceHelper.generateRandomDate(),
		message: ServiceHelper.generateRandomString(),
		images: [base64img],
		author,
	};
};

// This generates groups for v5 schema (used for tickets), use generateLegacyGroup if you need v4 compatible groups
ServiceHelper.generateGroup = (isSmart = false, {
	serialised = false,
	hasId = true,
	container = ServiceHelper.generateUUIDString(),
	nObjects = 3,
} = {}) => {
	const genId = () => (serialised ? ServiceHelper.generateUUIDString() : generateUUID());
	const group = deleteIfUndefined({
		_id: hasId ? genId() : undefined,
		name: ServiceHelper.generateRandomString(),
	});

	if (isSmart) {
		group.rules = [
			{
				name: ServiceHelper.generateRandomString(),
				field: { operator: FIELD_NAME_OPERATORS.CONTAINS.name, values: [ServiceHelper.generateRandomString()] },
				operator: FIELD_VALUE_OPERATORS.IS.name,
				values: [
					ServiceHelper.generateRandomString(),
				],
			},
			{
				name: ServiceHelper.generateRandomString(),
				field: { operator: FIELD_NAME_OPERATORS.IS.name, values: [ServiceHelper.generateRandomString()] },
				operator: FIELD_VALUE_OPERATORS.IS.name,
				values: [
					ServiceHelper.generateRandomString(),
				],
			},
		];
	} else {
		group.objects = [{
			container,
			_ids: times(nObjects, genId),
		}];
	}

	return group;
};

// This generates groups with v4 schema. use generateGroup for v5 (tickets) schema
ServiceHelper.generateLegacyGroup = (account, model, isSmart = false, isIfcGuids = false, serialised = true) => {
	const genId = () => (serialised ? ServiceHelper.generateUUIDString() : generateUUID());
	const group = {
		_id: genId(),
		name: ServiceHelper.generateRandomString(),
		color: [1, 1, 1],
		createdAt: Date.now(),
		updatedAt: Date.now(),
		updatedBy: ServiceHelper.generateRandomString(),
		author: ServiceHelper.generateRandomString(),
	};

	if (isSmart) {
		group.rules = [
			{
				name: ServiceHelper.generateRandomString(),
				field: { operator: FIELD_NAME_OPERATORS.IS.name, values: ['IFC GUID'] },
				operator: FIELD_VALUE_OPERATORS.IS.name,
				values: [
					ServiceHelper.generateRandomString(),
				],
			},
		];
	} else {
		group.objects = [{
			account, model,
		}];

		if (isIfcGuids) {
			group.objects[0].ifc_guids = [
				ServiceHelper.generateRandomString(22),
				ServiceHelper.generateRandomString(22),
				ServiceHelper.generateRandomString(22),
			];
		} else {
			group.objects[0].shared_ids = [genId(), genId(), genId()];
		}
	}

	return group;
};

ServiceHelper.generateView = (account, model, hasThumbnail = true) => ({
	_id: ServiceHelper.generateUUIDString(),
	name: ServiceHelper.generateRandomString(),
	...(hasThumbnail ? { thumbnail: ServiceHelper.generateRandomBuffer() } : {}),
});

ServiceHelper.app = async () => (await createServer()).listen(8080);

ServiceHelper.frontend = () => createFrontend().listen(8080);

ServiceHelper.chatApp = () => {
	const server = http.createServer();
	const chatConfig = config.servers.find(({ service }) => service === 'chat');
	server.listen(chatConfig.port, config.hostname);

	// doing a local import as this includes the session service which doesn't clean itself up properly
	// eslint-disable-next-line global-require
	const ChatService = require(`${src}/services/chat`);
	return ChatService.createApp(server);
};

ServiceHelper.loginAndGetCookie = async (agent, user, password, headers = {}) => {
	const res = await agent.post('/v5/login')
		.set(headers)
		.send({ user, password })
		.expect(templates.ok.status);
	const [, cookie] = res.header['set-cookie'][0].match(/connect.sid=([^;]*)/);
	return cookie;
};

ServiceHelper.socket.connectToSocket = (session) => new Promise((resolve, reject) => {
	const { port } = config.servers.find(({ service }) => service === 'chat');
	const socket = ioClient(`http://${config.host}:${port}`,
		{
			path: '/chat',
			transports: ['websocket'],
			reconnection: true,
			reconnectionDelay: 500,
			...(session ? { extraHeaders: { Cookie: `connect.sid=${session}` } } : {}),
		});
	socket.on('connect', () => resolve(socket));
	socket.on('connect_error', reject);
});

ServiceHelper.socket.loginAndGetSocket = async (agent, user, password) => {
	const cookie = await ServiceHelper.loginAndGetCookie(agent, user, password);
	return ServiceHelper.socket.connectToSocket(cookie);
};

ServiceHelper.socket.joinRoom = (socket, data) => new Promise((resolve, reject) => {
	socket.on(EVENTS.MESSAGE, (msg) => {
		expect(msg).toEqual(expect.objectContaining(
			{ event: EVENTS.SUCCESS, data: { action: ACTIONS.JOIN, data } },
		));
		socket.off(EVENTS.MESSAGE);
		socket.off(EVENTS.ERROR);
		resolve();
	});

	socket.on(EVENTS.ERROR, () => {
		socket.off(EVENTS.MESSAGE);
		socket.off(EVENTS.ERROR);
		reject();
	});
	socket.emit('join', data);
});

ServiceHelper.closeApp = async (server) => {
	if (server) await server.close();
	await db.reset();
	EventsManager.reset();
	QueueHandler.close();
};

ServiceHelper.resetFileshare = () => {
	const fsDir = config.fs.path;
	fs.rmSync(fsDir, { recursive: true });
	fs.mkdirSync(fsDir);
};

ServiceHelper.resetSharedDir = () => {
	const fsDir = config.cn_queue.shared_storage;
	fs.rmSync(fsDir, { recursive: true });
	fs.mkdirSync(fsDir);
};

module.exports = ServiceHelper;<|MERGE_RESOLUTION|>--- conflicted
+++ resolved
@@ -389,11 +389,7 @@
 		tag: ServiceHelper.generateRandomString(),
 		author: ServiceHelper.generateRandomString(),
 		timestamp: ServiceHelper.generateRandomDate(),
-<<<<<<< HEAD
-		description: ServiceHelper.generateRandomString(),
-=======
 		desc: ServiceHelper.generateRandomString(),
->>>>>>> a56010a5
 		void: !!isVoid,
 	};
 
