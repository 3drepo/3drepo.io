--- conflicted
+++ resolved
@@ -30,7 +30,6 @@
 const { providers } = require(`${src}/services/sso/sso.constants`);
 
 const { EVENTS, ACTIONS } = require(`${src}/services/chat/chat.constants`);
-const { DRAWINGS_HISTORY_REF_COL, DRAWINGS_HISTORY_COL } = require(`${src}/models/revisions.constants`);
 const DbHandler = require(`${src}/handler/db`);
 const EventsManager = require(`${src}/services/eventsManager/eventsManager`);
 const { INTERNAL_DB } = require(`${src}/handler/db.constants`);
@@ -149,11 +148,10 @@
 	return DbHandler.insertOne(teamspace, 'settings', settings);
 };
 
-<<<<<<< HEAD
-db.createRevision = async (teamspace, modelId, revision, isDrawing) => {
+db.createRevision = async (teamspace, model, revision, modelType) => {
 	if (revision.rFile) {
 		const refId = revision.rFile[0];
-		await FilesManager.storeFile(teamspace, isDrawing ? DRAWINGS_HISTORY_REF_COL : `${modelId}.history.ref`, refId, revision.refData);
+		await FilesManager.storeFile(teamspace, modelType === modelTypes.DRAWING ? `${modelType}s.history.ref` : `${model}.history.ref`, refId, revision.refData);
 	}
 
 	const formattedRevision = {
@@ -163,22 +161,7 @@
 	};
 
 	delete formattedRevision.refData;
-	await DbHandler.insertOne(teamspace, isDrawing ? DRAWINGS_HISTORY_COL : `${modelId}.history`, formattedRevision);
-=======
-db.createRevision = async (teamspace, model, revision, modelType) => {
-	if (revision.rFile) {
-		const refId = revision.rFile[0];
-		await FilesManager.storeFile(teamspace, modelType === modelTypes.DRAWING ? `${modelType}s.history.ref` : `${model}.history.ref`, refId, revision.refData);
-	}
-	const formattedRevision = {
-		...revision,
-		_id: stringToUUID(revision._id),
-		...(modelType === modelTypes.DRAWING ? { model } : {}),
-	};
-
-	delete formattedRevision.refData;
 	await DbHandler.insertOne(teamspace, modelType === modelTypes.DRAWING ? `${modelType}s.history` : `${model}.history`, formattedRevision);
->>>>>>> 46e910e2
 };
 
 db.createSequence = async (teamspace, model, { sequence, states, activities, activityTree }) => {
@@ -448,16 +431,6 @@
 	};
 };
 
-<<<<<<< HEAD
-ServiceHelper.generateRevisionEntry = (isVoid = false, hasFile = true, isDrawing) => {
-	const _id = ServiceHelper.generateUUIDString();
-	const entry = deleteIfUndefined({
-		_id,
-		tag: isDrawing ? undefined : ServiceHelper.generateRandomString(),
-		statusCode: isDrawing ? statusCodes[0].code : undefined,
-		revCode: isDrawing ? ServiceHelper.generateRandomString(10) : undefined,
-		format: isDrawing ? '.pdf' : undefined,
-=======
 ServiceHelper.generateRevisionEntry = (isVoid = false, hasFile = true, modelType) => {
 	const _id = ServiceHelper.generateUUIDString();
 	const entry = deleteIfUndefined({
@@ -466,7 +439,6 @@
 		statusCode: modelType === modelTypes.DRAWING ? statusCodes[0].code : undefined,
 		revCode: modelType === modelTypes.DRAWING ? ServiceHelper.generateRandomString(10) : undefined,
 		format: modelType === modelTypes.DRAWING ? '.pdf' : undefined,
->>>>>>> 46e910e2
 		author: ServiceHelper.generateRandomString(),
 		timestamp: ServiceHelper.generateRandomDate(),
 		desc: ServiceHelper.generateRandomString(),
@@ -474,11 +446,7 @@
 	});
 
 	if (hasFile) {
-<<<<<<< HEAD
-		entry.rFile = isDrawing ? ServiceHelper.generateUUIDString() : [`${_id}_${ServiceHelper.generateRandomString()}_ifc`];
-=======
 		entry.rFile = modelType === modelTypes.DRAWING ? [ServiceHelper.generateUUIDString()] : [`${_id}_${ServiceHelper.generateRandomString()}_ifc`];
->>>>>>> 46e910e2
 		entry.refData = ServiceHelper.generateRandomString();
 	}
 
