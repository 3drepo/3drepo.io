/**
 *  Copyright (C) 2021 3D Repo Ltd
 *
 *  This program is free software: you can redistribute it and/or modify
 *  it under the terms of the GNU Affero General Public License as
 *  published by the Free Software Foundation, either version 3 of the
 *  License, or (at your option) any later version.
 *
 *  This program is distributed in the hope that it will be useful,
 *  but WITHOUT ANY WARRANTY; without even the implied warranty of
 *  MERCHANTABILITY or FITNESS FOR A PARTICULAR PURPOSE.  See the
 *  GNU Affero General Public License for more details.
 *
 *  You should have received a copy of the GNU Affero General Public License
 *  along with this program.  If not, see <http://www.gnu.org/licenses/>.
 */

const Crypto = require('crypto');

const { src, srcV4 } = require('./path');

const { createApp } = require(`${srcV4}/services/api`);
const DbHandler = require(`${src}/handler/db`);
const { createTeamSpaceRole } = require(`${srcV4}/models/role`);
const { generateUUID, uuidToString, stringToUUID } = require(`${srcV4}/utils`);
const { PROJECT_ADMIN, TEAMSPACE_ADMIN } = require(`${src}/utils/permissions/permissions.constants`);

const db = {};
const ServiceHelper = { db };

// userCredentials should be the same format as the return value of generateUserCredentials
db.createUser = async (userCredentials, tsList = [], customData = {}) => {
	const { user, password, apiKey } = userCredentials;
	const roles = tsList.map((ts) => ({ db: ts, role: 'team_member' }));
	const adminDB = await DbHandler.getAuthDB();
	return adminDB.addUser(user, password, { customData: { ...customData, apiKey }, roles });
};

db.createTeamspaceRole = (ts) => createTeamSpaceRole(ts);

// breaking = create a broken schema for teamspace to trigger errors for testing
db.createTeamspace = (teamspace, admins = [], breaking = false) => {
	const permissions = admins.map((adminUser) => ({ user: adminUser, permissions: TEAMSPACE_ADMIN }));
	return Promise.all([
		ServiceHelper.db.createUser({ user: teamspace, password: teamspace }, [],
			{ permissions: breaking ? undefined : permissions }),
		ServiceHelper.db.createTeamspaceRole(teamspace),
	]);
};

db.createProject = (teamspace, _id, name, models = [], admins = []) => {
	const project = {
		_id: stringToUUID(_id),
		name,
		models,
		permissions: admins.map((user) => ({ user, permissions: [PROJECT_ADMIN] })),
	};

	return DbHandler.insertOne(teamspace, 'projects', project);
};

db.createModel = (teamspace, _id, name, props) => {
	const settings = {
		_id,
		name,
		...props,
	};
	return DbHandler.insertOne(teamspace, 'settings', settings);
};

db.createRevision = (teamspace, modelId, revision) => {
	const formattedRevision = { ...revision, _id: stringToUUID(revision._id) };
	return DbHandler.insertOne(teamspace, `${modelId}.history`, formattedRevision);
};

db.createGroups = (teamspace, modelId, groups = []) => {
	const toInsert = groups.map((entry) => {
		const converted = {
			...entry,
			_id: stringToUUID(entry._id),
		};

		if ((entry.objects || []).length) {
			converted.objects = entry.objects.map((objectEntry) => {
				const convertedObj = { ...objectEntry };
				if (objectEntry.shared_ids) {
					convertedObj.shared_ids = objectEntry.shared_ids.map(uuidToString);
				}
				return convertedObj;
			});
		}

		return converted;
	});

	return DbHandler.insertMany(teamspace, `${modelId}.groups`, toInsert);
};

<<<<<<< HEAD
db.createView = (teamspace, modelId, view) => {
	const formattedView = { _id: stringToUUID(view) };
	return DbHandler.insertOne(teamspace, `${modelId}.views`, formattedView);
};

db.createLegend = (teamspace, modelId, legend) => {
	const formattedLegend = { _id: stringToUUID(legend) };
	return DbHandler.insertOne(teamspace, `${modelId}.sequences.legends`, formattedLegend);
=======
db.createIssue = (teamspace, modelId, issue) => {
	const formattedIssue = { ...issue, _id: stringToUUID(issue._id) };
	return DbHandler.insertOne(teamspace, `${modelId}.issues`, formattedIssue);
};

db.createRisk = (teamspace, modelId, risk) => {
	const formattedRisk = { ...risk, _id: stringToUUID(risk._id) };
	return DbHandler.insertOne(teamspace, `${modelId}.risks`, formattedRisk);
>>>>>>> cfabadd2
};

ServiceHelper.generateUUIDString = () => uuidToString(generateUUID());
ServiceHelper.generateUUID = () => generateUUID();
ServiceHelper.generateRandomString = (length = 20) => Crypto.randomBytes(Math.ceil(length / 2.0)).toString('hex');
ServiceHelper.generateRandomDate = (start = new Date(2018, 1, 1), end = new Date()) => new Date(start.getTime()
    + Math.random() * (end.getTime() - start.getTime()));

ServiceHelper.generateUserCredentials = () => ({
	user: ServiceHelper.generateRandomString(),
	password: ServiceHelper.generateRandomString(),
	apiKey: ServiceHelper.generateRandomString(),
});

ServiceHelper.generateRevisionEntry = (isVoid = false) => ({
	_id: ServiceHelper.generateUUIDString(),
	tag: ServiceHelper.generateRandomString(),
	author: ServiceHelper.generateRandomString(),
	timestamp: ServiceHelper.generateRandomDate(),
	void: !!isVoid,
});

ServiceHelper.generateRandomModelProperties = () => ({
	properties: {
		code: ServiceHelper.generateUUIDString(),
		unit: 'm',
	},
	desc: 'random description',
	type: ServiceHelper.generateUUIDString(),
	timestamp: Date.now(),
	status: 'ok',
	surveyPoints: [
		{
			position: [1, 2, 3],
			latLong: [4, 5],
		},
	],
	anglefromNorth: 123,
});

ServiceHelper.generateGroup = (account, model, isSmart = false, isIfcGuids = false, serialised = true) => {
	const genId = () => (serialised ? ServiceHelper.generateUUIDString() : generateUUID());
	const group = {
		_id: genId(),
		name: ServiceHelper.generateRandomString(),
		color: [1, 1, 1],
		createdAt: Date.now(),
		updatedAt: Date.now(),
		updatedBy: ServiceHelper.generateRandomString(),
		author: ServiceHelper.generateRandomString(),
	};

	if (isSmart) {
		group.rules = [
			{
				field: 'IFC GUID',
				operator: 'IS',
				values: [
					'1rbbJcnUDEEA_ArpSqk3B7',
				],
			},
		];
	} else {
		group.objects = [{
			account, model,
		}];

		if (isIfcGuids) {
			group.objects[0].ifc_guids = [
				ServiceHelper.generateRandomString(22),
				ServiceHelper.generateRandomString(22),
				ServiceHelper.generateRandomString(22),
			];
		} else {
			group.objects[0].shared_ids = [genId(), genId(), genId()];
		}
	}

	return group;
};

ServiceHelper.app = () => createApp().listen(8080);

ServiceHelper.closeApp = async (server) => {
	await DbHandler.disconnect();
	if (server) await server.close();
};

module.exports = ServiceHelper;<|MERGE_RESOLUTION|>--- conflicted
+++ resolved
@@ -96,7 +96,16 @@
 	return DbHandler.insertMany(teamspace, `${modelId}.groups`, toInsert);
 };
 
-<<<<<<< HEAD
+db.createIssue = (teamspace, modelId, issue) => {
+	const formattedIssue = { ...issue, _id: stringToUUID(issue._id) };
+	return DbHandler.insertOne(teamspace, `${modelId}.issues`, formattedIssue);
+};
+
+db.createRisk = (teamspace, modelId, risk) => {
+	const formattedRisk = { ...risk, _id: stringToUUID(risk._id) };
+	return DbHandler.insertOne(teamspace, `${modelId}.risks`, formattedRisk);
+};
+
 db.createView = (teamspace, modelId, view) => {
 	const formattedView = { _id: stringToUUID(view) };
 	return DbHandler.insertOne(teamspace, `${modelId}.views`, formattedView);
@@ -105,16 +114,6 @@
 db.createLegend = (teamspace, modelId, legend) => {
 	const formattedLegend = { _id: stringToUUID(legend) };
 	return DbHandler.insertOne(teamspace, `${modelId}.sequences.legends`, formattedLegend);
-=======
-db.createIssue = (teamspace, modelId, issue) => {
-	const formattedIssue = { ...issue, _id: stringToUUID(issue._id) };
-	return DbHandler.insertOne(teamspace, `${modelId}.issues`, formattedIssue);
-};
-
-db.createRisk = (teamspace, modelId, risk) => {
-	const formattedRisk = { ...risk, _id: stringToUUID(risk._id) };
-	return DbHandler.insertOne(teamspace, `${modelId}.risks`, formattedRisk);
->>>>>>> cfabadd2
 };
 
 ServiceHelper.generateUUIDString = () => uuidToString(generateUUID());
