'use strict';

/**
 *  Copyright (C) 2019 3D Repo Ltd
 *
 *  This program is free software: you can redistribute it and/or modify
 *  it under the terms of the GNU Affero General Public License as
 *  published by the Free Software Foundation, either version 3 of the
 *  License, or (at your option) any later version.
 *
 *  This program is distributed in the hope that it will be useful,
 *  but WITHOUT ANY WARRANTY; without even the implied warranty of
 *  MERCHANTABILITY or FITNESS FOR A PARTICULAR PURPOSE.  See the
 *  GNU Affero General Public License for more details.
 *
 *  You should have received a copy of the GNU Affero General Public License
 *  along with this program.  If not, see <http://www.gnu.org/licenses/>.
 */

<<<<<<< HEAD
const { expect } = require('chai');
const SessionTracker = require('../../v5/helper/sessionTracker');
const app = require('../../../src/v4/services/api.js').createApp();
const request = require('supertest');
const IssueHelper = require('../helpers/issues.js');
const { loginUsers } = require('../helpers/users.js');
const async = require('async');
const { orderBy } = require('lodash');
=======
const expect = require("chai").expect;
const SessionTracker = require("../../v4/helpers/sessionTracker")
const app = require("../../../src/v4/services/api.js").createApp();
const request = require("supertest");
const IssueHelper =  require("../helpers/issues.js");
const { loginUsers } =  require("../helpers/users.js");
const async = require("async");
const orderBy = require("lodash").orderBy;
>>>>>>> 0d3b78ec

describe('Resources ', function () {
	this.timeout(60000);
	const usernames = ['adminTeamspace1RoleA',
		'viewerTeamspace1Model1RoleC',
		'collaboratorTeamspace1Model1RoleC',
		'collaboratorTeamspace1Model1RoleD',
		'teamSpace1'];

	const password = 'password';
	const account = 'teamSpace1';
	const model = '5bfc11fa-50ac-b7e7-4328-83aa11fa50ac';
	let agents;

	const createIssue = IssueHelper.createIssue(account, model);
	const attachDocs = IssueHelper.attachDocument(account, model);
	const getIssue = IssueHelper.getIssue(account, model);
	const attachUrl = IssueHelper.attachUrl(account, model);
	const detachResource = IssueHelper.detachResourceFromIssue(account, model);

	let server;
	before(async () => {
		agents = await loginUsers(usernames, password);
		server = agents.server;
	});

	after(async () => {
		await agents.done();
	});

	it('of file type should be able to be attached to an issue', (done) => {
		async.waterfall([
			createIssue(agents.adminTeamspace1RoleA),
			attachDocs(agents.adminTeamspace1RoleA, ['firstdocument', 'seconddocument'], ['test_doc.docx', 'dummy.pdf']),
			(refs, next) => {
				expect(refs).to.be.an('array').and.to.have.length(2);
				refs = orderBy(refs, 'name');
				expect(refs[0]).to.contain({ name: 'firstdocument.docx' });
				expect(refs[1]).to.contain({ name: 'seconddocument.pdf' });
				next();
			},
		], done);
	});

	it('of url type should be able to be attached to an issue', (done) => {
		async.waterfall([
			createIssue(agents.adminTeamspace1RoleA),
			attachUrl(agents.adminTeamspace1RoleA, ['homepage', 'blog'], ['http://www.3drepo.com', 'https://3drepo.com/blog/']),
			(refs, next) => {
				expect(refs).to.be.an('array').and.to.have.length(2);
				refs = orderBy(refs, 'name');
				expect(refs[1]).to.contain({ name: 'homepage', link: 'http://www.3drepo.com' });
				expect(refs[0]).to.contain({ name: 'blog', link: 'https://3drepo.com/blog/' });
				next();
			},
		], done);
	});

	it('attached to an issue should appear in the issue after being retrieved', (done) => {
		async.waterfall([
			createIssue(agents.adminTeamspace1RoleA),
			attachDocs(agents.adminTeamspace1RoleA, ['anotherDoc', 'anotherPdf'], ['test_doc.docx', 'dummy.pdf']),
			(refs, next) => {
				const issueId = refs[0].issueIds[0];
				next(null, { _id: issueId });
			},
			attachUrl(agents.adminTeamspace1RoleA, ['homepage', 'blog'], ['http://www.3drepo.com', 'https://3drepo.com/blog/']),
			(refs, next) => {
				const issueId = refs[0].issueIds[0];
				next(null, issueId);
			},
			getIssue(agents.adminTeamspace1RoleA),
			(issue, next) => {
				expect(issue.resources).to.be.an('array').and.to.have.length(4);
				const resources = orderBy(issue.resources, 'name');
				expect(resources[0]).to.contain({ name: 'anotherDoc.docx' });
				expect(resources[1]).to.contain({ name: 'anotherPdf.pdf' });
				expect(resources[2]).to.contain({ name: 'blog', link: 'https://3drepo.com/blog/' });
				expect(resources[3]).to.contain({ name: 'homepage', link: 'http://www.3drepo.com' });
				next();
			},
		], done);
	});

	it('attached resource to issue should be able to be deleted', (done) => {
		async.waterfall([
			createIssue(agents.adminTeamspace1RoleA),
			attachDocs(agents.adminTeamspace1RoleA, ['aPdfFile'], ['dummy.pdf']),
			(refs, next) => {
				const ref = refs[0];
				const issueId = ref.issueIds[0];
				const resourceId = ref._id;

				detachResource(agents.adminTeamspace1RoleA, issueId, resourceId, (err, res) => {
					next(err, issueId);
				});
			},
			getIssue(agents.adminTeamspace1RoleA),
			(issue, next) => {
				expect(issue.resources).to.be.an('array').and.to.have.length(0);
				next();
			},
		], done);
	});

	it('attached resource to issue should be able to be downloaded', (done) => {
		async.waterfall([
			createIssue(agents.adminTeamspace1RoleA),
			attachDocs(agents.adminTeamspace1RoleA, ['anotherDoc', 'anotherPdf'], ['test_doc.docx', 'dummy.pdf']),
			(refs, next) => {
				agents.adminTeamspace1RoleA.get(`/${account}/${model}/resources/${refs[0]._id}`).expect(200, next);
			},
		], done);
	});

	it('attached resource to issue should not be able to be downloaded by unauthorised users', (done) => {
		async.waterfall([
			createIssue(agents.adminTeamspace1RoleA),
			attachDocs(agents.adminTeamspace1RoleA, ['anotherDoc', 'anotherPdf'], ['test_doc.docx', 'dummy.pdf']),
			(refs, next) => {
				request.agent(server).get(`/${account}/${model}/resources/${refs[0]._id}`).expect(401, next);
			},
		], done);
	});
});<|MERGE_RESOLUTION|>--- conflicted
+++ resolved
@@ -1,4 +1,4 @@
-'use strict';
+"use strict";
 
 /**
  *  Copyright (C) 2019 3D Repo Ltd
@@ -17,16 +17,6 @@
  *  along with this program.  If not, see <http://www.gnu.org/licenses/>.
  */
 
-<<<<<<< HEAD
-const { expect } = require('chai');
-const SessionTracker = require('../../v5/helper/sessionTracker');
-const app = require('../../../src/v4/services/api.js').createApp();
-const request = require('supertest');
-const IssueHelper = require('../helpers/issues.js');
-const { loginUsers } = require('../helpers/users.js');
-const async = require('async');
-const { orderBy } = require('lodash');
-=======
 const expect = require("chai").expect;
 const SessionTracker = require("../../v4/helpers/sessionTracker")
 const app = require("../../../src/v4/services/api.js").createApp();
@@ -35,19 +25,20 @@
 const { loginUsers } =  require("../helpers/users.js");
 const async = require("async");
 const orderBy = require("lodash").orderBy;
->>>>>>> 0d3b78ec
 
-describe('Resources ', function () {
+
+
+describe("Resources ", function () {
 	this.timeout(60000);
-	const usernames = ['adminTeamspace1RoleA',
-		'viewerTeamspace1Model1RoleC',
-		'collaboratorTeamspace1Model1RoleC',
-		'collaboratorTeamspace1Model1RoleD',
-		'teamSpace1'];
+	const usernames = [ "adminTeamspace1JobA",
+		"viewerTeamspace1Model1JobC",
+		"collaboratorTeamspace1Model1JobC",
+		"collaboratorTeamspace1Model1JobD",
+		"teamSpace1"];
 
-	const password = 'password';
-	const account = 'teamSpace1';
-	const model = '5bfc11fa-50ac-b7e7-4328-83aa11fa50ac';
+	const password = "password";
+	const account = "teamSpace1";
+	const model = "5bfc11fa-50ac-b7e7-4328-83aa11fa50ac";
 	let agents;
 
 	const createIssue = IssueHelper.createIssue(account, model);
@@ -57,107 +48,109 @@
 	const detachResource = IssueHelper.detachResourceFromIssue(account, model);
 
 	let server;
-	before(async () => {
+	before(async function() {
 		agents = await loginUsers(usernames, password);
-		server = agents.server;
+		server = agents.server
+
 	});
 
-	after(async () => {
-		await agents.done();
+	after(async function() {
+		await agents.done()
 	});
 
-	it('of file type should be able to be attached to an issue', (done) => {
+	it("of file type should be able to be attached to an issue", function(done) {
 		async.waterfall([
-			createIssue(agents.adminTeamspace1RoleA),
-			attachDocs(agents.adminTeamspace1RoleA, ['firstdocument', 'seconddocument'], ['test_doc.docx', 'dummy.pdf']),
+			createIssue(agents.adminTeamspace1JobA),
+			attachDocs(agents.adminTeamspace1JobA, ['firstdocument', 'seconddocument'], ['test_doc.docx', 'dummy.pdf']),
 			(refs, next) => {
-				expect(refs).to.be.an('array').and.to.have.length(2);
-				refs = orderBy(refs, 'name');
-				expect(refs[0]).to.contain({ name: 'firstdocument.docx' });
-				expect(refs[1]).to.contain({ name: 'seconddocument.pdf' });
+				expect(refs).to.be.an("array").and.to.have.length(2);
+				refs = orderBy(refs, "name");
+				expect(refs[0]).to.contain({name:'firstdocument.docx'});
+				expect(refs[1]).to.contain({name:'seconddocument.pdf'});
 				next();
-			},
+			}
 		], done);
 	});
 
-	it('of url type should be able to be attached to an issue', (done) => {
+	it ("of url type should be able to be attached to an issue", function(done) {
 		async.waterfall([
-			createIssue(agents.adminTeamspace1RoleA),
-			attachUrl(agents.adminTeamspace1RoleA, ['homepage', 'blog'], ['http://www.3drepo.com', 'https://3drepo.com/blog/']),
+			createIssue(agents.adminTeamspace1JobA),
+			attachUrl(agents.adminTeamspace1JobA, ['homepage', 'blog'], ['http://www.3drepo.com', 'https://3drepo.com/blog/']),
 			(refs, next) => {
-				expect(refs).to.be.an('array').and.to.have.length(2);
-				refs = orderBy(refs, 'name');
-				expect(refs[1]).to.contain({ name: 'homepage', link: 'http://www.3drepo.com' });
-				expect(refs[0]).to.contain({ name: 'blog', link: 'https://3drepo.com/blog/' });
+				expect(refs).to.be.an("array").and.to.have.length(2);
+				refs = orderBy(refs, "name");
+				expect(refs[1]).to.contain({name:'homepage', link:'http://www.3drepo.com'});
+				expect(refs[0]).to.contain({name:'blog', link:'https://3drepo.com/blog/'});
 				next();
-			},
+			}
 		], done);
 	});
 
-	it('attached to an issue should appear in the issue after being retrieved', (done) => {
+	it("attached to an issue should appear in the issue after being retrieved", function(done) {
 		async.waterfall([
-			createIssue(agents.adminTeamspace1RoleA),
-			attachDocs(agents.adminTeamspace1RoleA, ['anotherDoc', 'anotherPdf'], ['test_doc.docx', 'dummy.pdf']),
+			createIssue(agents.adminTeamspace1JobA),
+			attachDocs(agents.adminTeamspace1JobA, ['anotherDoc', 'anotherPdf'], ['test_doc.docx', 'dummy.pdf']),
 			(refs, next) => {
 				const issueId = refs[0].issueIds[0];
-				next(null, { _id: issueId });
+				next(null, {_id: issueId});
 			},
-			attachUrl(agents.adminTeamspace1RoleA, ['homepage', 'blog'], ['http://www.3drepo.com', 'https://3drepo.com/blog/']),
+			attachUrl(agents.adminTeamspace1JobA, ['homepage', 'blog'], ['http://www.3drepo.com', 'https://3drepo.com/blog/']),
 			(refs, next) => {
 				const issueId = refs[0].issueIds[0];
 				next(null, issueId);
 			},
-			getIssue(agents.adminTeamspace1RoleA),
+			getIssue(agents.adminTeamspace1JobA),
 			(issue, next) => {
-				expect(issue.resources).to.be.an('array').and.to.have.length(4);
-				const resources = orderBy(issue.resources, 'name');
-				expect(resources[0]).to.contain({ name: 'anotherDoc.docx' });
-				expect(resources[1]).to.contain({ name: 'anotherPdf.pdf' });
-				expect(resources[2]).to.contain({ name: 'blog', link: 'https://3drepo.com/blog/' });
-				expect(resources[3]).to.contain({ name: 'homepage', link: 'http://www.3drepo.com' });
+				expect(issue.resources).to.be.an("array").and.to.have.length(4);
+				const resources = orderBy(issue.resources, "name");
+				expect(resources[0]).to.contain({name:'anotherDoc.docx'});
+				expect(resources[1]).to.contain({name:'anotherPdf.pdf'});
+				expect(resources[2]).to.contain({name:'blog', link:'https://3drepo.com/blog/'});
+				expect(resources[3]).to.contain({name:'homepage', link:'http://www.3drepo.com'});
 				next();
-			},
+			}
 		], done);
 	});
 
-	it('attached resource to issue should be able to be deleted', (done) => {
+	it("attached resource to issue should be able to be deleted", done => {
 		async.waterfall([
-			createIssue(agents.adminTeamspace1RoleA),
-			attachDocs(agents.adminTeamspace1RoleA, ['aPdfFile'], ['dummy.pdf']),
+			createIssue(agents.adminTeamspace1JobA),
+			attachDocs(agents.adminTeamspace1JobA,  ['aPdfFile'], ['dummy.pdf']),
 			(refs, next) => {
 				const ref = refs[0];
 				const issueId = ref.issueIds[0];
 				const resourceId = ref._id;
 
-				detachResource(agents.adminTeamspace1RoleA, issueId, resourceId, (err, res) => {
+				detachResource(agents.adminTeamspace1JobA,issueId, resourceId, (err, res) => {
 					next(err, issueId);
-				});
+				}) ;
 			},
-			getIssue(agents.adminTeamspace1RoleA),
+			getIssue(agents.adminTeamspace1JobA),
 			(issue, next) => {
-				expect(issue.resources).to.be.an('array').and.to.have.length(0);
+				expect(issue.resources).to.be.an("array").and.to.have.length(0);
 				next();
-			},
+			}
+			], done);
+	});
+
+	it("attached resource to issue should be able to be downloaded", function(done) {
+		async.waterfall([
+			createIssue(agents.adminTeamspace1JobA),
+			attachDocs(agents.adminTeamspace1JobA, ['anotherDoc', 'anotherPdf'], ['test_doc.docx', 'dummy.pdf']),
+			(refs, next) => {
+				agents.adminTeamspace1JobA.get(`/${account}/${model}/resources/${refs[0]._id}`).expect(200, next);
+			}
 		], done);
 	});
 
-	it('attached resource to issue should be able to be downloaded', (done) => {
+	it("attached resource to issue should not be able to be downloaded by unauthorised users", function(done) {
 		async.waterfall([
-			createIssue(agents.adminTeamspace1RoleA),
-			attachDocs(agents.adminTeamspace1RoleA, ['anotherDoc', 'anotherPdf'], ['test_doc.docx', 'dummy.pdf']),
+			createIssue(agents.adminTeamspace1JobA),
+			attachDocs(agents.adminTeamspace1JobA, ['anotherDoc', 'anotherPdf'], ['test_doc.docx', 'dummy.pdf']),
 			(refs, next) => {
-				agents.adminTeamspace1RoleA.get(`/${account}/${model}/resources/${refs[0]._id}`).expect(200, next);
-			},
+				request.agent(server).get(`/${account}/${model}/resources/${refs[0]._id}`).expect(401, next);
+			}
 		], done);
 	});
 
-	it('attached resource to issue should not be able to be downloaded by unauthorised users', (done) => {
-		async.waterfall([
-			createIssue(agents.adminTeamspace1RoleA),
-			attachDocs(agents.adminTeamspace1RoleA, ['anotherDoc', 'anotherPdf'], ['test_doc.docx', 'dummy.pdf']),
-			(refs, next) => {
-				request.agent(server).get(`/${account}/${model}/resources/${refs[0]._id}`).expect(401, next);
-			},
-		], done);
-	});
 });