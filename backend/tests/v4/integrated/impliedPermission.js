'use strict';

<<<<<<< HEAD
const SessionTracker = require('../../v5/helper/sessionTracker');
const { queue: { purgeQueues } } = require('../../v5/helper/services');
=======
const SessionTracker = require("../../v4/helpers/sessionTracker")
const { queue: {purgeQueues}} = require("../../v5/helper/services");
>>>>>>> 0d3b78ec

// test implied permission like admin of teamspace can do everything in their own teamspace and
// admin of an project can do everything in their own project, and all the crazy wildcard permissions
// for all models in a project

describe('Implied permission::', () => {
	let server;
	let agent;

	const app = require('../../../src/v4/services/api.js').createApp();
	const sharedTeamspace = 'imsharedTeamspace';
	const C = require('../../../src/v4/constants');
	const request = require('supertest');
	const { expect } = require('chai');
	const model = {
		desc: 'this is a model',
		type: 'Structural',
		code: '00123',
		unit: 'm',
	};

	const baseIssue = {
		status: 'open',
		priority: 'low',
		topic_type: 'for info',
		viewpoint: {
			up: [0, 1, 0],
			position: [38, 38, 125.08011914810137],
			look_at: [0, 0, -163.08011914810137],
			view_dir: [0, 0, -1],
			right: [1, 0, 0],
			'unityHeight ': 3.537606904422707,
			fov: 2.1124830653010416,
			aspect_ratio: 0.8750189337327384,
			far: 276.75612077194506,
			near: 76.42411012233212,
			clippingPlanes: [],
		},
		scale: 1,
		creator_role: 'roleA',
		assigned_roles: ['roleB'],
	};

	const baseView = {
		viewpoint: {
			up: [0, 1, 0],
			position: [38, 38, 125.08011914810137],
			look_at: [0, 0, -163.08011914810137],
			view_dir: [0, 0, -1],
			right: [1, 0, 0],
		},
	};

	before((done) => {
		server = app.listen(8080, () => {
			console.log('API test server is listening on port 8080!');
			done();
		});
	});

	after((done) => {
		server.close(() => {
			console.log('API test server is closed');
			done();
		});
	});

	// teamspace admin
	describe('Teamspace admin', () => {
		let agent;

		const username = 'impermTeamspaceAdmin';
		const password = 'impermTeamspaceAdmin';
		const project = 'project1';
		const project2 = 'project2';
		const modelId = '40e6a14c-29b9-4ce1-a04c-86eb7d8d261a';
		const modeltoDelete = '7de7b6b3-a3c8-4121-987f-9d12d2dc241b';
		const issueId = 'b3e52b50-6330-11e7-a610-939d55d9fca8';
		const viewId = '2b328320-e2da-11ea-bcdf-cfbbc3211ae7';
		const viewToDelete = '22328320-e2da-11ea-bcdf-cfbbc3211111';

		before(async () => {
			agent = SessionTracker(request(server));
			await agent.login(username, password);
		});

		after(purgeQueues);

		// list teamspaces api show implied permissions
		it('list teamspaces api show correct inherited and implied permissions (1)', (done) => {
			agent
				.get(`/${username}.json`)
				.expect(200, (err, res) => {
					expect(err).to.not.exist;

					const teamspace = res.body.accounts.find((a) => a.account === sharedTeamspace);
					expect(teamspace).to.exist;
					expect(teamspace.permissions).to.deep.equal(C.ACCOUNT_PERM_LIST);

					const project = teamspace.projects.find((p) => p.name === project2);
					expect(project).to.exist;
					expect(project.permissions).to.deep.equal(C.PROJECT_PERM_LIST);

					const model = project.models.find((m) => m.model === modelId);
					expect(model).to.exist;
					expect(model.permissions).to.deep.equal(C.MODEL_PERM_LIST);

					done();
				});
		});

		it('list model info should show correct inherited and implied permissions', (done) => {
			agent
				.get(`/${sharedTeamspace}/${modelId}.json`)
				.expect(200, (err, res) => {
					expect(err).to.not.exist;
					expect(res.body.permissions).to.deep.equal(C.MODEL_PERM_LIST);
					done();
				});
		});

		it('can create project', (done) => {
			agent
				.post(`/${sharedTeamspace}/projects`)
				.send({
					name: 'tc1project',
				})
				.expect(200, done);
		});

		it('can edit project', (done) => {
			agent
				.put(`/${sharedTeamspace}/projects/${project}`)
				.send({
					name: project,
				})
				.expect(200, done);
		});

		it('can delete project', (done) => {
			agent
				.delete(`/${sharedTeamspace}/projects/${project}`)
				.expect(200, done);
		});

<<<<<<< HEAD
		it('can create a model', (done) => {
			const modelName = 'model123';
			agent
				.post(`/${sharedTeamspace}/model`)
				.send({ modelName,
					project: 'Sample_Project',
					...model })
				.expect(200, done);
		});

		it('can create federation', (done) => {
			const modelName = 'fedmodel123';
			let corId; let
				appId;

			agent
				.post(`/${sharedTeamspace}/model`)
				.send({ modelName,
					project: 'Sample_Project',
					subModels: [{
						database: sharedTeamspace,
						model: modelId,
					}],
					...model })
				.expect(200, done);
=======
		it("cannot reach endpoint to create a model - endpoint decommissioned", function(done) {

			const modelName = "model123";
			agent
				.post(`/${sharedTeamspace}/model`)
				.send(Object.assign({
					modelName: modelName,
					"project": "Sample_Project"
				}, model))
				.expect(410, (err, res) => {
					expect(res.body.code).to.equal("ENDPOINT_DECOMMISSIONED")
					done(err)
				})
		});

		it("cannot reach endpoint to create a federation - endpoint decommissioned",  function(done) {

			const modelName = "fedmodel123";
			agent
				.post(`/${sharedTeamspace}/model`)
				.send(Object.assign({
					modelName: modelName,
					"project": "Sample_Project",
					subModels:[{
						"database": sharedTeamspace,
						"model": modelId
					}]
				}, model))
				.expect(410, (err, res) => {
					expect(res.body.code).to.equal("ENDPOINT_DECOMMISSIONED")
					done(err)
				})
>>>>>>> 0d3b78ec
		});

		it('can view model', (done) => {
			agent
				.get(`/${sharedTeamspace}/${modelId}.json`)
				.expect(200, done);
		});

		it('can download model', (done) => {
			agent
				.get(`/${sharedTeamspace}/${modelId}/download/latest`)
				.expect(404, done);
		});

<<<<<<< HEAD
		it('can upload model', (done) => {
			agent
				.post(`/${sharedTeamspace}/${modelId}/upload`)
				.field('tag', 'teamspace_admin_upload')
				.attach('file', `${__dirname}/../../../src/v4/statics/3dmodels/dummy.ifc`)
				.expect(200, done);
=======
		it("cannot reach endpoint to upload model - endpoint decommissioned", function(done) {
			agent
				.post(`/${sharedTeamspace}/${modelId}/upload`)
				.field("tag", "teamspace_admin_upload")
				.attach("file", __dirname + "/../../../src/v4/statics/3dmodels/dummy.ifc")
				.expect(410, (err, res) => {
					expect(res.body.code).to.equal("ENDPOINT_DECOMMISSIONED")
					done()
				})
>>>>>>> 0d3b78ec
		});

		it('can edit model setting', (done) => {
			agent
				.put(`/${sharedTeamspace}/${modelId}/settings`)
				.send({ code: '00011' })
				.expect(200, done);
		});

		it('can view issues', (done) => {
			agent
				.get(`/${sharedTeamspace}/${modelId}/issues`)
				.expect(200, done);
		});

		it('can create issue', (done) => {
			const issue = { name: 'Issue test', ...baseIssue };
			agent
				.post(`/${sharedTeamspace}/${modelId}/issues`)
				.send(issue)
				.expect(200, done);
		});

		it('can comment', (done) => {
			const comment = {
				comment: 'hello world',
				viewpoint: {
					up: [0, 1, 0],
					position: [38, 38, 125.08011914810137],
					look_at: [0, 0, -163.08011914810137],
					view_dir: [0, 0, -1],
					right: [1, 0, 0],
					'unityHeight ': 3.537606904422707,
					fov: 2.1124830653010416,
					aspect_ratio: 0.8750189337327384,
					far: 276.75612077194506,
					near: 76.42411012233212,
					clippingPlanes: [],
				},
			};

			agent.post(`/${sharedTeamspace}/${modelId}/issues/${issueId}/comments`)
				.send(comment)
				.expect(200, done);
		});

		it('can edit issue', (done) => {
			agent
				.patch(`/${sharedTeamspace}/${modelId}/issues/${issueId}`)
				.send({ status: 'open' })
				.expect(200, done);
		});

		it('can view views', (done) => {
			agent
				.get(`/${sharedTeamspace}/${modelId}/viewpoints`)
				.expect(200, done);
		});

		it('can create view', (done) => {
			const view = { name: 'View test', ...baseView };
			agent
				.post(`/${sharedTeamspace}/${modelId}/viewpoints`)
				.send(view)
				.expect(200, done);
		});

		it('can edit view', (done) => {
			agent
				.put(`/${sharedTeamspace}/${modelId}/viewpoints/${viewId}`)
				.send({ name: 'Teamspace admin new name' })
				.expect(200, done);
		});

		it('can delete view', (done) => {
			agent
				.delete(`/${sharedTeamspace}/${modelId}/viewpoints/${viewToDelete}`)
				.expect(200, done);
		});

		it('can delete model', (done) => {
			agent
				.delete(`/${sharedTeamspace}/${modeltoDelete}`)
				.expect(200, done);
		});
	});

	// project admin
	describe('Project admin', () => {
		let agent;

		const username = 'imProjectAdmin';
		const password = 'imProjectAdmin';
		const projectHaveAccess = 'project3';
		const project2 = 'project2';
		const projectNoAccess = 'project4';
		const modelId = '5c93cabf-c6c3-43e9-b9f0-e46a4f13a9bd';
		const modeltoDelete = '5a55347a-11c7-439f-ac41-4fda1c1c89a6';
		const modelNoAccess = 'c92b9a11-c13b-40aa-b2a6-16cfea99d78e';
		const issueId = 'b3e52b50-6330-11e7-a610-939d55d9fca9';
		const viewId = '2b328320-e2da-11ea-bcdf-cfbbc3211ae8';
		const viewToDelete = '33328320-e2da-11ea-bcdf-cfbbc3222222';

		before(async () => {
			agent = SessionTracker(request(server));
			await agent.login(username, password);
		});

		after(purgeQueues);

		// list teamspaces api show implied permissions
		it('list teamspaces api show correct inherited and implied permissions(2)', (done) => {
			agent
				.get(`/${username}.json`)
				.expect(200, (err, res) => {
					expect(err).to.not.exist;
					const teamspace = res.body.accounts.find((a) => a.account === sharedTeamspace);
					expect(teamspace).to.exist;
					expect(teamspace.permissions).to.deep.equal([]);

					const project = teamspace.projects.find((p) => p.name === project2);
					expect(project).to.exist;
					expect(project.permissions).to.deep.equal(C.PROJECT_PERM_LIST);

					const model = project.models.find((m) => m.model === modelId);
					expect(model).to.exist;
					expect(model.permissions).to.deep.equal(C.MODEL_PERM_LIST);

					done();
				});
		});

		it('list model info should show correct inherited and implied permissions', (done) => {
			agent
				.get(`/${sharedTeamspace}/${modelId}.json`)
				.expect(200, (err, res) => {
					expect(err).to.not.exist;
					expect(res.body.permissions).to.deep.equal(C.MODEL_PERM_LIST);
					done();
				});
		});

		it('cannot create project', (done) => {
			agent
				.post(`/${sharedTeamspace}/projects`)
				.send({
					name: 'tc2project',
				})
				.expect(401, done);
		});

		it('can edit project', (done) => {
			agent
				.put(`/${sharedTeamspace}/projects/${projectHaveAccess}`)
				.send({
					name: projectHaveAccess,
				})
				.expect(200, done);
		});

		it('cannot edit other project', (done) => {
			agent
				.put(`/${sharedTeamspace}/projects/${projectNoAccess}`)
				.send({
					name: projectNoAccess,
				})
				.expect(401, done);
		});

		it('can delete project', (done) => {
			agent
				.delete(`/${sharedTeamspace}/projects/${projectHaveAccess}`)
				.expect(200, done);
		});

		it('can delete other project', (done) => {
			agent
				.delete(`/${sharedTeamspace}/projects/${projectNoAccess}`)
				.expect(401, done);
		});

<<<<<<< HEAD
		it('cannot create a model', (done) => {
			const modelName = 'model123';
			agent
				.post(`/${sharedTeamspace}/model`)
				.send({ modelName, project: 'Sample_Project', ...model })
				.expect(401, done);
		});

		it('can create a model in your own project', (done) => {
			const modelName = 'model123';
			agent
				.post(`/${sharedTeamspace}/model`)
				.send({ project: project2, modelName, ...model })
				.expect(200, done);
		});

		it('cannot create a fed model', (done) => {
			const modelName = 'model123';
			agent
				.post(`/${sharedTeamspace}/model`)
				.send({ modelName,
					project: 'Sample_Project',
					subModels: [{
						database: sharedTeamspace,
						model: modelId,
					}],
					...model })
				.expect(401, done);
		});

		it('can create federation in your own project', (done) => {
			const modelName = 'fedmodel123';
			let corId; let
				appId;

			agent
				.post(`/${sharedTeamspace}/model`)
				.send({ project: project2,
					modelName,
					subModels: [{
						database: sharedTeamspace,
						model: modelId,
					}],
					...model })
				.expect(200, done);
=======
		it("cannot reach endpoint to create a model - endpoint is decommissioned", function(done) {

			const modelName = "model123";
			agent
				.post(`/${sharedTeamspace}/model`)
				.send(Object.assign({modelName: modelName, project: "Sample_Project"}, model))
				.expect(410, (err, res) => {
					expect(res.body.code).to.equal("ENDPOINT_DECOMMISSIONED")
					done(err)
				})
>>>>>>> 0d3b78ec
		});

		it('can view model in your project', (done) => {
			agent
				.get(`/${sharedTeamspace}/${modelId}.json`)
				.expect(200, done);
		});

		it('cannot view other model', (done) => {
			agent
				.get(`/${sharedTeamspace}/${modelNoAccess}.json`)
				.expect(401, done);
		});

		it('can download model in your project', (done) => {
			agent
				.get(`/${sharedTeamspace}/${modelId}/download/latest`)
				.expect(404, done);
		});

		it('cannot download other model', (done) => {
			agent
				.get(`/${sharedTeamspace}/${modelNoAccess}/download/latest`)
				.expect(401, done);
		});

<<<<<<< HEAD
		it('can upload model in your project', (done) => {
			agent
				.post(`/${sharedTeamspace}/${modelId}/upload`)
				.field('tag', 'project_admin_upload')
				.attach('file', `${__dirname}/../../../src/v4/statics/3dmodels/dummy.ifc`)
				.expect(200, done);
		});

		it('cannot upload model', (done) => {
			agent
				.post(`/${sharedTeamspace}/${modelNoAccess}/upload`)
				.expect(401, done);
=======
		it("cannot reach the endpoint to upload model in your project - endpoint is decommissioned", function(done) {
			agent
				.post(`/${sharedTeamspace}/${modelId}/upload`)
				.field("tag", "project_admin_upload")
				.attach("file", __dirname + "/../../../src/v4/statics/3dmodels/dummy.ifc")
				.expect(410, (err, res) => {
					expect(res.body.code).to.equal("ENDPOINT_DECOMMISSIONED")
					done(err)
				})
>>>>>>> 0d3b78ec
		});

		it('can edit model setting in your project', (done) => {
			agent
				.put(`/${sharedTeamspace}/${modelId}/settings`)
				.send({ code: '00011' })
				.expect(200, done);
		});

		it('cannot edit other model setting', (done) => {
			agent
				.put(`/${sharedTeamspace}/${modelNoAccess}/settings`)
				.send({ code: '00011' })
				.expect(401, done);
		});

		it('can view issues', (done) => {
			agent
				.get(`/${sharedTeamspace}/${modelId}/issues`)
				.expect(200, done);
		});

		it('can create issue', (done) => {
			const issue = { name: 'Issue test', ...baseIssue };
			agent
				.post(`/${sharedTeamspace}/${modelId}/issues`)
				.send(issue)
				.expect(200, done);
		});

		it('cannot view issues in other model', (done) => {
			agent
				.get(`/${sharedTeamspace}/${modelNoAccess}/issues`)
				.expect(401, done);
		});

		it('cannot create issue in other model', (done) => {
			const issue = { name: 'Issue test', ...baseIssue };
			agent
				.post(`/${sharedTeamspace}/${modelNoAccess}/issues`)
				.send(issue)
				.expect(401, done);
		});

		it('can comment', (done) => {
			const comment = {
				comment: 'hello world',
				viewpoint: {
					up: [0, 1, 0],
					position: [38, 38, 125.08011914810137],
					look_at: [0, 0, -163.08011914810137],
					view_dir: [0, 0, -1],
					right: [1, 0, 0],
					'unityHeight ': 3.537606904422707,
					fov: 2.1124830653010416,
					aspect_ratio: 0.8750189337327384,
					far: 276.75612077194506,
					near: 76.42411012233212,
					clippingPlanes: [],
				},
			};

			agent.post(`/${sharedTeamspace}/${modelId}/issues/${issueId}/comments`)
				.send(comment)
				.expect(200, done);
		});

		it('cannot comment in other model', (done) => {
			const comment = {
				comment: 'hello world',
				viewpoint: {
					up: [0, 1, 0],
					position: [38, 38, 125.08011914810137],
					look_at: [0, 0, -163.08011914810137],
					view_dir: [0, 0, -1],
					right: [1, 0, 0],
					'unityHeight ': 3.537606904422707,
					fov: 2.1124830653010416,
					aspect_ratio: 0.8750189337327384,
					far: 276.75612077194506,
					near: 76.42411012233212,
					clippingPlanes: [],
				},
			};

			agent.post(`/${sharedTeamspace}/${modelNoAccess}/issues/${issueId}/comments`)
				.send(comment)
				.expect(401, done);
		});

		it('can edit issue', (done) => {
			agent
				.patch(`/${sharedTeamspace}/${modelId}/issues/${issueId}`)
				.send({ status: 'open' })
				.expect(200, done);
		});

		it('cannot edit issue in other model', (done) => {
			agent
				.patch(`/${sharedTeamspace}/${modelNoAccess}/issues/${issueId}`)
				.send({ status: 'open' })
				.expect(401, done);
		});

		it('can view views', (done) => {
			agent
				.get(`/${sharedTeamspace}/${modelId}/viewpoints`)
				.expect(200, done);
		});

		it('can create view', (done) => {
			const view = { name: 'View test', ...baseView };
			agent
				.post(`/${sharedTeamspace}/${modelId}/viewpoints`)
				.send(view)
				.expect(200, done);
		});

		it('cannot view views in other model', (done) => {
			agent
				.get(`/${sharedTeamspace}/${modelNoAccess}/viewpoints`)
				.expect(401, done);
		});

		it('cannot create view in other model', (done) => {
			const view = { name: 'View test', ...baseView };
			agent
				.post(`/${sharedTeamspace}/${modelNoAccess}/viewpoints`)
				.send(view)
				.expect(401, done);
		});

		it('can edit view', (done) => {
			agent
				.put(`/${sharedTeamspace}/${modelId}/viewpoints/${viewId}`)
				.send({ name: 'Project admin new name' })
				.expect(200, done);
		});

		it('cannot edit view in other model', (done) => {
			agent
				.put(`/${sharedTeamspace}/${modelNoAccess}/viewpoints/${viewId}`)
				.send({ name: 'Project admin bad new name' })
				.expect(401, done);
		});

		it('can delete view', (done) => {
			agent
				.delete(`/${sharedTeamspace}/${modelId}/viewpoints/${viewToDelete}`)
				.expect(200, done);
		});

		it('cannot delete view in other models', (done) => {
			agent
				.delete(`/${sharedTeamspace}/${modelNoAccess}/viewpoints/${viewToDelete}`)
				.expect(401, done);
		});

		it('can delete model', (done) => {
			agent
				.delete(`/${sharedTeamspace}/${modeltoDelete}`)
				.expect(200, done);
		});

		it('cannot delete other models', (done) => {
			agent
				.delete(`/${sharedTeamspace}/${modelNoAccess}`)
				.expect(401, done);
		});
	});

	// model admin
	describe('Model admin', () => {
		let agent;

		const username = 'imModelAdmin';
		const password = 'imModelAdmin';
		const projectNoAccess = 'project5';
		const modelId = '168da6a8-f3ed-42db-b625-af4db27ce6e7';
		const modelToDelete = 'd39fc3ef-f6b0-4aac-9468-a2f975509593';
		const modelNoAccess = '15a54758-ccf1-4fc4-8ec7-20e94791f856';
		const issueId = 'b3e52b50-6330-11e7-a610-939d55d9fca8';
		const viewId = '2b328320-e2da-11ea-bcdf-cfbbc3211ae7';
		const viewToDelete = '44448320-e2da-11ea-bcdf-cfbbc3333333';

		before(async () => {
			agent = SessionTracker(request(server));
			await agent.login(username, password);
		});

		after(purgeQueues);

		// list teamspaces api show implied permissions
		it('list teamspaces api show correct inherited and implied permissions (3)', (done) => {
			agent
				.get(`/${username}.json`)
				.expect(200, (err, res) => {
					expect(err).to.not.exist;

					const teamspace = res.body.accounts.find((a) => a.account === sharedTeamspace);
					expect(teamspace).to.exist;
					expect(teamspace.permissions).to.deep.equal([]);

					const project = teamspace.projects.find((p) => p.name === projectNoAccess);
					expect(project).to.exist;
					expect(project.permissions).to.deep.equal([]);

					const model = project.models.find((m) => m.model === modelId);
					expect(model).to.exist;
					expect(model.permissions).to.deep.equal(C.MODEL_PERM_LIST);

					done();
				});
		});

		it('list model info should show correct inherited and implied permissions', (done) => {
			agent
				.get(`/${sharedTeamspace}/${modelId}.json`)
				.expect(200, (err, res) => {
					expect(err).to.not.exist;
					expect(res.body.permissions).to.deep.equal(C.MODEL_PERM_LIST);
					done();
				});
		});

		it('cannot create project', (done) => {
			agent
				.post(`/${sharedTeamspace}/projects`)
				.send({
					name: 'tc2project',
				})
				.expect(401, done);
		});

		it('cannot edit project', (done) => {
			agent
				.put(`/${sharedTeamspace}/projects/${projectNoAccess}`)
				.send({
					name: projectNoAccess,
				})
				.expect(401, done);
		});

		it('can delete project', (done) => {
			agent
				.delete(`/${sharedTeamspace}/projects/${projectNoAccess}`)
				.expect(401, done);
		});

<<<<<<< HEAD
		it('cannot create a model', (done) => {
			const modelName = 'model123';

			agent
				.post(`/${sharedTeamspace}/model`)
				.send({ modelName, ...model })
				.expect(401, done);
		});

		it('cannot create a fed model', (done) => {
			const modelName = 'model123';
			agent
				.post(`/${sharedTeamspace}/model`)
				.send({ modelName,
					subModels: [{
						database: sharedTeamspace,
						model: modelId,
					}],
					...model })
				.expect(401, done);
=======
		it("cannot access endpoint to create a model - endpoint is decommissioned", function(done) {

			const modelName = "model123";

			agent
				.post(`/${sharedTeamspace}/model`)
				.send(Object.assign({modelName: modelName}, model))
				.expect(410, (err, res) => {
					expect(res.body.code).to.equal("ENDPOINT_DECOMMISSIONED")
					done(err)
				})
>>>>>>> 0d3b78ec
		});

		it('can view model assigned to you', (done) => {
			agent
				.get(`/${sharedTeamspace}/${modelId}.json`)
				.expect(200, done);
		});

		it('cannot view other model', (done) => {
			agent
				.get(`/${sharedTeamspace}/${modelNoAccess}.json`)
				.expect(401, done);
		});

		it('can download model in your project', (done) => {
			agent
				.get(`/${sharedTeamspace}/${modelId}/download/latest`)
				.expect(404, done);
		});

		it('cannot download other model', (done) => {
			agent
				.get(`/${sharedTeamspace}/${modelNoAccess}/download/latest`)
				.expect(401, done);
		});

<<<<<<< HEAD
		it('can upload model', (done) => {
			agent
				.post(`/${sharedTeamspace}/${modelId}/upload`)
				.field('tag', 'model_admin_upload')
				.attach('file', `${__dirname}/../../../src/v4/statics/3dmodels/dummy.ifc`)
				.expect(200, done);
		});

		it('cannot upload other model', (done) => {
			agent
				.post(`/${sharedTeamspace}/${modelNoAccess}/upload`)
				.expect(401, done);
=======
		it("cannot access the endpoint to upload model - endpoint is decommissioned", function(done) {
			agent
				.post(`/${sharedTeamspace}/${modelId}/upload`)
				.field("tag", "model_admin_upload")
				.attach("file", __dirname + "/../../../src/v4/statics/3dmodels/dummy.ifc")
				.expect(410, (err, res) => {
					expect(res.body.code).to.equal("ENDPOINT_DECOMMISSIONED")
					done(err)
				})
>>>>>>> 0d3b78ec
		});

		it('can edit model setting', (done) => {
			agent
				.put(`/${sharedTeamspace}/${modelId}/settings`)
				.send({ code: '00011' })
				.expect(200, done);
		});

		it('cannot edit other model setting', (done) => {
			agent
				.put(`/${sharedTeamspace}/${modelNoAccess}/settings`)
				.send({ code: '00011' })
				.expect(401, done);
		});

		it('can view issues', (done) => {
			agent
				.get(`/${sharedTeamspace}/${modelId}/issues`)
				.expect(200, done);
		});

		it('can create issue', (done) => {
			const issue = { name: 'Issue test', ...baseIssue };
			agent
				.post(`/${sharedTeamspace}/${modelId}/issues`)
				.send(issue)
				.expect(200, done);
		});

		it('cannot view issues in other model', (done) => {
			agent
				.get(`/${sharedTeamspace}/${modelNoAccess}/issues`)
				.expect(401, done);
		});

		it('cannot create issue in other model', (done) => {
			const issue = { name: 'Issue test', ...baseIssue };
			agent
				.post(`/${sharedTeamspace}/${modelNoAccess}/issues`)
				.send(issue)
				.expect(401, done);
		});

		it('can comment', (done) => {
			const comment = {
				comment: 'hello world',
				viewpoint: {
					up: [0, 1, 0],
					position: [38, 38, 125.08011914810137],
					look_at: [0, 0, -163.08011914810137],
					view_dir: [0, 0, -1],
					right: [1, 0, 0],
					'unityHeight ': 3.537606904422707,
					fov: 2.1124830653010416,
					aspect_ratio: 0.8750189337327384,
					far: 276.75612077194506,
					near: 76.42411012233212,
					clippingPlanes: [],
				},
			};

			agent.post(`/${sharedTeamspace}/${modelId}/issues/${issueId}/comments`)
				.send(comment)
				.expect(404, done);
		});

		it('cannot comment in other model', (done) => {
			const comment = {
				comment: 'hello world',
				viewpoint: {
					up: [0, 1, 0],
					position: [38, 38, 125.08011914810137],
					look_at: [0, 0, -163.08011914810137],
					view_dir: [0, 0, -1],
					right: [1, 0, 0],
					'unityHeight ': 3.537606904422707,
					fov: 2.1124830653010416,
					aspect_ratio: 0.8750189337327384,
					far: 276.75612077194506,
					near: 76.42411012233212,
					clippingPlanes: [],
				},
			};

			agent.post(`/${sharedTeamspace}/${modelNoAccess}/issues/${issueId}/comments`)
				.send(comment)
				.expect(401, done);
		});

		it('can edit issue', (done) => {
			agent
				.patch(`/${sharedTeamspace}/${modelId}/issues/${issueId}`)
				.send({ status: 'open' })
				.expect(404, done);
		});

		it('cannot edit issue in other model', (done) => {
			agent
				.patch(`/${sharedTeamspace}/${modelNoAccess}/issues/${issueId}`)
				.send({ status: 'open' })
				.expect(401, done);
		});

		it('can view views', (done) => {
			agent
				.get(`/${sharedTeamspace}/${modelId}/viewpoints`)
				.expect(200, done);
		});

		it('can create view', (done) => {
			const view = { name: 'View test', ...baseView };
			agent
				.post(`/${sharedTeamspace}/${modelId}/viewpoints`)
				.send(view)
				.expect(200, done);
		});

		it('cannot view views in other model', (done) => {
			agent
				.get(`/${sharedTeamspace}/${modelNoAccess}/viewpoints`)
				.expect(401, done);
		});

		it('cannot create view in other model', (done) => {
			const view = { name: 'View test', ...baseView };
			agent
				.post(`/${sharedTeamspace}/${modelNoAccess}/viewpoints`)
				.send(view)
				.expect(401, done);
		});

		it('can edit view', (done) => {
			agent
				.put(`/${sharedTeamspace}/${modelId}/viewpoints/${viewId}`)
				.send({ name: 'Model admin new name' })
				.expect(200, done);
		});

		it('cannot edit view in other model', (done) => {
			agent
				.put(`/${sharedTeamspace}/${modelNoAccess}/viewpoints/${viewId}`)
				.send({ name: 'Model admin bad new name' })
				.expect(401, done);
		});

		it('can delete view', (done) => {
			agent
				.delete(`/${sharedTeamspace}/${modelId}/viewpoints/${viewToDelete}`)
				.expect(200, done);
		});

		it('cannot delete view in other models', (done) => {
			agent
				.delete(`/${sharedTeamspace}/${modelNoAccess}/viewpoints/${viewToDelete}`)
				.expect(401, done);
		});

		it('can delete model', (done) => {
			agent
				.delete(`/${sharedTeamspace}/${modelToDelete}`)
				.expect(200, done);
		});

		it('cannot delete other models', (done) => {
			agent
				.delete(`/${sharedTeamspace}/${modelNoAccess}`)
				.expect(401, done);
		});
	});

	describe('Project::View all models', () => {
		let agent;

		const username = 'impliedViewAllModels';
		const password = 'impliedViewAllModels';
		const projectSomeAccess = 'project6';
		const modelId = '67a50060-a6cd-45e2-91f1-7d262bba5971';
		const modelToDelete = '42ece336-8719-4ce0-a375-3493cbdf6712';
		const modelNoAccess = '26c69864-1630-4d02-bde3-46b14d1c6455';
		const issueId = 'b3e52b50-6330-11e7-a610-939d55d9fca8';
		const viewId = '2b328320-e2da-11ea-bcdf-cfbbc3211ae7';
		const viewToDelete = '55548320-e2da-11ea-bcdf-cfbbc3334444';

		before(async () => {
			agent = SessionTracker(request(server));
			await agent.login(username, password);
		});

		after(purgeQueues);

		it('list teamspaces api show correct inherited and implied permissions (4)', (done) => {
			agent
				.get(`/${username}.json`)
				.expect(200, (err, res) => {
					expect(err).to.not.exist;

					const teamspace = res.body.accounts.find((a) => a.account === sharedTeamspace);
					expect(teamspace).to.exist;
					expect(teamspace.permissions).to.deep.equal([]);

					const project = teamspace.projects.find((p) => p.name === projectSomeAccess);
					expect(project).to.exist;
					expect(project.permissions).to.deep.equal([C.PERM_VIEW_MODEL_ALL_MODELS]);

					const model = project.models.find((m) => m.model === modelId);
					expect(model).to.exist;
					expect(model.permissions).to.deep.equal([C.PERM_VIEW_MODEL]);

					done();
				});
		});

		it('list model info should show correct inherited and implied permissions', (done) => {
			agent
				.get(`/${sharedTeamspace}/${modelId}.json`)
				.expect(200, (err, res) => {
					expect(err).to.not.exist;
					expect(res.body.permissions).to.deep.equal([C.PERM_VIEW_MODEL]);
					done();
				});
		});

		it('cannot create project', (done) => {
			agent
				.post(`/${sharedTeamspace}/projects`)
				.send({
					name: 'tc2project',
				})
				.expect(401, done);
		});

		it('cannot edit project', (done) => {
			agent
				.put(`/${sharedTeamspace}/projects/${projectSomeAccess}`)
				.send({
					name: projectSomeAccess,
				})
				.expect(401, done);
		});

		it('can delete project', (done) => {
			agent
				.delete(`/${sharedTeamspace}/projects/${projectSomeAccess}`)
				.expect(401, done);
		});

<<<<<<< HEAD
		it('cannot create a model', (done) => {
			const modelName = 'model123';
			agent
				.post(`/${sharedTeamspace}/model`)
				.send({ modelName, ...model })
				.expect(401, done);
		});

		it('cannot create a fed model', (done) => {
			const modelName = 'model123';
			agent
				.post(`/${sharedTeamspace}/model`)
				.send({ modelName,
					subModels: [{
						database: sharedTeamspace,
						model: modelId,
					}],
					...model })
				.expect(401, done);
=======
		it("cannot access the endpoint to create a model - endpoint is decommissioned", function(done) {

			const modelName = "model123";
			agent
				.post(`/${sharedTeamspace}/model`)
				.send(Object.assign({modelName: modelName}, model))
				.expect(410, (err, res) => {
					expect(res.body.code).to.equal("ENDPOINT_DECOMMISSIONED")
					done(err)
				})
>>>>>>> 0d3b78ec
		});

		it('can view model assigned to you', (done) => {
			agent
				.get(`/${sharedTeamspace}/${modelId}.json`)
				.expect(200, done);
		});

		it('cannot view other model', (done) => {
			agent
				.get(`/${sharedTeamspace}/${modelNoAccess}.json`)
				.expect(401, done);
		});

		it('cannot download model in your project', (done) => {
			agent
				.get(`/${sharedTeamspace}/${modelId}/download/latest`)
				.expect(401, done);
		});

		it('cannot download other model', (done) => {
			agent
				.get(`/${sharedTeamspace}/${modelNoAccess}/download/latest`)
				.expect(401, done);
		});

<<<<<<< HEAD
		it('cannot upload model', (done) => {
			agent
				.post(`/${sharedTeamspace}/${modelId}/upload`)
				.expect(401, done);
		});

		it('cannot upload other model in other project as well', (done) => {
			agent
				.post(`/${sharedTeamspace}/${modelNoAccess}/upload`)
				.expect(401, done);
=======
		it("cannot access endpoint to upload model - endpoint decommissioned", function(done) {
			agent
				.post(`/${sharedTeamspace}/${modelId}/upload`)
				.expect(410, (err, res) => {
					expect(res.body.code).to.equal("ENDPOINT_DECOMMISSIONED")
					done(err)
				})
>>>>>>> 0d3b78ec
		});

		it('cannot edit model setting', (done) => {
			agent
				.put(`/${sharedTeamspace}/${modelId}/settings`)
				.send({ code: '00011' })
				.expect(401, done);
		});

		it('cannot edit other model setting in other project as well', (done) => {
			agent
				.put(`/${sharedTeamspace}/${modelNoAccess}/settings`)
				.send({ code: '00011' })
				.expect(401, done);
		});

		it('cannot view issues', (done) => {
			agent
				.get(`/${sharedTeamspace}/${modelId}/issues`)
				.expect(401, done);
		});

		it('cannot create issue', (done) => {
			const issue = { name: 'Issue test', ...baseIssue };
			agent
				.post(`/${sharedTeamspace}/${modelId}/issues`)
				.send(issue)
				.expect(401, done);
		});

		it('cannot view issues of other model in other project as well', (done) => {
			agent
				.get(`/${sharedTeamspace}/${modelNoAccess}/issues`)
				.expect(401, done);
		});

		it('cannot create issue for other model in other project as well', (done) => {
			const issue = { name: 'Issue test', ...baseIssue };
			agent
				.post(`/${sharedTeamspace}/${modelNoAccess}/issues`)
				.send(issue)
				.expect(401, done);
		});

		it('cannot comment', (done) => {
			const comment = {
				comment: 'hello world',
				viewpoint: {
					up: [0, 1, 0],
					position: [38, 38, 125.08011914810137],
					look_at: [0, 0, -163.08011914810137],
					view_dir: [0, 0, -1],
					right: [1, 0, 0],
					'unityHeight ': 3.537606904422707,
					fov: 2.1124830653010416,
					aspect_ratio: 0.8750189337327384,
					far: 276.75612077194506,
					near: 76.42411012233212,
					clippingPlanes: [],
				},
			};

			agent.post(`/${sharedTeamspace}/${modelId}/issues/${issueId}/comments`)
				.send(comment)
				.expect(401, done);
		});

		it('cannot comment in other model in other project as well', (done) => {
			const comment = {
				comment: 'hello world',
				viewpoint: {
					up: [0, 1, 0],
					position: [38, 38, 125.08011914810137],
					look_at: [0, 0, -163.08011914810137],
					view_dir: [0, 0, -1],
					right: [1, 0, 0],
					'unityHeight ': 3.537606904422707,
					fov: 2.1124830653010416,
					aspect_ratio: 0.8750189337327384,
					far: 276.75612077194506,
					near: 76.42411012233212,
					clippingPlanes: [],
				},
			};

			agent.post(`/${sharedTeamspace}/${modelNoAccess}/issues/${issueId}/comments`)
				.send(comment)
				.expect(401, done);
		});

		it('cannot edit issue', (done) => {
			agent
				.patch(`/${sharedTeamspace}/${modelId}/issues/${issueId}`)
				.send({ status: 'open' })
				.expect(401, done);
		});

		it('cannot edit issue in other model', (done) => {
			agent
				.patch(`/${sharedTeamspace}/${modelNoAccess}/issues/${issueId}`)
				.send({ status: 'open' })
				.expect(401, done);
		});

		it('cannot view views', (done) => {
			agent
				.get(`/${sharedTeamspace}/${modelId}/viewpoints`)
				.expect(401, done);
		});

		it('cannot create view', (done) => {
			const view = { name: 'View test', ...baseView };
			agent
				.post(`/${sharedTeamspace}/${modelId}/viewpoints`)
				.send(view)
				.expect(401, done);
		});

		it('cannot view views of other model in other project as well', (done) => {
			agent
				.get(`/${sharedTeamspace}/${modelNoAccess}/viewpoints`)
				.expect(401, done);
		});

		it('cannot create view for other model in other project as well', (done) => {
			const view = { name: 'View test', ...baseView };
			agent
				.post(`/${sharedTeamspace}/${modelNoAccess}/viewpoints`)
				.send(view)
				.expect(401, done);
		});

		it('cannot edit view', (done) => {
			agent
				.put(`/${sharedTeamspace}/${modelId}/viewpoints/${viewId}`)
				.send({ name: 'View all user new name' })
				.expect(401, done);
		});

		it('cannot edit view in other model', (done) => {
			agent
				.put(`/${sharedTeamspace}/${modelNoAccess}/viewpoints/${viewId}`)
				.send({ name: 'View all user bad new name' })
				.expect(401, done);
		});

		it('cannot delete view', (done) => {
			agent
				.delete(`/${sharedTeamspace}/${modelId}/viewpoints/${viewToDelete}`)
				.expect(401, done);
		});

		it('cannot delete view in other models', (done) => {
			agent
				.delete(`/${sharedTeamspace}/${modelNoAccess}/viewpoints/${viewToDelete}`)
				.expect(401, done);
		});

		it('cannot delete model', (done) => {
			agent
				.delete(`/${sharedTeamspace}/${modelToDelete}`)
				.expect(401, done);
		});

		it('cannot delete other models', (done) => {
			agent
				.delete(`/${sharedTeamspace}/${modelNoAccess}`)
				.expect(401, done);
		});
	});

	describe('Project::Upload models', () => {
		let agent;

		const username = 'imUploadAllModels';
		const password = 'imUploadAllModels';
		const projectSomeAccess = 'project8';
		const modelId = '48706168-9f4a-479a-a2b8-100b653ad71a';
		const modelToDelete = 'b0b503b0-a063-4565-b957-ad5eb8320cc2';
		const modelNoAccess = 'f2f8b651-323e-4371-bdac-c15bbe1a4f12';
		const issueId = 'b3e52b50-6330-11e7-a610-939d55d9fca8';
		const viewId = '2b328320-e2da-11ea-bcdf-cfbbc3211ae7';
		const viewToDelete = '66668320-e2da-11ea-bcdf-cfbbc3355555';

		before(async () => {
			agent = SessionTracker(request(server));
			await agent.login(username, password);
		});

		after(purgeQueues);

		it('list teamspaces api show correct inherited and implied permissions (5)', (done) => {
			agent
				.get(`/${username}.json`)
				.expect(200, (err, res) => {
					expect(err).to.not.exist;

					const teamspace = res.body.accounts.find((a) => a.account === sharedTeamspace);
					expect(teamspace).to.exist;
					expect(teamspace.permissions).to.deep.equal([]);

					const project = teamspace.projects.find((p) => p.name === projectSomeAccess);
					expect(project).to.exist;
					expect(project.permissions).to.deep.equal([C.PERM_UPLOAD_FILES_ALL_MODELS]);

					const model = project.models.find((m) => m.model === modelId);
					expect(model).to.exist;
					expect(model.permissions).to.deep.equal([C.PERM_UPLOAD_FILES]);

					done();
				});
		});

		it('cannot create project', (done) => {
			agent
				.post(`/${sharedTeamspace}/projects`)
				.send({
					name: 'tc2project',
				})
				.expect(401, done);
		});

		it('cannot edit project', (done) => {
			agent
				.put(`/${sharedTeamspace}/projects/${projectSomeAccess}`)
				.send({
					name: projectSomeAccess,
				})
				.expect(401, done);
		});

		it('cannot delete project', (done) => {
			agent
				.delete(`/${sharedTeamspace}/projects/${projectSomeAccess}`)
				.expect(401, done);
		});

<<<<<<< HEAD
		it('cannot create a model', (done) => {
			const modelName = 'model123';
			agent
				.post(`/${sharedTeamspace}/model`)
				.send({ modelName, ...model })
				.expect(401, done);
		});

		it('cannot create a fed model', (done) => {
			const modelName = 'model123';
			agent
				.post(`/${sharedTeamspace}/model`)
				.send({ modelName,
					subModels: [{
						database: sharedTeamspace,
						model: modelId,
					}],
					...model })
				.expect(401, done);
=======
		it("cannot access endpoint to create a model - endpoint decommissioned", function(done) {

			const modelName = "model123";
			agent
				.post(`/${sharedTeamspace}/model`)
				.send(Object.assign({modelName: modelName}, model))
				.expect(410, (err, res) => {
					expect(res.body.code).to.equal("ENDPOINT_DECOMMISSIONED")
					done(err)
				})
>>>>>>> 0d3b78ec
		});

		it('cannot view model', (done) => {
			agent
				.get(`/${sharedTeamspace}/${modelId}.json`)
				.expect(401, done);
		});

		it('cannot view other model', (done) => {
			agent
				.get(`/${sharedTeamspace}/${modelNoAccess}.json`)
				.expect(401, done);
		});

		it('cannot download model in your project', (done) => {
			agent
				.get(`/${sharedTeamspace}/${modelId}/download/latest`)
				.expect(401, done);
		});

		it('cannot download other model', (done) => {
			agent
				.get(`/${sharedTeamspace}/${modelNoAccess}/download/latest`)
				.expect(401, done);
		});

<<<<<<< HEAD
		it('can upload model', (done) => {
			agent
				.post(`/${sharedTeamspace}/${modelId}/upload`)
				.field('tag', 'project_upload')
				.attach('file', `${__dirname}/../../../src/v4/statics/3dmodels/dummy.ifc`)
				.expect(200, done);
		});

		it('cannot upload other model in other project as well', (done) => {
			agent
				.post(`/${sharedTeamspace}/${modelNoAccess}/upload`)
				.expect(401, done);
=======
		it("cannot access endpoint to upload model - endpoint decommissioned", function(done) {
			agent
				.post(`/${sharedTeamspace}/${modelId}/upload`)
				.field("tag", "project_upload")
				.attach("file", __dirname + "/../../../src/v4/statics/3dmodels/dummy.ifc")
				.expect(410, (err, res) => {
					expect(res.body.code).to.equal("ENDPOINT_DECOMMISSIONED")
					done(err)
				})
>>>>>>> 0d3b78ec
		});

		it('cannot edit model setting', (done) => {
			agent
				.put(`/${sharedTeamspace}/${modelId}/settings`)
				.send({ code: '00011' })
				.expect(401, done);
		});

		it('cannot edit other model setting in other project as well', (done) => {
			agent
				.put(`/${sharedTeamspace}/${modelNoAccess}/settings`)
				.send({ code: '00011' })
				.expect(401, done);
		});

		it('cannot view issues', (done) => {
			agent
				.get(`/${sharedTeamspace}/${modelId}/issues`)
				.expect(401, done);
		});

		it('cannot create issue', (done) => {
			const issue = { name: 'Issue test', ...baseIssue };
			agent
				.post(`/${sharedTeamspace}/${modelId}/issues`)
				.send(issue)
				.expect(401, done);
		});

		it('cannot view issues of other model in other project as well', (done) => {
			agent
				.get(`/${sharedTeamspace}/${modelNoAccess}/issues`)
				.expect(401, done);
		});

		it('cannot create issue for other model in other project as well', (done) => {
			const issue = { name: 'Issue test', ...baseIssue };
			agent
				.post(`/${sharedTeamspace}/${modelNoAccess}/issues`)
				.send(issue)
				.expect(401, done);
		});

		it('cannot comment', (done) => {
			const comment = {
				comment: 'hello world',
				viewpoint: {
					up: [0, 1, 0],
					position: [38, 38, 125.08011914810137],
					look_at: [0, 0, -163.08011914810137],
					view_dir: [0, 0, -1],
					right: [1, 0, 0],
					'unityHeight ': 3.537606904422707,
					fov: 2.1124830653010416,
					aspect_ratio: 0.8750189337327384,
					far: 276.75612077194506,
					near: 76.42411012233212,
					clippingPlanes: [],
				},
			};

			agent.post(`/${sharedTeamspace}/${modelId}/issues/${issueId}/comments`)
				.send(comment)
				.expect(401, done);
		});

		it('cannot comment in other model in other project as well', (done) => {
			const comment = {
				comment: 'hello world',
				viewpoint: {
					up: [0, 1, 0],
					position: [38, 38, 125.08011914810137],
					look_at: [0, 0, -163.08011914810137],
					view_dir: [0, 0, -1],
					right: [1, 0, 0],
					'unityHeight ': 3.537606904422707,
					fov: 2.1124830653010416,
					aspect_ratio: 0.8750189337327384,
					far: 276.75612077194506,
					near: 76.42411012233212,
					clippingPlanes: [],
				},
			};

			agent.post(`/${sharedTeamspace}/${modelNoAccess}/issues/${issueId}/comments`)
				.send(comment)
				.expect(401, done);
		});

		it('cannot edit issue', (done) => {
			agent
				.patch(`/${sharedTeamspace}/${modelId}/issues/${issueId}`)
				.send({ status: 'open' })
				.expect(401, done);
		});

		it('cannot edit issue in other model', (done) => {
			agent
				.patch(`/${sharedTeamspace}/${modelNoAccess}/issues/${issueId}`)
				.send({ status: 'open' })
				.expect(401, done);
		});

		it('cannot view views', (done) => {
			agent
				.get(`/${sharedTeamspace}/${modelId}/viewpoints`)
				.expect(401, done);
		});

		it('cannot create view', (done) => {
			const view = { name: 'View test', ...baseView };
			agent
				.post(`/${sharedTeamspace}/${modelId}/viewpoints`)
				.send(view)
				.expect(401, done);
		});

		it('cannot view views of other model in other project as well', (done) => {
			agent
				.get(`/${sharedTeamspace}/${modelNoAccess}/viewpoints`)
				.expect(401, done);
		});

		it('cannot create view for other model in other project as well', (done) => {
			const view = { name: 'View test', ...baseView };
			agent
				.post(`/${sharedTeamspace}/${modelNoAccess}/viewpoints`)
				.send(view)
				.expect(401, done);
		});

		it('cannot edit view', (done) => {
			agent
				.put(`/${sharedTeamspace}/${modelId}/viewpoints/${viewId}`)
				.send({ name: 'Update user new name' })
				.expect(401, done);
		});

		it('cannot edit view in other model', (done) => {
			agent
				.put(`/${sharedTeamspace}/${modelNoAccess}/viewpoints/${viewId}`)
				.send({ name: 'Update user bad new name' })
				.expect(401, done);
		});

		it('cannot delete view', (done) => {
			agent
				.delete(`/${sharedTeamspace}/${modelId}/viewpoints/${viewToDelete}`)
				.expect(401, done);
		});

		it('cannot delete view in other models', (done) => {
			agent
				.delete(`/${sharedTeamspace}/${modelNoAccess}/viewpoints/${viewToDelete}`)
				.expect(401, done);
		});

		it('cannot delete model', (done) => {
			agent
				.delete(`/${sharedTeamspace}/${modelToDelete}`)
				.expect(401, done);
		});

		it('cannot delete other models', (done) => {
			agent
				.delete(`/${sharedTeamspace}/${modelNoAccess}`)
				.expect(401, done);
		});
	});

	// { proj: C.PERM_EDIT_FEDERATION_ALL_MODELS, model: C.PERM_EDIT_FEDERATION },
	// { proj: C.PERM_CREATE_ISSUE_ALL_MODELS, model: C.PERM_CREATE_ISSUE },
	// { proj: C.PERM_COMMENT_ISSUE_ALL_MODELS, model: C.PERM_COMMENT_ISSUE },
	// { proj: C.PERM_VIEW_ISSUE_ALL_MODELS, model: C.PERM_VIEW_ISSUE },
	// { proj: C.PERM_DOWNLOAD_MODEL_ALL_MODELS, model: C.PERM_DOWNLOAD_MODEL },
	// { proj: C.PERM_CHANGE_MODEL_SETTINGS_ALL_MODELS, model: C.PERM_CHANGE_MODEL_SETTINGS },
});<|MERGE_RESOLUTION|>--- conflicted
+++ resolved
@@ -1,12 +1,7 @@
 'use strict';
 
-<<<<<<< HEAD
 const SessionTracker = require('../../v5/helper/sessionTracker');
 const { queue: { purgeQueues } } = require('../../v5/helper/services');
-=======
-const SessionTracker = require("../../v4/helpers/sessionTracker")
-const { queue: {purgeQueues}} = require("../../v5/helper/services");
->>>>>>> 0d3b78ec
 
 // test implied permission like admin of teamspace can do everything in their own teamspace and
 // admin of an project can do everything in their own project, and all the crazy wildcard permissions
@@ -152,33 +147,7 @@
 				.expect(200, done);
 		});
 
-<<<<<<< HEAD
-		it('can create a model', (done) => {
-			const modelName = 'model123';
-			agent
-				.post(`/${sharedTeamspace}/model`)
-				.send({ modelName,
-					project: 'Sample_Project',
-					...model })
-				.expect(200, done);
-		});
-
-		it('can create federation', (done) => {
-			const modelName = 'fedmodel123';
-			let corId; let
-				appId;
-
-			agent
-				.post(`/${sharedTeamspace}/model`)
-				.send({ modelName,
-					project: 'Sample_Project',
-					subModels: [{
-						database: sharedTeamspace,
-						model: modelId,
-					}],
-					...model })
-				.expect(200, done);
-=======
+
 		it("cannot reach endpoint to create a model - endpoint decommissioned", function(done) {
 
 			const modelName = "model123";
@@ -211,7 +180,6 @@
 					expect(res.body.code).to.equal("ENDPOINT_DECOMMISSIONED")
 					done(err)
 				})
->>>>>>> 0d3b78ec
 		});
 
 		it('can view model', (done) => {
@@ -226,14 +194,6 @@
 				.expect(404, done);
 		});
 
-<<<<<<< HEAD
-		it('can upload model', (done) => {
-			agent
-				.post(`/${sharedTeamspace}/${modelId}/upload`)
-				.field('tag', 'teamspace_admin_upload')
-				.attach('file', `${__dirname}/../../../src/v4/statics/3dmodels/dummy.ifc`)
-				.expect(200, done);
-=======
 		it("cannot reach endpoint to upload model - endpoint decommissioned", function(done) {
 			agent
 				.post(`/${sharedTeamspace}/${modelId}/upload`)
@@ -243,7 +203,6 @@
 					expect(res.body.code).to.equal("ENDPOINT_DECOMMISSIONED")
 					done()
 				})
->>>>>>> 0d3b78ec
 		});
 
 		it('can edit model setting', (done) => {
@@ -425,53 +384,7 @@
 				.expect(401, done);
 		});
 
-<<<<<<< HEAD
-		it('cannot create a model', (done) => {
-			const modelName = 'model123';
-			agent
-				.post(`/${sharedTeamspace}/model`)
-				.send({ modelName, project: 'Sample_Project', ...model })
-				.expect(401, done);
-		});
-
-		it('can create a model in your own project', (done) => {
-			const modelName = 'model123';
-			agent
-				.post(`/${sharedTeamspace}/model`)
-				.send({ project: project2, modelName, ...model })
-				.expect(200, done);
-		});
-
-		it('cannot create a fed model', (done) => {
-			const modelName = 'model123';
-			agent
-				.post(`/${sharedTeamspace}/model`)
-				.send({ modelName,
-					project: 'Sample_Project',
-					subModels: [{
-						database: sharedTeamspace,
-						model: modelId,
-					}],
-					...model })
-				.expect(401, done);
-		});
-
-		it('can create federation in your own project', (done) => {
-			const modelName = 'fedmodel123';
-			let corId; let
-				appId;
-
-			agent
-				.post(`/${sharedTeamspace}/model`)
-				.send({ project: project2,
-					modelName,
-					subModels: [{
-						database: sharedTeamspace,
-						model: modelId,
-					}],
-					...model })
-				.expect(200, done);
-=======
+
 		it("cannot reach endpoint to create a model - endpoint is decommissioned", function(done) {
 
 			const modelName = "model123";
@@ -482,7 +395,7 @@
 					expect(res.body.code).to.equal("ENDPOINT_DECOMMISSIONED")
 					done(err)
 				})
->>>>>>> 0d3b78ec
+
 		});
 
 		it('can view model in your project', (done) => {
@@ -509,20 +422,6 @@
 				.expect(401, done);
 		});
 
-<<<<<<< HEAD
-		it('can upload model in your project', (done) => {
-			agent
-				.post(`/${sharedTeamspace}/${modelId}/upload`)
-				.field('tag', 'project_admin_upload')
-				.attach('file', `${__dirname}/../../../src/v4/statics/3dmodels/dummy.ifc`)
-				.expect(200, done);
-		});
-
-		it('cannot upload model', (done) => {
-			agent
-				.post(`/${sharedTeamspace}/${modelNoAccess}/upload`)
-				.expect(401, done);
-=======
 		it("cannot reach the endpoint to upload model in your project - endpoint is decommissioned", function(done) {
 			agent
 				.post(`/${sharedTeamspace}/${modelId}/upload`)
@@ -532,7 +431,6 @@
 					expect(res.body.code).to.equal("ENDPOINT_DECOMMISSIONED")
 					done(err)
 				})
->>>>>>> 0d3b78ec
 		});
 
 		it('can edit model setting in your project', (done) => {
@@ -782,28 +680,7 @@
 				.expect(401, done);
 		});
 
-<<<<<<< HEAD
-		it('cannot create a model', (done) => {
-			const modelName = 'model123';
-
-			agent
-				.post(`/${sharedTeamspace}/model`)
-				.send({ modelName, ...model })
-				.expect(401, done);
-		});
-
-		it('cannot create a fed model', (done) => {
-			const modelName = 'model123';
-			agent
-				.post(`/${sharedTeamspace}/model`)
-				.send({ modelName,
-					subModels: [{
-						database: sharedTeamspace,
-						model: modelId,
-					}],
-					...model })
-				.expect(401, done);
-=======
+
 		it("cannot access endpoint to create a model - endpoint is decommissioned", function(done) {
 
 			const modelName = "model123";
@@ -815,7 +692,7 @@
 					expect(res.body.code).to.equal("ENDPOINT_DECOMMISSIONED")
 					done(err)
 				})
->>>>>>> 0d3b78ec
+
 		});
 
 		it('can view model assigned to you', (done) => {
@@ -842,20 +719,6 @@
 				.expect(401, done);
 		});
 
-<<<<<<< HEAD
-		it('can upload model', (done) => {
-			agent
-				.post(`/${sharedTeamspace}/${modelId}/upload`)
-				.field('tag', 'model_admin_upload')
-				.attach('file', `${__dirname}/../../../src/v4/statics/3dmodels/dummy.ifc`)
-				.expect(200, done);
-		});
-
-		it('cannot upload other model', (done) => {
-			agent
-				.post(`/${sharedTeamspace}/${modelNoAccess}/upload`)
-				.expect(401, done);
-=======
 		it("cannot access the endpoint to upload model - endpoint is decommissioned", function(done) {
 			agent
 				.post(`/${sharedTeamspace}/${modelId}/upload`)
@@ -865,7 +728,6 @@
 					expect(res.body.code).to.equal("ENDPOINT_DECOMMISSIONED")
 					done(err)
 				})
->>>>>>> 0d3b78ec
 		});
 
 		it('can edit model setting', (done) => {
@@ -1113,27 +975,6 @@
 				.expect(401, done);
 		});
 
-<<<<<<< HEAD
-		it('cannot create a model', (done) => {
-			const modelName = 'model123';
-			agent
-				.post(`/${sharedTeamspace}/model`)
-				.send({ modelName, ...model })
-				.expect(401, done);
-		});
-
-		it('cannot create a fed model', (done) => {
-			const modelName = 'model123';
-			agent
-				.post(`/${sharedTeamspace}/model`)
-				.send({ modelName,
-					subModels: [{
-						database: sharedTeamspace,
-						model: modelId,
-					}],
-					...model })
-				.expect(401, done);
-=======
 		it("cannot access the endpoint to create a model - endpoint is decommissioned", function(done) {
 
 			const modelName = "model123";
@@ -1144,7 +985,6 @@
 					expect(res.body.code).to.equal("ENDPOINT_DECOMMISSIONED")
 					done(err)
 				})
->>>>>>> 0d3b78ec
 		});
 
 		it('can view model assigned to you', (done) => {
@@ -1171,18 +1011,6 @@
 				.expect(401, done);
 		});
 
-<<<<<<< HEAD
-		it('cannot upload model', (done) => {
-			agent
-				.post(`/${sharedTeamspace}/${modelId}/upload`)
-				.expect(401, done);
-		});
-
-		it('cannot upload other model in other project as well', (done) => {
-			agent
-				.post(`/${sharedTeamspace}/${modelNoAccess}/upload`)
-				.expect(401, done);
-=======
 		it("cannot access endpoint to upload model - endpoint decommissioned", function(done) {
 			agent
 				.post(`/${sharedTeamspace}/${modelId}/upload`)
@@ -1190,7 +1018,6 @@
 					expect(res.body.code).to.equal("ENDPOINT_DECOMMISSIONED")
 					done(err)
 				})
->>>>>>> 0d3b78ec
 		});
 
 		it('cannot edit model setting', (done) => {
@@ -1428,27 +1255,7 @@
 				.expect(401, done);
 		});
 
-<<<<<<< HEAD
-		it('cannot create a model', (done) => {
-			const modelName = 'model123';
-			agent
-				.post(`/${sharedTeamspace}/model`)
-				.send({ modelName, ...model })
-				.expect(401, done);
-		});
-
-		it('cannot create a fed model', (done) => {
-			const modelName = 'model123';
-			agent
-				.post(`/${sharedTeamspace}/model`)
-				.send({ modelName,
-					subModels: [{
-						database: sharedTeamspace,
-						model: modelId,
-					}],
-					...model })
-				.expect(401, done);
-=======
+
 		it("cannot access endpoint to create a model - endpoint decommissioned", function(done) {
 
 			const modelName = "model123";
@@ -1459,7 +1266,6 @@
 					expect(res.body.code).to.equal("ENDPOINT_DECOMMISSIONED")
 					done(err)
 				})
->>>>>>> 0d3b78ec
 		});
 
 		it('cannot view model', (done) => {
@@ -1486,20 +1292,6 @@
 				.expect(401, done);
 		});
 
-<<<<<<< HEAD
-		it('can upload model', (done) => {
-			agent
-				.post(`/${sharedTeamspace}/${modelId}/upload`)
-				.field('tag', 'project_upload')
-				.attach('file', `${__dirname}/../../../src/v4/statics/3dmodels/dummy.ifc`)
-				.expect(200, done);
-		});
-
-		it('cannot upload other model in other project as well', (done) => {
-			agent
-				.post(`/${sharedTeamspace}/${modelNoAccess}/upload`)
-				.expect(401, done);
-=======
 		it("cannot access endpoint to upload model - endpoint decommissioned", function(done) {
 			agent
 				.post(`/${sharedTeamspace}/${modelId}/upload`)
@@ -1509,7 +1301,6 @@
 					expect(res.body.code).to.equal("ENDPOINT_DECOMMISSIONED")
 					done(err)
 				})
->>>>>>> 0d3b78ec
 		});
 
 		it('cannot edit model setting', (done) => {
