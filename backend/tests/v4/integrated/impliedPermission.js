--- conflicted
+++ resolved
@@ -213,13 +213,8 @@
 		it('can upload model', (done) => {
 			agent
 				.post(`/${sharedTeamspace}/${modelId}/upload`)
-<<<<<<< HEAD
-				.field('tag', 'teamspace_admin_upload')
-				.attach('file', `${__dirname}/../../../src/v4/statics/3dmodels/upper.OBJ`)
-=======
 				.field("tag", "teamspace_admin_upload")
 				.attach("file", __dirname + "/../../../src/v4/statics/3dmodels/dummy.ifc")
->>>>>>> 6bcf37bc
 				.expect(200, done);
 		});
 
@@ -480,13 +475,8 @@
 		it('can upload model in your project', (done) => {
 			agent
 				.post(`/${sharedTeamspace}/${modelId}/upload`)
-<<<<<<< HEAD
-				.field('tag', 'project_admin_upload')
-				.attach('file', `${__dirname}/../../../src/v4/statics/3dmodels/upper.OBJ`)
-=======
 				.field("tag", "project_admin_upload")
 				.attach("file", __dirname + "/../../../src/v4/statics/3dmodels/dummy.ifc")
->>>>>>> 6bcf37bc
 				.expect(200, done);
 		});
 
@@ -795,13 +785,8 @@
 		it('can upload model', (done) => {
 			agent
 				.post(`/${sharedTeamspace}/${modelId}/upload`)
-<<<<<<< HEAD
-				.field('tag', 'model_admin_upload')
-				.attach('file', `${__dirname}/../../../src/v4/statics/3dmodels/upper.OBJ`)
-=======
 				.field("tag", "model_admin_upload")
 				.attach("file", __dirname + "/../../../src/v4/statics/3dmodels/dummy.ifc")
->>>>>>> 6bcf37bc
 				.expect(200, done);
 		});
 
@@ -1402,13 +1387,8 @@
 		it('can upload model', (done) => {
 			agent
 				.post(`/${sharedTeamspace}/${modelId}/upload`)
-<<<<<<< HEAD
-				.field('tag', 'project_upload')
-				.attach('file', `${__dirname}/../../../src/v4/statics/3dmodels/upper.OBJ`)
-=======
 				.field("tag", "project_upload")
 				.attach("file", __dirname + "/../../../src/v4/statics/3dmodels/dummy.ifc")
->>>>>>> 6bcf37bc
 				.expect(200, done);
 		});
 
