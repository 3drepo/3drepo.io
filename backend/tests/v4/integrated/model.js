--- conflicted
+++ resolved
@@ -62,7 +62,7 @@
 			});
 		});
 	});
-	
+
 	it("should fail as enpoint has been decommissioned", () => {
 		agent.post(`/${username}/model`)
 					.send({ modelName: model, desc, type, unit, code, project })
@@ -242,28 +242,10 @@
 
 	it("should not be able to access the endpoint- endpoint decommissioned", () => {
 		agent.post(`/${username}/model`)
-<<<<<<< HEAD
-			.send({ desc, type, project, unit, modelName: spacedName })
-			.expect(200, function(err ,res) {
-				expect(res.body.name).to.equal(spacedName);
-				done(err);
-			});
-	});
-
-	it("should return error if creating a model in a database that doesn't exists", function(done) {
-
-		agent.post(`/${username}_someonelese/model`)
-			.send({ modelName: "testmodel", desc, type, unit, project })
-			.expect(404, function(err ,res) {
-				expect(res.body.value).to.equal(responseCodesV5.teamspaceNotFound.code);
-				done(err);
-			});
-=======
 					.send({ modelName: model, desc, type, unit, code, project })
 					.expect(410, (err, res) => {
 						expect(res.body.code).to.equal("ENDPOINT_DECOMMISSIONED")
 					})
->>>>>>> b8b4dc3c
 	});
 
 	describe("Setting a default viewpoint", function() {
