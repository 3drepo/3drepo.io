'use strict';

/**
 *  Copyright (C) 2017 3D Repo Ltd
 *
 *  This program is free software: you can redistribute it and/or modify
 *  it under the terms of the GNU Affero General Public License as
 *  published by the Free Software Foundation, either version 3 of the
 *  License, or (at your option) any later version.
 *
 *  This program is distributed in the hope that it will be useful,
 *  but WITHOUT ANY WARRANTY; without even the implied warranty of
 *  MERCHANTABILITY or FITNESS FOR A PARTICULAR PURPOSE.  See the
 *  GNU Affero General Public License for more details.
 *
 *  You should have received a copy of the GNU Affero General Public License
 *  along with this program.  If not, see <http://www.gnu.org/licenses/>.
 */

<<<<<<< HEAD
const request = require('supertest');
const SessionTracker = require('../../v5/helper/sessionTracker');
const { expect } = require('chai');
const app = require('../../../src/v4/services/api.js').createApp();
const logger = require('../../../src/v4/logger.js');
=======
const request = require("supertest");
const SessionTracker = require("../../v4/helpers/sessionTracker")
const expect = require("chai").expect;
const app = require("../../../src/v4/services/api.js").createApp();
const logger = require("../../../src/v4/logger.js");
const systemLogger = logger.systemLogger;
const responseCodes = require("../../../src/v4/response_codes.js");
const async = require("async");
>>>>>>> 0d3b78ec

const { systemLogger } = logger;
const responseCodes = require('../../../src/v4/response_codes.js');
const async = require('async');

describe('Project Permissions::', () => {
	let server;
	let agentCanCreateModel;
	let agentCanCreateFed;
	let agentNoPermission;
	let agentCanUpdateProject;
	let agentProjectAdmin;
	let agentTeamspaceAdmin;

	const teamspace = 'projperm';
	const project = 'project1';

	const userCanCreateModel = {
		username: 'projectuser',
		password: 'projectuser',
	};

	const userCanCreateFed = {
		username: 'projectuser2',
		password: 'projectuser2',
	};

	const userCanUpdateProject = {
		username: 'projectuser4',
		password: 'projectuser4',
	};

	const userProjectAdmin = {
		username: 'projectuser3',
		password: 'projectuser3',
	};

	const userNoPermission = {
		username: 'testing',
		password: 'testing',
	};

	const modelDetail = {
		desc: 'desc',
		type: 'type',
		unit: 'm',
		code: '00123',
		project,
	};

	before(async () => {
		await new Promise((resolve) => {
			server = app.listen(8080, () => {
				console.log('API test server is listening on port 8080!');
				resolve();
			});
		});

		agentTeamspaceAdmin = SessionTracker(request(server));
		await agentTeamspaceAdmin.login(teamspace, teamspace);

		agentCanCreateModel = SessionTracker(request(server));
		await agentCanCreateModel.login(userCanCreateModel.username, userCanCreateModel.password);

		agentCanCreateFed = SessionTracker(request(server));
		await agentCanCreateFed.login(userCanCreateFed.username, userCanCreateFed.password);

		agentCanUpdateProject = SessionTracker(request(server));
		await agentCanUpdateProject.login(userCanUpdateProject.username, userCanUpdateProject.password);

		agentProjectAdmin = SessionTracker(request(server));
		await agentProjectAdmin.login(userProjectAdmin.username, userProjectAdmin.password);

		agentNoPermission = SessionTracker(request(server));
		await agentNoPermission.login(userNoPermission.username, userNoPermission.password);
	});

	after((done) => {
		server.close(() => {
			console.log('API test server is closed');
			done();
		});
	});

<<<<<<< HEAD
	it('user without create_model permission on a project cannot create model', (done) => {
		const modelName = 'model001';

		agentNoPermission
			.post(`/${teamspace}/model`)
			.send({ modelName, ...modelDetail })
			.expect(401, (err, res) => {
				done(err);
			});
	});

	it('user without create_federation permission on a project cannot create federation', (done) => {
		const modelName = 'model001';

		agentNoPermission
			.post(`/${teamspace}/model`)
			.send({ modelName, subModels: [], ...modelDetail })
			.expect(401, (err, res) => {
				done(err);
			});
=======
	it("user without create_model permission on a project cannot create model/federation using V4 endpoints - endpoint decommissioned", function(done) {

		const modelName = "model001";

		agentNoPermission
			.post(`/${teamspace}/model`)
			.send(Object.assign({modelName: modelName}, modelDetail))
			.expect(410, done);
>>>>>>> 0d3b78ec
	});

	it('user without edit_project permission on a project cannot edit project', (done) => {
		agentNoPermission
			.put(`/${teamspace}/projects/${project}`)
			.send({ name: project })
			.expect(401, (err, res) => {
				done(err);
			});
	});

	let modelId;

<<<<<<< HEAD
	it('user with create_model permission on a project can create model', (done) => {
		const modelName = 'model001';

		agentCanCreateModel
			.post(`/${teamspace}/model`)
			.send({ modelName, ...modelDetail })
			.expect(200, (err, res) => {
				modelId = res.body.model;
				done(err);
			});
	});

	it('user with create_model permission on a project cannot create fed model', (done) => {
		const modelName = 'fedmodel001';

		agentCanCreateModel
			.post(`/${teamspace}/model`)
			.send({ modelName, subModels: [], ...modelDetail })
			.expect(401, done);
=======
	it("user with create_model permission on a project cannot create model/federation using V4 endpoints - endpoint decommissioned", function(done) {

		const modelName = "model001";

		agentCanCreateModel
			.post(`/${teamspace}/model`)
			.send(Object.assign({modelName: modelName}, modelDetail))
			.expect(410, done);
>>>>>>> 0d3b78ec
	});

	it('get project permissions will show all subscription users', (done) => {
		agentTeamspaceAdmin
			.get(`/${teamspace}/projects/project3`)
			.expect(200, (err, res) => {
				expect(err).to.be.null;
				expect(res.body.permissions).to.exist;

				const { permissions } = res.body;

				expect(permissions.find((p) => p.user === userProjectAdmin.username)).to.deep.equal({ user: userProjectAdmin.username, permissions: ['admin_project'] });
				expect(permissions.find((p) => p.user === 'projectuser')).to.deep.equal({ user: 'projectuser', permissions: [] });
				expect(permissions.find((p) => p.user === 'projectuser2')).to.deep.equal({ user: 'projectuser2', permissions: [] });
				expect(permissions.find((p) => p.user === 'projectuser4')).to.deep.equal({ user: 'projectuser4', permissions: [] });
				expect(permissions.find((p) => p.user === 'projectuser5')).to.deep.equal({ user: 'projectuser5', permissions: [] });

				done();
			});
	});

	it('non teamspace admin users will have permissions revoked on any models including the one created by themselves if parent project level permissions has been revoked', (done) => {
		let permissions;

		async.series([

			(callback) => {
				agentTeamspaceAdmin
<<<<<<< HEAD
					.get(`/${teamspace}/projects/${project}`)
					.expect(200, (err, res) => {
=======
					.get(`/${teamspace}/projects/project3`)
					.expect(200, function(err, res) {

>>>>>>> 0d3b78ec
						expect(err).to.be.null;
						expect(res.body.permissions).to.exist;

						permissions = res.body.permissions;
						modelId = res.body.models;

						const userPerm = permissions.find((p) => p.user === userCanCreateModel.username);
						expect(userPerm).to.exist;

						userPerm.permissions = [];
						callback(err);
					});
			},

			(callback) => {
				agentTeamspaceAdmin
					.put(`/${teamspace}/projects/project3`)
					.send({ permissions })
					.expect(200, callback);
			},

			(callback) => {
				agentCanCreateModel
					.get(`/${teamspace}/${modelId}/permissions`)
					.expect(401, callback);
			},

		], done);
	});

<<<<<<< HEAD
	it('user with create_federation permission on a project can create fed model', (done) => {
		const modelName = 'fedmodel002';

		agentCanCreateFed
			.post(`/${teamspace}/model`)
			.send({ subModels: [], modelName, ...modelDetail })
			.expect(200, done);
	});

	it('user with create_federation permission on a project cannot create model', (done) => {
		const modelName = 'fedmodel002';

		agentCanCreateFed
			.post(`/${teamspace}/model`)
			.send({ modelName, ...modelDetail })
			.expect(401, done);
=======
	it("user with create_federation permission on a project cannot create fed model on v4 endpoints - endpoint decommissioned", function(done) {

		const modelName = "fedmodel002";

		agentCanCreateFed
			.post(`/${teamspace}/model`)
			.send(Object.assign({ subModels: [], modelName: modelName }, modelDetail))
			.expect(410, done);

>>>>>>> 0d3b78ec
	});

	it('Users with edit_project permission can edit a project', (done) => {
		agentCanUpdateProject
			.put(`/${teamspace}/projects/project2`)
			.send({ name: 'project2' })
			.expect(200, done);
	});

	it('Users without edit_project permission cannot edit project permissions', (done) => {
		agentCanUpdateProject
			.put(`/${teamspace}/projects/project2`)
			.send({ permissions: [] })
			.expect(401, done);
	});

	it('Users with admin_project permission can edit a project', (done) => {
		agentProjectAdmin
			.put(`/${teamspace}/projects/${project}`)
			.send({ name: project })
			.expect(200, done);
	});

<<<<<<< HEAD
	it('Users with admin_project permission on a project can create models in it', (done) => {
		const modelName = 'model002';

		agentProjectAdmin
			.post(`/${teamspace}/model`)
			.send({ modelName, ...modelDetail })
			.expect(200, (err, res) => {
				modelId = res.body.model;
				done(err);
			});
=======
	it("Users with admin_project permission on a project cannot create models using v4 endpoints - endpoint decommissioned", function(done) {

		const modelName = "model002";

		agentProjectAdmin
			.post(`/${teamspace}/model`)
			.send(Object.assign({modelName: modelName}, modelDetail))
			.expect(410, done);
>>>>>>> 0d3b78ec
	});

	it('Users with admin_project permission on a project can access a model in it', (done) => {
		const modelId = '4b130bee-caba-46c1-a64d-32b7d1a41d6f';

		agentProjectAdmin
			.get(`/${teamspace}/${modelId}/permissions`)
			.expect(200, (err, res) => {
				done(err);
			});
	});

	it('Users with admin_project permission on a project can access roles', (done) => {
		const modelId = '4b130bee-caba-46c1-a64d-32b7d1a41d6f';

		agentProjectAdmin
			.get(`/${teamspace}/roles`)
			.expect(200, done);
	});
});<|MERGE_RESOLUTION|>--- conflicted
+++ resolved
@@ -1,4 +1,4 @@
-'use strict';
+"use strict";
 
 /**
  *  Copyright (C) 2017 3D Repo Ltd
@@ -17,13 +17,6 @@
  *  along with this program.  If not, see <http://www.gnu.org/licenses/>.
  */
 
-<<<<<<< HEAD
-const request = require('supertest');
-const SessionTracker = require('../../v5/helper/sessionTracker');
-const { expect } = require('chai');
-const app = require('../../../src/v4/services/api.js').createApp();
-const logger = require('../../../src/v4/logger.js');
-=======
 const request = require("supertest");
 const SessionTracker = require("../../v4/helpers/sessionTracker")
 const expect = require("chai").expect;
@@ -32,13 +25,9 @@
 const systemLogger = logger.systemLogger;
 const responseCodes = require("../../../src/v4/response_codes.js");
 const async = require("async");
->>>>>>> 0d3b78ec
-
-const { systemLogger } = logger;
-const responseCodes = require('../../../src/v4/response_codes.js');
-const async = require('async');
-
-describe('Project Permissions::', () => {
+
+describe("Project Permissions::", function () {
+
 	let server;
 	let agentCanCreateModel;
 	let agentCanCreateFed;
@@ -47,46 +36,46 @@
 	let agentProjectAdmin;
 	let agentTeamspaceAdmin;
 
-	const teamspace = 'projperm';
-	const project = 'project1';
+	const teamspace = "projperm";
+	const project = "project1";
 
 	const userCanCreateModel = {
-		username: 'projectuser',
-		password: 'projectuser',
+		username: "projectuser",
+		password: "projectuser"
 	};
 
 	const userCanCreateFed = {
-		username: 'projectuser2',
-		password: 'projectuser2',
+		username: "projectuser2",
+		password: "projectuser2"
 	};
 
 	const userCanUpdateProject = {
-		username: 'projectuser4',
-		password: 'projectuser4',
+		username: "projectuser4",
+		password: "projectuser4"
 	};
 
 	const userProjectAdmin = {
-		username: 'projectuser3',
-		password: 'projectuser3',
+		username: "projectuser3",
+		password: "projectuser3"
 	};
 
 	const userNoPermission = {
-		username: 'testing',
-		password: 'testing',
+		username: "testing",
+		password: "testing"
 	};
 
 	const modelDetail = {
-		desc: 'desc',
-		type: 'type',
-		unit: 'm',
-		code: '00123',
-		project,
-	};
-
-	before(async () => {
+		desc: "desc",
+		type: "type",
+		unit: "m",
+		code: "00123",
+		project: project
+	};
+
+	before(async function() {
 		await new Promise((resolve) => {
 			server = app.listen(8080, () => {
-				console.log('API test server is listening on port 8080!');
+				console.log("API test server is listening on port 8080!");
 				resolve();
 			});
 		});
@@ -108,132 +97,89 @@
 
 		agentNoPermission = SessionTracker(request(server));
 		await agentNoPermission.login(userNoPermission.username, userNoPermission.password);
-	});
-
-	after((done) => {
-		server.close(() => {
-			console.log('API test server is closed');
+
+	});
+
+	after(function(done) {
+		server.close(function() {
+			console.log("API test server is closed");
 			done();
 		});
 	});
 
-<<<<<<< HEAD
-	it('user without create_model permission on a project cannot create model', (done) => {
-		const modelName = 'model001';
+	it("user without create_model permission on a project cannot create model/federation using V4 endpoints - endpoint decommissioned", function(done) {
+
+		const modelName = "model001";
 
 		agentNoPermission
 			.post(`/${teamspace}/model`)
-			.send({ modelName, ...modelDetail })
-			.expect(401, (err, res) => {
-				done(err);
-			});
-	});
-
-	it('user without create_federation permission on a project cannot create federation', (done) => {
-		const modelName = 'model001';
-
-		agentNoPermission
-			.post(`/${teamspace}/model`)
-			.send({ modelName, subModels: [], ...modelDetail })
-			.expect(401, (err, res) => {
-				done(err);
-			});
-=======
-	it("user without create_model permission on a project cannot create model/federation using V4 endpoints - endpoint decommissioned", function(done) {
-
-		const modelName = "model001";
-
-		agentNoPermission
-			.post(`/${teamspace}/model`)
 			.send(Object.assign({modelName: modelName}, modelDetail))
 			.expect(410, done);
->>>>>>> 0d3b78ec
-	});
-
-	it('user without edit_project permission on a project cannot edit project', (done) => {
+	});
+
+	it("user without edit_project permission on a project cannot edit project", function(done) {
+
 		agentNoPermission
 			.put(`/${teamspace}/projects/${project}`)
-			.send({ name: project })
-			.expect(401, (err, res) => {
+			.send({ name: project})
+			.expect(401, function(err, res) {
 				done(err);
 			});
+
 	});
 
 	let modelId;
 
-<<<<<<< HEAD
-	it('user with create_model permission on a project can create model', (done) => {
-		const modelName = 'model001';
+	it("user with create_model permission on a project cannot create model/federation using V4 endpoints - endpoint decommissioned", function(done) {
+
+		const modelName = "model001";
 
 		agentCanCreateModel
 			.post(`/${teamspace}/model`)
-			.send({ modelName, ...modelDetail })
-			.expect(200, (err, res) => {
-				modelId = res.body.model;
-				done(err);
-			});
-	});
-
-	it('user with create_model permission on a project cannot create fed model', (done) => {
-		const modelName = 'fedmodel001';
-
-		agentCanCreateModel
-			.post(`/${teamspace}/model`)
-			.send({ modelName, subModels: [], ...modelDetail })
-			.expect(401, done);
-=======
-	it("user with create_model permission on a project cannot create model/federation using V4 endpoints - endpoint decommissioned", function(done) {
-
-		const modelName = "model001";
-
-		agentCanCreateModel
-			.post(`/${teamspace}/model`)
 			.send(Object.assign({modelName: modelName}, modelDetail))
 			.expect(410, done);
->>>>>>> 0d3b78ec
-	});
-
-	it('get project permissions will show all subscription users', (done) => {
+	});
+
+	it("get project permissions will show all subscription users", function(done) {
+
 		agentTeamspaceAdmin
 			.get(`/${teamspace}/projects/project3`)
-			.expect(200, (err, res) => {
+			.expect(200, function(err, res) {
+
 				expect(err).to.be.null;
 				expect(res.body.permissions).to.exist;
 
-				const { permissions } = res.body;
-
-				expect(permissions.find((p) => p.user === userProjectAdmin.username)).to.deep.equal({ user: userProjectAdmin.username, permissions: ['admin_project'] });
-				expect(permissions.find((p) => p.user === 'projectuser')).to.deep.equal({ user: 'projectuser', permissions: [] });
-				expect(permissions.find((p) => p.user === 'projectuser2')).to.deep.equal({ user: 'projectuser2', permissions: [] });
-				expect(permissions.find((p) => p.user === 'projectuser4')).to.deep.equal({ user: 'projectuser4', permissions: [] });
-				expect(permissions.find((p) => p.user === 'projectuser5')).to.deep.equal({ user: 'projectuser5', permissions: [] });
+				const permissions = res.body.permissions;
+
+				expect(permissions.find(p => p.user === userProjectAdmin.username)).to.deep.equal({ user: userProjectAdmin.username, permissions: ["admin_project"]});
+				expect(permissions.find(p => p.user === "projectuser")).to.deep.equal({ user: "projectuser", permissions: []});
+				expect(permissions.find(p => p.user === "projectuser2")).to.deep.equal({ user: "projectuser2", permissions: []});
+				expect(permissions.find(p => p.user === "projectuser4")).to.deep.equal({ user: "projectuser4", permissions: []});
+				expect(permissions.find(p => p.user === "projectuser5")).to.deep.equal({ user: "projectuser5", permissions: []});
 
 				done();
 			});
-	});
-
-	it('non teamspace admin users will have permissions revoked on any models including the one created by themselves if parent project level permissions has been revoked', (done) => {
+
+	});
+
+	it("non teamspace admin users will have permissions revoked on any models including the one created by themselves if parent project level permissions has been revoked", function(done) {
+
 		let permissions;
 
 		async.series([
 
-			(callback) => {
+			callback => {
 				agentTeamspaceAdmin
-<<<<<<< HEAD
-					.get(`/${teamspace}/projects/${project}`)
-					.expect(200, (err, res) => {
-=======
 					.get(`/${teamspace}/projects/project3`)
 					.expect(200, function(err, res) {
 
->>>>>>> 0d3b78ec
 						expect(err).to.be.null;
 						expect(res.body.permissions).to.exist;
 
 						permissions = res.body.permissions;
 						modelId = res.body.models;
 
-						const userPerm = permissions.find((p) => p.user === userCanCreateModel.username);
+						const userPerm = permissions.find(p => p.user === userCanCreateModel.username);
 						expect(userPerm).to.exist;
 
 						userPerm.permissions = [];
@@ -241,111 +187,84 @@
 					});
 			},
 
-			(callback) => {
+			callback => {
 				agentTeamspaceAdmin
 					.put(`/${teamspace}/projects/project3`)
 					.send({ permissions })
 					.expect(200, callback);
 			},
 
-			(callback) => {
+			callback => {
+
 				agentCanCreateModel
 					.get(`/${teamspace}/${modelId}/permissions`)
 					.expect(401, callback);
-			},
+			}
 
 		], done);
-	});
-
-<<<<<<< HEAD
-	it('user with create_federation permission on a project can create fed model', (done) => {
-		const modelName = 'fedmodel002';
+
+	});
+
+	it("user with create_federation permission on a project cannot create fed model on v4 endpoints - endpoint decommissioned", function(done) {
+
+		const modelName = "fedmodel002";
 
 		agentCanCreateFed
 			.post(`/${teamspace}/model`)
-			.send({ subModels: [], modelName, ...modelDetail })
-			.expect(200, done);
-	});
-
-	it('user with create_federation permission on a project cannot create model', (done) => {
-		const modelName = 'fedmodel002';
-
-		agentCanCreateFed
-			.post(`/${teamspace}/model`)
-			.send({ modelName, ...modelDetail })
-			.expect(401, done);
-=======
-	it("user with create_federation permission on a project cannot create fed model on v4 endpoints - endpoint decommissioned", function(done) {
-
-		const modelName = "fedmodel002";
-
-		agentCanCreateFed
-			.post(`/${teamspace}/model`)
 			.send(Object.assign({ subModels: [], modelName: modelName }, modelDetail))
 			.expect(410, done);
 
->>>>>>> 0d3b78ec
-	});
-
-	it('Users with edit_project permission can edit a project', (done) => {
+	});
+
+	it("Users with edit_project permission can edit a project", function(done) {
 		agentCanUpdateProject
 			.put(`/${teamspace}/projects/project2`)
-			.send({ name: 'project2' })
+			.send({ name: "project2"})
 			.expect(200, done);
 	});
 
-	it('Users without edit_project permission cannot edit project permissions', (done) => {
+	it("Users without edit_project permission cannot edit project permissions", function(done) {
 		agentCanUpdateProject
 			.put(`/${teamspace}/projects/project2`)
-			.send({ permissions: [] })
+			.send({ permissions: []})
 			.expect(401, done);
 	});
 
-	it('Users with admin_project permission can edit a project', (done) => {
+	it("Users with admin_project permission can edit a project", function(done) {
 		agentProjectAdmin
 			.put(`/${teamspace}/projects/${project}`)
-			.send({ name: project })
+			.send({ name: project})
 			.expect(200, done);
 	});
 
-<<<<<<< HEAD
-	it('Users with admin_project permission on a project can create models in it', (done) => {
-		const modelName = 'model002';
-
-		agentProjectAdmin
-			.post(`/${teamspace}/model`)
-			.send({ modelName, ...modelDetail })
-			.expect(200, (err, res) => {
-				modelId = res.body.model;
+	it("Users with admin_project permission on a project cannot create models using v4 endpoints - endpoint decommissioned", function(done) {
+
+		const modelName = "model002";
+
+		agentProjectAdmin
+			.post(`/${teamspace}/model`)
+			.send(Object.assign({modelName: modelName}, modelDetail))
+			.expect(410, done);
+	});
+
+	it("Users with admin_project permission on a project can access a model in it", function(done) {
+
+		const modelId = "4b130bee-caba-46c1-a64d-32b7d1a41d6f";
+
+		agentProjectAdmin
+			.get(`/${teamspace}/${modelId}/permissions`)
+			.expect(200, function(err, res) {
 				done(err);
 			});
-=======
-	it("Users with admin_project permission on a project cannot create models using v4 endpoints - endpoint decommissioned", function(done) {
-
-		const modelName = "model002";
-
-		agentProjectAdmin
-			.post(`/${teamspace}/model`)
-			.send(Object.assign({modelName: modelName}, modelDetail))
-			.expect(410, done);
->>>>>>> 0d3b78ec
-	});
-
-	it('Users with admin_project permission on a project can access a model in it', (done) => {
-		const modelId = '4b130bee-caba-46c1-a64d-32b7d1a41d6f';
-
-		agentProjectAdmin
-			.get(`/${teamspace}/${modelId}/permissions`)
-			.expect(200, (err, res) => {
-				done(err);
-			});
-	});
-
-	it('Users with admin_project permission on a project can access roles', (done) => {
-		const modelId = '4b130bee-caba-46c1-a64d-32b7d1a41d6f';
-
-		agentProjectAdmin
-			.get(`/${teamspace}/roles`)
+	});
+
+	it("Users with admin_project permission on a project can access jobs", function(done) {
+
+		const modelId = "4b130bee-caba-46c1-a64d-32b7d1a41d6f";
+
+		agentProjectAdmin
+			.get(`/${teamspace}/jobs`)
 			.expect(200, done);
 	});
+
 });