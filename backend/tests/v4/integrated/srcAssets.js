/**
 *  Copyright (C) 2014 3D Repo Ltd
 *
 *  This program is free software: you can redistribute it and/or modify
 *  it under the terms of the GNU Affero General Public License as
 *  published by the Free Software Foundation, either version 3 of the
 *  License, or (at your option) any later version.
 *
 *  This program is distributed in the hope that it will be useful,
 *  but WITHOUT ANY WARRANTY; without even the implied warranty of
 *  MERCHANTABILITY or FITNESS FOR A PARTICULAR PURPOSE.  See the
 *  GNU Affero General Public License for more details.
 *
 *  You should have received a copy of the GNU Affero General Public License
 *  along with this program.  If not, see <http://www.gnu.org/licenses/>.
 */

<<<<<<< HEAD
'use strict';
=======
const request = require("supertest");
const SessionTracker = require("../../v4/helpers/sessionTracker")
const {should, assert, expect, Assertion } = require("chai");
const app = require("../../../src/v4/services/api.js").createApp();
const responseCodes = require("../../../src/v4/response_codes.js");
const {templates: responseCodesV5} = require("../../../src/v5/utils/responseCodes");
const async = require("async");
>>>>>>> 0d3b78ec

const request = require('supertest');
const SessionTracker = require('../../v5/helper/sessionTracker');
const { Assertion, assert, expect, should } = require('chai');
const app = require('../../../src/v4/services/api.js').createApp();
const responseCodes = require('../../../src/v4/response_codes.js');
const { templates: responseCodesV5 } = require('../../../src/v5/utils/responseCodes');
const async = require('async');

describe('ModelAssets', () => {
	const username = 'teamSpace1';
	const viewerUser = 'viewerTeamspace1Model1RoleB';
	const noAccessUser = 'sub_noSub';
	const password = 'password';

	const model = '5bfc11fa-50ac-b7e7-4328-83aa11fa50ac';
	let server;
	let agent;
	let viewerAgent;
	let noAccessAgent;

	before(async () => {
		await new Promise((resolve) => {
			server = app.listen(8080, () => {
				console.log('API test server is listening on port 8080!');
				resolve();
			});
		});

		agent = SessionTracker(request(server));
		await agent.login(username, password);
		viewerAgent = SessionTracker(request(server));
		await viewerAgent.login(viewerUser, password);
		noAccessAgent = SessionTracker(request(server));
		await noAccessAgent.login(noAccessUser, password);
	});

	after((done) => {
		server.close(() => {
			console.log('API test server is closed');
			done();
		});
	});

	describe('Get SRC list', () => {
		const goldenData = {
			models: [
				{ database: 'teamSpace1',
					model: '5bfc11fa-50ac-b7e7-4328-83aa11fa50ac',
					assets: ['c4e6d66f-33ab-4dc5-97b6-e3d9a644cde4', 'e06a12a6-87eb-4f69-a83f-2a1caa8e6ba6'],
					offset: [516898996.60824203, 127375.00000000003, -193839500.8370128] }],
		};
		it('from a specific revision should succeed', (done) => {
			agent.get(`/${username}/${model}/revision/b74ba13b-71db-4fcc-9ff8-7f640aa3dec2/srcAssets.json`)
				.expect(200, (err, res) => {
					expect(res.body).to.deep.equal(goldenData);
					done(err);
				});
		});

		it('from the latest revision should succeed', (done) => {
			agent.get(`/${username}/${model}/revision/master/head/srcAssets.json`)
				.expect(200, (err, res) => {
					expect(res.body).to.deep.equal(goldenData);
					done(err);
				});
		});

		it('from invalid teamspace should fail', (done) => {
			agent.get(`/invalidTeamspaceNameHere/${model}/revision/master/head/srcAssets.json`)
				.expect(404, (err, res) => {
					expect(res.body.value).to.equal(responseCodesV5.teamspaceNotFound.code);
					done(err);
				});
		});

		it('from invalid model should fail', (done) => {
			agent.get(`/${username}/dfsfdsg/revision/master/head/srcAssets.json`)
				.expect(404, (err, res) => {
					expect(res.body.value).to.equal(responseCodes.MODEL_NOT_FOUND.code);
					done(err);
				});
		});

		it('from an invalid revision should succeed', (done) => {
			agent.get(`/${username}/${model}/revision/blafldskf/srcAssets.json`)
				.expect(400, (err, res) => {
					expect(res.body.value).to.deep.eq(responseCodes.INVALID_TAG_NAME.value);
					done(err);
				});
		});
	});

	describe('Get SRC list (Viewer)', () => {
		it('from the latest revision should succeed', (done) => {
			viewerAgent.get(`/${username}/${model}/revision/master/head/srcAssets.json`)
				.expect(200, done);
		});
	});

<<<<<<< HEAD
	describe('Get SRC list (No Access)', () => {
		it('from the latest revision should fail', (done) => {
=======
	describe("Get SRC list (No Access)", function() {
		it("!from the latest revision should fail", function(done) {
>>>>>>> 0d3b78ec
			noAccessAgent.get(`/${username}/${model}/revision/master/head/srcAssets.json`)
				.expect(404, (err, res) => {
					expect(res.body.value).to.equal(responseCodesV5.teamspaceNotFound.code);
					done(err);
				});
		});
	});

	describe('Get SRC file', () => {
		it('of a valid ID should succeed', (done) => {
			agent.get(`/${username}/${model}/c4e6d66f-33ab-4dc5-97b6-e3d9a644cde4.src.mpc`)
				.expect(200, done);
		});

		it('of an invalid ID should fail', (done) => {
			agent.get(`/${username}/${model}/invalidID.src.mpc`)
				.expect(404, (err, res) => {
					expect(res.body.code).eq(responseCodesV5.fileNotFound.code);
					done(err);
				});
		});

		it('from invalid teamspace should fail', (done) => {
			agent.get(`/invalidTeamspaceNameHere/${model}/c4e6d66f-33ab-4dc5-97b6-e3d9a644cde4.src.mpc`)
				.expect(404, (err, res) => {
					expect(res.body.value).to.equal(responseCodesV5.teamspaceNotFound.code);
					done(err);
				});
		});

		it('from invalid model should fail', (done) => {
			agent.get(`/${username}/dfsfdsg/c4e6d66f-33ab-4dc5-97b6-e3d9a644cde4.src.mpc`)
				.expect(404, (err, res) => {
					expect(res.body.value).to.equal(responseCodes.MODEL_NOT_FOUND.code);
					done(err);
				});
		});
	});

	describe('Get SRC file (Viewer)', () => {
		it('of a valid ID should succeed', (done) => {
			viewerAgent.get(`/${username}/${model}/c4e6d66f-33ab-4dc5-97b6-e3d9a644cde4.src.mpc`)
				.expect(200, done);
		});
	});

	describe('Get SRC file (No Access)', () => {
		it('of a valid ID should fail', (done) => {
			noAccessAgent.get(`/${username}/${model}/c4e6d66f-33ab-4dc5-97b6-e3d9a644cde4.src.mpc`)
<<<<<<< HEAD
				.expect(401, (err, res) => {
					expect(res.body.value).eq(responseCodes.NOT_AUTHORIZED.value);
=======
				.expect(404, (err,res) => {
					expect(res.body.value).to.equal(responseCodesV5.teamspaceNotFound.code);
>>>>>>> 0d3b78ec
					done(err);
				});
		});
	});
});<|MERGE_RESOLUTION|>--- conflicted
+++ resolved
@@ -14,10 +14,8 @@
  *  You should have received a copy of the GNU Affero General Public License
  *  along with this program.  If not, see <http://www.gnu.org/licenses/>.
  */
+"use strict";
 
-<<<<<<< HEAD
-'use strict';
-=======
 const request = require("supertest");
 const SessionTracker = require("../../v4/helpers/sessionTracker")
 const {should, assert, expect, Assertion } = require("chai");
@@ -25,21 +23,13 @@
 const responseCodes = require("../../../src/v4/response_codes.js");
 const {templates: responseCodesV5} = require("../../../src/v5/utils/responseCodes");
 const async = require("async");
->>>>>>> 0d3b78ec
 
-const request = require('supertest');
-const SessionTracker = require('../../v5/helper/sessionTracker');
-const { Assertion, assert, expect, should } = require('chai');
-const app = require('../../../src/v4/services/api.js').createApp();
-const responseCodes = require('../../../src/v4/response_codes.js');
-const { templates: responseCodesV5 } = require('../../../src/v5/utils/responseCodes');
-const async = require('async');
 
-describe('ModelAssets', () => {
+describe("ModelAssets", function () {
 	const username = 'teamSpace1';
-	const viewerUser = 'viewerTeamspace1Model1RoleB';
-	const noAccessUser = 'sub_noSub';
-	const password = 'password';
+	const viewerUser = 'viewerTeamspace1Model1JobB';
+	const noAccessUser = "sub_noSub";
+	const password = "password";
 
 	const model = '5bfc11fa-50ac-b7e7-4328-83aa11fa50ac';
 	let server;
@@ -47,12 +37,13 @@
 	let viewerAgent;
 	let noAccessAgent;
 
-	before(async () => {
+	before(async function() {
 		await new Promise((resolve) => {
 			server = app.listen(8080, () => {
-				console.log('API test server is listening on port 8080!');
+				console.log("API test server is listening on port 8080!");
 				resolve();
 			});
+
 		});
 
 		agent = SessionTracker(request(server));
@@ -63,134 +54,140 @@
 		await noAccessAgent.login(noAccessUser, password);
 	});
 
-	after((done) => {
-		server.close(() => {
-			console.log('API test server is closed');
+	after(function(done) {
+		server.close(function() {
+			console.log("API test server is closed");
 			done();
 		});
 	});
 
-	describe('Get SRC list', () => {
+	describe("Get SRC list", function() {
 		const goldenData = {
-			models: [
-				{ database: 'teamSpace1',
-					model: '5bfc11fa-50ac-b7e7-4328-83aa11fa50ac',
-					assets: ['c4e6d66f-33ab-4dc5-97b6-e3d9a644cde4', 'e06a12a6-87eb-4f69-a83f-2a1caa8e6ba6'],
-					offset: [516898996.60824203, 127375.00000000003, -193839500.8370128] }],
+			"models":[
+				{"database":"teamSpace1","model":"5bfc11fa-50ac-b7e7-4328-83aa11fa50ac",
+				"assets":["c4e6d66f-33ab-4dc5-97b6-e3d9a644cde4","e06a12a6-87eb-4f69-a83f-2a1caa8e6ba6"],
+					"offset":[516898996.60824203,127375.00000000003,-193839500.8370128]}]
 		};
-		it('from a specific revision should succeed', (done) => {
+		it("from a specific revision should succeed", function(done) {
 			agent.get(`/${username}/${model}/revision/b74ba13b-71db-4fcc-9ff8-7f640aa3dec2/srcAssets.json`)
 				.expect(200, (err, res) => {
 					expect(res.body).to.deep.equal(goldenData);
 					done(err);
 				});
+
 		});
 
-		it('from the latest revision should succeed', (done) => {
+		it("from the latest revision should succeed", function(done) {
 			agent.get(`/${username}/${model}/revision/master/head/srcAssets.json`)
 				.expect(200, (err, res) => {
 					expect(res.body).to.deep.equal(goldenData);
 					done(err);
 				});
+
 		});
 
-		it('from invalid teamspace should fail', (done) => {
+		it("from invalid teamspace should fail", function(done) {
 			agent.get(`/invalidTeamspaceNameHere/${model}/revision/master/head/srcAssets.json`)
+				.expect(404, (err, res) => {
+					expect(res.body.value).to.equal(responseCodesV5.teamspaceNotFound.code);
+					done(err);
+				});
+
+		});
+
+		it("from invalid model should fail", function(done) {
+			agent.get(`/${username}/dfsfdsg/revision/master/head/srcAssets.json`)
+				.expect(404, (err, res) => {
+					expect(res.body.value).to.equal(responseCodes.MODEL_NOT_FOUND.code);
+					done(err);
+				});
+
+		});
+
+		it("from an invalid revision should succeed", function(done) {
+			agent.get(`/${username}/${model}/revision/blafldskf/srcAssets.json`)
+				.expect(400, (err, res) => {
+					expect(res.body.value).to.deep.eq(responseCodes.INVALID_TAG_NAME.value);
+					done(err);
+			});
+		});
+	});
+
+	describe("Get SRC list (Viewer)", function() {
+
+		it("from the latest revision should succeed", function(done) {
+			viewerAgent.get(`/${username}/${model}/revision/master/head/srcAssets.json`)
+				.expect(200, done);
+		});
+
+	});
+
+	describe("Get SRC list (No Access)", function() {
+		it("!from the latest revision should fail", function(done) {
+			noAccessAgent.get(`/${username}/${model}/revision/master/head/srcAssets.json`)
 				.expect(404, (err, res) => {
 					expect(res.body.value).to.equal(responseCodesV5.teamspaceNotFound.code);
 					done(err);
 				});
 		});
 
-		it('from invalid model should fail', (done) => {
-			agent.get(`/${username}/dfsfdsg/revision/master/head/srcAssets.json`)
-				.expect(404, (err, res) => {
-					expect(res.body.value).to.equal(responseCodes.MODEL_NOT_FOUND.code);
-					done(err);
-				});
+	});
+
+
+	describe("Get SRC file", function() {
+		it("of a valid ID should succeed", function(done) {
+			agent.get(`/${username}/${model}/c4e6d66f-33ab-4dc5-97b6-e3d9a644cde4.src.mpc`)
+				.expect(200, done);
+
 		});
 
-		it('from an invalid revision should succeed', (done) => {
-			agent.get(`/${username}/${model}/revision/blafldskf/srcAssets.json`)
-				.expect(400, (err, res) => {
-					expect(res.body.value).to.deep.eq(responseCodes.INVALID_TAG_NAME.value);
-					done(err);
-				});
-		});
-	});
-
-	describe('Get SRC list (Viewer)', () => {
-		it('from the latest revision should succeed', (done) => {
-			viewerAgent.get(`/${username}/${model}/revision/master/head/srcAssets.json`)
-				.expect(200, done);
-		});
-	});
-
-<<<<<<< HEAD
-	describe('Get SRC list (No Access)', () => {
-		it('from the latest revision should fail', (done) => {
-=======
-	describe("Get SRC list (No Access)", function() {
-		it("!from the latest revision should fail", function(done) {
->>>>>>> 0d3b78ec
-			noAccessAgent.get(`/${username}/${model}/revision/master/head/srcAssets.json`)
-				.expect(404, (err, res) => {
-					expect(res.body.value).to.equal(responseCodesV5.teamspaceNotFound.code);
-					done(err);
-				});
-		});
-	});
-
-	describe('Get SRC file', () => {
-		it('of a valid ID should succeed', (done) => {
-			agent.get(`/${username}/${model}/c4e6d66f-33ab-4dc5-97b6-e3d9a644cde4.src.mpc`)
-				.expect(200, done);
-		});
-
-		it('of an invalid ID should fail', (done) => {
+		it("of an invalid ID should fail", function(done) {
 			agent.get(`/${username}/${model}/invalidID.src.mpc`)
-				.expect(404, (err, res) => {
+				.expect(404, (err,res) => {
 					expect(res.body.code).eq(responseCodesV5.fileNotFound.code);
 					done(err);
 				});
+
 		});
 
-		it('from invalid teamspace should fail', (done) => {
+
+		it("from invalid teamspace should fail", function(done) {
 			agent.get(`/invalidTeamspaceNameHere/${model}/c4e6d66f-33ab-4dc5-97b6-e3d9a644cde4.src.mpc`)
 				.expect(404, (err, res) => {
 					expect(res.body.value).to.equal(responseCodesV5.teamspaceNotFound.code);
 					done(err);
 				});
+
 		});
 
-		it('from invalid model should fail', (done) => {
+		it("from invalid model should fail", function(done) {
 			agent.get(`/${username}/dfsfdsg/c4e6d66f-33ab-4dc5-97b6-e3d9a644cde4.src.mpc`)
 				.expect(404, (err, res) => {
 					expect(res.body.value).to.equal(responseCodes.MODEL_NOT_FOUND.code);
 					done(err);
 				});
+
 		});
+
 	});
 
-	describe('Get SRC file (Viewer)', () => {
-		it('of a valid ID should succeed', (done) => {
+	describe("Get SRC file (Viewer)", function() {
+		it("of a valid ID should succeed", function(done) {
 			viewerAgent.get(`/${username}/${model}/c4e6d66f-33ab-4dc5-97b6-e3d9a644cde4.src.mpc`)
 				.expect(200, done);
 		});
+
 	});
 
-	describe('Get SRC file (No Access)', () => {
-		it('of a valid ID should fail', (done) => {
+	describe("Get SRC file (No Access)", function() {
+		it("of a valid ID should fail", function(done) {
 			noAccessAgent.get(`/${username}/${model}/c4e6d66f-33ab-4dc5-97b6-e3d9a644cde4.src.mpc`)
-<<<<<<< HEAD
-				.expect(401, (err, res) => {
-					expect(res.body.value).eq(responseCodes.NOT_AUTHORIZED.value);
-=======
 				.expect(404, (err,res) => {
 					expect(res.body.value).to.equal(responseCodesV5.teamspaceNotFound.code);
->>>>>>> 0d3b78ec
 					done(err);
 				});
 		});
+
 	});
+
 });