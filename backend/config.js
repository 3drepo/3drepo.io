/**
 *  Copyright (C) 2014 3D Repo Ltd
 *
 *  This program is free software: you can redistribute it and/or modify
 *  it under the terms of the GNU Affero General Public License as
 *  published by the Free Software Foundation, either version 3 of the
 *  License, or (at your option) any later version.
 *
 *  This program is distributed in the hope that it will be useful,
 *  but WITHOUT ANY WARRANTY; without even the implied warranty of
 *  MERCHANTABILITY or FITNESS FOR A PARTICULAR PURPOSE.  See the
 *  GNU Affero General Public License for more details.
 *
 *  You should have received a copy of the GNU Affero General Public License
 *  along with this program.  If not, see <http://www.gnu.org/licenses/>.
 */

(function() {
	"use strict";

<<<<<<< HEAD
	const VERSION="1.5.2";
=======
	const VERSION="1.6.0";
>>>>>>> 88b7fe56

	var config = require("app-config").config;
	var frontend_scripts = require("../common_public_files.js");
	var sessionFactory = require("./services/session.js");

	/*******************************************************************************
	  * Coalesce function
	  * @param {Object} variable - variable to coalesce
	  * @param {Object} value - value to return if object is null or undefined
	  *******************************************************************************/
	var coalesce = function(variable, value)
	{
		if (variable === null || variable === undefined) {
			return value;
		} else {
			return variable;
		}
	};

	/*******************************************************************************
	 * Fill in the details of a server
	 * @param {Object} serverObject - The object to populate
	 * @param {string} name - The name of the server (also populates sub-domain/sub-directory)
	 * @param {boolean} using_ssl - Are we using SSL encryption
	 * @param {string} host - A string representing the base host name
	 * @param {number} default_http_port - Default HTTP port for the server is none is configured
	 * @param {number} default_https_port - Default HTTPS port for the server is none in configured
	 *******************************************************************************/
	var fillInServerDetails = function(serverObject, name, using_ssl, host, default_http_port, default_https_port)
	{
		serverObject                   = coalesce(serverObject, {});
		serverObject.name              = coalesce(serverObject.name, name);
		serverObject.http_port         = coalesce(serverObject.http_port, default_http_port);
		serverObject.https_port        = coalesce(serverObject.https_port, default_https_port);
		serverObject.port              = coalesce(serverObject.port, using_ssl ? serverObject.https_port : serverObject.http_port);
		serverObject.public_port       = coalesce(serverObject.public_port, serverObject.port);
		serverObject.public_protocol   = coalesce(serverObject.public_protocol, using_ssl ? "https" : "http");

		serverObject.hostname = coalesce(serverObject.hostname, serverObject.subdomain ? (serverObject.subdomain + "." + host) : host);
		serverObject.host_dir = serverObject.subdirectory ? ("/" + serverObject.subdirectory) : "/";

		serverObject.base_url     = serverObject.public_protocol + "://" + serverObject.hostname + ":" + serverObject.public_port;
		serverObject.base_url_no_port     = serverObject.public_protocol + "://" + serverObject.hostname;
		//serverObject.location_url = "function(path) { return \"//\" + window.location.host + \"" + serverObject.host_dir + "/\" + path; }";
		serverObject.url          = serverObject.base_url + serverObject.host_dir;

		if (serverObject.use_location)
		{
			/*jslint evil: true */
			serverObject.location_url = new Function("path","return \"//\" + window.location.host + \"" + serverObject.host_dir + "/\" + path;");
		} else {
			/*jslint evil: true */
			serverObject.location_url = new Function("path","return '" + serverObject.url + "/' + path;");
		}

		serverObject.location_url = serverObject.location_url.toString();
	};

	// Check for hostname and ip here
	config.host          = coalesce(config.host, "127.0.0.1");
	config.numThreads    = coalesce(config.numThreads, 1);
	config.HTTPSredirect = coalesce(config.HTTPSredirect, false);

	// Global config variable used in the function above
	let default_http_port  = coalesce(config.http_port, 80); // Default http port
	let default_https_port = coalesce(config.https_port, 443); // Default https port

	config.using_ssl = config.hasOwnProperty("ssl");
	config.port      = coalesce(config.port, config.using_ssl ? default_https_port : default_http_port);

	config.cookie               = coalesce(config.cookie, {});
	config.cookie.secret        = coalesce(config.cookie.secret, config.default_cookie_secret);
	config.cookie.parser_secret = coalesce(config.cookie.parser_secret, config.default_cookie_parser_secret);
	config.cookie_domain        = coalesce(config.cookie.domain, config.host);

	// Check whether the secret have been set in the file or not
	if ((config.cookie.secret === config.default_cookie_secret) || (config.cookie.parser_secret === config.default_cookie_parser_secret))
	{
		console.log("Cookie secret phrase has the default value. Update the config");
		process.exit(1);
	}

	config.subdomains = {};
	config.apiUrls = {};

	var multipleAPIServer = false;

	for (var i = 0; i < config.servers.length; i++)
	{
		var server = config.servers[i];

		if (!config.subdomains.hasOwnProperty(server.subdomain))
		{
			config.subdomains[server.subdomain] = [];
		}

		config.subdomains[server.subdomain].push(server);

		if (server.service === "api")
		{
			fillInServerDetails(server, "api", config.using_ssl, config.host, default_http_port, default_https_port);

			if (!server.type)
			{
				server.type = "all";

				config.api_server = server;

				if (!multipleAPIServer)
				{
					multipleAPIServer = true;
				} else {
					config.api_server.url = "{3drepo_api}";
				}

				server.external     = coalesce(server.external, false); // Do we need to start an API server, or just link to an external one.
				//server.chat_subpath = coalesce(server.chat_subpath, "chat");
				server.chat_path    = config.chat.path;
				server.chat_host    = server.base_url_no_port + ':' + config.chat.port;
			}

			server.session = sessionFactory.session(config);

			if (!config.apiUrls.hasOwnProperty(server.type))
			{
				config.apiUrls[server.type] = [];
			}

			config.apiUrls[server.type].push(server.location_url);
		} else {
			fillInServerDetails(server, "server_" + i, config.using_ssl, config.host, default_http_port, default_https_port);
		}
	}

	config.disableCache            = coalesce(config.disableCache, false);

	// Database configuration
	config.db          = coalesce(config.db, {});
	config.db.host     = coalesce(config.db.host, config.host);
	config.db.host     = (config.db.host.constructor === Array) ? config.db.host : [config.db.host];

	config.db.port     = coalesce(config.db.port, 27017); // Default mongo port
	config.db.port     = (config.db.port.constructor === Array) ? config.db.port : [config.db.port];

	if (config.db.port.length !== config.db.host.length)
	{
		console.log("Incorrect number of hosts and ports");
		process.exit(1);
	}

	config.db.username = coalesce(config.db.username, "username");
	config.db.password = coalesce(config.db.password, "password");

	// Other options
	config.js_debug_level       = coalesce(config.js_debug_level, 'debug'); // Loading prod or debug scripts

	config.backgroundImage = coalesce(config.backgroundImage, "public/images/dummies/login-background.jpg");

	config.default_format = coalesce(config.default_format, "html");
	config.external       = (config.js_debug_level === "debug") ? frontend_scripts.debug_scripts : frontend_scripts.prod_scripts;

	// Log file options
	config.logfile               = coalesce(config.logfile, {});
	config.logfile.filename      = coalesce(config.logfile.filename, "/var/log/3drepo.org");
	config.logfile.console_level = coalesce(config.logfile.console_level, "info");
	config.logfile.file_level    = coalesce(config.logfile.file_level, "info");

	// Token expiry length
	config.tokenExpiry  = coalesce(config.tokenExpiry, {});
	config.tokenExpiry.emailVerify = coalesce(config.tokenExpiry.emailVerify, 14 * 24); // 2 weeks
	config.tokenExpiry.forgotPassword = coalesce(config.tokenExpiry.forgotPassword, 24); // 24 hours

	//captcha
	config.captcha = coalesce(config.captcha, {});
	config.captcha.validateUrl = coalesce(config.captcha.validateUrl, 'https://www.google.com/recaptcha/api/siteverify');
	config.captcha.secretKey = coalesce(config.captcha.secretKey, '');

	//default auth settings
	config.auth  = coalesce(config.auth, {});
	config.auth.captcha  = coalesce(config.auth.captcha, {});
	config.auth.register  = coalesce(config.auth.register, {});


	//paypal
	config.paypal = coalesce(config.paypal, {});
	config.paypal.validateIPN = coalesce(config.paypal.validateIPN, true);

	//upload size limit
	config.uploadSizeLimit = coalesce(config.uploadSizeLimit, 209715200);
	config.version = VERSION;

	//get frontend base url
	config.getBaseURL = function(useNonPublicPort){

		let frontEndServerConfig = config.servers.find(server => server.service === 'frontend');

		let port = '';

		if(useNonPublicPort){
			//use non public port, for html templates generated for phamtom to generate pdf
			port = ':' + (config.using_ssl ? default_https_port : default_http_port);

		} else if (config.using_ssl && frontEndServerConfig.public_port !== 443 || !config.using_ssl && frontEndServerConfig.public_port !== 80){
			//do not show :port in url if port is 80 for http or 443 for https to make the url in email looks pretty
			port = ':' + frontEndServerConfig.public_port;
		}

		let baseUrl = (config.using_ssl ? 'https://' : 'http://') + config.host + port;

		return baseUrl;
	};

	//avatar size limit
	config.avatarSizeLimit = coalesce(config.avatarSizeLimit, 1048576);

	module.exports = config;
})();<|MERGE_RESOLUTION|>--- conflicted
+++ resolved
@@ -18,11 +18,7 @@
 (function() {
 	"use strict";
 
-<<<<<<< HEAD
-	const VERSION="1.5.2";
-=======
 	const VERSION="1.6.0";
->>>>>>> 88b7fe56
 
 	var config = require("app-config").config;
 	var frontend_scripts = require("../common_public_files.js");
