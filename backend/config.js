/**
 *  Copyright (C) 2014 3D Repo Ltd
 *
 *  This program is free software: you can redistribute it and/or modify
 *  it under the terms of the GNU Affero General Public License as
 *  published by the Free Software Foundation, either version 3 of the
 *  License, or (at your option) any later version.
 *
 *  This program is distributed in the hope that it will be useful,
 *  but WITHOUT ANY WARRANTY; without even the implied warranty of
 *  MERCHANTABILITY or FITNESS FOR A PARTICULAR PURPOSE.  See the
 *  GNU Affero General Public License for more details.
 *
 *  You should have received a copy of the GNU Affero General Public License
 *  along with this program.  If not, see <http://www.gnu.org/licenses/>.
 */

(() => {
	"use strict";

<<<<<<< HEAD
	const VERSION="1.13.2";
=======
	const VERSION="1.13.3";
>>>>>>> 78d0fdd5

	let config = require("app-config")
		.config;
	const frontend_scripts = require("../common_public_files.js");
	const sessionFactory = require("./services/session.js");

	/*******************************************************************************
	 * Coalesce function
	 * @param {Object} variable - variable to coalesce
	 * @param {Object} value - value to return if object is null or undefined
	 *******************************************************************************/
	let coalesce = function (variable, value) {
		if (variable === null || variable === undefined) {
			return value;
		} else {
			return variable;
		}
	};

	/*******************************************************************************
	 * Round robin API configuration
	 * @param {Object} variable - variable to coalesce
	 * @param {Object} value - value to return if object is null or undefined
	 *******************************************************************************/
	let createRoundRobinAlgorithm = function()
	{
			let roundRobin = {
				apiUrls : config.apiUrls,
				apiUrlCounter: {}
			};

			/*
			params.config_js += "server_config.apiUrls = {";

			for (let k in config.apiUrls) {
				if (config.apiUrls.hasOwnProperty(k)) {
					params.config_js += "\"" + k + "\" : [";
					params.config_js += config.apiUrls[k].join(",");
					params.config_js += "],";
				}
			}

			params.config_js += "};\n";

			params.config_js += "server_config.apiUrlCounter = {";
			*/

			for (let k in config.apiUrls) {
				if(config.apiUrls.hasOwnProperty(k)){
					roundRobin.apiUrlCounter[k] = 0;
				}
			}

			//params.config_js += "};\n";

			// self variable will be filled in by frontend
			roundRobin.apiUrl = function(type, path) {
				var typeFunctions = this.apiUrls[type];
				var functionIndex = this.apiUrlCounter[type] % Object.keys(typeFunctions).length;

				this.apiUrlCounter[type] += 1;

				return this.apiUrls[type][functionIndex](path);
			};

			return roundRobin;
	};

	/*******************************************************************************
	 * Fill in the details of a server
	 * @param {Object} serverObject - The object to populate
	 * @param {string} name - The name of the server (also populates sub-domain/sub-directory)
	 * @param {boolean} using_ssl - Are we using SSL encryption
	 * @param {string} host - A string representing the base host name
	 * @param {number} default_http_port - Default HTTP port for the server is none is configured
	 * @param {number} default_https_port - Default HTTPS port for the server is none in configured
	 *******************************************************************************/
	let fillInServerDetails = function (serverObject, name, using_ssl, host, default_http_port, default_https_port) {
		serverObject = coalesce(serverObject, {});
		serverObject.name = coalesce(serverObject.name, name);
		serverObject.http_port = coalesce(serverObject.http_port, default_http_port);
		serverObject.https_port = coalesce(serverObject.https_port, default_https_port);
		serverObject.port = coalesce(serverObject.port, using_ssl ? serverObject.https_port : serverObject.http_port);
		serverObject.public_port = coalesce(serverObject.public_port, serverObject.port);
		serverObject.public_protocol = coalesce(serverObject.public_protocol, using_ssl ? "https" : "http");

		serverObject.hostname = coalesce(serverObject.hostname, serverObject.subdomain ? (serverObject.subdomain + "." + host) : host);
		serverObject.host_dir = serverObject.subdirectory ? ("/" + serverObject.subdirectory) : "/";

		serverObject.base_url = serverObject.public_protocol + "://" + serverObject.hostname + ":" + serverObject.public_port;
		serverObject.base_url_no_port = serverObject.public_protocol + "://" + serverObject.hostname;
		//serverObject.location_url = "function(path) { return \"//\" + window.location.host + \"" + serverObject.host_dir + "/\" + path; }";
		serverObject.url = serverObject.base_url + serverObject.host_dir;

		if (serverObject.use_location) {
			/*jslint evil: true */
			serverObject.location_url = new Function("path", "return \"//\" + window.location.host + \"" + serverObject.host_dir + "/\" + path;");
		} else {
			/*jslint evil: true */
			serverObject.location_url = new Function("path", "return '" + serverObject.url + "/' + path;");
		}

		//serverObject.location_url = serverObject.location_url.toString();
	};

	// Check for hostname and ip here
	config.host = coalesce(config.host, "127.0.0.1");
	config.numThreads = coalesce(config.numThreads, 1);
	config.HTTPSredirect = coalesce(config.HTTPSredirect, false);

	// Global config variable used in the function above
	let default_http_port = coalesce(config.http_port, 80); // Default http port
	let default_https_port = coalesce(config.https_port, 443); // Default https port

	config.using_ssl = config.hasOwnProperty("ssl");
	config.port = coalesce(config.port, config.using_ssl ? default_https_port : default_http_port);

	config.timeout = coalesce(config.timeout, 30 * 60); // Timeout in seconds

	config.cookie = coalesce(config.cookie, {});
	config.cookie.secret = coalesce(config.cookie.secret, config.default_cookie_secret);
	config.cookie.parser_secret = coalesce(config.cookie.parser_secret, config.default_cookie_parser_secret);
	config.cookie_domain = coalesce(config.cookie.domain, config.host);

	config.chat_reconnection_attempts = coalesce(config.chat_reconnection_attempts, 5);

	// Check user login interval
	config.login_check_interval = coalesce(config.login_check_interval, 8); // seconds

	// Check whether the secret have been set in the file or not
	if ((config.cookie.secret === config.default_cookie_secret) || (config.cookie.parser_secret === config.default_cookie_parser_secret)) {
		console.log("Cookie secret phrase has the default value. Update the config");
		process.exit(1);
	}

	config.subdomains = {};
	config.apiUrls = {};

	let multipleAPIServer = false;

	for (let i = 0; i < config.servers.length; i++) {
		let server = config.servers[i];

		if (!config.subdomains.hasOwnProperty(server.subdomain)) {
			config.subdomains[server.subdomain] = [];
		}

		config.subdomains[server.subdomain].push(server);

		if (server.service === "api") {
			fillInServerDetails(server, "api", config.using_ssl, config.host, default_http_port, default_https_port);

			if (!server.type) {
				server.type = "all";
				config.api_server = server;

				if (!multipleAPIServer) {
					multipleAPIServer = true;
				} else {
					config.api_server.url = "{3drepo_api}";
				}

				server.external = coalesce(server.external, false); // Do we need to start an API server, or just link to an external one.
			}

			server.session = sessionFactory.session(config);

			if (!config.apiUrls.hasOwnProperty(server.type)) {
				config.apiUrls[server.type] = [];
			}

			config.apiUrls[server.type].push(server.location_url);

		} else if (server.service === "chat") {

			fillInServerDetails(server, "chat", config.using_ssl, config.host, server.http_port, server.https_port);
			server.chat_host = server.base_url_no_port + ":" + server.port;
			config.chat_server = server;
			config.chat_reconnection_attempts = (typeof server.reconnection_attempts !== 'undefined' ? server.reconnection_attempts : config.chat_reconnection_attempts);

		} else if (server.service === "frontend"){

			server.session = sessionFactory.session(config);
			fillInServerDetails(server, "server_" + i, config.using_ssl, config.host, default_http_port, default_https_port);

		} else {
			fillInServerDetails(server, "server_" + i, config.using_ssl, config.host, default_http_port, default_https_port);
		}
	}

	// Change the algorithm for choosing an API server
	config.apiAlgorithm = createRoundRobinAlgorithm();

	config.disableCache = coalesce(config.disableCache, false);

	// Database configuration
	config.db = coalesce(config.db, {});
	config.db.host = coalesce(config.db.host, config.host);
	config.db.host = (config.db.host.constructor === Array) ? config.db.host : [config.db.host];

	config.db.port = coalesce(config.db.port, 27017); // Default mongo port
	config.db.port = (config.db.port.constructor === Array) ? config.db.port : [config.db.port];

	if (config.db.port.length !== config.db.host.length) {
		console.log("Incorrect number of hosts and ports");
		process.exit(1);
	}

	if (config.db.host.length > 1 && !config.db.replicaSet)
	{
		console.log("You must specify the replica set name");
		process.exit(1);
	}

	config.db.username = coalesce(config.db.username, "username");
	config.db.password = coalesce(config.db.password, "password");

	// Other options
	config.js_debug_level = coalesce(config.js_debug_level, "debug"); // Loading prod or debug scripts

	config.backgroundImage = coalesce(config.backgroundImage, "public/images/dummies/login-background.jpg");

	config.default_format = coalesce(config.default_format, "html");
	config.external = (config.js_debug_level === "debug") ? frontend_scripts.debug_scripts : frontend_scripts.prod_scripts;

	// Log file options
	config.logfile = coalesce(config.logfile, {});

	if (!config.logfile.filename) {
		config.logfile.logDirectory = coalesce(config.logfile.logDirectory, "/var/log");
	} else {
		config.logfile.filename = coalesce(config.logfile.filename, "/var/log/3drepo.org");
	}

	config.logfile.console_level = coalesce(config.logfile.console_level, "info");
	config.logfile.file_level = coalesce(config.logfile.file_level, "info");

	// Token expiry length
	config.tokenExpiry = coalesce(config.tokenExpiry, {});
	config.tokenExpiry.emailVerify = coalesce(config.tokenExpiry.emailVerify, 14 * 24); // 2 weeks
	config.tokenExpiry.forgotPassword = coalesce(config.tokenExpiry.forgotPassword, 24); // 24 hours

	//captcha
	config.captcha = coalesce(config.captcha, {});
	config.captcha.validateUrl = coalesce(config.captcha.validateUrl, "https://www.google.com/recaptcha/api/siteverify");
	config.captcha.secretKey = coalesce(config.captcha.secretKey, "");

	//default auth settings
	config.auth = coalesce(config.auth, {});
	config.auth.captcha = coalesce(config.auth.captcha, {});
	config.auth.register = coalesce(config.auth.register, {});

	//paypal
	config.paypal = coalesce(config.paypal, {});
	config.paypal.validateIPN = coalesce(config.paypal.validateIPN, true);

	//upload size limit
	config.uploadSizeLimit = coalesce(config.uploadSizeLimit, 209715200);
	config.version = VERSION;

	//default vat validation url
	config.vat = coalesce(config.vat, {});
	config.vat.checkUrl = coalesce(config.vat.checkUrl, "http://ec.europa.eu/taxation_customs/vies/checkVatService.wsdl");

	//get frontend base url
	config.getBaseURL = function (useNonPublicPort) {

		let frontEndServerConfig = config.servers.find(server => server.service === 'frontend');

		let port = "";

		if (useNonPublicPort) {
			//use non public port, for html templates generated for phamtom to generate pdf
			port = ":" + (config.using_ssl ? default_https_port : default_http_port);

		} else if (config.using_ssl && frontEndServerConfig.public_port !== 443 || !config.using_ssl && frontEndServerConfig.public_port !== 80) {
			//do not show :port in url if port is 80 for http or 443 for https to make the url in email looks pretty
			port = ":" + frontEndServerConfig.public_port;
		}

		let baseUrl = (config.using_ssl ? "https://" : "http://") + config.host + port;

		return baseUrl;
	};

	//avatar size limit
	config.avatarSizeLimit = coalesce(config.avatarSizeLimit, 1048576);

	module.exports = config;
})();<|MERGE_RESOLUTION|>--- conflicted
+++ resolved
@@ -18,11 +18,7 @@
 (() => {
 	"use strict";
 
-<<<<<<< HEAD
-	const VERSION="1.13.2";
-=======
 	const VERSION="1.13.3";
->>>>>>> 78d0fdd5
 
 	let config = require("app-config")
 		.config;
