/**
 *  Copyright (C) 2014 3D Repo Ltd
 *
 *  This program is free software: you can redistribute it and/or modify
 *  it under the terms of the GNU Affero General Public License as
 *  published by the Free Software Foundation, either version 3 of the
 *  License, or (at your option) any later version.
 *
 *  This program is distributed in the hope that it will be useful,
 *  but WITHOUT ANY WARRANTY; without even the implied warranty of
 *  MERCHANTABILITY or FITNESS FOR A PARTICULAR PURPOSE.  See the
 *  GNU Affero General Public License for more details.
 *
 *  You should have received a copy of the GNU Affero General Public License
 *  along with this program.  If not, see <http://www.gnu.org/licenses/>.
 */

(() => {
	"use strict";

<<<<<<< HEAD
	const VERSION="1.10.3";
=======
	const VERSION="1.11.3";
>>>>>>> b0553722

	let config = require("app-config")
		.config;
	const frontend_scripts = require("../common_public_files.js");
	const sessionFactory = require("./services/session.js");

	/*******************************************************************************
	 * Coalesce function
	 * @param {Object} variable - variable to coalesce
	 * @param {Object} value - value to return if object is null or undefined
	 *******************************************************************************/
	let coalesce = function (variable, value) {
		if (variable === null || variable === undefined) {
			return value;
		} else {
			return variable;
		}
	};

	/*******************************************************************************
	 * Round robin API configuration
	 * @param {Object} variable - variable to coalesce
	 * @param {Object} value - value to return if object is null or undefined
	 *******************************************************************************/
	let createRoundRobinAlgorithm = function()
	{
			let roundRobin = {
				apiUrls : config.apiUrls,
				apiUrlCounter: {}
			};

			/*
			params.config_js += "server_config.apiUrls = {";

			for (let k in config.apiUrls) {
				if (config.apiUrls.hasOwnProperty(k)) {
					params.config_js += "\"" + k + "\" : [";
					params.config_js += config.apiUrls[k].join(",");
					params.config_js += "],";
				}
			}

			params.config_js += "};\n";

			params.config_js += "server_config.apiUrlCounter = {";
			*/

			for (let k in config.apiUrls) {
				if(config.apiUrls.hasOwnProperty(k)){
					roundRobin.apiUrlCounter[k] = 0;
				}
			}

			//params.config_js += "};\n";

			// self variable will be filled in by frontend
			roundRobin.apiUrl = function(type, path) {
				var typeFunctions = this.apiUrls[type];
				var functionIndex = this.apiUrlCounter[type] % Object.keys(typeFunctions).length;

				this.apiUrlCounter[type] += 1;

				return this.apiUrls[type][functionIndex](path);
			};

			return roundRobin;
	};

	/*******************************************************************************
	 * Fill in the details of a server
	 * @param {Object} serverObject - The object to populate
	 * @param {string} name - The name of the server (also populates sub-domain/sub-directory)
	 * @param {boolean} using_ssl - Are we using SSL encryption
	 * @param {string} host - A string representing the base host name
	 * @param {number} default_http_port - Default HTTP port for the server is none is configured
	 * @param {number} default_https_port - Default HTTPS port for the server is none in configured
	 *******************************************************************************/
	let fillInServerDetails = function (serverObject, name, using_ssl, host, default_http_port, default_https_port) {
		serverObject = coalesce(serverObject, {});
		serverObject.name = coalesce(serverObject.name, name);
		serverObject.http_port = coalesce(serverObject.http_port, default_http_port);
		serverObject.https_port = coalesce(serverObject.https_port, default_https_port);
		serverObject.port = coalesce(serverObject.port, using_ssl ? serverObject.https_port : serverObject.http_port);
		serverObject.public_port = coalesce(serverObject.public_port, serverObject.port);
		serverObject.public_protocol = coalesce(serverObject.public_protocol, using_ssl ? "https" : "http");

		serverObject.hostname = coalesce(serverObject.hostname, serverObject.subdomain ? (serverObject.subdomain + "." + host) : host);
		serverObject.host_dir = serverObject.subdirectory ? ("/" + serverObject.subdirectory) : "/";

		serverObject.base_url = serverObject.public_protocol + "://" + serverObject.hostname + ":" + serverObject.public_port;
		serverObject.base_url_no_port = serverObject.public_protocol + "://" + serverObject.hostname;
		//serverObject.location_url = "function(path) { return \"//\" + window.location.host + \"" + serverObject.host_dir + "/\" + path; }";
		serverObject.url = serverObject.base_url + serverObject.host_dir;

		if (serverObject.use_location) {
			/*jslint evil: true */
			serverObject.location_url = new Function("path", "return \"//\" + window.location.host + \"" + serverObject.host_dir + "/\" + path;");
		} else {
			/*jslint evil: true */
			serverObject.location_url = new Function("path", "return '" + serverObject.url + "/' + path;");
		}

		//serverObject.location_url = serverObject.location_url.toString();
	};

	// Check for hostname and ip here
	config.host = coalesce(config.host, "127.0.0.1");
	config.numThreads = coalesce(config.numThreads, 1);
	config.HTTPSredirect = coalesce(config.HTTPSredirect, false);

	// Global config variable used in the function above
	let default_http_port = coalesce(config.http_port, 80); // Default http port
	let default_https_port = coalesce(config.https_port, 443); // Default https port

	config.using_ssl = config.hasOwnProperty("ssl");
	config.port = coalesce(config.port, config.using_ssl ? default_https_port : default_http_port);

	config.timeout = coalesce(config.timeout, 30 * 60); // Timeout in seconds

	config.cookie = coalesce(config.cookie, {});
	config.cookie.secret = coalesce(config.cookie.secret, config.default_cookie_secret);
	config.cookie.parser_secret = coalesce(config.cookie.parser_secret, config.default_cookie_parser_secret);
	config.cookie_domain = coalesce(config.cookie.domain, config.host);

	// Check whether the secret have been set in the file or not
	if ((config.cookie.secret === config.default_cookie_secret) || (config.cookie.parser_secret === config.default_cookie_parser_secret)) {
		console.log("Cookie secret phrase has the default value. Update the config");
		process.exit(1);
	}

	config.subdomains = {};
	config.apiUrls = {};

	let multipleAPIServer = false;

	for (let i = 0; i < config.servers.length; i++) {
		let server = config.servers[i];

		if (!config.subdomains.hasOwnProperty(server.subdomain)) {
			config.subdomains[server.subdomain] = [];
		}

		config.subdomains[server.subdomain].push(server);

		if (server.service === "api") {
			fillInServerDetails(server, "api", config.using_ssl, config.host, default_http_port, default_https_port);

			if (!server.type) {
				server.type = "all";
				config.api_server = server;

				if (!multipleAPIServer) {
					multipleAPIServer = true;
				} else {
					config.api_server.url = "{3drepo_api}";
				}

				server.external = coalesce(server.external, false); // Do we need to start an API server, or just link to an external one.
			}

			server.session = sessionFactory.session(config);

			if (!config.apiUrls.hasOwnProperty(server.type)) {
				config.apiUrls[server.type] = [];
			}

			config.apiUrls[server.type].push(server.location_url);
		} else if (server.service === "chat") {

			fillInServerDetails(server, "chat", config.using_ssl, config.host, server.http_port, server.https_port);
			server.chat_host = server.base_url_no_port + ":" + server.port;
			config.chat_server = server;

		} else if (server.service === "frontend"){
			
			server.session = sessionFactory.session(config);
			fillInServerDetails(server, "server_" + i, config.using_ssl, config.host, default_http_port, default_https_port);

		} else {
			fillInServerDetails(server, "server_" + i, config.using_ssl, config.host, default_http_port, default_https_port);
		}
	}

	// Change the algorithm for choosing an API server
	config.apiAlgorithm = createRoundRobinAlgorithm();

	config.disableCache = coalesce(config.disableCache, false);

	// Database configuration
	config.db = coalesce(config.db, {});
	config.db.host = coalesce(config.db.host, config.host);
	config.db.host = (config.db.host.constructor === Array) ? config.db.host : [config.db.host];

	config.db.port = coalesce(config.db.port, 27017); // Default mongo port
	config.db.port = (config.db.port.constructor === Array) ? config.db.port : [config.db.port];

	if (config.db.port.length !== config.db.host.length) {
		console.log("Incorrect number of hosts and ports");
		process.exit(1);
	}

	if (config.db.host.length > 1 && !config.db.replicaSet)
	{
		console.log("You must specify the replica set name");
		process.exit(1);
	}

	config.db.username = coalesce(config.db.username, "username");
	config.db.password = coalesce(config.db.password, "password");

	// Other options
	config.js_debug_level = coalesce(config.js_debug_level, "debug"); // Loading prod or debug scripts

	config.backgroundImage = coalesce(config.backgroundImage, "public/images/dummies/login-background.jpg");

	config.default_format = coalesce(config.default_format, "html");
	config.external = (config.js_debug_level === "debug") ? frontend_scripts.debug_scripts : frontend_scripts.prod_scripts;

	// Log file options
	config.logfile = coalesce(config.logfile, {});

	if (!config.logfile.filename) {
		config.logfile.logDirectory = coalesce(config.logfile.logDirectory, "/var/log");
	} else {
		config.logfile.filename = coalesce(config.logfile.filename, "/var/log/3drepo.org");
	}

	config.logfile.console_level = coalesce(config.logfile.console_level, "info");
	config.logfile.file_level = coalesce(config.logfile.file_level, "info");

	// Token expiry length
	config.tokenExpiry = coalesce(config.tokenExpiry, {});
	config.tokenExpiry.emailVerify = coalesce(config.tokenExpiry.emailVerify, 14 * 24); // 2 weeks
	config.tokenExpiry.forgotPassword = coalesce(config.tokenExpiry.forgotPassword, 24); // 24 hours

	//captcha
	config.captcha = coalesce(config.captcha, {});
	config.captcha.validateUrl = coalesce(config.captcha.validateUrl, "https://www.google.com/recaptcha/api/siteverify");
	config.captcha.secretKey = coalesce(config.captcha.secretKey, "");

	//default auth settings
	config.auth = coalesce(config.auth, {});
	config.auth.captcha = coalesce(config.auth.captcha, {});
	config.auth.register = coalesce(config.auth.register, {});

	//paypal
	config.paypal = coalesce(config.paypal, {});
	config.paypal.validateIPN = coalesce(config.paypal.validateIPN, true);

	//upload size limit
	config.uploadSizeLimit = coalesce(config.uploadSizeLimit, 209715200);
	config.version = VERSION;

	//default vat validation url
	config.vat = coalesce(config.vat, {});
	config.vat.checkUrl = coalesce(config.vat.checkUrl, "http://ec.europa.eu/taxation_customs/vies/checkVatService.wsdl");

	//get frontend base url
	config.getBaseURL = function (useNonPublicPort) {

		let frontEndServerConfig = config.servers.find(server => server.service === 'frontend');

		let port = "";

		if (useNonPublicPort) {
			//use non public port, for html templates generated for phamtom to generate pdf
			port = ":" + (config.using_ssl ? default_https_port : default_http_port);

		} else if (config.using_ssl && frontEndServerConfig.public_port !== 443 || !config.using_ssl && frontEndServerConfig.public_port !== 80) {
			//do not show :port in url if port is 80 for http or 443 for https to make the url in email looks pretty
			port = ":" + frontEndServerConfig.public_port;
		}

		let baseUrl = (config.using_ssl ? "https://" : "http://") + config.host + port;

		return baseUrl;
	};

	//avatar size limit
	config.avatarSizeLimit = coalesce(config.avatarSizeLimit, 1048576);

	module.exports = config;
})();<|MERGE_RESOLUTION|>--- conflicted
+++ resolved
@@ -18,11 +18,7 @@
 (() => {
 	"use strict";
 
-<<<<<<< HEAD
 	const VERSION="1.10.3";
-=======
-	const VERSION="1.11.3";
->>>>>>> b0553722
 
 	let config = require("app-config")
 		.config;
@@ -197,7 +193,7 @@
 			config.chat_server = server;
 
 		} else if (server.service === "frontend"){
-			
+
 			server.session = sessionFactory.session(config);
 			fillInServerDetails(server, "server_" + i, config.using_ssl, config.host, default_http_port, default_https_port);
 
