var express = require('express');
var router = express.Router({mergeParams: true});

var LatLon = require('geodesy').LatLonEllipsoidal;
var OsGridRef = require('geodesy').OsGridRef;
var generateMeshes = require('../libs/generateMeshes');
var generateglTF = require('../libs/generateglTF');
var config = require('../config.js');
var stash = require('../models/helper/stash');
var C = require('../constants');

// wrapper for os get apis
var OSGet = require('../libs/OSGet')(config.os);

router.get('/buildings.gltf', function(req, res, next){
	genglX('gltf', req, res, next);
});

router.get('/buildings.bin', function(req, res, next){
	genglX('bin', req, res, next);
});

router.get('/map-images/:style/:z/:x/:y.png', getMapTiles);

router.get('/building-meta/:uprn', getUPRN);

//TO-DO: dirty quick fix to be deleted later
router.get('/:shader.glsl', function(req, res){
	//console.log(__dirname);
	res.sendFile(require('path').resolve(__dirname + '../../../public/shader/gltfStockShaders/' + req.params.shader + '.glsl'));
});

function extendObject(a, b){

	if (b) {
		Object.keys(b).forEach(key => {
			a[key] = b[key];
		});
	}

	return a;
}


function genglX(format, req, res){
	'use strict';

	//console.log(req);

	let acceptedClassCode = ['CE', 'C', 'R']; //commerial, education and residential

	//color scheme
	let materialMapping = {
		'C': 'Effect-Blue',
		'CE': 'Effect-Red',
		'R': 'Effect-Green'
	};

	var methodNames = {
		'RADIUS': 'radius',
		'BBOX': 'bbox',
		'OSGRID': 'osgrid'
	};

	//TO-DO: hard coded account for stashing 3d building grids
	let dbCol =  {account: 'ordnancesurvey', project: 'properties_dimensions', logger: req[C.REQ_REPO].logger};

	var method = req.query.method;

	let gltfUrl;
	let binUrl;

	if(format === 'gltf'){
		gltfUrl = `/${dbCol.account}/${dbCol.project}${req.url}`;
		binUrl  = gltfUrl.replace('gltf', 'bin');

	} else {
		binUrl = `/${dbCol.account}/${dbCol.project}${req.url}`;
		gltfUrl  = binUrl.replace('bin', 'gltf');
	}

	var lat;
	var lon;
	var radius;
	var lowerLeftLat;
	var lowerLeftLon;
	var draw;
	var grid;
	var lowerLeftGrid;

	draw = Boolean(parseInt(req.query.draw));

	if(method === methodNames.RADIUS){

		radius = parseFloat(req.query.radius);
		lat = parseFloat(req.query.lat);
		lon = parseFloat(req.query.lon);
		grid = OsGridRef.latLonToOsGrid(new LatLon(lat, lon));

	} else if (method === methodNames.BBOX) {

		lat = parseFloat(req.query.upperRightLat);
		lon = parseFloat(req.query.upperRightLon);
		lowerLeftLat = parseFloat(req.query.lowerLeftLat);
		lowerLeftLon = parseFloat(req.query.lowerLeftLon);
		grid = OsGridRef.latLonToOsGrid(new LatLon(lat, lon));
		lowerLeftGrid = OsGridRef.latLonToOsGrid(new LatLon(lowerLeftLat, lowerLeftLon));
		console.log(lowerLeftGrid, grid);

	} else if (method === methodNames.OSGRID) {

		let osgridref = req.query.osgridref;
		let osgrid = OsGridRef.parse(osgridref);

		let refLenToGridScale =  {
			10:{ 'length': 10, size: 9 },
			8: { 'length': 8, size: 99 },
			6: { 'length': 6, size: 999 },
		};

		let size = refLenToGridScale[osgridref.length].size;

		grid = { easting: osgrid.easting + size, northing: osgrid.northing + size };
		lowerLeftGrid = { easting: osgrid.easting , northing: osgrid.northing};

		console.log(lowerLeftGrid, grid);
	} else {
		return res.status(400).json({ message: 'method must be either radius, bbox or osgrid'});
	}


	let buildings;
	// Get list of buildings
	let getBuildings;

	if(method === methodNames.RADIUS){

		getBuildings = params => {
			return OSGet.radius(extendObject({
				point: `${grid.easting},${grid.northing}`,
				radius: radius
			}, params));
		};

	} else if (method === methodNames.BBOX || method === methodNames.OSGRID) {

		getBuildings = params => {
			return OSGet.bbox(extendObject({
				bbox: `${lowerLeftGrid.easting},${lowerLeftGrid.northing},${grid.easting},${grid.northing}`,
			}, params));
		};

	}

	function getBuildingsAndGenerate(){
		return getBuildings().then(json => {

			// get total numbers of building and do subsequent API calls.
			// max items returned from API are 100 each
			let total = json.header.totalresults;
			console.log('total buildings (dup)', total);

			let maxresults = json.header.maxresults; // default value returned should be 100 unless specified in params

			buildings = json.results;
			let callCount = Math.floor(total / maxresults);
			let callPromises = [];

			console.log('offset call count', callCount);

			for (let i=1; i <= callCount; i++){

				if (total !== i * maxresults){
					//let offset = maxresults * callCount;

					callPromises.push(getBuildings({
					 	offset: i * maxresults
					}));
				}
			}
			return Promise.all(callPromises);

		}).then(results => {

			let lastCoors;

			results.forEach(result => {
				buildings = buildings.concat(result.results);
			});

			buildings = buildings || [];

			console.log('total buildings (dup, xchecking)', buildings.length);

			let promises = [];
			let cleanedBuildingCount = 0;

			let found;

<<<<<<< HEAD
=======
			//sort buildings by their classification code
			buildings.sort((a, b) => {

				a.DPA.classCode = a.DPA.CLASSIFICATION_CODE.substring(0, 2);
				b.DPA.classCode = b.DPA.CLASSIFICATION_CODE.substring(0, 2);

				found = false;

				// sanitize classification code
				acceptedClassCode.forEach(code => {

					if(!found && a.DPA.classCode.startsWith(code)){
						found = true;
						a.DPA.classCode = code;
					}
				});

				if(!found){
					a.DPA.classCode = '';
				}

				found = false;
				acceptedClassCode.forEach(code => {

					if(!found && b.DPA.classCode.startsWith(code)){
						found = true;
						b.DPA.classCode = code;
					}
				});

				if(!found){
					b.DPA.classCode = '';
				}

				if (a.DPA.classCode > b.DPA.classCode){
					return 1;
				} else if (a.DPA.classCode < b.DPA.classCode){
					return -1;
				} else {
					return 0;
				}
			});

>>>>>>> b3edb015
			buildings.forEach(building => {

				building = building.DPA;

				if(lastCoors &&
					Math.abs(lastCoors.x - building.X_COORDINATE) < Number.EPSILON &&
					Math.abs(lastCoors.y - building.Y_COORDINATE) < Number.EPSILON){
					// skip generate geometry for duplicated building
					//console.log('same building');

				} else {

					//console.log(building.UPRN);
					lastCoors = { x: building.X_COORDINATE, y: building.Y_COORDINATE };
					// get building dimension
					if(draw){
						promises.push(OSGet.dimensions({ uprn: building.UPRN }).then(dimension => {

							dimension.classCode = building.classCode;
							dimension.uprn = building.UPRN;

							return Promise.resolve(dimension);

						}).catch(err => {
							console.log(err);
							return Promise.resolve({ results: [{}]});
						}));
					}

					cleanedBuildingCount++;

				}

			});

			console.log('Building count (cleaned)', cleanedBuildingCount);

			if(draw){
				//console.log('draw');
				return Promise.all(promises);
			} else {
				return Promise.reject({ message: 'Please put draw=1 in query string if you wish to generate glTF'});
			}


		}).then(dimensions => {

			let heightlessBuildingCount = 0;
			let refPoint;

<<<<<<< HEAD
			
=======
			// if(dimensions.length){
			// 	refPoint = [
			// 		dimensions[0].results[0].geometry.coordinates[0][0][0],
			// 		dimensions[0].results[0].geometry.coordinates[0][0][1]
			// 	];
			// }


>>>>>>> b3edb015
			if (method === methodNames.RADIUS){
				// use center point as ref point
				refPoint = [grid.easting, grid.northing];
			} else {
				// use south east point as ref point (lower left)
				refPoint = [lowerLeftGrid.easting, lowerLeftGrid.northing];
			}

			console.log('refPoint', refPoint);

			// let meshes = [];
			//let meshesByGroup = {};
			let meshesByBuilding = {};

			dimensions.forEach(dimension => {

				let classCode = dimension.classCode;
				let uprn = dimension.uprn;

				dimension = dimension.results[0];

				if (!dimension.relativeHeightToMax){
					heightlessBuildingCount++;

				} else {
<<<<<<< HEAD
=======
					// if (!meshesByGroup[classCode]){
					// 	meshesByGroup[classCode] = [];
					// }

					// meshesByGroup[classCode] = meshesByGroup[classCode].concat(
					// 	generateMeshes(
					// 		dimension.geometry.coordinates,
					// 		dimension.relativeHeightToMax,
					// 		refPoint
					// 	)
					// );
>>>>>>> b3edb015

					meshesByBuilding[uprn] = {
						meshes: generateMeshes(
							dimension.geometry.coordinates,
							dimension.relativeHeightToMax,
							refPoint
						),
						classCode: classCode
					};
				}


			});

			//console.log(meshesArray);
			console.log('Heightless building count', heightlessBuildingCount);


			let glTF = generateglTF(meshesByBuilding, `${req.url.replace('.gltf', '.bin').substr(1)}`, materialMapping);

			console.log('saving to stash and dont wait for response');

			stash.saveStashByFilename(dbCol, 'gltf', gltfUrl, new Buffer(JSON.stringify(glTF.json)));
			//bin file should also in .stash.gltf but with .bin as filename extension
			stash.saveStashByFilename(dbCol, 'gltf', binUrl, glTF.buffer);


			return Promise.resolve(glTF);

		});
	}

	Promise.all([
			stash.findStashByFilename(dbCol, 'gltf', gltfUrl),
			stash.findStashByFilename(dbCol, 'gltf', binUrl)
	]).then(buffers => {

		let json = buffers[0];
		let bin = buffers[1];

		if(json && bin){
			console.log('stash found');
			return Promise.resolve({ json: json, buffer: bin});
		} else {
			console.log('stash not found');

			if(false){
				return Promise.reject({ message: 'No stash and we are not going to bother os api server today so no data for you, sorry.'});
			} else {
				return getBuildingsAndGenerate();
			}
		}

	}).then(glTF => {

		if(format === 'bin') {
			res.status(200).send(glTF.buffer);
		} else {
			//json from stash is a Buffer
			if (glTF.json instanceof Buffer) {
				glTF.json = JSON.parse(glTF.json.toString());
			}
			res.status(200).json(glTF.json);
		}

	}).catch(err => {
		console.log(err.stack);
		if(err.message){
			res.status(500).json({ message: err.message});
		} else {
			res.status(500).send(err.toString());
		}
	});

}

function getMapTiles(req, res){
	'use strict';

	let x, y, z;
	x = req.params.x;
	y = req.params.y;
	z = req.params.z;

<<<<<<< HEAD
	//TO-DO: hard coded account for stashing map images
	let dbCol =  {account: 'ordnancesurvey', project: 'map_images', logger: req[C.REQ_REPO].logger};
	
	let filename = `${req.params.style}/${z}/${x}/${y}.png`;


	stash.findStashByFilename(dbCol, 'png', filename).then( image => {
		
		if(image) {

			console.log('Map tile images found from stash');
			return Promise.resolve(image);

		} else {

			console.log('Map tile images NOT found from stash, getting from ordnance survey');
			return OSGet.map({
				tileMatrixSet: 'EPSG:3857', 
				layer: `${req.params.style} 3857`, 
				z, x, y
			}).then(image => {
				stash.saveStashByFileName(dbCol, 'png', filename, image);
				return Promise.resolve(image);
			});
		}

	}).then(image => {

=======
	OSGet.map({
		tileMatrixSet: 'EPSG:3857',
		layer: `${req.params.style} 3857`,
		z, x, y
	}).then(r => {
>>>>>>> b3edb015

		res.writeHead(200, {'Content-Type': 'image/png' });
		res.write(image);
		res.end();

	}).catch(err => {
		console.error(err);
		if(err.message){
			res.status(500).json({ message: err.message});
		} else {
			res.status(500).send(err);
		}

	});
}

function getUPRN(req, res, next){
	'use strict';

	OSGet.uprn({ uprn: req.params.uprn}).then(r => {
		if(r.header.totalresults <= 0){
			res.status(404).json({ message: `Building with uprn ${req.params.uprn} not found`})
		} else {
			res.status(200).json(r.results[0].DPA);
		}

	}).catch( err => {
		if(err.message){
			res.status(500).json({ message: err.message});
		} else {
			res.status(500).send(err);
		}
	})
}

module.exports = router;<|MERGE_RESOLUTION|>--- conflicted
+++ resolved
@@ -25,13 +25,13 @@
 router.get('/building-meta/:uprn', getUPRN);
 
 //TO-DO: dirty quick fix to be deleted later
-router.get('/:shader.glsl', function(req, res){
+router.get('/:shader.glsl', function(req, res){ 
 	//console.log(__dirname);
 	res.sendFile(require('path').resolve(__dirname + '../../../public/shader/gltfStockShaders/' + req.params.shader + '.glsl'));
 });
 
 function extendObject(a, b){
-
+	
 	if (b) {
 		Object.keys(b).forEach(key => {
 			a[key] = b[key];
@@ -69,7 +69,7 @@
 
 	let gltfUrl;
 	let binUrl;
-
+	
 	if(format === 'gltf'){
 		gltfUrl = `/${dbCol.account}/${dbCol.project}${req.url}`;
 		binUrl  = gltfUrl.replace('gltf', 'bin');
@@ -155,7 +155,7 @@
 	function getBuildingsAndGenerate(){
 		return getBuildings().then(json => {
 
-			// get total numbers of building and do subsequent API calls.
+			// get total numbers of building and do subsequent API calls. 
 			// max items returned from API are 100 each
 			let total = json.header.totalresults;
 			console.log('total buildings (dup)', total);
@@ -169,7 +169,7 @@
 			console.log('offset call count', callCount);
 
 			for (let i=1; i <= callCount; i++){
-
+				
 				if (total !== i * maxresults){
 					//let offset = maxresults * callCount;
 
@@ -181,9 +181,9 @@
 			return Promise.all(callPromises);
 
 		}).then(results => {
-
+			
 			let lastCoors;
-
+			
 			results.forEach(result => {
 				buildings = buildings.concat(result.results);
 			});
@@ -197,57 +197,11 @@
 
 			let found;
 
-<<<<<<< HEAD
-=======
-			//sort buildings by their classification code
-			buildings.sort((a, b) => {
-
-				a.DPA.classCode = a.DPA.CLASSIFICATION_CODE.substring(0, 2);
-				b.DPA.classCode = b.DPA.CLASSIFICATION_CODE.substring(0, 2);
-
-				found = false;
-
-				// sanitize classification code
-				acceptedClassCode.forEach(code => {
-
-					if(!found && a.DPA.classCode.startsWith(code)){
-						found = true;
-						a.DPA.classCode = code;
-					}
-				});
-
-				if(!found){
-					a.DPA.classCode = '';
-				}
-
-				found = false;
-				acceptedClassCode.forEach(code => {
-
-					if(!found && b.DPA.classCode.startsWith(code)){
-						found = true;
-						b.DPA.classCode = code;
-					}
-				});
-
-				if(!found){
-					b.DPA.classCode = '';
-				}
-
-				if (a.DPA.classCode > b.DPA.classCode){
-					return 1;
-				} else if (a.DPA.classCode < b.DPA.classCode){
-					return -1;
-				} else {
-					return 0;
-				}
-			});
-
->>>>>>> b3edb015
 			buildings.forEach(building => {
 
 				building = building.DPA;
 
-				if(lastCoors &&
+				if(lastCoors && 
 					Math.abs(lastCoors.x - building.X_COORDINATE) < Number.EPSILON &&
 					Math.abs(lastCoors.y - building.Y_COORDINATE) < Number.EPSILON){
 					// skip generate geometry for duplicated building
@@ -275,11 +229,11 @@
 					cleanedBuildingCount++;
 
 				}
-
+				
 			});
 
 			console.log('Building count (cleaned)', cleanedBuildingCount);
-
+			
 			if(draw){
 				//console.log('draw');
 				return Promise.all(promises);
@@ -289,22 +243,11 @@
 
 
 		}).then(dimensions => {
-
+			
 			let heightlessBuildingCount = 0;
 			let refPoint;
 
-<<<<<<< HEAD
-			
-=======
-			// if(dimensions.length){
-			// 	refPoint = [
-			// 		dimensions[0].results[0].geometry.coordinates[0][0][0],
-			// 		dimensions[0].results[0].geometry.coordinates[0][0][1]
-			// 	];
-			// }
-
-
->>>>>>> b3edb015
+			
 			if (method === methodNames.RADIUS){
 				// use center point as ref point
 				refPoint = [grid.easting, grid.northing];
@@ -330,25 +273,11 @@
 					heightlessBuildingCount++;
 
 				} else {
-<<<<<<< HEAD
-=======
-					// if (!meshesByGroup[classCode]){
-					// 	meshesByGroup[classCode] = [];
-					// }
-
-					// meshesByGroup[classCode] = meshesByGroup[classCode].concat(
-					// 	generateMeshes(
-					// 		dimension.geometry.coordinates,
-					// 		dimension.relativeHeightToMax,
-					// 		refPoint
-					// 	)
-					// );
->>>>>>> b3edb015
 
 					meshesByBuilding[uprn] = {
 						meshes: generateMeshes(
-							dimension.geometry.coordinates,
-							dimension.relativeHeightToMax,
+							dimension.geometry.coordinates, 
+							dimension.relativeHeightToMax, 
 							refPoint
 						),
 						classCode: classCode
@@ -366,10 +295,10 @@
 
 			console.log('saving to stash and dont wait for response');
 
-			stash.saveStashByFilename(dbCol, 'gltf', gltfUrl, new Buffer(JSON.stringify(glTF.json)));
+			stash.saveStashByFileName(dbCol, 'gltf', gltfUrl, new Buffer(JSON.stringify(glTF.json)));
 			//bin file should also in .stash.gltf but with .bin as filename extension
-			stash.saveStashByFilename(dbCol, 'gltf', binUrl, glTF.buffer);
-
+			stash.saveStashByFileName(dbCol, 'gltf', binUrl, glTF.buffer);
+			
 
 			return Promise.resolve(glTF);
 
@@ -390,7 +319,7 @@
 		} else {
 			console.log('stash not found');
 
-			if(false){
+			if(true){
 				return Promise.reject({ message: 'No stash and we are not going to bother os api server today so no data for you, sorry.'});
 			} else {
 				return getBuildingsAndGenerate();
@@ -428,7 +357,6 @@
 	y = req.params.y;
 	z = req.params.z;
 
-<<<<<<< HEAD
 	//TO-DO: hard coded account for stashing map images
 	let dbCol =  {account: 'ordnancesurvey', project: 'map_images', logger: req[C.REQ_REPO].logger};
 	
@@ -457,13 +385,6 @@
 
 	}).then(image => {
 
-=======
-	OSGet.map({
-		tileMatrixSet: 'EPSG:3857',
-		layer: `${req.params.style} 3857`,
-		z, x, y
-	}).then(r => {
->>>>>>> b3edb015
 
 		res.writeHead(200, {'Content-Type': 'image/png' });
 		res.write(image);
@@ -476,7 +397,7 @@
 		} else {
 			res.status(500).send(err);
 		}
-
+		
 	});
 }
 
