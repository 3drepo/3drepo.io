--- conflicted
+++ resolved
@@ -1,18 +1,18 @@
 /**
- *	Copyright (C) 2018 3D Repo Ltd
+ * Copyright (C) 2018 3D Repo Ltd
  *
- *	This program is free software: you can redistribute it and/or modify
- *	it under the terms of the GNU Affero General Public License as
- *	published by the Free Software Foundation, either version 3 of the
- *	License, or (at your option) any later version.
+ * This program is free software: you can redistribute it and/or modify
+ * it under the terms of the GNU Affero General Public License as
+ * published by the Free Software Foundation, either version 3 of the
+ * License, or (at your option) any later version.
  *
- *	This program is distributed in the hope that it will be useful,
- *	but WITHOUT ANY WARRANTY; without even the implied warranty of
- *	MERCHANTABILITY or FITNESS FOR A PARTICULAR PURPOSE.  See the
- *	GNU Affero General Public License for more details.
+ * This program is distributed in the hope that it will be useful,
+ * but WITHOUT ANY WARRANTY; without even the implied warranty of
+ * MERCHANTABILITY or FITNESS FOR A PARTICULAR PURPOSE.  See the
+ * GNU Affero General Public License for more details.
  *
- *	You should have received a copy of the GNU Affero General Public License
- *	along with this program.  If not, see <http://www.gnu.org/licenses/>.
+ * You should have received a copy of the GNU Affero General Public License
+ * along with this program.  If not, see <http://www.gnu.org/licenses/>.
  */
 
 "use strict";
@@ -29,65 +29,24 @@
 	// Get meta data
 
 	/**
-<<<<<<< HEAD
-	 * @api {get} /:account/:model/revision/master/head/meta/4DTaskSequence.json  Get All meta data for 4D Sequence Tags
+	 * @api {get} /:teamspace/:model/revision/master/head/meta/4DTaskSequence.json  Get All meta data for 4D Sequence Tags
 	 * @apiName getAllIdsWith4DSequenceTag
 	 * @apiGroup Meta
+	 *
+	 * @apiParam {String} teamspace Name of teamspace
+	 * @apiParam {String} model Model ID
 	 */
 	router.get("/revision/master/head/meta/4DTaskSequence.json", middlewares.hasReadAccessToModel, getAllIdsWith4DSequenceTag);
 
 	/**
-	 * @api {get} /:account/:model/revision/:rev/meta/4DTaskSequence.json  Get All meta data with 4D Sequence Tags by revision
+	 * @api {get} /:teamspace/:model/revision/:rev/meta/4DTaskSequence.json  Get All meta data with 4D Sequence Tags by revision
 	 * @apiName getAllIdsWith4DSequenceTag
 	 * @apiGroup Meta
 	 *
+	 * @apiParam {String} teamspace Name of teamspace
+	 * @apiParam {String} model Model ID
 	 * @apiParam {String} rev Revision
 	 */
-	router.get("/revision/:rev/meta/4DTaskSequence.json", middlewares.hasReadAccessToModel, getAllIdsWith4DSequenceTag);
-
-	/**
-	 * @api {get} /:account/:model/revision/master/head/meta/all.json  Get all meta data
-	 * @apiName getAllMetadata
-	 * @apiGroup Meta
-	 */
-	router.get("/revision/master/head/meta/all.json", middlewares.hasReadAccessToModel, getAllMetadata);
-
-	/**
-	 * @api {get} /:account/:model/revision/:rev/meta/all.json  Get all meta data
-	 * @apiName getAllMetadata
-	 * @apiGroup Meta
-	 *
-	 * @apiParam {String} rev Revision to get meta data from
-	 */
-	router.get("/revision/:rev/meta/all.json", middlewares.hasReadAccessToModel, getAllMetadata);
-
-	/**
-	 * @api {get} /:account/:model/meta/keys Get array of metadata fields
-	 * @apiName getMetadataFields
-	 * @apiGroup Meta
-	 */
-	router.get("/meta/keys", middlewares.hasReadAccessToModel, getMetadataFields);
-=======
-	 * @api {get} /:teamspace/:model/revision/master/head/meta/4DTaskSequence.json	Get All information for 4D Sequence Tags
-	 * @apiName getAllIdsWith4DSequenceTag
-	 * @apiGroup Meta
-	 *
-	 * @apiParam {String} teamspace Name of teamspace
-	 * @apiParam {String} model Model ID
-	 */
-
-	router.get("/revision/master/head/meta/4DTaskSequence.json", middlewares.hasReadAccessToModel, getAllIdsWith4DSequenceTag);
-
-	/**
-	 * @api {get} /:teamspace/:model/revision/:rev/meta/4DTaskSequence.json  Get All information for 4D Sequence Tags by revision
-	 * @apiName getAllIdsWith4DSequenceTag
-	 * @apiGroup Meta
-	 *
-	 * @apiParam {String} teamspace Name of teamspace
-	 * @apiParam {String} model Model ID
-	 * @apiParam {String} rev Revision
-	 */
-
 	router.get("/revision/:rev/meta/4DTaskSequence.json", middlewares.hasReadAccessToModel, getAllIdsWith4DSequenceTag);
 
 	/**
@@ -98,7 +57,6 @@
 	 * @apiParam {String} teamspace Name of teamspace
 	 * @apiParam {String} model Model ID
 	 */
-
 	router.get("/revision/master/head/meta/all.json", middlewares.hasReadAccessToModel, getAllMetadata);
 
 	/**
@@ -110,8 +68,17 @@
 	 * @apiParam {String} model Model ID
 	 * @apiParam {String} rev Revision to get meta data from
 	 */
-
 	router.get("/revision/:rev/meta/all.json", middlewares.hasReadAccessToModel, getAllMetadata);
+
+	/**
+	 * @api {get} /:teamspace/:model/meta/keys Get array of metadata fields
+	 * @apiName getMetadataFields
+	 * @apiGroup Meta
+	 *
+	 * @apiParam {String} teamspace Name of teamspace
+	 * @apiParam {String} model Model ID
+	 */
+	router.get("/meta/keys", middlewares.hasReadAccessToModel, getMetadataFields);
 
 	/**
 	 * @api {get} /:teamspace/:model/meta/:id.json	Get meta data
@@ -122,71 +89,32 @@
 	 * @apiParam {String} model Model ID
 	 * @apiParam id Meta Unique ID
 	 */
->>>>>>> b7c9a5e3
-
-	/**
-	 * @api {get} /:account/:model/meta/:id.json  Get meta data
-	 * @apiName getMetadata
-	 * @apiGroup Meta
-	 *
-	 * @apiParam id Meta Unique ID
-	 */
 	router.get("/meta/:id.json", middlewares.hasReadAccessToModel, getMetadata);
 
 	/**
-<<<<<<< HEAD
-	 * @api {get} /:account/:model/revision/master/head/meta/findObjsWith/:metaKey.json  Get All ids with the meta data field
+	 * @api {get} /:teamspace/:model/revision/master/head/meta/findObjsWith/:metaKey.json  Get All ids with the meta data field
 	 * @apiName getAllIdsWithMetadataField
 	 * @apiGroup Meta
 	 *
+	 * @apiParam {String} teamspace Name of teamspace
+	 * @apiParam {String} model Model ID
 	 * @apiParam {String} metaKey Unique meta key
 	 */
 	router.get("/revision/master/head/meta/findObjsWith/:metaKey.json", middlewares.hasReadAccessToModel, getAllIdsWithMetadataField);
 
 	/**
-	 * @api {get} /:account/:model/revision/:rev/meta/findObjsWith/:metaKey.json  Get all meta data with field based on revision
+	 * @api {get} /:teamspace/:model/revision/:rev/meta/findObjsWith/:metaKey.json	Get all meta data with field based on revision
 	 * @apiName getAllIdsWithMetadataField
 	 * @apiGroup Meta
 	 *
+	 * @apiParam {String} teamspace Name of teamspace
+	 * @apiParam {String} model Model ID
 	 * @apiParam {String} rev Revision to get meta data from
 	 * @apiParam {String} metaKey Unique meta key
 	 */
 	router.get("/revision/:rev/meta/findObjsWith/:metaKey.json", middlewares.hasReadAccessToModel, getAllIdsWithMetadataField);
 
 	/**
-	 * @api {get} /:account/:model/revision/:rev/meta/findObjsWith/:metaKey.json  Get all meta data with field based on master branch
-	 * @apiName getAllIdsWithMetadataField
-	 * @apiGroup Meta
-	 *
-	 * @apiParam {String} rev Revision to get meta data from
-	 * @apiParam {String} metaKey Unique meta key
-	 */
-=======
-	 * @api {get} /:teamspace/:model/revision/master/head/meta/findObjsWith/:metaKey.json  Get All ids with the meta data field
-	 * @apiName getAllIdsWithMetadataField
-	 * @apiGroup Meta
-	 *
-	 * @apiParam {String} teamspace Name of teamspace
-	 * @apiParam {String} model Model ID
-	 * @apiParam {String} metaKey Unique meta key
-	 */
-
-	router.get("/revision/master/head/meta/findObjsWith/:metaKey.json", middlewares.hasReadAccessToModel, getAllIdsWithMetadataField);
-
-	/**
-	 * @api {get} /:teamspace/:model/revision/:rev/meta/findObjsWith/:metaKey.json	Get all meta data with field based on revision
-	 * @apiName getAllIdsWithMetadataField
-	 * @apiGroup Meta
-	 *
-	 * @apiParam {String} teamspace Name of teamspace
-	 * @apiParam {String} model Model ID
-	 * @apiParam {String} rev Revision to get meta data from
-	 * @apiParam {String} metaKey Unique meta key
-	 */
-
-	router.get("/revision/:rev/meta/findObjsWith/:metaKey.json", middlewares.hasReadAccessToModel, getAllIdsWithMetadataField);
-
-	/**
 	 * @api {get} /:teamspace/:model/revision/:rev/meta/findObjsWith/:metaKey.json	Get all meta data with field based on master branch
 	 * @apiName getAllIdsWithMetadataField
 	 * @apiGroup Meta
@@ -196,8 +124,6 @@
 	 * @apiParam {String} rev Revision to get meta data from
 	 * @apiParam {String} metaKey metadata field to search for
 	 */
-
->>>>>>> b7c9a5e3
 	router.get("/revision/master/head/meta/findObjsWith/:metaKey.json", middlewares.hasReadAccessToModel, getAllIdsWithMetadataField);
 
 	const getDbColOptions = function (req) {
