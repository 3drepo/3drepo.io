/**
 *  Copyright (C) 2014 3D Repo Ltd
 *
 *  This program is free software: you can redistribute it and/or modify
 *  it under the terms of the GNU Affero General Public License as
 *  published by the Free Software Foundation, either version 3 of the
 *  License, or (at your option) any later version.
 *
 *  This program is distributed in the hope that it will be useful,
 *  but WITHOUT ANY WARRANTY; without even the implied warranty of
 *  MERCHANTABILITY or FITNESS FOR A PARTICULAR PURPOSE.  See the
 *  GNU Affero General Public License for more details.
 *
 *  You should have received a copy of the GNU Affero General Public License
 *  along with this program.  If not, see <http://www.gnu.org/licenses/>.
 */

(function() {
	"use strict";
	var express = require("express");
	var router = express.Router({mergeParams: true});
	var responseCodes = require("../response_codes.js");
	var C = require("../constants");
	var middlewares = require("./middlewares");
	var config = require('../config');
	//var systemLogger    = require("../logger.js").systemLogger;
	var utils = require("../utils");
	var User = require("../models/user");
	var Mailer = require("../mailer/mailer");
	var httpsPost = require("../libs/httpsReq").post;
	//var Role = require('../models/role');
	//var crypto = require('crypto');
	var Billing = require('../models/billing');
	var Subscription = require('../models/subscription');
<<<<<<< HEAD
	var multer = require("multer");
=======
	var moment = require('moment');
>>>>>>> 389dabe5

	router.post("/login", login);
	router.post("/logout", logout);

	router.get("/login", checkLogin);

	router.post('/contact', contact);
	router.get("/:account.json", middlewares.loggedIn, listInfo);
	router.get("/:account/avatar", middlewares.hasReadAccessToAccount, getAvatar);
	router.post("/:account/avatar", middlewares.hasReadAccessToAccount, uploadAvatar);
	router.get("/:account/subscriptions", middlewares.hasReadAccessToAccount, listSubscriptions);
	router.get("/:account/billings", middlewares.hasReadAccessToAccount, listBillings);
	router.get("/:account/billings/:invoiceNo.html", middlewares.hasReadAccessToAccount, renderBilling);
	router.get("/:account/billings/:invoiceNo.pdf", middlewares.hasReadAccessToAccount, renderBillingPDF);
	router.post('/:account', signUp);
	//router.post('/:account/database', middlewares.canCreateDatabase, createDatabase);
	router.post('/:account/subscriptions', middlewares.canCreateDatabase, createSubscription);
	router.post("/:account/subscriptions/:sid/assign", middlewares.hasWriteAccessToAccount, assignSubscription);
	router.delete("/:account/subscriptions/:sid/assign", middlewares.hasWriteAccessToAccount, removeAssignedSubscription);
	router.post('/:account/verify', verify);
	router.post('/:account/forgot-password', forgotPassword);
	router.put("/:account", middlewares.hasWriteAccessToAccount, updateUser);
	router.put("/:account/password", resetPassword);

	// function expireSession(req) {
	// 	if (req.session)
	// 	{
	// 		req.session.cookie.expires = new Date(0);
	// 		req.session.cookie.maxAge = 0;
	// 	}
	// }

	function createSession(place, req, res, next, user){
		req.session.regenerate(function(err) {
			if(err) {
				responseCodes.respond(place, responseCodes.EXTERNAL_ERROR(err), res, {username: user.username});
			} else {
				req[C.REQ_REPO].logger.logDebug("Authenticated user and signed token.");

				req.session[C.REPO_SESSION_USER] = user;
				req.session.cookie.domain        = config.cookie_domain;

				if (config.cookie.maxAge)
				{
					req.session.cookie.maxAge = config.cookie.maxAge;
				}

				responseCodes.respond(place, req, res, next, responseCodes.OK, {username: user.username, roles: user.roles});
			}
		});
	}

	function login(req, res, next){
		let responsePlace = utils.APIInfo(req);

		req[C.REQ_REPO].logger.logInfo("Authenticating user", { username: req.body.username});

		if(req.session.user){
			return responseCodes.respond(responsePlace, req, res, next, responseCodes.ALREADY_LOGGED_IN, responseCodes.ALREADY_LOGGED_IN);
		}

		User.authenticate(req[C.REQ_REPO].logger, req.body.username, req.body.password).then(user => {
			req[C.REQ_REPO].logger.logInfo("User is logged in", req.body.username);
			createSession(responsePlace, req, res, next, {username: user.user, roles: user.roles});
		}).catch(err => {
			responseCodes.respond(responsePlace, req, res, next, err.resCode ? err.resCode: err, err.resCode ? err.resCode: err);
		});
	}

	function checkLogin(req, res, next){
		if (!req.session || !req.session.user) {
			responseCodes.respond(utils.APIInfo(req), req, res, next, responseCodes.NOT_LOGGED_IN, {});
		} else {
			responseCodes.respond(utils.APIInfo(req), req, res, next, responseCodes.OK, {username: req.session.user.username});
		}
	}

	function logout(req, res, next){
		if(!req.session || !req.session.user){
			return responseCodes.respond(utils.APIInfo(req), req, res, next, responseCodes.NOT_LOGGED_IN, {});
		}

		var username = req.session.user.username;

		req.session.destroy(function() {
			req[C.REQ_REPO].logger.logDebug("User has logged out.");
			//res.clearCookie("connect.sid", { domain: config.cookie.domain, path: "/" });
			responseCodes.respond("Logout POST", req, res, next, responseCodes.OK, {username: username});
		});
	}

	function updateUser(req, res, next){
		let responsePlace = utils.APIInfo(req);

		if(req.body.oldPassword){

			// Update password
			User.updatePassword(req[C.REQ_REPO].logger, req.params[C.REPO_REST_API_ACCOUNT], req.body.oldPassword, null, req.body.newPassword).then(() => {
				responseCodes.respond(responsePlace, req, res, next, responseCodes.OK, { account: req.params[C.REPO_REST_API_ACCOUNT] });
			}).catch(err => {
				responseCodes.respond(responsePlace, req, res, next, err.resCode ? err.resCode: err, err.resCode ? err.resCode: err);
			});

		} else {

			// Update user info
			User.findByUserName(req.params[C.REPO_REST_API_ACCOUNT]).then(user => {
				return user.updateInfo(req.body);
			}).then(() => {
				responseCodes.respond(responsePlace, req, res, next, responseCodes.OK, { account: req.params[C.REPO_REST_API_ACCOUNT] });
			}).catch(err => {
				responseCodes.respond(responsePlace, req, res, next, err.resCode || utils.mongoErrorToResCode(err), err.resCode ? {} : err);
			});
		}


	}

	function signUp(req, res, next){

		let responsePlace = utils.APIInfo(req);

		if(!config.auth.register){
			responseCodes.respond(responsePlace, req, res, next, responseCodes.REGISTER_DISABLE, responseCodes.REGISTER_DISABLE);
		}

		if(!req.body.password){
			let err = responseCodes.SIGN_UP_PASSWORD_MISSING;
			return responseCodes.respond(responsePlace, req, res, next, err, err);
		}

		//check if captcha is enabled
		let checkCaptcha = config.auth.captcha ? httpsPost(config.captcha.validateUrl, {
			secret: config.captcha.secretKey,
			response: req.body.captcha

		}) : Promise.resolve({
			success: true
		});

		checkCaptcha.then(resBody => {

			if(resBody.success){
				return User.createUser(req[C.REQ_REPO].logger, req.params.account, req.body.password, {
					email: req.body.email,
					firstName: req.body.firstName,
					lastName: req.body.lastName
				}, config.tokenExpiry.emailVerify);
			} else {
				//console.log(resBody);
				return Promise.reject({ resCode: responseCodes.INVALID_CAPTCHA_RES});
			}


		}).then( data => {
			//send verification email
			return Mailer.sendVerifyUserEmail(req.body.email, {
				token : data.token,
				email: req.body.email,
				username: req.params.account,
				pay: req.body.pay

			}).catch( err => {
				// catch email error instead of returning to client
				req[C.REQ_REPO].logger.logError(`Email error - ${err.message}`);
				return Promise.resolve(err);
			});

		}).then(emailRes => {

			req[C.REQ_REPO].logger.logInfo('Email info - ' + JSON.stringify(emailRes));
			responseCodes.respond(responsePlace, req, res, next, responseCodes.OK, { account: req.params[C.REPO_REST_API_ACCOUNT] });
		}).catch(err => {
			responseCodes.respond(responsePlace, req, res, next, err.resCode ? err.resCode: err, err.resCode ? err.resCode: err);
		});
	}

	function verify(req, res, next){

		let responsePlace = utils.APIInfo(req);

		User.verify(req.params[C.REPO_REST_API_ACCOUNT], req.body.token).then(() => {

			responseCodes.respond(responsePlace, req, res, next, responseCodes.OK, {});

		}).catch(err => {
			responseCodes.respond(responsePlace, req, res, next, err.resCode || err , err.resCode ? err.resCode : err);
		});

	}

	function forgotPassword(req, res, next){
		let responsePlace = utils.APIInfo(req);

		User.getForgotPasswordToken(req.params[C.REPO_REST_API_ACCOUNT], req.body.email, config.tokenExpiry.forgotPassword).then(data => {

			//send forgot password email
			return Mailer.sendResetPasswordEmail(req.body.email, {
				token : data.token,
				email: req.body.email,
				username: req.params[C.REPO_REST_API_ACCOUNT]
			}).catch( err => {
				// catch email error instead of returning to client
				req[C.REQ_REPO].logger.logDebug(`Email error - ${err.message}`);
				return Promise.reject(responseCodes.PROCESS_ERROR('Internal Email Error'));
			});

		}).then(emailRes => {

			req[C.REQ_REPO].logger.logInfo('Email info - ' + JSON.stringify(emailRes));
			responseCodes.respond(responsePlace, req, res, next, responseCodes.OK, {});
		}).catch(err => {
			responseCodes.respond(responsePlace, req, res, next, err.resCode || err , err.resCode ? err.resCode : err);
		});
	}

	function getAvatar(req, res, next){
		let responsePlace = utils.APIInfo(req);

		// Update user info
		User.findByUserName(req.params[C.REPO_REST_API_ACCOUNT]).then(user => {


			if(!user.getAvatar()){
				return Promise.reject({resCode: responseCodes.USER_DOES_NOT_HAVE_AVATAR });
			}

			return Promise.resolve(user.getAvatar());

		}).then(avatar => {

			res.write(avatar.data.buffer);
			res.end();

		}).catch(() => {

			responseCodes.respond(responsePlace, req, res, next, err.resCode || utils.mongoErrorToResCode(err), err.resCode ? {} : err);
		});
	}

	function uploadAvatar(req, res, next){
		let responsePlace = utils.APIInfo(req);



		//check space and format
		function fileFilter(req, file, cb){

			let acceptedFormat = ['png', 'jpg', 'gif'];

			let format = file.originalname.split('.');
			format = format.length <= 1 ? '' : format.splice(-1)[0];

			let size = parseInt(req.headers['content-length']);

			if(acceptedFormat.indexOf(format.toLowerCase()) === -1){
				return cb({resCode: responseCodes.FILE_FORMAT_NOT_SUPPORTED });
			}

			if(size > config.avatarSizeLimit){
				return cb({ resCode: responseCodes.AVATAR_SIZE_LIMIT });
			}

			return cb(null, true);
		}

		var upload = multer({ 
			storage: multer.memoryStorage(),
			fileFilter: fileFilter
		});

		upload.single("file")(req, res, function (err) {
			if (err) {
				return responseCodes.respond(responsePlace, req, res, next, err.resCode ? err.resCode : err , err.resCode ?  err.resCode : err);
			} else {
				User.findByUserName(req.params[C.REPO_REST_API_ACCOUNT]).then(user => {
					user.customData.avatar = { data: req.file.buffer};
					return user.save();
				}).then(() => {
					responseCodes.respond(responsePlace, req, res, next, responseCodes.OK, { status: 'success' });
				}).catch(err => {
					responseCodes.respond(responsePlace, req, res, next, err.resCode ? err.resCode: err, err.resCode ? err.resCode: err);
				});
			}
		});
	}

	function resetPassword(req, res, next){
		let responsePlace = utils.APIInfo(req);

		User.updatePassword(req[C.REQ_REPO].logger, req.params[C.REPO_REST_API_ACCOUNT], null, req.body.token, req.body.newPassword).then(() => {
			responseCodes.respond(responsePlace, req, res, next, responseCodes.OK, { account: req.params[C.REPO_REST_API_ACCOUNT] });
		}).catch(err => {
			responseCodes.respond(responsePlace, req, res, next, err.resCode ? err.resCode: err, err.resCode ? err.resCode: err);
		});
	}

	function listUserBid(req, res, next){

		let responsePlace = utils.APIInfo(req);
		//let user;

		User.findByUserName(req.params.account).then(user => {

			if(!user){
				return Promise.reject({resCode: responseCodes.USER_NOT_FOUND});
			}

			responseCodes.respond(responsePlace, req, res, next, responseCodes.OK, user.customData.bids);

		}).catch(err => {
			responseCodes.respond(responsePlace, req, res, next, err.resCode || utils.mongoErrorToResCode(err), err.resCode ? {} : err);
		});

	}

	function listUserInfo(req, res, next){

		let responsePlace = utils.APIInfo(req);
		let user;

		User.findByUserName(req.params.account).then(_user => {

			if(!_user){
				return Promise.reject({resCode: responseCodes.USER_NOT_FOUND});
			}

			user = _user;
			return user.listAccounts();

		}).then(databases => {

			responseCodes.respond(responsePlace, req, res, next, responseCodes.OK, {
				accounts: databases,
				firstName: user.customData.firstName,
				lastName: user.customData.lastName,
				email: user.customData.email,
				billingInfo: user.customData.billingInfo,
				hasAvatar: user.customData.avatar ? true : false
			});

		}).catch(err => {
			responseCodes.respond(responsePlace, req, res, next, err.resCode || err, err.resCode ? {} : err);
		});
	}

	function listInfo(req, res, next){

		let responsePlace = utils.APIInfo(req);

		if(req.session.user.username !== req.params.account){

			let getType;

			if(C.REPO_BLACKLIST_USERNAME.indexOf(req.params.account) !== -1){
				getType = Promise.resolve('blacklisted');
			} else {
				getType = User.findByUserName(req.params.account).then(_user => {
					if(!_user){
						return '';
					} else if(!_user.customData.email){
						return 'database';
					} else {
						return 'user';
					}
				});
			}


			getType.then(type => {
				responseCodes.respond(responsePlace, req, res, next, responseCodes.OK, {type});
			});

		} else if(req.query.hasOwnProperty('bids')){
			listUserBid(req, res, next);
		} else {
			listUserInfo(req, res, next);
		}
	}

	// function createDatabase(req, res, next){


	// 	let responsePlace = utils.APIInfo(req);
	// 	let password = crypto.randomBytes(64).toString('hex');

	// 	//first create the ghost user
	// 	let checkPlan = User.getSubscription(req.body.plan) ? 
	// 		Promise.resolve() : Promise.reject({ resCode: responseCodes.INVALID_SUBSCRIPTION_PLAN });


	// 	return checkPlan.then(() => {
	// 		return User.createUser(req[C.REQ_REPO].logger, req.body.database, password, null, 0);

	// 	}).then(() => {

	// 		return User.findByUserName(req.body.database);


	// 	}).catch(err => {
	// 		//change user exists error message to database exists
	// 		if(err.resCode && err.resCode.value === 55){
	// 			return Promise.reject({ resCode: responseCodes.DATABASE_EXIST });
	// 		} else {
	// 			return Promise.reject(err);
	// 		}

	// 	}).then(dbUser => {
			
	// 		//create a subscription token in this ghost user
	// 		let billingUser = req.params.account;
	// 		return dbUser.createSubscriptionToken(req.body.plan, billingUser);


	// 	}).then(token => {


	// 		responseCodes.respond(responsePlace, req, res, next, responseCodes.OK, {
	// 			database: req.body.database,
	// 			token: token.token
	// 		});

	// 	}).catch(err => {
	// 		responseCodes.respond(responsePlace, req, res, next, err.resCode || utils.mongoErrorToResCode(err), err.resCode ? {} : err);
	// 	});
	// }

	function createSubscription(req, res, next){

		let responsePlace = utils.APIInfo(req);
		let dbUser;

		User.findByUserName(req.params.account).then(_dbUser => {

			dbUser = _dbUser;
			let billingUser = req.params.account;
			//return dbUser.createSubscriptionToken(req.body.plan, billingUser);
			return dbUser.buySubscriptions(req.body.plans, billingUser, req.body.billingAddress || {});
		}).then(agreement => {

			let resData = {
				url: agreement.url
			};

			if(config.paypal.debug && config.paypal.debug.showFullAgreement){
				resData.agreement = agreement.agreement;
			}

			responseCodes.respond(responsePlace, req, res, next, responseCodes.OK, resData);

		}).catch(err => {
			responseCodes.respond(responsePlace, req, res, next, err.resCode || utils.mongoErrorToResCode(err), err.resCode ? {} : err);
		});
	}

	function listSubscriptions(req, res, next){

		let responsePlace = utils.APIInfo(req);
		User.findByUserName(req.params.account).then(user => {

			let subscriptions = user.getActiveSubscriptions().filter(sub => sub.plan !== Subscription.getBasicPlan().plan);

			responseCodes.respond(responsePlace, req, res, next, responseCodes.OK, subscriptions);
		}).catch(err => {
			responseCodes.respond(responsePlace, req, res, next, err.resCode || utils.mongoErrorToResCode(err), err.resCode ? {} : err);
		});
	}

	function listBillings(req, res, next){

		let responsePlace = utils.APIInfo(req);
		Billing.findByAccount(req.params.account).then(billings => {
			
			billings.forEach((billing, i) => {
				billings[i] = billing.clean({skipDate: true});
			});

			responseCodes.respond(responsePlace, req, res, next, responseCodes.OK, billings);
		}).catch(err => {
			responseCodes.respond(responsePlace, req, res, next, err.resCode || utils.mongoErrorToResCode(err), err.resCode ? {} : err);
		});
	}

	function renderBilling(req, res, next){

		let responsePlace = utils.APIInfo(req);
		Billing.findByInvoiceNo(req.params.account, req.params.invoiceNo).then(billing => {
			
			if(!billing){
				return Promise.reject(responseCodes.BILLING_NOT_FOUND);
			}

			let template = 'invoice.jade';
			
			if(billing.type === 'refund'){
				template = 'refund.jade';
			}

			res.render(template, {billing : billing.clean(), baseURL: config.getBaseURL()});
			
		}).catch(err => {
			responseCodes.respond(responsePlace, req, res, next, err.resCode || utils.mongoErrorToResCode(err), err.resCode ? {} : err);
		});
}

	function renderBillingPDF(req, res, next){

		let responsePlace = utils.APIInfo(req);
		let billing;
		let regenerate;

		if(config.pdf && config.pdf.debug && config.pdf.debug.allowRegenerate){
			regenerate = req.query.regenerate;
		}

		Billing.findByInvoiceNo(req.params.account, req.params.invoiceNo).then(_billing => {
			
			billing = _billing;
			if(!billing){
				return Promise.reject(responseCodes.BILLING_NOT_FOUND);
			}

			return billing.getPDF({regenerate: regenerate});
		
		}).then(pdf => {


			res.writeHead(200, {
				'Content-Type': 'application/pdf',
				'Content-disposition': `inline; filename="${moment(billing.createdAt).utc().format('YYYY-MM-DD')}_${billing.type}-${billing.invoiceNo}.pdf"`,
				'Content-Length': pdf.length
			});

			res.end(pdf);

		}).catch(err => {
			responseCodes.respond(responsePlace, req, res, next, err.resCode || utils.mongoErrorToResCode(err), err.resCode ? {} : err);
		});
	}

	function assignSubscription(req, res, next){

		let responsePlace = utils.APIInfo(req);
		User.findByUserName(req.params.account).then(dbUser => {
			
			let userData = {};
			
			if(req.body.email){
				userData.email = req.body.email;
			} else if(req.body.user) {
				userData.user = req.body.user;
			}

			return dbUser.assignSubscriptionToUser(req.params.sid, userData);
		}).then(subscription => {
			console.log(subscription);
			responseCodes.respond(responsePlace, req, res, next, responseCodes.OK, subscription);
		}).catch( err => {
			responseCodes.respond(responsePlace, req, res, next, err.resCode || utils.mongoErrorToResCode(err), err.resCode ? {} : err);
		});
	}

	function removeAssignedSubscription(req, res, next){

		let responsePlace = utils.APIInfo(req);
		User.findByUserName(req.params.account).then(dbUser => {
			
			return dbUser.removeAssignedSubscriptionFromUser(req.params.sid, req.query.cascadeRemove);

		}).then(subscription => {
			responseCodes.respond(responsePlace, req, res, next, responseCodes.OK, subscription);
		}).catch( err => {
			responseCodes.respond(responsePlace, req, res, next, err.resCode || utils.mongoErrorToResCode(err), err.resCode ? err.info : err);
		});
	}

	function contact(req, res, next){

		let responsePlace = utils.APIInfo(req);

		Mailer.sendContactEmail({
			email: req.body.email,
			name: req.body.name,
			information: req.body.information
		}).then(() => {
			responseCodes.respond(responsePlace, req, res, next, responseCodes.OK, { status: 'success'});
		}).catch(err => {
			responseCodes.respond(responsePlace, req, res, next, err.resCode || err, err.resCode ? {} : err);
		});

	}

	module.exports = router;
}());<|MERGE_RESOLUTION|>--- conflicted
+++ resolved
@@ -32,11 +32,8 @@
 	//var crypto = require('crypto');
 	var Billing = require('../models/billing');
 	var Subscription = require('../models/subscription');
-<<<<<<< HEAD
 	var multer = require("multer");
-=======
 	var moment = require('moment');
->>>>>>> 389dabe5
 
 	router.post("/login", login);
 	router.post("/logout", logout);
@@ -303,7 +300,7 @@
 			return cb(null, true);
 		}
 
-		var upload = multer({ 
+		var upload = multer({
 			storage: multer.memoryStorage(),
 			fileFilter: fileFilter
 		});
@@ -424,7 +421,7 @@
 	// 	let password = crypto.randomBytes(64).toString('hex');
 
 	// 	//first create the ghost user
-	// 	let checkPlan = User.getSubscription(req.body.plan) ? 
+	// 	let checkPlan = User.getSubscription(req.body.plan) ?
 	// 		Promise.resolve() : Promise.reject({ resCode: responseCodes.INVALID_SUBSCRIPTION_PLAN });
 
 
@@ -445,7 +442,7 @@
 	// 		}
 
 	// 	}).then(dbUser => {
-			
+
 	// 		//create a subscription token in this ghost user
 	// 		let billingUser = req.params.account;
 	// 		return dbUser.createSubscriptionToken(req.body.plan, billingUser);
@@ -509,7 +506,7 @@
 
 		let responsePlace = utils.APIInfo(req);
 		Billing.findByAccount(req.params.account).then(billings => {
-			
+
 			billings.forEach((billing, i) => {
 				billings[i] = billing.clean({skipDate: true});
 			});
@@ -524,19 +521,19 @@
 
 		let responsePlace = utils.APIInfo(req);
 		Billing.findByInvoiceNo(req.params.account, req.params.invoiceNo).then(billing => {
-			
+
 			if(!billing){
 				return Promise.reject(responseCodes.BILLING_NOT_FOUND);
 			}
 
 			let template = 'invoice.jade';
-			
+
 			if(billing.type === 'refund'){
 				template = 'refund.jade';
 			}
 
 			res.render(template, {billing : billing.clean(), baseURL: config.getBaseURL()});
-			
+
 		}).catch(err => {
 			responseCodes.respond(responsePlace, req, res, next, err.resCode || utils.mongoErrorToResCode(err), err.resCode ? {} : err);
 		});
@@ -553,14 +550,14 @@
 		}
 
 		Billing.findByInvoiceNo(req.params.account, req.params.invoiceNo).then(_billing => {
-			
+
 			billing = _billing;
 			if(!billing){
 				return Promise.reject(responseCodes.BILLING_NOT_FOUND);
 			}
 
 			return billing.getPDF({regenerate: regenerate});
-		
+
 		}).then(pdf => {
 
 
@@ -581,9 +578,9 @@
 
 		let responsePlace = utils.APIInfo(req);
 		User.findByUserName(req.params.account).then(dbUser => {
-			
+
 			let userData = {};
-			
+
 			if(req.body.email){
 				userData.email = req.body.email;
 			} else if(req.body.user) {
@@ -603,7 +600,7 @@
 
 		let responsePlace = utils.APIInfo(req);
 		User.findByUserName(req.params.account).then(dbUser => {
-			
+
 			return dbUser.removeAssignedSubscriptionFromUser(req.params.sid, req.query.cascadeRemove);
 
 		}).then(subscription => {
