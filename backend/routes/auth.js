/**
 *  Copyright (C) 2014 3D Repo Ltd
 *
 *  This program is free software: you can redistribute it and/or modify
 *  it under the terms of the GNU Affero General Public License as
 *  published by the Free Software Foundation, either version 3 of the
 *  License, or (at your option) any later version.
 *
 *  This program is distributed in the hope that it will be useful,
 *  but WITHOUT ANY WARRANTY; without even the implied warranty of
 *  MERCHANTABILITY or FITNESS FOR A PARTICULAR PURPOSE.  See the
 *  GNU Affero General Public License for more details.
 *
 *  You should have received a copy of the GNU Affero General Public License
 *  along with this program.  If not, see <http://www.gnu.org/licenses/>.
 */

(function() {
	"use strict";
	var express = require("express");
	var router = express.Router({mergeParams: true});
	var responseCodes = require("../response_codes.js");
	var C = require("../constants");
	var middlewares = require("./middlewares");
	var config = require('../config');
	//var systemLogger    = require("../logger.js").systemLogger;
	var utils = require("../utils");
	var User = require("../models/user");
	var Mailer = require("../mailer/mailer");
	var httpsPost = require("../libs/httpsReq").post;
	//var Role = require('../models/role');
	var crypto = require('crypto');
	var ProjectHelper = require('../models/helper/project');

	router.post("/login", login);
	router.post("/logout", logout);
<<<<<<< HEAD
	router.post('/contact', contact);
	router.get("/:account.json", middlewares.loggedIn, listInfo);
	router.get("/:account.jpg", middlewares.hasReadAccessToAccount, getAvatar);
	router.get("/:account/subscriptions", middlewares.hasReadAccessToAccount, listSubscriptions);
	router.get("/:account/subscriptions/:token", middlewares.hasReadAccessToAccount, findSubscriptionByToken);
	router.post('/:account', signUp);
	router.post('/:account/database', middlewares.canCreateDatabase, createDatabase);
	router.post('/:account/subscriptions', middlewares.canCreateDatabase, createSubscription);
	router.post('/:account/verify', middlewares.connectQueue, verify);
	router.post('/:account/forgot-password', forgotPassword);
	router.put("/:account", middlewares.hasWriteAccessToAccount, updateUser);
	router.put("/:account/password", middlewares.hasWriteAccessToAccount, resetPassword);

=======

	router.get("/login", checkLogin);
	router.get("/:account.jpg", middlewares.loggedIn, getAvatar);
	router.post("/:account", middlewares.loggedIn, updateUser);
>>>>>>> 954a1eb6

	function expireSession(req) {
		if (req.session)
		{
			req.session.cookie.expires = new Date(0);
			req.session.cookie.maxAge = 0;
		}
	}

	function createSession(place, req, res, next, user){
		console.log(JSON.stringify(req.session));

		req.session.regenerate(function(err) {
			if(err) {
				console.log("ERROR: " + err);

				responseCodes.respond(place, responseCodes.EXTERNAL_ERROR(err), res, {username: user.username});
			} else {
				req[C.REQ_REPO].logger.logDebug("Authenticated user and signed token.");

				req.session[C.REPO_SESSION_USER] = user;
				req.session.cookie.domain        = config.cookie_domain;

				if (config.cookie.maxAge)
				{
					req.session.cookie.maxAge = config.cookie.maxAge;
				}

				responseCodes.respond(place, req, res, next, responseCodes.OK, {username: user.username, roles: user.roles});
			}
		});
	}

	function login(req, res, next){
		let responsePlace = utils.APIInfo(req);

		req[C.REQ_REPO].logger.logInfo("Authenticating user", { username: req.body.username});

<<<<<<< HEAD
		if(req.session.user){
			return responseCodes.respond(responsePlace, req, res, next, responseCodes.ALREADY_LOGGED_IN, responseCodes.ALREADY_LOGGED_IN);
		}

		User.authenticate(req[C.REQ_REPO].logger, req.body.username, req.body.password).then(user => {

			req[C.REQ_REPO].logger.logInfo("User is logged in", { username: req.body.username});

			expireSession(req);
=======
		User.authenticate(req[C.REQ_REPO].logger, req.body.username, req.body.password).then(user => {
			req[C.REQ_REPO].logger.logInfo("User is logged in", req.body.username);
>>>>>>> 954a1eb6
			createSession(responsePlace, req, res, next, {username: user.user, roles: user.roles});
		}).catch(err => {
			responseCodes.respond(responsePlace, req, res, next, err.resCode ? err.resCode: err, err.resCode ? err.resCode: err);
		});

	}

	function checkLogin(req, res, next){
		if (!req.session || !req.session.user) {
			responseCodes.respond(utils.APIInfo(req), req, res, next, responseCodes.NOT_LOGGED_IN, {});
		} else {
			responseCodes.respond(utils.APIInfo(req), req, res, next, responseCodes.OK, {username: req.session.user.username});
		}
	}

	function logout(req, res, next){
		if(!req.session || !req.session.user){
			return responseCodes.respond(utils.APIInfo(req), req, res, next, responseCodes.NOT_LOGGED_IN, {});
		}

		var username = req.session.user.username;

		req.session.destroy(function() {
			req[C.REQ_REPO].logger.logDebug("User has logged out.");
			res.clearCookie("connect.sid", { path: "/" + config.api_server.host_dir });
			responseCodes.respond("Logout POST", req, res, next, responseCodes.OK, {username: username});
		});
	}

	function updateUser(req, res, next){
		let responsePlace = utils.APIInfo(req);

		if(req.body.oldPassword){

			// Update password
			User.updatePassword(req[C.REQ_REPO].logger, req.params[C.REPO_REST_API_ACCOUNT], req.body.oldPassword, null, req.body.newPassword).then(() => {
				responseCodes.respond(responsePlace, req, res, next, responseCodes.OK, { account: req.params[C.REPO_REST_API_ACCOUNT] });
			}).catch(err => {
				responseCodes.respond(responsePlace, req, res, next, err.resCode ? err.resCode: err, err.resCode ? err.resCode: err);
			});

		} else {

			// Update user info
			User.findByUserName(req.params[C.REPO_REST_API_ACCOUNT]).then(user => {
				user.updateInfo(req.body);
			}).then(() => {
				responseCodes.respond(responsePlace, req, res, next, responseCodes.OK, { account: req.params[C.REPO_REST_API_ACCOUNT] });
			}).catch(err => {
				responseCodes.respond(responsePlace, req, res, next, err.resCode || utils.mongoErrorToResCode(err), err.resCode ? {} : err);
			});
		}


	}

	function signUp(req, res, next){

		let responsePlace = utils.APIInfo(req);

		if(!config.auth.register){
			responseCodes.respond(responsePlace, req, res, next, responseCodes.REGISTER_DISABLE, responseCodes.REGISTER_DISABLE);
		}

		if(!req.body.password){
			let err = responseCodes.SIGN_UP_PASSWORD_MISSING;
			return responseCodes.respond(responsePlace, req, res, next, err, err);
		}

		//check if captcha is enabled
		let checkCaptcha = config.auth.captcha ? httpsPost(config.captcha.validateUrl, {
			secret: config.captcha.secretKey,
			response: req.body.captcha

		}) : Promise.resolve({
			success: true
		});

		checkCaptcha.then(resBody => {

			if(resBody.success){
				return User.createUser(req[C.REQ_REPO].logger, req.params.account, req.body.password, {
					email: req.body.email,
					firstName: req.body.firstName,
					lastName: req.body.lastName
				}, config.tokenExpiry.emailVerify);
			} else {
				//console.log(resBody);
				return Promise.reject({ resCode: responseCodes.INVALID_CAPTCHA_RES});
			}


		}).then( data => {
			//send verification email
			return Mailer.sendVerifyUserEmail(req.body.email, {
				token : data.token,
				email: req.body.email,
				username: req.params.account,
				pay: req.body.pay
				
			}).catch( err => {
				// catch email error instead of returning to client
				req[C.REQ_REPO].logger.logError(`Email error - ${err.message}`);
				return Promise.resolve(err);
			});

		}).then(emailRes => {

			req[C.REQ_REPO].logger.logInfo('Email info - ' + JSON.stringify(emailRes));
			responseCodes.respond(responsePlace, req, res, next, responseCodes.OK, { account: req.params[C.REPO_REST_API_ACCOUNT] });
		}).catch(err => {
			responseCodes.respond(responsePlace, req, res, next, err.resCode ? err.resCode: err, err.resCode ? err.resCode: err);
		});
	}

	function verify(req, res, next){
		
		let responsePlace = utils.APIInfo(req);

		User.verify(req.params[C.REPO_REST_API_ACCOUNT], req.body.token).then(user => {

			//import toy project
			ProjectHelper.importToyProject(req.params[C.REPO_REST_API_ACCOUNT]).catch(err => {
				req[C.REQ_REPO].logger.logError(JSON.stringify(err));
			});

			//soft launch give users some quota
			return user.createSubscriptionToken('SOFT-LAUNCH-FREE-TRIAL', user.user);

		}).then(sub => {

			return User.activateSubscription(sub.token, {}, {}, true);

		}).then(() => {

			responseCodes.respond(responsePlace, req, res, next, responseCodes.OK, {});

		}).catch(err => {
			responseCodes.respond(responsePlace, req, res, next, err.resCode || err , err.resCode ? err.resCode : err);
		});

	}

	function forgotPassword(req, res, next){
		let responsePlace = utils.APIInfo(req);

		User.getForgotPasswordToken(req.params[C.REPO_REST_API_ACCOUNT], req.body.email, config.tokenExpiry.forgotPassword).then(data => {

			//send forgot password email
			return Mailer.sendResetPasswordEmail(req.body.email, {
				token : data.token,
				email: req.body.email,
				username: req.params[C.REPO_REST_API_ACCOUNT]
			}).catch( err => {
				// catch email error instead of returning to client
				req[C.REQ_REPO].logger.logDebug(`Email error - ${err.message}`);
				return Promise.reject(responseCodes.PROCESS_ERROR('Internal Email Error'));
			});
		
		}).then(emailRes => {
			
			req[C.REQ_REPO].logger.logInfo('Email info - ' + JSON.stringify(emailRes));
			responseCodes.respond(responsePlace, req, res, next, responseCodes.OK, {});
		}).catch(err => {
			responseCodes.respond(responsePlace, req, res, next, err.resCode || err , err.resCode ? err.resCode : err);
		});
	}

	function getAvatar(req, res, next){
		let responsePlace = utils.APIInfo(req);

		// Update user info
		User.findByUserName(req.params[C.REPO_REST_API_ACCOUNT]).then(user => {


			if(!user.getAvatar()){
				return Promise.reject({resCode: responseCodes.USER_DOES_NOT_HAVE_AVATAR });
			}

			return Promise.resolve(user.getAvatar());

		}).then(avatar => {

			res.write(avatar.data.buffer);
			res.end();

		}).catch(() => {

			responseCodes.respond(responsePlace, req, res, next, err.resCode || utils.mongoErrorToResCode(err), err.resCode ? {} : err);
		});
	}

	function resetPassword(req, res, next){
		let responsePlace = utils.APIInfo(req);

		User.updatePassword(req[C.REQ_REPO].logger, req.params[C.REPO_REST_API_ACCOUNT], null, req.body.token, req.body.newPassword).then(() => {
			responseCodes.respond(responsePlace, req, res, next, responseCodes.OK, { account: req.params[C.REPO_REST_API_ACCOUNT] });
		}).catch(err => {
			responseCodes.respond(responsePlace, req, res, next, err.resCode ? err.resCode: err, err.resCode ? err.resCode: err);
		});
	}

	function listUserBid(req, res, next){

		let responsePlace = utils.APIInfo(req);
		//let user;

		User.findByUserName(req.params.account).then(user => {

			if(!user){
				return Promise.reject({resCode: responseCodes.USER_NOT_FOUND});
			}

			responseCodes.respond(responsePlace, req, res, next, responseCodes.OK, user.customData.bids);
		
		}).catch(err => {
			responseCodes.respond(responsePlace, req, res, next, err.resCode || utils.mongoErrorToResCode(err), err.resCode ? {} : err);
		});

	}

	function listUserInfo(req, res, next){

		let responsePlace = utils.APIInfo(req);
		let user;

		User.findByUserName(req.params.account).then(_user => {

			if(!_user){
				return Promise.reject({resCode: responseCodes.USER_NOT_FOUND});
			}

			user = _user;
			return user.listAccounts();

		}).then(databases => {

			responseCodes.respond(responsePlace, req, res, next, responseCodes.OK, {
				accounts: databases,
				firstName: user.customData.firstName,
				lastName: user.customData.lastName,
				email: user.customData.email
			});

		}).catch(err => {
			responseCodes.respond(responsePlace, req, res, next, err.resCode || err, err.resCode ? {} : err);
		});
	}

	function listInfo(req, res, next){

		let responsePlace = utils.APIInfo(req);

		if(req.session.user.username !== req.params.account){

			let getType;

			if(C.REPO_BLACKLIST_USERNAME.indexOf(req.params.account) !== -1){
				getType = Promise.resolve('blacklisted');
			} else {
				getType = User.findByUserName(req.params.account).then(_user => {
					if(!_user){
						return '';
					} else if(!_user.customData.email){
						return 'database';
					} else {
						return 'user';
					}
				});
			}


			getType.then(type => {
				responseCodes.respond(responsePlace, req, res, next, responseCodes.OK, {type});
			});

		} else if(req.query.hasOwnProperty('bids')){
			listUserBid(req, res, next);
		} else {
			listUserInfo(req, res, next);
		}
	}

	function createDatabase(req, res, next){


		let responsePlace = utils.APIInfo(req);
		let password = crypto.randomBytes(64).toString('hex');

		//first create the ghost user
		let checkPlan = User.getSubscription(req.body.plan) ? 
			Promise.resolve() : Promise.reject({ resCode: responseCodes.INVALID_SUBSCRIPTION_PLAN });

		return checkPlan.then(() => {
			return User.createUser(req[C.REQ_REPO].logger, req.body.database, password, null, 0);

		}).then(() => {

			return User.findByUserName(req.body.database);


		}).catch(err => {
			//change user exists error message to database exists
			if(err.resCode && err.resCode.value === 55){
				return Promise.reject({ resCode: responseCodes.DATABASE_EXIST });
			} else {
				return Promise.reject(err);
			}

		}).then(dbUser => {
			
			//create a subscription token in this ghost user
			let billingUser = req.params.account;
			return dbUser.createSubscriptionToken(req.body.plan, billingUser);

		}).then(token => {


			responseCodes.respond(responsePlace, req, res, next, responseCodes.OK, {
				database: req.body.database,
				token: token.token
			});

		}).catch(err => {
			responseCodes.respond(responsePlace, req, res, next, err.resCode || utils.mongoErrorToResCode(err), err.resCode ? {} : err);
		});
	}

	function createSubscription(req, res, next){

		let responsePlace = utils.APIInfo(req);


		User.findByUserName(req.params.account).then(dbUser => {
			let billingUser = req.params.account;
			return dbUser.createSubscriptionToken(req.body.plan, billingUser);
		}).then(token => {

			responseCodes.respond(responsePlace, req, res, next, responseCodes.OK, {
				token: token.token
			});

		}).catch(err => {
			responseCodes.respond(responsePlace, req, res, next, err.resCode || utils.mongoErrorToResCode(err), err.resCode ? {} : err);
		});
	}

	function listSubscriptions(req, res, next){

		let responsePlace = utils.APIInfo(req);
		User.findSubscriptionsByBillingUser(req.params.account).then(subscriptions => {
			responseCodes.respond(responsePlace, req, res, next, responseCodes.OK, subscriptions);
		}).catch(err => {
			responseCodes.respond(responsePlace, req, res, next, err.resCode || utils.mongoErrorToResCode(err), err.resCode ? {} : err);
		});
	}

	function findSubscriptionByToken(req, res, next){

		let responsePlace = utils.APIInfo(req);
		let billingUser = req.params.account;
		let token = req.params.token;

		User.findSubscriptionByToken(billingUser, token).then(subscription => {
			responseCodes.respond(responsePlace, req, res, next, responseCodes.OK, subscription);
		}).catch(err => {
			responseCodes.respond(responsePlace, req, res, next, err.resCode || utils.mongoErrorToResCode(err), err.resCode ? {} : err);
		});

	}

	function contact(req, res, next){

		let responsePlace = utils.APIInfo(req);

		Mailer.sendContactEmail({
			email: req.body.email,
			name: req.body.name,
			information: req.body.information
		}).then(() => {
			responseCodes.respond(responsePlace, req, res, next, responseCodes.OK, { status: 'success'});
		}).catch(err => {
			responseCodes.respond(responsePlace, req, res, next, err.resCode || err, err.resCode ? {} : err);
		});

	}

	module.exports = router;
<<<<<<< HEAD

}());
=======
})();
>>>>>>> 954a1eb6
<|MERGE_RESOLUTION|>--- conflicted
+++ resolved
@@ -34,7 +34,7 @@
 
 	router.post("/login", login);
 	router.post("/logout", logout);
-<<<<<<< HEAD
+
 	router.post('/contact', contact);
 	router.get("/:account.json", middlewares.loggedIn, listInfo);
 	router.get("/:account.jpg", middlewares.hasReadAccessToAccount, getAvatar);
@@ -48,13 +48,6 @@
 	router.put("/:account", middlewares.hasWriteAccessToAccount, updateUser);
 	router.put("/:account/password", middlewares.hasWriteAccessToAccount, resetPassword);
 
-=======
-
-	router.get("/login", checkLogin);
-	router.get("/:account.jpg", middlewares.loggedIn, getAvatar);
-	router.post("/:account", middlewares.loggedIn, updateUser);
->>>>>>> 954a1eb6
-
 	function expireSession(req) {
 		if (req.session)
 		{
@@ -92,25 +85,16 @@
 
 		req[C.REQ_REPO].logger.logInfo("Authenticating user", { username: req.body.username});
 
-<<<<<<< HEAD
 		if(req.session.user){
 			return responseCodes.respond(responsePlace, req, res, next, responseCodes.ALREADY_LOGGED_IN, responseCodes.ALREADY_LOGGED_IN);
 		}
 
 		User.authenticate(req[C.REQ_REPO].logger, req.body.username, req.body.password).then(user => {
-
-			req[C.REQ_REPO].logger.logInfo("User is logged in", { username: req.body.username});
-
-			expireSession(req);
-=======
-		User.authenticate(req[C.REQ_REPO].logger, req.body.username, req.body.password).then(user => {
 			req[C.REQ_REPO].logger.logInfo("User is logged in", req.body.username);
->>>>>>> 954a1eb6
 			createSession(responsePlace, req, res, next, {username: user.user, roles: user.roles});
 		}).catch(err => {
 			responseCodes.respond(responsePlace, req, res, next, err.resCode ? err.resCode: err, err.resCode ? err.resCode: err);
 		});
-
 	}
 
 	function checkLogin(req, res, next){
@@ -205,7 +189,7 @@
 				email: req.body.email,
 				username: req.params.account,
 				pay: req.body.pay
-				
+
 			}).catch( err => {
 				// catch email error instead of returning to client
 				req[C.REQ_REPO].logger.logError(`Email error - ${err.message}`);
@@ -222,7 +206,7 @@
 	}
 
 	function verify(req, res, next){
-		
+
 		let responsePlace = utils.APIInfo(req);
 
 		User.verify(req.params[C.REPO_REST_API_ACCOUNT], req.body.token).then(user => {
@@ -264,9 +248,9 @@
 				req[C.REQ_REPO].logger.logDebug(`Email error - ${err.message}`);
 				return Promise.reject(responseCodes.PROCESS_ERROR('Internal Email Error'));
 			});
-		
+
 		}).then(emailRes => {
-			
+
 			req[C.REQ_REPO].logger.logInfo('Email info - ' + JSON.stringify(emailRes));
 			responseCodes.respond(responsePlace, req, res, next, responseCodes.OK, {});
 		}).catch(err => {
@@ -320,7 +304,7 @@
 			}
 
 			responseCodes.respond(responsePlace, req, res, next, responseCodes.OK, user.customData.bids);
-		
+
 		}).catch(err => {
 			responseCodes.respond(responsePlace, req, res, next, err.resCode || utils.mongoErrorToResCode(err), err.resCode ? {} : err);
 		});
@@ -396,7 +380,7 @@
 		let password = crypto.randomBytes(64).toString('hex');
 
 		//first create the ghost user
-		let checkPlan = User.getSubscription(req.body.plan) ? 
+		let checkPlan = User.getSubscription(req.body.plan) ?
 			Promise.resolve() : Promise.reject({ resCode: responseCodes.INVALID_SUBSCRIPTION_PLAN });
 
 		return checkPlan.then(() => {
@@ -416,7 +400,7 @@
 			}
 
 		}).then(dbUser => {
-			
+
 			//create a subscription token in this ghost user
 			let billingUser = req.params.account;
 			return dbUser.createSubscriptionToken(req.body.plan, billingUser);
@@ -494,9 +478,4 @@
 	}
 
 	module.exports = router;
-<<<<<<< HEAD
-
-}());
-=======
-})();
->>>>>>> 954a1eb6
+}());