"use strict";

    const express = require("express");
    const router = express.Router({mergeParams: true});
    const responseCodes = require("../response_codes.js");
    const C = require("../constants");
    const systemLogger = require("../logger.js").systemLogger;
    const serialize = require("serialize-javascript");
    const _ = require("lodash");
    const fs = require("fs");
    const pug = require("pug");
    const addressMeta = require("../models/addressMeta");
    const units = require("../models/unit");
    const History = require("../models/history");
    const ModelHelper = require("../models/helper/model");
    const User = require("../models/user");
    const DEFAULT_PLUGIN_STRUCTURE = require("../plugin/plugin-structure.js").DEFAULT_PLUGIN_STRUCTURE;
    const path = require("path");
    
    const config = require("../config");
    
    /**
     * Get the pug files for the required state or plugin
     *
     * @param {string} required - Name of required plugin
     * @param {string} pathToStatesAndPlugins - Root path of plugins 
     * @param {Object} params - Updates with information from plugin structure 
     */
    function getPugFiles(required, pathToStatesAndPlugins, params) {
        let requiredFiles,
            requiredDir,
            fileSplit;
    
        requiredDir = pathToStatesAndPlugins + "/" + required + "/pug";
        try {
            fs.accessSync(requiredDir, fs.F_OK); // Throw for fail
    
            requiredFiles = fs.readdirSync(requiredDir);
            requiredFiles.forEach(function (file) {
                fileSplit = file.split(".");
                params.frontendPug.push({
                    id: fileSplit[0] + ".html",
                    path: requiredDir + "/" + file
                });
            });
        } catch (e) {
            // Pug files don"t exist
            systemLogger.logFatal(e.message);
        }
    }
    
    /**
     * Setup loading only the required states and plugins pug files
     *
     * @private
     * @param {string[]} statesAndPlugins - List of states and plugins to load 
     * @param {string} required - Plugin to load
     * @param {string} pathToStatesAndPlugins - Base directory to load plugins from
     * @param {Object} params - Updates with information from plugin structure
     */
    function setupRequiredPug(statesAndPlugins, required, pathToStatesAndPlugins, params) {
        let i, length;
    
        if (statesAndPlugins.indexOf(required.plugin) !== -1) {
            getPugFiles(required.plugin, pathToStatesAndPlugins, params);
    
            // Friends
            if (required.hasOwnProperty("friends")) {
                for (i = 0, length = required.friends.length; i < length; i++) {
                    if (statesAndPlugins.indexOf(required.friends[i]) !== -1) {
                        getPugFiles(required.friends[i], pathToStatesAndPlugins, params);
                    }
                }
            }
    
            // Functions
            if (required.hasOwnProperty("functions")) {
                for (i = 0, length = required.functions.length; i < length; i++) {
                    if (statesAndPlugins.indexOf(required.functions[i]) !== -1) {
                        getPugFiles(required.functions[i], pathToStatesAndPlugins, params);
                    }
                }
            }
    
            // Recurse for children
            if (required.hasOwnProperty("children")) {
                for (i = 0, length = required.children.length; i < length; i++) {
                    setupRequiredPug(statesAndPlugins, required.children[i], pathToStatesAndPlugins, params);
                }
            }
    
        }
    }
    
    /**
     * Get all available states and plugins
     *
     * @param {Object} params - updates with information from plugin structure
     */
    function setupPug(params, pluginStructure) {
    
        const pathToStatesAndPlugins = path.join(__dirname + "./../../frontend/components");
    
        // Get all available states and plugins in the file system
        const statesAndPlugins = fs.readdirSync(pathToStatesAndPlugins);
        setupRequiredPug(statesAndPlugins, pluginStructure, pathToStatesAndPlugins, params);
        
    }
    
    function createClientConfig(serverConfig, req) {
    
        // TODO: Replace with user based plugin selection
        let pluginStructure = {};
    
        // If the serverConfig has a plugin structure, use that
        // else just use the default
        if (serverConfig.pluginStructure) {
            pluginStructure = require("../../" + serverConfig.pluginStructure);
        } else {
            pluginStructure = DEFAULT_PLUGIN_STRUCTURE;
        }
    
<<<<<<< HEAD
    let clientConfig = {
        "pluginLoaded": [],
        "pluginPug": [],
        "pluginJS": [],
        "pluginAngular": {},
        "parentStateJSON": {},
        "ui": {},
        "uistate": {},
        "pluginCSS": [],
        "renderMe": pug.renderFile,
        "structure": pluginStructure,
        "frontendPug": [],
        "gaTrackId": config.gaTrackId,
        "development" : config.development,
        "googleConversionId": config.googleConversionId,
        "userNotice" : config.userNotice,
        "unitySettings" : config.unitySettings,
        "customLogins" : config.customLogins
    };

    if (config.hasOwnProperty("captcha_client_key")) {
        clientConfig.captcha_client_key = config.captcha_client_key;
=======
        // Set up the legal plugins
        if (config.hasOwnProperty("legal")) {
            for (let i = 0; i < config.legal.length; i += 1) {
                pluginStructure.functions.push(config.legal[i].page);
            }
        }
        
        let clientConfig = {
            "pluginLoaded": [],
            "pluginPug": [],
            "pluginJS": [],
            "pluginAngular": {},
            "parentStateJSON": {},
            "ui": {},
            "uistate": {},
            "pluginCSS": [],
            "renderMe": pug.renderFile,
            "structure": pluginStructure,
            "frontendPug": [],
            "gaTrackId": config.gaTrackId,
            "development" : config.development,
            "googleConversionId": config.googleConversionId,
            "userNotice" : config.userNotice,
            "unitySettings" : config.unitySettings,
        };
    
        if (config.hasOwnProperty("captcha_client_key")) {
            clientConfig.captcha_client_key = config.captcha_client_key;
        }
    
        if (req) {
            clientConfig.userId = _.get(req, "session.user.username");
        }
    
        // Set up the legal plugins
        clientConfig.legalTemplates = [];
        if (config.hasOwnProperty("legal")) {
            clientConfig.legalTemplates = config.legal;
        }
    
        clientConfig.apiUrls = config.apiUrls;
    
        clientConfig.C = {
            GET_API : C.GET_API,
            POST_API : C.POST_API,
            MAP_API : C.MAP_API
        };
    
        if (config.chat_server) {
            clientConfig.chatHost = config.chat_server.chat_host;
            clientConfig.chatPath = "/" + config.chat_server.subdirectory;
        }
    
        clientConfig.chatReconnectionAttempts = config.chat_reconnection_attempts;
    
        clientConfig.VERSION = config.version;
    
        if (serverConfig.backgroundImage) {
            clientConfig.backgroundImage = serverConfig.backgroundImage;
        }
    
        clientConfig.return_path = "/";
    
        clientConfig.auth =  config.auth;
    
        if(config.captcha && config.captcha.clientKey) {
            clientConfig.captcha_client_key = config.captcha.clientKey;
        }
    
        clientConfig.uploadSizeLimit = config.uploadSizeLimit;
        clientConfig.countries = addressMeta.countries;
        clientConfig.euCountriesCode = addressMeta.euCountriesCode;
        clientConfig.usStates = addressMeta.usStates;
        clientConfig.units = units;
        clientConfig.legal = config.legal;
        clientConfig.tagRegExp = History.tagRegExp;
        clientConfig.modelNameRegExp = ModelHelper.modelNameRegExp;
        clientConfig.fileNameRegExp = ModelHelper.fileNameRegExp;
        clientConfig.usernameRegExp = User.usernameRegExp;
        clientConfig.acceptedFormat = ModelHelper.acceptedFormat;
        clientConfig.login_check_interval = config.login_check_interval;
    
        clientConfig.responseCodes = _.each(responseCodes.codesMap);
    
        clientConfig.permissions = {
            "PERM_DELETE_MODEL": C.PERM_DELETE_MODEL,
            "PERM_CHANGE_MODEL_SETTINGS": C.PERM_CHANGE_MODEL_SETTINGS,
            "PERM_ASSIGN_LICENCE": C.PERM_ASSIGN_LICENCE,
            "PERM_UPLOAD_FILES": C.PERM_UPLOAD_FILES,
            "PERM_CREATE_ISSUE": C.PERM_CREATE_ISSUE,
            "PERM_COMMENT_ISSUE": C.PERM_COMMENT_ISSUE,
            "PERM_VIEW_ISSUE": C.PERM_VIEW_ISSUE,
            "PERM_DOWNLOAD_MODEL": C.PERM_DOWNLOAD_MODEL,
            "PERM_VIEW_MODEL": C.PERM_VIEW_MODEL,
            "PERM_CREATE_MODEL": C.PERM_CREATE_MODEL,
            "PERM_EDIT_FEDERATION": C.PERM_EDIT_FEDERATION
        };
    
        clientConfig.impliedPermission = C.IMPLIED_PERM;
    
        setupPug(clientConfig, pluginStructure);
        
        return clientConfig;
    
>>>>>>> 3e41cab9
    }
    
    const clientConfig = createClientConfig(config);
    
    router.get("/version.json", function (req, res) {
        return res.json({"VERSION": clientConfig.VERSION });
    });
    
    router.get("/config.js", function (req, res) {
    
        // Only need to set the userId the rest is static
        clientConfig.userId = _.get(req, "session.user.username");
    
        // TODO: This used to be a long string concat, 
        // this is marginally better but still a complete hack. 
        // There is definitely a better way to do this
        const serializedConfig = serialize(clientConfig); 
    
        res.header("Content-Type", "text/javascript");
        res.render(path.resolve(__dirname, "./../../pug/config.pug"), {config: serializedConfig});
    });
    
    module.exports = router;<|MERGE_RESOLUTION|>--- conflicted
+++ resolved
@@ -120,37 +120,6 @@
             pluginStructure = DEFAULT_PLUGIN_STRUCTURE;
         }
     
-<<<<<<< HEAD
-    let clientConfig = {
-        "pluginLoaded": [],
-        "pluginPug": [],
-        "pluginJS": [],
-        "pluginAngular": {},
-        "parentStateJSON": {},
-        "ui": {},
-        "uistate": {},
-        "pluginCSS": [],
-        "renderMe": pug.renderFile,
-        "structure": pluginStructure,
-        "frontendPug": [],
-        "gaTrackId": config.gaTrackId,
-        "development" : config.development,
-        "googleConversionId": config.googleConversionId,
-        "userNotice" : config.userNotice,
-        "unitySettings" : config.unitySettings,
-        "customLogins" : config.customLogins
-    };
-
-    if (config.hasOwnProperty("captcha_client_key")) {
-        clientConfig.captcha_client_key = config.captcha_client_key;
-=======
-        // Set up the legal plugins
-        if (config.hasOwnProperty("legal")) {
-            for (let i = 0; i < config.legal.length; i += 1) {
-                pluginStructure.functions.push(config.legal[i].page);
-            }
-        }
-        
         let clientConfig = {
             "pluginLoaded": [],
             "pluginPug": [],
@@ -168,8 +137,20 @@
             "googleConversionId": config.googleConversionId,
             "userNotice" : config.userNotice,
             "unitySettings" : config.unitySettings,
+            "customLogins" : config.customLogins
         };
-    
+
+        if (config.hasOwnProperty("captcha_client_key")) {
+            clientConfig.captcha_client_key = config.captcha_client_key;
+        }
+
+        // Set up the legal plugins
+        if (config.hasOwnProperty("legal")) {
+            for (let i = 0; i < config.legal.length; i += 1) {
+                pluginStructure.functions.push(config.legal[i].page);
+            }
+        }
+        
         if (config.hasOwnProperty("captcha_client_key")) {
             clientConfig.captcha_client_key = config.captcha_client_key;
         }
@@ -248,8 +229,6 @@
         
         return clientConfig;
     
->>>>>>> 3e41cab9
-    }
     
     const clientConfig = createClientConfig(config);
     
