--- conflicted
+++ resolved
@@ -337,12 +337,8 @@
 			return responseCodes.respond(responsePlace, req, res, next, responseCodes.FILE_FORMAT_NOT_SUPPORTED, responseCodes.FILE_FORMAT_NOT_SUPPORTED);
 		} else {
 
-<<<<<<< HEAD
-			Issue.importBCF(req.params.account, req.params.project, req.file.path).then(() => {
-=======
-			console.log('file', req.file.path);
+
 			Issue.importBCF(req.params.account, req.params.project, req.params.rid, req.file.path).then(() => {
->>>>>>> 5db90004
 				responseCodes.respond(place, req, res, next, responseCodes.OK, {'status': 'ok'});
 			}).catch(err => {
 				responseCodes.respond(place, req, res, next, err, err);
