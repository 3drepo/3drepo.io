/**
 *  Copyright (C) 2014 3D Repo Ltd
 *
 *  This program is free software: you can redistribute it and/or modify
 *  it under the terms of the GNU Affero General Public License as
 *  published by the Free Software Foundation, either version 3 of the
 *  License, or (at your option) any later version.ap
 *
 *  This program is distributed in the hope that it will be useful,
 *  but WITHOUT ANY WARRANTY; without even the implied warranty of
 *  MERCHANTABILITY or FITNESS FOR A PARTICULAR PURPOSE.  See the
 *  GNU Affero General Public License for more details.
 *
 *  You should have received a copy of the GNU Affero General Public License
 *  along with this program.  If not, see <http://www.gnu.org/licenses/>.
 */

var express = require('express');
var router = express.Router({mergeParams: true});
var middlewares = require('./middlewares');

var C = require("../constants");
var responseCodes = require('../response_codes.js');
var Issue = require('../models/issue');
var utils = require('../utils');
var multer = require("multer");
var config = require("../config.js");
var ProjectHelpers = require('../models/helper/project');
var _ = require('lodash');

router.get('/issues/:uid.json', middlewares.hasReadAccessToProject, findIssueById);
router.get('/issues/:uid/thumbnail.png', middlewares.hasReadAccessToProject, getThumbnail);

router.get('/issues.json', middlewares.hasReadAccessToProject, listIssues);
router.get('/issues.bcfzip', middlewares.hasReadAccessToProject, getIssuesBCF);
router.post('/issues.bcfzip', middlewares.hasWriteAccessToIssue, importBCF);

router.get('/issues/:uid/viewpoints/:vid/screenshot.png', middlewares.hasReadAccessToProject, getScreenshot);
router.get('/issues/:uid/viewpoints/:vid/screenshotSmall.png', middlewares.hasReadAccessToProject, getScreenshotSmall);
router.get('/revision/:rid/issues.json', middlewares.hasReadAccessToProject, listIssues);
router.get('/revision/:rid/issues.bcfzip', middlewares.hasReadAccessToProject, getIssuesBCF);
router.post('/revision/:rid/issues.bcfzip', middlewares.hasWriteAccessToIssue, importBCF);

//router.get('/issues/:sid.json', middlewares.hasReadAccessToProject, listIssuesBySID);
router.get("/issues.html", middlewares.hasReadAccessToProject, renderIssuesHTML);
router.get("/revision/:rid/issues.html", middlewares.hasReadAccessToProject, renderIssuesHTML);

router.post('/issues.json', middlewares.connectQueue, middlewares.hasWriteAccessToProject, storeIssue);
router.put('/issues/:issueId.json', middlewares.connectQueue, middlewares.hasWriteAccessToProject, updateIssue);

router.post('/revision/:rid/issues.json', middlewares.hasWriteAccessToIssue, storeIssue);
router.put('/revision/:rid/issues/:issueId.json', middlewares.hasWriteAccessToIssue, updateIssue);

function storeIssue(req, res, next){
	'use strict';

	let place = utils.APIInfo(req);
	//let data = JSON.parse(req.body.data);
	let data = req.body;
	data.owner = req.session.user.username;
	data.sessionId = req.session.id;
	
	data.revId = req.params.rid;

	Issue.createIssue({account: req.params.account, project: req.params.project}, data).then(issue => {

		// let resData = {
		// 	_id: issue._id,
		// 	account: req.params.account, 
		// 	project: req.params.project, 
		// 	issue_id : issue._id, 
		// 	number : issue.number, 
		// 	created : issue.created, 
		// 	scribble: data.scribble,
		// 	issue: issue
		// };

		responseCodes.respond(place, req, res, next, responseCodes.OK, issue);

	}).catch(err => {
		responseCodes.respond(place, req, res, next, err.resCode || utils.mongoErrorToResCode(err), err.resCode ? {} : err);
	});
}

function updateIssue(req, res, next){
	'use strict';

	let place = utils.APIInfo(req);
	//let data = JSON.parse(req.body.data);
	let data = req.body;
	data.owner = req.session.user.username;
<<<<<<< HEAD
	data.requester = req.session.user.username;
=======
	data.isAdmin = false;
>>>>>>> 1da5c0ee
	data.revId = req.params.rid;
	data.sessionId = req.session.id;

	let dbCol = {account: req.params.account, project: req.params.project};
	let issueId = req.params.issueId;
	let action;
	let projectRoles;

	ProjectHelpers.getRolesForProject(req.params.account, req.params.project).then(_projectRoles => {

		projectRoles = _.indexBy(_projectRoles, 'role');
		return ProjectHelpers.getUserRolesForProject(req.params.account, req.params.project, req.session.user.username);

	}).then(roles => {
		
		data.owner_roles = roles;
		
		roles.forEach(role => {
			if(projectRoles[role] && projectRoles[role].roleFunction === 'admin'){
				data.isAdmin = true;
			}
		});

		return Issue.findById(dbCol, utils.stringToUUID(issueId), { 'viewpoints.screenshot': 0, 'thumbnail': 0 });

	}).then(issue => {

		if(!issue){
			return Promise.reject({ resCode: responseCodes.ISSUE_NOT_FOUND });
		}

		if(data.hasOwnProperty('comment') && data.edit){
			action = issue.updateComment(data.commentIndex, data);

		} else if(data.sealed) {
			action = issue.updateComment(data.commentIndex, data);

		} else if(data.commentIndex >= 0 && data.delete) {
			action = issue.removeComment(data.commentIndex, data);

		} else if (data.hasOwnProperty('comment')){
			action = issue.updateComment(null, data);
		
		} else if (data.hasOwnProperty('closed') && data.closed){
			action = Promise.reject('This action is deprecated, use PUT issues/id.json {"status": "closed"}');

		} else if (data.hasOwnProperty('closed') && !data.closed){
			action = Promise.reject('This action is deprecated, use PUT issues/id.json {"status": "closed"}');

		} else {
			
			issue.updateAttrs(data);
			action = issue.save();
		}

		return action;

	}).then(issue => {

		let resData = {
			_id: issueId,
			account: req.params.account,
			project: req.params.project,
			issue: issue,
			issue_id : issueId,
			number: issue.number,
			owner: data.hasOwnProperty('comment') ?  data.owner : issue.owner,
			created: issue.created
		};

		responseCodes.respond(place, req, res, next, responseCodes.OK, resData);

	}).catch(err => {

		responseCodes.respond(place, req, res, next, err.resCode || utils.mongoErrorToResCode(err), err.resCode ? {} : err);
	});
}

function listIssues(req, res, next) {
	'use strict';

	//let params = req.params;
	let place = utils.APIInfo(req);
	let dbCol =  {account: req.params.account, project: req.params.project, logger: req[C.REQ_REPO].logger};
	let projection = {
		extras: 0,
		'comments': 0,
		'viewpoints.extras': 0,
		'viewpoints.scribble': 0,
		'viewpoints.screenshot.content': 0,
		'viewpoints.screenshot.resizedContent': 0,
		'thumbnail.content': 0
	};

	var findIssue;
	if(req.query.shared_id){
		findIssue = Issue.findBySharedId(dbCol, req.query.shared_id, req.query.number);
	} else if (req.params.rid) {
		findIssue = Issue.findByProjectName(dbCol, req.session.user.username, null, req.params.rid, projection);
	} else {
		findIssue = Issue.findByProjectName(dbCol, req.session.user.username, "master", null, projection);
	}

	findIssue.then(issues => {
		responseCodes.respond(place, req, res, next, responseCodes.OK, issues);
	}).catch(err => {
		responseCodes.respond(place, req, res, next, err.resCode || utils.mongoErrorToResCode(err), err.resCode ? {} : err);
	});

}

function getIssuesBCF(req, res, next) {
	'use strict';
	
	let place = utils.APIInfo(req);
	let account = req.params.account;
	let project = req.params.project;
	
	let getBCFZipRS;

	if (req.params.rid) {
		getBCFZipRS = Issue.getBCFZipReadStream(account, project, req.session.user.username, null, req.params.rid);
	} else {
		getBCFZipRS = Issue.getBCFZipReadStream(account, project, req.session.user.username, "master", null);
	}

	getBCFZipRS.then(zipRS => {

		let headers = {
			'Content-Disposition': 'attachment;filename=issues.bcfzip',
			'Content-Type': 'application/zip'
		};

		res.writeHead(200, headers);
		zipRS.pipe(res);

	}).catch(err => {
		responseCodes.respond(place, req, res, next, err.resCode || utils.mongoErrorToResCode(err), err.resCode ? {} : err);
	});

}
// function listIssuesBySID(req, res, next) {
// 	'use strict';

// 	let params = req.params;
// 	let place = utils.APIInfo(req);
// 	let dbCol =  {account: req.params.account, project: req.params.project};

// 	Issue.findBySharedId(dbCol, params.sid, req.query.number).then(issues => {
// 		responseCodes.respond(place, req, res, next, responseCodes.OK, issues);
// 	}).catch(err => {
// 		responseCodes.respond(place, req, res, next, err.resCode || utils.mongoErrorToResCode(err), err.resCode ? {} : err);
// 	});

// }

function findIssueById(req, res, next) {
	'use strict';

	let params = req.params;
	let place = utils.APIInfo(req);
	let dbCol =  {account: req.params.account, project: req.params.project};

	Issue.findByUID(dbCol, params.uid).then(issue => {
		responseCodes.respond(place, req, res, next, responseCodes.OK, issue);
	}).catch(err => {
		responseCodes.respond(place, req, res, next, err.resCode || utils.mongoErrorToResCode(err), err.resCode ? {} : err);
	});

}

function renderIssuesHTML(req, res, next){
	'use strict';

	let place = utils.APIInfo(req);
	let dbCol =  {account: req.params.account, project: req.params.project, logger: req[C.REQ_REPO].logger};
	let findIssue;

	if (req.params.rid) {
		findIssue = Issue.findByProjectName(dbCol, req.session.user.username, null, req.params.rid);
	} else {
		findIssue = Issue.findByProjectName(dbCol, req.session.user.username, "master");
	}

	findIssue.then(issues => {
		// Split issues by type
		let splitIssues   = {open : [], closed: []};

		for (var i = 0; i < issues.length; i++)
		{
			if (issues[i].hasOwnProperty("comments"))
			{
				for (var j = 0; j < issues[i].comments.length; j++)
				{
					issues[i].comments[j].created = new Date(issues[i].comments[j].created).toString();
				}
			}

			if(issues[i].closed || issues[i].status === 'closed')
			{
				issues[i].created = new Date(issues[i].created).toString();
				splitIssues.closed.push(issues[i]);
			} else {
				issues[i].created = new Date(issues[i].created).toString();
				splitIssues.open.push(issues[i]);
			}
		}

		res.render("issues.jade", {issues : splitIssues});

	}).catch(err => {
		responseCodes.respond(place, req, res, next, err.resCode || utils.mongoErrorToResCode(err), err.resCode ? {} : err);
	});
}

function importBCF(req, res, next){
	'use strict';

	let place = utils.APIInfo(req);

	//check space
	function fileFilter(req, file, cb){

		let acceptedFormat = [
			'bcfzip', 'zip'
		];

		let format = file.originalname.split('.');
		format = format.length <= 1 ? '' : format.splice(-1)[0];

		let size = parseInt(req.headers['content-length']);

		if(acceptedFormat.indexOf(format.toLowerCase()) === -1){
			return cb({resCode: responseCodes.FILE_FORMAT_NOT_SUPPORTED });
		}

		if(size > config.uploadSizeLimit){
			return cb({ resCode: responseCodes.SIZE_LIMIT });
		}

		cb(null, true);
	}

	if(!config.bcf_dir){
		return responseCodes.respond(place, req, res, next, { message: 'config.bcf_dir is not defined'});
	}

	var upload = multer({ 
		dest: config.bcf_dir,
		fileFilter: fileFilter,
	});

	upload.single("file")(req, res, function (err) {
		if (err) {
			return responseCodes.respond(responsePlace, req, res, next, err.resCode ? err.resCode : err , err.resCode ?  err.resCode : err);
		
		} else if(!req.file.size){
			return responseCodes.respond(responsePlace, req, res, next, responseCodes.FILE_FORMAT_NOT_SUPPORTED, responseCodes.FILE_FORMAT_NOT_SUPPORTED);
		} else {


			Issue.importBCF(req.session.id, req.params.account, req.params.project, req.params.rid, req.file.path).then(() => {
				responseCodes.respond(place, req, res, next, responseCodes.OK, {'status': 'ok'});
			}).catch(err => {
				responseCodes.respond(place, req, res, next, err, err);
			});
		}
	});
}

function getScreenshot(req, res, next){
	'use strict';

	let place = utils.APIInfo(req);
	let dbCol = {account: req.params.account, project: req.params.project};

	Issue.getScreenshot(dbCol, req.params.uid, req.params.vid).then(buffer => {
		responseCodes.respond(place, req, res, next, responseCodes.OK, buffer, 'png');
	}).catch(err => {
		responseCodes.respond(place, req, res, next, err, err);
	});

}

function getScreenshotSmall(req, res, next){
	'use strict';

	let place = utils.APIInfo(req);
	let dbCol = {account: req.params.account, project: req.params.project};

	Issue.getSmallScreenshot(dbCol, req.params.uid, req.params.vid).then(buffer => {
		responseCodes.respond(place, req, res, next, responseCodes.OK, buffer, 'png');
	}).catch(err => {
		responseCodes.respond(place, req, res, next, err, err);
	});

}

function getThumbnail(req, res, next){
	'use strict';

	let place = utils.APIInfo(req);
	let dbCol = {account: req.params.account, project: req.params.project};

	Issue.getThumbnail(dbCol, req.params.uid).then(buffer => {
		responseCodes.respond(place, req, res, next, responseCodes.OK, buffer, 'png');
	}).catch(err => {
		responseCodes.respond(place, req, res, next, err, err);
	});

}

module.exports = router;<|MERGE_RESOLUTION|>--- conflicted
+++ resolved
@@ -89,11 +89,8 @@
 	//let data = JSON.parse(req.body.data);
 	let data = req.body;
 	data.owner = req.session.user.username;
-<<<<<<< HEAD
 	data.requester = req.session.user.username;
-=======
 	data.isAdmin = false;
->>>>>>> 1da5c0ee
 	data.revId = req.params.rid;
 	data.sessionId = req.session.id;
 
