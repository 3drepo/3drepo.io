--- conflicted
+++ resolved
@@ -34,14 +34,10 @@
 	return {account: req.params.account, project: req.params.project};
 };
 
-<<<<<<< HEAD
-function getAccessToProject(username, account, project){
-=======
 // init ampq and import queue object
 var importQueue = require('../services/queue');
 
 function getAccessByCollection(username, account, collection){
->>>>>>> 857c8dc5
 	'use strict';
 
 	return User.findByUserName(username).then(user => {
