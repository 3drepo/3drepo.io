--- conflicted
+++ resolved
@@ -124,15 +124,10 @@
 	let place = utils.APIInfo(req);
 	_getProject(req).then(setting => {
 
-<<<<<<< HEAD
 		//setting = setting.toObject();
-		
+
 		let whitelist = ['owner', 'desc', 'type', 'permissions', 'properties', 'status', 'errorReason', 'federate', 'subProjects'];
-=======
-		setting = setting.toObject();
-
-		let whitelist = ['owner', 'desc', 'type', 'permissions', 'properties', 'status', 'errorReason'];
->>>>>>> 04ada5dc
+
 		let resObj = {};
 
 		whitelist.forEach(key => {
@@ -181,10 +176,10 @@
 	}
 
 	let data = {
-		desc: req.body.desc, 
-		type: req.body.type, 
-		unit: req.body.unit, 
-		subProjects: req.body.subProjects, 
+		desc: req.body.desc,
+		type: req.body.type,
+		unit: req.body.unit,
+		subProjects: req.body.subProjects,
 		federate: federate,
 		code: req.body.code,
 		topicTypes: req.body.topicTypes
@@ -416,7 +411,7 @@
 
 	//check project exists before upload
 	return ProjectSetting.findById({account, project}, project).then(_projectSetting => {
-		
+
 		projectSetting = _projectSetting;
 
 		if(!projectSetting){
