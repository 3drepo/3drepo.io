/**
 *  Copyright (C) 2014 3D Repo Ltd
 *
 *  This program is free software: you can redistribute it and/or modify
 *  it under the terms of the GNU Affero General Public License as
 *  published by the Free Software Foundation, either version 3 of the
 *  License, or (at your option) any later version.
 *
 *  This program is distributed in the hope that it will be useful,
 *  but WITHOUT ANY WARRANTY; without even the implied warranty of
 *  MERCHANTABILITY or FITNESS FOR A PARTICULAR PURPOSE.  See the
 *  GNU Affero General Public License for more details.
 *
 *  You should have received a copy of the GNU Affero General Public License
 *  along with this program.  If not, see <http://www.gnu.org/licenses/>.
 */

var express = require('express');
var router = express.Router({mergeParams: true});
// var _ = require('lodash');
var utils = require('../utils');
var middlewares = require('./middlewares');
var ProjectSetting = require('../models/projectSetting');
var responseCodes = require('../response_codes');
var C = require("../constants");
var ProjectHelpers = require('../models/helper/project');
var createAndAssignRole = ProjectHelpers.createAndAssignRole;

var getDbColOptions = function(req){
	return {account: req.params.account, project: req.params.project};
};



// Get project info
router.get('/:project.json', middlewares.hasReadAccessToProject, getProjectSetting);

router.put('/:project/settings', middlewares.hasWriteAccessToProjectSettings, updateSettings);

router.post('/:project', middlewares.connectQueue, middlewares.isAccountAdmin, createProject);

//update federated project
router.put('/:project', middlewares.connectQueue, middlewares.hasWriteAccessToProject, updateProject);

//get project roles
router.get('/:project/roles.json', middlewares.hasReadAccessToProject, getRolesForProject);

//user roles for this project
router.get('/:project/:username/userRolesForProject.json', middlewares.hasReadAccessToProject, getUserRolesForProject);

//master tree
router.get('/:project/revision/master/head/fulltree.json', middlewares.hasReadAccessToProject, getProjectTree);
router.get('/:project/revision/master/head/modelProperties.json', middlewares.hasReadAccessToProject, getModelProperties);

router.get('/:project/revision/:rev/fulltree.json', middlewares.hasReadAccessToProject, getProjectTree);
router.get('/:project/revision/:rev/modelProperties.json', middlewares.hasReadAccessToProject, getModelProperties);

//search master tree
router.get('/:project/revision/master/head/searchtree.json', middlewares.hasReadAccessToProject, searchProjectTree);

router.get('/:project/revision/:rev/searchtree.json', middlewares.hasReadAccessToProject, searchProjectTree);

router.delete('/:project', middlewares.hasDeleteAccessToProject, deleteProject);

router.post('/:project/upload', middlewares.hasWriteAccessToProject, middlewares.connectQueue, uploadProject);

router.get('/:project/collaborators', middlewares.isAccountAdmin, listCollaborators);

router.post('/:project/collaborators', middlewares.isAccountAdmin, middlewares.hasCollaboratorQuota, addCollaborator);

router.delete('/:project/collaborators', middlewares.isAccountAdmin, removeCollaborator);

router.get('/:project/download/latest', middlewares.hasDownloadAccessToProject, downloadLatest);

function updateSettings(req, res, next){
	'use strict';


	let place = utils.APIInfo(req);
	let dbCol =  {account: req.params.account, project: req.params.project, logger: req[C.REQ_REPO].logger};

	return ProjectSetting.findById(dbCol, req.params.project).then(projectSetting => {

		projectSetting.updateProperties(req.body);
		return projectSetting.save();

	}).then(projectSetting => {
		responseCodes.respond(place, req, res, next, responseCodes.OK, projectSetting);
	}).catch(err => {
		responseCodes.respond(place, req, res, next, err.resCode || utils.mongoErrorToResCode(err), err.resCode ? {} : err);
	});
}


function _getProject(req){
	'use strict';

	return ProjectSetting.findById(getDbColOptions(req), req.params.project).then(setting => {
		if(!setting){
			return Promise.reject({ resCode: responseCodes.PROJECT_INFO_NOT_FOUND});
		} else {
			return Promise.resolve(setting);
		}
	});
}


function getProjectSetting(req, res, next){
	'use strict';

	let place = utils.APIInfo(req);
	_getProject(req).then(setting => {

		setting = setting.toObject();
<<<<<<< HEAD

		let whitelist = ['owner', 'desc', 'type', 'permissions', 'properties', 'status', 'errorReason'];
=======
		
		let whitelist = ['owner', 'desc', 'type', 'permissions', 'properties', 'status', 'errorReason', 'federate'];
>>>>>>> 76de0195
		let resObj = {};

		whitelist.forEach(key => {
			resObj[key] = setting[key];
		});

		resObj.headRevisions = {};
		let proj  = {_id : 1, tag: 1, timestamp: 1, desc: 1, author: 1};
	       	let sort  = {sort: {branch: -1, timestamp: -1}};
		let account = req.params.account;
		let project = req.params.project;

		// Calculate revision heads
		History.find({account, project}, {}, proj, sort).then(histories => {
			histories = History.clean(histories);

			histories.forEach(history => {
				var branch = history.branch || C.MASTER_BRANCH_NAME;
				if (!resObj.headRevisions[branch])
				{
					resObj.headRevisions[branch] = history._id;
				}
			});

			responseCodes.respond(place, req, res, next, responseCodes.OK, resObj);
		});

	}).catch(err => {
		responseCodes.respond(place, req, res, next, err.resCode || utils.mongoErrorToResCode(err), err.resCode ? {} : err);
	});
}



function createProject(req, res, next){
	'use strict';

	let responsePlace = utils.APIInfo(req);
	let project = req.params.project;
	let account = req.params.account;
	let username = req.session.user.username;

	let federate;
	if(req.body.subProjects){
		federate = true;
	}

	let data = {
		desc: req.body.desc, 
		type: req.body.type, 
		unit: req.body.unit, 
		subProjects: req.body.subProjects, 
		federate: federate,
		code: req.body.code,
		topicTypes: req.body.topicTypes
	};

	createAndAssignRole(project, account, username, data).then(data => {
		responseCodes.respond(responsePlace, req, res, next, responseCodes.OK, data.project);
	}).catch( err => {
		responseCodes.respond(responsePlace, req, res, next, err.resCode || utils.mongoErrorToResCode(err), err.resCode ? {} : err);
	});
}

function updateProject(req, res, next){
	'use strict';

	let responsePlace = utils.APIInfo(req);
	let project = req.params.project;
	let account = req.params.account;

	let promise = Promise.resolve();

	if(req.body.subProjects && req.body.subProjects.length > 0){

		promise = ProjectSetting.findById({account}, project).then(setting => {

			if(!setting) {
				return Promise.reject(responseCodes.PROJECT_NOT_FOUND);
			} else if (!setting.federate){
				return Promise.reject(responseCodes.PROJECT_IS_NOT_A_FED);
			} else {
				return ProjectHelpers.createFederatedProject(account, project, req.body.subProjects);
			}
		});

	}

	promise.then(() => {
		responseCodes.respond(responsePlace, req, res, next, responseCodes.OK, { account, project });
	}).catch( err => {
		responseCodes.respond(responsePlace, req, res, next, err.resCode || utils.mongoErrorToResCode(err), err.resCode ? {} : err);
	});
}

function deleteProject(req, res, next){
	'use strict';

	let responsePlace = utils.APIInfo(req);
	let project = req.params.project;
	let account = req.params.account;

	//delete
	ProjectHelpers.removeProject(account, project).then(() => {
		responseCodes.respond(responsePlace, req, res, next, responseCodes.OK, { account, project });
	}).catch( err => {
		responseCodes.respond(responsePlace, req, res, next, err.resCode || err, err.resCode ? {} : err);
	});
}

function listCollaborators(req, res ,next){
	'use strict';

	let project = req.params.project;
	let account = req.params.account;

	ProjectSetting.findById({account, project}, project).then(setting => {

		if(!setting){
			return Promise.reject(responseCodes.PROJECT_NOT_FOUND);
		}

		responseCodes.respond(utils.APIInfo(req), req, res, next, responseCodes.OK, setting.collaborators);

	}).catch(err => {
		responseCodes.respond(utils.APIInfo(req), req, res, next, err, err);
	});
}

function addCollaborator(req, res ,next){
	'use strict';

	let username = req.body.user;
	let project = req.params.project;
	let account = req.params.account;
	let role = req.body.role;
	let email = req.body.email;

	ProjectHelpers.addCollaborator(username, email, account, project, role).then(resRole => {
		return responseCodes.respond(utils.APIInfo(req), req, res, next, responseCodes.OK, resRole);
	}).catch(err => {
		responseCodes.respond(utils.APIInfo(req), req, res, next, err, err);
	});
}

function removeCollaborator(req, res ,next){
	'use strict';

	let project = req.params.project;
	let account = req.params.account;
	let username = req.body.user;
	let role = req.body.role;
	let email = req.body.email;

	ProjectHelpers.removeCollaborator(username, email, account, project, role).then(resRole => {
		responseCodes.respond(utils.APIInfo(req), req, res, next, responseCodes.OK, resRole);
	}).catch(err => {
		responseCodes.respond(utils.APIInfo(req), req, res, next, err, err);
	});
}


function getProjectTree(req, res, next){
	'use strict';

	let project = req.params.project;
	let account = req.params.account;
	let username = req.session.user.username;
	let branch;

	if(!req.params.rev){
		branch = C.MASTER_BRANCH_NAME;
	}

	ProjectHelpers.getFullTree(account, project, branch, req.params.rev, username).then(obj => {

		if(!obj.tree){
			return Promise.reject(responseCodes.TREE_NOT_FOUND);
		}

		responseCodes.respond(utils.APIInfo(req), req, res, next, responseCodes.OK, obj.tree);
	}).catch(err => {
		responseCodes.respond(utils.APIInfo(req), req, res, next, err, err);
	});
}

function getModelProperties(req, res, next) {
	'use strict';

	let project = req.params.project;
	let account = req.params.account;
	let username = req.session.user.username;
	let branch;

	if(!req.params.rev){
		branch = C.MASTER_BRANCH_NAME;
	}

	ProjectHelpers.getModelProperties(account, project, branch, req.params.rev, username).then(properties => {
		responseCodes.respond(utils.APIInfo(req), req, res, next, responseCodes.OK, properties);
	}).catch(err => {
		responseCodes.respond(utils.APIInfo(req), req, res, next, err, err);
	});
}



function searchProjectTree(req, res, next){
	'use strict';

	let project = req.params.project;
	let account = req.params.account;
	let username = req.session.user.username;
	let searchString = req.query.searchString;

	let branch;

	if(!req.params.rev){
		branch = C.MASTER_BRANCH_NAME;
	}

	ProjectHelpers.searchTree(account, project, branch, req.params.rev, searchString, username).then(items => {

		responseCodes.respond(utils.APIInfo(req), req, res, next, responseCodes.OK, items);

	}).catch(err => {
		responseCodes.respond(utils.APIInfo(req), req, res, next, err, err);
	});
}


function downloadLatest(req, res, next){
	'use strict';
	ProjectHelpers.downloadLatest(req.params.account, req.params.project).then(file => {

		let headers = {
			'Content-Length': file.meta.length,
			'Content-Disposition': 'attachment;filename=' + file.meta.filename,
		};

		if(file.meta.contentType){
			headers['Content-Type'] = file.meta.contentType;
		}

		res.writeHead(200, headers);
		file.readStream.pipe(res);

	}).catch(err => {
		responseCodes.respond(utils.APIInfo(req), req, res, next, err, err);
	});
}

function getUserRolesForProject(req, res, next){
	'use strict';
	ProjectHelpers.getUserRolesForProject(req.params.account, req.params.project, req.params.username).then(role => {
		responseCodes.respond(utils.APIInfo(req), req, res, next, responseCodes.OK, role);
	}).catch(err => {
		responseCodes.respond(utils.APIInfo(req), req, res, next, err, err);
	});
}

function getRolesForProject(req, res, next){
	'use strict';
	let removeViewer = true;

	ProjectHelpers.getRolesForProject(req.params.account, req.params.project, removeViewer).then(role => {
		responseCodes.respond(utils.APIInfo(req), req, res, next, responseCodes.OK, role);
	}).catch(err => {
		responseCodes.respond(utils.APIInfo(req), req, res, next, err, err);
	});
}

function uploadProject(req, res, next){
	'use strict';

	let responsePlace = utils.APIInfo(req);
	let projectSetting;
	let account = req.params.account;
	let username = req.session.user.username;
	let project = req.params.project;

	//check project exists before upload
	return ProjectSetting.findById({account, project}, project).then(_projectSetting => {
		
		projectSetting = _projectSetting;

		if(!projectSetting){
			return Promise.reject(responseCodes.PROJECT_NOT_FOUND);
		} else {
			return ProjectHelpers.uploadFile(req);
		}

	}).then(file => {
		// api respond ok once the file is uploaded
		responseCodes.respond(responsePlace, req, res, next, responseCodes.OK, { status: 'uploaded'});

		let data = {
			tag: req.body.tag,
			desc: req.body.desc
		};

		let source = {
			type: 'upload',
			file: file
		};
		//do not return this promise!, error will be logged in importProject function
		//returning this promise may cause sending double http headers
		ProjectHelpers.importProject(account, project, username, projectSetting, source, data);

	}).catch(err => {
		err = err.resCode ? err.resCode : err;
		responseCodes.respond(responsePlace, req, res, next, err, err);
	});
}

module.exports = router;

<|MERGE_RESOLUTION|>--- conflicted
+++ resolved
@@ -112,13 +112,11 @@
 	_getProject(req).then(setting => {
 
 		setting = setting.toObject();
-<<<<<<< HEAD
-
-		let whitelist = ['owner', 'desc', 'type', 'permissions', 'properties', 'status', 'errorReason'];
-=======
-		
+
+
+
 		let whitelist = ['owner', 'desc', 'type', 'permissions', 'properties', 'status', 'errorReason', 'federate'];
->>>>>>> 76de0195
+
 		let resObj = {};
 
 		whitelist.forEach(key => {
