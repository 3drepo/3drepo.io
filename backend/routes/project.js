/**
 *  Copyright (C) 2014 3D Repo Ltd
 *
 *  This program is free software: you can redistribute it and/or modify
 *  it under the terms of the GNU Affero General Public License as
 *  published by the Free Software Foundation, either version 3 of the
 *  License, or (at your option) any later version.
 *
 *  This program is distributed in the hope that it will be useful,
 *  but WITHOUT ANY WARRANTY; without even the implied warranty of
 *  MERCHANTABILITY or FITNESS FOR A PARTICULAR PURPOSE.  See the
 *  GNU Affero General Public License for more details.
 *
 *  You should have received a copy of the GNU Affero General Public License
 *  along with this program.  If not, see <http://www.gnu.org/licenses/>.
 */

var express = require('express');
var router = express.Router({mergeParams: true});
var config = require("../config.js");
// var _ = require('lodash');
var utils = require('../utils');
var middlewares = require('./middlewares');
var ProjectSetting = require('../models/projectSetting');
var responseCodes = require('../response_codes');
var C = require("../constants");
var importQueue = require('../services/queue');
var multer = require("multer");
var ProjectHelpers = require('../models/helper/project');
var createAndAssignRole = ProjectHelpers.createAndAssignRole;
var convertToErrorCode = ProjectHelpers.convertToErrorCode;
var fs = require('fs');
var systemLogger = require("../logger.js").systemLogger;
var History = require('../models/history');
var ChatEvent = require('../models/chatEvent');

var getDbColOptions = function(req){
	return {account: req.params.account, project: req.params.project};
};


// bid4free exclusive api get project info
router.get('/:project/info.json', hasReadProjectInfoAccess, B4F_getProjectSetting);
//  bid4free exclusive api update project info
router.post('/:project/info.json', middlewares.isMainContractor, B4F_updateProjectSetting);

// Get project info
router.get('/:project.json', middlewares.hasReadAccessToProject, getProjectSetting);

router.put('/:project/settings', middlewares.hasWriteAccessToProject, updateSettings);

router.post('/:project', middlewares.connectQueue, middlewares.canCreateProject, createProject);

//update federated project
router.put('/:project', middlewares.connectQueue, middlewares.hasWriteAccessToProject, updateProject);

//master tree
router.get('/:project/revision/master/head/fulltree.json', middlewares.hasReadAccessToProject, getProjectTree);
router.get('/:project/revision/master/head/modelProperties.json', middlewares.hasReadAccessToProject, getModelProperties);

router.get('/:project/revision/:rev/fulltree.json', middlewares.hasReadAccessToProject, getProjectTree);
router.get('/:project/revision/:rev/modelProperties.json', middlewares.hasReadAccessToProject, getModelProperties);

//search master tree
router.get('/:project/revision/master/head/searchtree.json', middlewares.hasReadAccessToProject, searchProjectTree);

router.get('/:project/revision/:rev/searchtree.json', middlewares.hasReadAccessToProject, searchProjectTree);

router.delete('/:project', middlewares.canCreateProject, deleteProject);

router.post('/:project/upload', middlewares.connectQueue, middlewares.canCreateProject, uploadProject);

router.get('/:project/collaborators', middlewares.isAccountAdmin, listCollaborators);

router.post('/:project/collaborators', middlewares.isAccountAdmin, middlewares.hasCollaboratorQuota, addCollaborator);

router.delete('/:project/collaborators', middlewares.isAccountAdmin, removeCollaborator);

router.get('/:project/download/latest', middlewares.hasReadAccessToProject, downloadLatest);

function estimateImportedSize(format, size){
	// if(format === 'obj'){
	// 	return size * 5;
	// } else {
	// 	return size * 3;
	// }
	return size;
}

function updateSettings(req, res, next){
	'use strict';


	let place = utils.APIInfo(req);
	let dbCol =  {account: req.params.account, project: req.params.project, logger: req[C.REQ_REPO].logger};

	return ProjectSetting.findById(dbCol, req.params.project).then(projectSetting => {
		projectSetting.updateProperties(req.body);
		return projectSetting.save();
	}).then(projectSetting => {
		responseCodes.respond(place, req, res, next, responseCodes.OK, projectSetting);
	}).catch(err => {
		responseCodes.respond(place, req, res, next, err.resCode || utils.mongoErrorToResCode(err), err.resCode ? {} : err);
	});
}


function _getProject(req){
	'use strict';

	return ProjectSetting.findById(getDbColOptions(req), req.params.project).then(setting => {
		if(!setting){
			return Promise.reject({ resCode: responseCodes.PROJECT_INFO_NOT_FOUND});
		} else {
			return Promise.resolve(setting);
		}
	});
}

function B4F_getProjectSetting(req, res, next){
	'use strict';

	let place = '/:account/:project/info.json GET';
	_getProject(req).then(setting => {
		responseCodes.respond(place, req, res, next, responseCodes.OK, setting.info);
	}).catch(err => {
		responseCodes.respond(place, req, res, next, err.resCode || utils.mongoErrorToResCode(err), err.resCode ? {} : err);
	});
}

function B4F_updateProjectSetting(req, res, next){
	'use strict';

	let place = '/:account/:project/info.json POST';

	ProjectSetting.findById(getDbColOptions(req), req.params.project).then(setting => {

		if(!setting){
			setting = ProjectSetting.createInstance(getDbColOptions(req));
			setting._id = req.params.project;
		}
		return Promise.resolve(setting);

	}).then(setting => {

		let whitelist = [
			'name',
			'site',
			'code',
			'client',
			'budget',
			'completedBy',
			'contact'
		];

		setting.info = setting.info || {};
		setting.info = utils.writeCleanedBodyToModel(whitelist, req.body, setting.info);
		return setting.save();

	}).then(setting => {
		responseCodes.respond(place, req, res, next, responseCodes.OK, setting.info);
	}).catch(err => {
		responseCodes.respond(place, req, res, next, err.resCode || utils.mongoErrorToResCode(err), err.resCode ? {} : err);
	});
}

function hasReadProjectInfoAccess(req, res, next){

	middlewares.checkRole([/*C.REPO_ROLE_SUBCONTRACTOR, */C.REPO_ROLE_MAINCONTRACTOR], req).then((/*roles*/) => {
		// if role is maincontractor then no more check is needed
		return Promise.resolve();
	}).catch(() => {
		return middlewares.isSubContractorInvitedHelper(req);
	}).then(() => {
		next();
	}).catch(resCode => {
		responseCodes.respond("Middleware: check has read access", req, res, next, resCode, null, req.params);
	});
}

function getProjectSetting(req, res, next){
	'use strict';

	let place = utils.APIInfo(req);
	_getProject(req).then(setting => {

		let whitelist = ['owner', 'desc', 'type', 'permissions', 'properties', 'status', 'errorReason'];
		let resObj = {};

		whitelist.forEach(key => {
			resObj[key] = setting[key];
		});

		responseCodes.respond(place, req, res, next, responseCodes.OK, resObj);

	}).catch(err => {
		responseCodes.respond(place, req, res, next, err.resCode || utils.mongoErrorToResCode(err), err.resCode ? {} : err);
	});
}



function createProject(req, res, next){
	'use strict';

	let responsePlace = utils.APIInfo(req);
	let project = req.params.project;
	let account = req.params.account;
	let username = req.session.user.username;

	let federate;
	if(req.body.subProjects){
		federate = true;
	}

	createAndAssignRole(project, account, username, req.body.desc, req.body.type, req.body.unit, req.body.subProjects, federate).then(() => {
		responseCodes.respond(responsePlace, req, res, next, responseCodes.OK, { account, project });
	}).catch( err => {
		responseCodes.respond(responsePlace, req, res, next, err.resCode || utils.mongoErrorToResCode(err), err.resCode ? {} : err);
	});
}

function updateProject(req, res, next){
	'use strict';

	let responsePlace = utils.APIInfo(req);
	let project = req.params.project;
	let account = req.params.account;

	let promise = Promise.resolve();

	if(req.body.subProjects && req.body.subProjects.length > 0){

		promise = ProjectSetting.findById({account}, project).then(setting => {

			if(!setting) {
				return Promise.reject(responseCodes.PROJECT_NOT_FOUND);
			} else if (!setting.federate){
				return Promise.reject(responseCodes.PROJECT_IS_NOT_A_FED);
			} else {
				return ProjectHelpers.createFederatedProject(account, project, req.body.subProjects);
			}
		});

	}

	promise.then(() => {
		responseCodes.respond(responsePlace, req, res, next, responseCodes.OK, { account, project });
	}).catch( err => {
		responseCodes.respond(responsePlace, req, res, next, err.resCode || utils.mongoErrorToResCode(err), err.resCode ? {} : err);
	});
}

function deleteProject(req, res, next){
	'use strict';

	let responsePlace = utils.APIInfo(req);
	let project = req.params.project;
	let account = req.params.account;

	//delete
	ProjectSetting.removeProject(account, project).then(() => {
		responseCodes.respond(responsePlace, req, res, next, responseCodes.OK, { account, project });
	}).catch( err => {
		responseCodes.respond(responsePlace, req, res, next, err.resCode || err, err.resCode ? {} : err);
	});
}




function uploadProject(req, res, next){
	'use strict';

	let responsePlace = utils.APIInfo(req);

	//check space
	function fileFilter(req, file, cb){

		let acceptedFormat = ProjectHelpers.acceptedFormat;

		let format = file.originalname.split('.');
		
		if(format.length <= 1){
			return cb({resCode: responseCodes.FILE_NO_EXT});
		}

		format = format[format.length - 1];

		let size = estimateImportedSize(format, parseInt(req.headers['content-length']));

		if(acceptedFormat.indexOf(format.toLowerCase()) === -1){
			return cb({resCode: responseCodes.FILE_FORMAT_NOT_SUPPORTED });
		}

		if(size > config.uploadSizeLimit){
			return cb({ resCode: responseCodes.SIZE_LIMIT });
		}

		middlewares.freeSpace(req.params.account).then(space => {

			// console.log('est upload file size', size);
			// console.log('space left', space);

			if(size > space){
				cb({ resCode: responseCodes.SIZE_LIMIT_PAY });
			} else {
				cb(null, true);
			}
		});

	}

	if (config.cn_queue) {

		var upload = multer({
			dest: config.cn_queue.upload_dir,
			fileFilter: fileFilter,
		});

		upload.single("file")(req, res, function (err) {
			if (err) {
				return responseCodes.respond(responsePlace, req, res, next, err.resCode ? err.resCode : err , err.resCode ?  err.resCode : err);

			} else if(!req.file.size){
				return responseCodes.respond(responsePlace, req, res, next, responseCodes.FILE_FORMAT_NOT_SUPPORTED, responseCodes.FILE_FORMAT_NOT_SUPPORTED);

			} else if(req.body.tag && !req.body.tag.match(History.tagRegExp)){
				return responseCodes.respond(responsePlace, req, res, next, responseCodes.INVALID_TAG_NAME, responseCodes.INVALID_TAG_NAME);
				
			} else {

				let projectSetting;

				let project = req.params.project;
				let account = req.params.account;
				//let username = req.session.user.username;

				let sendChatEvent = projectSetting => {
					ChatEvent.projectUploaded(
						null, 
						req.params.account, 
						req.params.project, 
						projectSetting
					).catch(err => {
						systemLogger.logError('Error while inserting chat event', {
							account: req.params.account,
							project: req.params.project,
							event: 'projectUploaded',
							error: err
						});
					});
				};
				//check dup tag first

				(req.body.tag ? History.findByTag({account, project}, req.body.tag, {_id: 1}) : Promise.resolve()).then(tag => {

					if(tag){
						responseCodes.respond(responsePlace, req, res, next, responseCodes.DUPLICATE_TAG, responseCodes.DUPLICATE_TAG);
						return Promise.reject(responseCodes.DUPLICATE_TAG);
					} else {
						return ProjectSetting.findById({account, project}, project);
					}

				}).then(setting => {

					if(!setting){
						responseCodes.respond(responsePlace, req, res, next, responseCodes.PROJECT_NOT_FOUND, responseCodes.PROJECT_NOT_FOUND);
						return Promise.reject(responseCodes.PROJECT_NOT_FOUND);
					}

					projectSetting = setting;
					projectSetting.status = 'processing';
					return projectSetting.save();

				}).then(() => {

					// api respond once the file is uploaded
					responseCodes.respond(responsePlace, req, res, next, responseCodes.OK, { status: 'uploaded'});

					let deleteFiles = function(filePath, fileDir, jsonFile){
						fs.unlink(filePath, function(err){
							if(err){
								systemLogger.logError('error while deleting tmp model file',{
									message: err.message,
									err: err,
									file: filePath
								});
							} else {
								systemLogger.logInfo('tmp model deleted',{
									file: filePath
								});
							}
						});

						fs.unlink(jsonFile, function(err){
							if(err){
								systemLogger.logError('error while deleting json file',{
									message: err.message,
									err: err,
									file: jsonFile
								});
							} else {
								systemLogger.logInfo('json file deleted',{
									file: jsonFile
								});
							}
						});

						fs.rmdir(fileDir, function(err){
							if(err){
								systemLogger.logError('error while tmp dir',{
									message: err.message,
									err: err,
									file: fileDir
								});
							} else {
								systemLogger.logInfo('tmp dir deleted',{
									file: fileDir
								});
							}
						});
					};

					return importQueue.importFile(
						req.file.path,
						req.file.originalname,
						req.params.account,
						req.params.project,
						req.session.user.username,
						null,
						req.body.tag,
						req.body.desc
					)
					.then(obj => {

						deleteFiles(obj.newPath, obj.newFileDir, obj.jsonFilename);
						return Promise.resolve(obj);

					}).catch(err => {

						deleteFiles(err.newPath, err.newFileDir, err.jsonFilename);

						//catch here to provide custom error message
						if(err.errCode && projectSetting){
							projectSetting.errorReason = convertToErrorCode(err.errCode);
							projectSetting.markModified('errorReason');
							return Promise.reject(convertToErrorCode(err.errCode));
						}


						return Promise.reject(err);

					});

				}).then(obj => {

					let corID = obj.corID;

					req[C.REQ_REPO].logger.logInfo(`Job ${corID} imported without error`);

					//mark project ready
					projectSetting.status = 'ok';
					projectSetting.errorReason = undefined;
					projectSetting.markModified('errorReason');
<<<<<<< HEAD
					
					sendChatEvent(projectSetting);

					return projectSetting.save();					
=======

					return projectSetting.save();
>>>>>>> 61f9f6d4

				}).catch(err => {
					// import failed for some reason(s)...
					//mark project failed

					if(projectSetting){
						projectSetting.status = 'failed';
						projectSetting.save();

						sendChatEvent(projectSetting);
					}

					err.stack ? req[C.REQ_REPO].logger.logError(err.stack) : req[C.REQ_REPO].logger.logError(err);
<<<<<<< HEAD
=======



>>>>>>> 61f9f6d4
				});


			}
		});

	} else {
		responseCodes.respond(
			responsePlace,
			req, res, next,
			responseCodes.QUEUE_NO_CONFIG,
			{}
		);
	}

}

function listCollaborators(req, res ,next){
	'use strict';

	let project = req.params.project;
	let account = req.params.account;

	ProjectSetting.findById({account, project}, project).then(setting => {

		if(!setting){
			return Promise.reject(responseCodes.PROJECT_NOT_FOUND);
		}

		responseCodes.respond(utils.APIInfo(req), req, res, next, responseCodes.OK, setting.collaborators);

	}).catch(err => {
		responseCodes.respond(utils.APIInfo(req), req, res, next, err, err);
	});
}

function addCollaborator(req, res ,next){
	'use strict';

	let username = req.body.user;
	let project = req.params.project;
	let account = req.params.account;
	let role = req.body.role;
	let email = req.body.email;

	ProjectHelpers.addCollaborator(username, email, account, project, role).then(resRole => {
		return responseCodes.respond(utils.APIInfo(req), req, res, next, responseCodes.OK, resRole);
	}).catch(err => {
		responseCodes.respond(utils.APIInfo(req), req, res, next, err, err);
	});
}

function removeCollaborator(req, res ,next){
	'use strict';

	let project = req.params.project;
	let account = req.params.account;
	let username = req.body.user;
	let role = req.body.role;
	let email = req.body.email;

	ProjectHelpers.removeCollaborator(username, email, account, project, role).then(resRole => {
		responseCodes.respond(utils.APIInfo(req), req, res, next, responseCodes.OK, resRole);
	}).catch(err => {
		responseCodes.respond(utils.APIInfo(req), req, res, next, err, err);
	});
}


function getProjectTree(req, res, next){
	'use strict';

	let project = req.params.project;
	let account = req.params.account;
	let username = req.session.user.username;
	let branch;

	if(!req.params.rev){
		branch = C.MASTER_BRANCH_NAME;
	}

	ProjectHelpers.getFullTree(account, project, branch, req.params.rev, username).then(obj => {

		if(!obj.tree){
			return Promise.reject(responseCodes.TREE_NOT_FOUND);
		}

		responseCodes.respond(utils.APIInfo(req), req, res, next, responseCodes.OK, obj.tree);
	}).catch(err => {
		responseCodes.respond(utils.APIInfo(req), req, res, next, err, err);
	});
}

function getModelProperties(req, res, next) {
	'use strict';

	let project = req.params.project;
	let account = req.params.account;
	let username = req.session.user.username;
	let branch;

	if(!req.params.rev){
		branch = C.MASTER_BRANCH_NAME;
	}

	ProjectHelpers.getModelProperties(account, project, branch, req.params.rev, username).then(properties => {
		responseCodes.respond(utils.APIInfo(req), req, res, next, responseCodes.OK, properties);
	}).catch(err => {
		responseCodes.respond(utils.APIInfo(req), req, res, next, err, err);
	});
}



function searchProjectTree(req, res, next){
	'use strict';

	let project = req.params.project;
	let account = req.params.account;
	let username = req.session.user.username;
	let searchString = req.query.searchString;

	let branch;

	if(!req.params.rev){
		branch = C.MASTER_BRANCH_NAME;
	}

	ProjectHelpers.searchTree(account, project, branch, req.params.rev, searchString, username).then(items => {

		responseCodes.respond(utils.APIInfo(req), req, res, next, responseCodes.OK, items);

	}).catch(err => {
		responseCodes.respond(utils.APIInfo(req), req, res, next, err, err);
	});
}


function downloadLatest(req, res, next){
	'use strict';
	ProjectHelpers.downloadLatest(req.params.account, req.params.project).then(file => {

		let headers = {
			'Content-Length': file.meta.length,
			'Content-Disposition': 'attachment;filename=' + file.meta.filename,
		};

		if(file.meta.contentType){
			headers['Content-Type'] = file.meta.contentType;
		}

		res.writeHead(200, headers);
		file.readStream.pipe(res);

	}).catch(err => {
		responseCodes.respond(utils.APIInfo(req), req, res, next, err, err);
	});
}

module.exports = router;

<|MERGE_RESOLUTION|>--- conflicted
+++ resolved
@@ -463,15 +463,11 @@
 					projectSetting.status = 'ok';
 					projectSetting.errorReason = undefined;
 					projectSetting.markModified('errorReason');
-<<<<<<< HEAD
+
 					
 					sendChatEvent(projectSetting);
 
-					return projectSetting.save();					
-=======
-
 					return projectSetting.save();
->>>>>>> 61f9f6d4
 
 				}).catch(err => {
 					// import failed for some reason(s)...
@@ -485,15 +481,7 @@
 					}
 
 					err.stack ? req[C.REQ_REPO].logger.logError(err.stack) : req[C.REQ_REPO].logger.logError(err);
-<<<<<<< HEAD
-=======
-
-
-
->>>>>>> 61f9f6d4
 				});
-
-
 			}
 		});
 
