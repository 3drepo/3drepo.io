/**
 *  Copyright (C) 2021 3D Repo Ltd
 *
 *  This program is free software: you can redistribute it and/or modify
 *  it under the terms of the GNU Affero General Public License as
 *  published by the Free Software Foundation, either version 3 of the
 *  License, or (at your option) any later version.
 *
 *  This program is distributed in the hope that it will be useful,
 *  but WITHOUT ANY WARRANTY; without even the implied warranty of
 *  MERCHANTABILITY or FITNESS FOR A PARTICULAR PURPOSE.  See the
 *  GNU Affero General Public License for more details.
 *
 *  You should have received a copy of the GNU Affero General Public License
 *  along with this program.  If not, see <http://www.gnu.org/licenses/>.
 */

const { VERSION } = require('../../../VERSION.json');
const { v4Path } = require('../../interop');
// FIXME: can remove the disable once we migrated config
// eslint-disable-next-line
const { apiUrls } = require(`${v4Path}/config`);
const { getSwaggerComponents } = require('../utils/responseCodes');
const swaggerJsdoc = require('swagger-jsdoc');
const swaggerUi = require('swagger-ui-express');

const options = {
	definition: {
		openapi: '3.0.0',
		info: {
			title: '3D Repo IO',
			version: VERSION,
		},
		servers: [
			{ url: `${apiUrls.all[0]}/v5` },
		],
		security: [
			{ keyAuth: [] },
		],
		basePath: '/api/v5',
	},
	apis: [`${__dirname}/../routes/**/*.js`], // files containing annotations as above
};

const roleDefinitions = {
	type: 'string',
	enum: ['admin', 'collaborator', 'commenter', 'viewer'],
	description: 'Possible Values:\n* `admin` - Administrator of the container/federation\n* `collaborator` - User has `commenter` right, plus the ability to upload new revisions\n* `commenter` - User has `viewer` rights, plus write access to tickets, groups and views\n* `viewer` - User has read access to the project',

};

const setupDocEndpoint = (app) => {
	const docs = swaggerJsdoc(options);
	docs.components = docs.components || {};
	const responses = getSwaggerComponents();
	docs.components.responses = { ...(docs.components.responses || {}), ...responses };
	docs.components.roles = roleDefinitions;

	// Setup API key security bearer
	docs.components.securitySchemes = {
		keyAuth: {
			type: 'apiKey',
			in: 'query',
			name: 'key',
		},
	};
	const uiOptions = {
		explorer: true,
	};
<<<<<<< HEAD
	console.log(docs.paths['/teamspaces/:teamspaces/projects']);
=======
>>>>>>> 5e588303
	app.use('/docs', swaggerUi.serve, swaggerUi.setup(docs, uiOptions));
};

module.exports = setupDocEndpoint;<|MERGE_RESOLUTION|>--- conflicted
+++ resolved
@@ -67,10 +67,6 @@
 	const uiOptions = {
 		explorer: true,
 	};
-<<<<<<< HEAD
-	console.log(docs.paths['/teamspaces/:teamspaces/projects']);
-=======
->>>>>>> 5e588303
 	app.use('/docs', swaggerUi.serve, swaggerUi.setup(docs, uiOptions));
 };
 
