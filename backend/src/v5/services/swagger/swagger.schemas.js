--- conflicted
+++ resolved
@@ -72,8 +72,6 @@
 	},
 };
 
-<<<<<<< HEAD
-=======
 const ticketTemplateConfigSchema = {
 	type: 'object',
 	properties: {
@@ -85,19 +83,14 @@
 	},
 };
 
->>>>>>> c8e281de
 Schemas.schemas.ticketTemplate = {
 	description: 'Custom ticket Template',
 	type: 'object',
 	required: ['name'],
 	properties: {
 		name: helpers.stringDef('Name of the ticket', 'Risk'),
-<<<<<<< HEAD
-		comments: helpers.boolDef('Comments enabled (default: false)'),
-=======
 		code: { ...helpers.stringDef('A 3 character code for the template', 'RSK'), minLength: 3, maxLength: 3 },
 		config: ticketTemplateConfigSchema,
->>>>>>> c8e281de
 		deprecated: helpers.boolDef('Denotes if this template is no longer in used', false),
 		properties: ticketTemplatePropSchema,
 		modules: ticketTemplateModSchema,
