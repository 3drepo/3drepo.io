--- conflicted
+++ resolved
@@ -105,28 +105,10 @@
 Frontegg.validateToken = async ({ token }, userId) => {
 	try {
 		const client = await getIdentityClient();
-<<<<<<< HEAD
-		const user = await client.validateToken(token);
-
-		/* try {
-			const payload = {
-				grant_type: 'refresh_token',
-				refresh_token: refreshToken,
-			};
-
-			const { data } = await post(`${config.appUrl}/oauth/token`, payload, { headers: await basicHeader() });
-		} catch (err) {
-
-			console.log(err);
-		} */
-
-		return user;
-=======
 		const { sub } = await client.validateToken(token);
 		if (sub !== userId) {
 			throw new Error('User ID mismatched');
 		}
->>>>>>> e2207e00
 	} catch (err) {
 		throw new Error(`Failed to validate user token: ${err.message}`);
 	}
