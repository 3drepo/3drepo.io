--- conflicted
+++ resolved
@@ -18,22 +18,15 @@
 const { HEADER_TENANT_ID, META_LABEL_TEAMSPACE } = require('./frontegg.constants');
 const { get, delete: httpDelete, post } = require('../../../utils/webRequests');
 const { IdentityClient } = require('@frontegg/client');
-<<<<<<< HEAD
+const Yup = require('yup');
 const { generateUUIDString } = require('../../../utils/helper/uuids');
 const { logger } = require('../../../utils/logger');
-const { sso: { frontegg: config } } = require('../../../utils/config');
-=======
-const Yup = require('yup');
 const { sso: { frontegg } } = require('../../../utils/config');
->>>>>>> 08f1ebf2
 const queryString = require('querystring');
 const { toBase64 } = require('../../../utils/helper/strings');
 
 const Frontegg = {};
 
-<<<<<<< HEAD
-const identityClient = new IdentityClient({ FRONTEGG_CLIENT_ID: config.clientId, FRONTEGG_API_KEY: config.key });
-=======
 let identityClient;
 let config;
 
@@ -51,7 +44,6 @@
 	key: Yup.string().required(), // vendor API key
 	vendorDomain: Yup.string().required(), // the API server to connect to for vendor API
 }).required();
->>>>>>> 08f1ebf2
 
 const generateVendorToken = async () => {
 	const payload = {
@@ -73,12 +65,6 @@
 	};
 };
 
-<<<<<<< HEAD
-Frontegg.getUserInfoFromToken = async (token) => {
-	try {
-		const { sub: userId, email, tenantId, tenantIds } = await identityClient.validateIdentityOnToken(token);
-		return { userId, email, authAccount: tenantId, accounts: tenantIds };
-=======
 let basicHeader;
 
 Frontegg.init = async () => {
@@ -93,7 +79,6 @@
 
 		// verify the vendor credentials are valid by generating a vendor jwt
 		await getBearerHeader();
->>>>>>> 08f1ebf2
 	} catch (err) {
 		throw new Error(`Failed to initialise Frontegg client: ${err.message}`);
 	}
@@ -102,19 +87,6 @@
 	};
 };
 
-<<<<<<< HEAD
-Frontegg.validateAndRefreshToken = async ({ token, refreshToken }) => {
-	try {
-		const user = await identityClient.validateToken(token);
-		/*
-		const payload = {
-		};
-		const headers = {
-			Authorization: `Bearer ${token}`,
-			'Content-Type': 'application/json',
-			'frontegg-vendor-host': 'https://www.3drepo.local',
-			Cookie: `fe_refresh_${config.clientId.replace('-', '')}=${refreshToken};`,
-=======
 Frontegg.getUserInfoFromToken = async (token) => {
 	try {
 		const client = await getIdentityClient();
@@ -129,9 +101,8 @@
 	try {
 		const client = await getIdentityClient();
 		const user = await client.validateToken(token);
->>>>>>> 08f1ebf2
-
-		/*		try {
+
+		/* try {
 			const payload = {
 				grant_type: 'refresh_token',
 				refresh_token: refreshToken,
@@ -139,15 +110,10 @@
 
 			const { data } = await post(`${config.appUrl}/oauth/token`, payload, { headers: basicHeader });
 		} catch (err) {
-<<<<<<< HEAD
-			console.log('Failed: ', err);
-		}
-		 * */
-=======
+
 			console.log(err);
 		} */
 
->>>>>>> 08f1ebf2
 		return user;
 	} catch (err) {
 		throw new Error(`Failed to validate user token: ${err.message}`);
@@ -160,13 +126,12 @@
 		return data;
 	} catch (err) {
 		throw new Error(`Failed to get user(${userId}) from Frontegg: ${err.message}`);
-<<<<<<< HEAD
 	}
 };
 
 Frontegg.getTeamspaceByAccount = async (accountId) => {
 	try {
-		const { data: { metadata } } = await get(`${config.vendorDomain}/tenants/resources/tenants/v2/${accountId}`, await standardHeaders());
+		const { data: { metadata } } = await get(`${config.vendorDomain}/tenants/resources/tenants/v2/${accountId}`, await getBearerHeader());
 		const metaJson = JSON.parse(metadata);
 		return metaJson[META_LABEL_TEAMSPACE];
 	} catch (err) {
@@ -181,7 +146,7 @@
 			name,
 		};
 
-		const headers = await standardHeaders();
+		const headers = await getBearerHeader();
 		await post(`${config.vendorDomain}/tenants/resources/tenants/v1`, payload, { headers });
 
 		// add teamspace name as a metadata
@@ -207,7 +172,7 @@
 			validateTenantExist: true,
 			skipInviteEmail: false,
 		};
-		await post(`${config.vendorDomain}/identity/resources/users/v1/${userId}/tenant`, payload, { headers: await standardHeaders() });
+		await post(`${config.vendorDomain}/identity/resources/users/v1/${userId}/tenant`, payload, { headers: await getBearerHeader() });
 	} catch (err) {
 		logger.logError(`Failed to add user to account: ${JSON.stringify(err?.response?.data)} `);
 		throw new Error(`Failed to add ${userId} to ${accountId} on Frontegg: ${err.message}`);
@@ -217,7 +182,7 @@
 Frontegg.removeUserFromAccount = async (accountId, userId) => {
 	try {
 		const headers = {
-			...await standardHeaders(),
+			...await getBearerHeader(),
 			[HEADER_TENANT_ID]: accountId,
 		};
 
@@ -230,23 +195,14 @@
 
 Frontegg.removeAccount = async (accountId) => {
 	try {
-		await httpDelete(`${config.vendorDomain}/tenants/resources/tenants/v1/${accountId}`, await standardHeaders());
+		await httpDelete(`${config.vendorDomain}/tenants/resources/tenants/v1/${accountId}`, await getBearerHeader());
 	} catch (err) {
 		logger.logError(`Failed to remove account: ${JSON.stringify(err?.response?.data)} `);
 		throw new Error(`Failed to remove ${accountId} on Frontegg: ${err.message}`);
-=======
->>>>>>> 08f1ebf2
 	}
 };
 
 Frontegg.generateToken = async (urlUsed, code, challenge) => {
-<<<<<<< HEAD
-	const headers = {
-		Authorization: `Basic ${toBase64(`${config.clientId}:${config.key}`)}`,
-	};
-
-=======
->>>>>>> 08f1ebf2
 	const payload = {
 		grant_type: 'authorization_code',
 		code,
