/**
 *  Copyright (C) 2022 3D Repo Ltd
 *
 *  This program is free software: you can redistribute it and/or modify
 *  it under the terms of the GNU Affero General Public License as
 *  published by the Free Software Foundation, either version 3 of the
 *  License, or (at your option) any later version.
 *
 *  This program is distributed in the hope that it will be useful,
 *  but WITHOUT ANY WARRANTY; without even the implied warranty of
 *  MERCHANTABILITY or FITNESS FOR A PARTICULAR PURPOSE.  See the
 *  GNU Affero General Public License for more details.
 *
 *  You should have received a copy of the GNU Affero General Public License
 *  along with this program.  If not, see <http://www.gnu.org/licenses/>.
 */

const { SESSION_CHANNEL_PREFIX, EVENTS: chatEvents } = require('./chat.constants');
const { broadcastMessage, listenToExchange } = require('../../handler/queue');
const RTMsg = require('../../handler/realTimeMsging');
const SocketsManager = require('./socketsManager');
const { UUIDToString } = require('../../utils/helper/uuids');
const chatLabel = require('../../utils/logger').labels.chat;
const { cn_queue: { event_exchange: eventExchange } } = require('../../utils/config');
const logger = require('../../utils/logger').logWithLabel(chatLabel);
const { session } = require('../sessions');

const ChatService = {};

const broadcastToChannel = (sender, channel, event, data) => {
	logger.logDebug(`[${channel}][NEW EVENT]: ${event}\t${JSON.stringify(data)}`);
	sender.broadcast(channel, event, data);
};

const onMessageV4 = (service, msg) => {
	const { event, data, emitter, channel } = msg;
	const sender = SocketsManager.getSocketById(emitter) || service;
	broadcastToChannel(sender, channel, event, data);
};

const processMessage = (service, msg) => {
	const { recipients, event, data, sender } = msg;
	if (recipients?.length) { // direct message to sessions
		const socket = SocketsManager.getSocketById(sender);
		const emitter = socket || service;
		recipients?.forEach((channelName) => {
			broadcastToChannel(emitter, channelName, event, data);
		});
	} else {
		logger.logError('Unrecognised event message', msg);
	}
};

const processInternalMessage = (msg) => {
	const { event, data } = msg;

	if (event === chatEvents.LOGGED_IN) {
		const { sessionID, socketId } = data;
		const socket = SocketsManager.getSocketById(socketId);

		// istanbul ignore else
		if (socket) {
			SocketsManager.addSocketToSession(sessionID, socket);
		}
	} else if (event === chatEvents.LOGGED_OUT) {
		const { sessionIds } = data;
		SocketsManager.resetSocketsBySessionIds(sessionIds);
	} else {
		logger.logError('Unrecognised event message', msg);
	}
};

const onMessage = (service) => (msg) => {
	try {
		const content = JSON.parse(msg.content);
		if (content.channel) {
			onMessageV4(service, content);
		} else if (content.internal) {
			processInternalMessage(content);
		} else {
			processMessage(service, content);
		}
	} catch (err) {
		logger.logError(`Failed to process event message ${err.messsage}`);
	}
};

const subscribeToEvents = (service) => {
	listenToExchange(eventExchange, onMessage(service));
};

<<<<<<< HEAD
ChatService.createInternalMessage = (event, data) => {
	const message = JSON.stringify({ internal: true, event, data });
	broadcastMessage(eventExchange, message);
};

ChatService.createDirectMessage = (event, data, sessionIds) => {
	const recipients = sessionIds.map((sessionId) => `${SESSION_CHANNEL_PREFIX}${sessionId}`);
	const message = JSON.stringify({ event, data, recipients });
	broadcastMessage(eventExchange, message);
=======
ChatService.createDirectMessage = async (event, data, sessionIds) => {
	try {
		const recipients = sessionIds.map((sessionId) => `${SESSION_CHANNEL_PREFIX}${sessionId}`);
		const message = JSON.stringify({ event, data, recipients });
		await broadcastMessage(eventExchange, message);
	} catch (err) {
		// istanbul ignore next
		logger.logError(`Failed to create direct message: ${err.message}`);
	}
>>>>>>> a1158f3e
};

ChatService.createModelMessage = async (event, data, teamspace, projectId, model, sender) => {
	try {
		const project = UUIDToString(projectId);
		const recipients = [`${teamspace}::${project}::${model}`];
		const message = JSON.stringify({ event, data: { data, teamspace, project, model }, recipients, sender });
		await broadcastMessage(eventExchange, message);
	} catch (err) {
		// istanbul ignore next
		logger.logError(`Failed to send a model message: ${err?.message}`);
	}
};

ChatService.createProjectMessage = async (event, data, teamspace, projectId, sender) => {
	try {
		const project = UUIDToString(projectId);
		const recipients = [`${teamspace}::${project}`];
		const message = JSON.stringify({ event, data: { data, teamspace, project }, recipients, sender });
		await broadcastMessage(eventExchange, message);
	} catch (err) {
		// istanbul ignore next
		logger.logError(`Failed to send a project message: ${err?.message}`);
	}
};

ChatService.createApp = async (server) => {
	const { middleware } = await session;
	const socketServer = RTMsg.createApp(server, middleware, SocketsManager.addSocket);
	subscribeToEvents(socketServer);
	return {
		close: async () => {
			SocketsManager.reset();
			await socketServer.close();
			await server.close();
		},
	};
};

module.exports = ChatService;<|MERGE_RESOLUTION|>--- conflicted
+++ resolved
@@ -89,17 +89,16 @@
 	listenToExchange(eventExchange, onMessage(service));
 };
 
-<<<<<<< HEAD
-ChatService.createInternalMessage = (event, data) => {
-	const message = JSON.stringify({ internal: true, event, data });
-	broadcastMessage(eventExchange, message);
+ChatService.createInternalMessage = async (event, data) => {
+	try {
+		const message = JSON.stringify({ internal: true, event, data });
+		await broadcastMessage(eventExchange, message);
+	} catch (err) {
+		// istanbul ignore next
+		logger.logError(`Failed to create internal message: ${err.message}`);
+	}
 };
 
-ChatService.createDirectMessage = (event, data, sessionIds) => {
-	const recipients = sessionIds.map((sessionId) => `${SESSION_CHANNEL_PREFIX}${sessionId}`);
-	const message = JSON.stringify({ event, data, recipients });
-	broadcastMessage(eventExchange, message);
-=======
 ChatService.createDirectMessage = async (event, data, sessionIds) => {
 	try {
 		const recipients = sessionIds.map((sessionId) => `${SESSION_CHANNEL_PREFIX}${sessionId}`);
@@ -109,7 +108,6 @@
 		// istanbul ignore next
 		logger.logError(`Failed to create direct message: ${err.message}`);
 	}
->>>>>>> a1158f3e
 };
 
 ChatService.createModelMessage = async (event, data, teamspace, projectId, model, sender) => {
