--- conflicted
+++ resolved
@@ -49,19 +49,12 @@
 	'federationUpdateTicketComment',
 	'federationUpdateTicketGroup',
 
-<<<<<<< HEAD
 	// Drawing events
-	'newDrawing',
-	'drawingRemoved',
-	'drawingSettingsUpdate',
-=======
-	// Drawomg events
 	'newDrawing',
 	'drawingRemoved',
 	'drawingSettingsUpdate',
 	'drawingNewRevision',
 	'drawingRevisionUpdate',
->>>>>>> abd8f521
 ];
 
 const errors = [
