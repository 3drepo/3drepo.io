/**
 *  Copyright (C) 2021 3D Repo Ltd
 *
 *  This program is free software: you can redistribute it and/or modify
 *  it under the terms of the GNU Affero General Public License as
 *  published by the Free Software Foundation, either version 3 of the
 *  License, or (at your option) any later version.
 *
 *  This program is distributed in the hope that it will be useful,
 *  but WITHOUT ANY WARRANTY; without even the implied warranty of
 *  MERCHANTABILITY or FITNESS FOR A PARTICULAR PURPOSE.  See the
 *  GNU Affero General Public License for more details.
 *
 *  You should have received a copy of the GNU Affero General Public License
 *  along with this program.  If not, see <http://www.gnu.org/licenses/>.
 */

<<<<<<< HEAD
const { PROJECT_ADMIN } = require('./permissions.constants');
const { getModelById } = require('../../models/modelSettings');
const { getProjectAdmins } = require('../../models/projects');
const { getTeamspaceAdmins } = require('../../models/teamspaces');
=======
const { getTeamspaceAdmins, hasAccessToTeamspace } = require('../../models/teamspaces');
const { PROJECT_ADMIN } = require('./permissions.constants');
const { getModelById } = require('../../models/modelSettings');
const { getProjectAdmins } = require('../../models/projects');
>>>>>>> 5e588303

const Permissions = {};

Permissions.isTeamspaceAdmin = async (teamspace, username) => {
	const admins = await getTeamspaceAdmins(teamspace);
	return admins.includes(username);
};

<<<<<<< HEAD
=======
Permissions.hasAccessToTeamspace = hasAccessToTeamspace;

>>>>>>> 5e588303
Permissions.isProjectAdmin = async (teamspace, project, username) => {
	const admins = await getProjectAdmins(teamspace, project);
	return admins.includes(username);
};

Permissions.hasProjectAdminPermissions = (perms, username) => perms.some(
	({ user, permissions }) => user === username && permissions.includes(PROJECT_ADMIN),
);

Permissions.hasReadAccessToModel = async (teamspace, project, model, username, adminCheck = true) => {
	if (adminCheck) {
		const isAdminArr = (await Promise.all([
			Permissions.isTeamspaceAdmin(teamspace, username),
			Permissions.isProjectAdmin(teamspace, project, username),
		]));

		if (isAdminArr.filter((bool) => bool).length) return true;
	}

	const { permissions } = await getModelById(teamspace, model, { permissions: 1 });

	// we assume the user has access if they have some form of permissions on the model
	return permissions.some((perm) => perm.user === username);
};

module.exports = Permissions;<|MERGE_RESOLUTION|>--- conflicted
+++ resolved
@@ -15,17 +15,10 @@
  *  along with this program.  If not, see <http://www.gnu.org/licenses/>.
  */
 
-<<<<<<< HEAD
-const { PROJECT_ADMIN } = require('./permissions.constants');
-const { getModelById } = require('../../models/modelSettings');
-const { getProjectAdmins } = require('../../models/projects');
-const { getTeamspaceAdmins } = require('../../models/teamspaces');
-=======
 const { getTeamspaceAdmins, hasAccessToTeamspace } = require('../../models/teamspaces');
 const { PROJECT_ADMIN } = require('./permissions.constants');
 const { getModelById } = require('../../models/modelSettings');
 const { getProjectAdmins } = require('../../models/projects');
->>>>>>> 5e588303
 
 const Permissions = {};
 
@@ -34,11 +27,8 @@
 	return admins.includes(username);
 };
 
-<<<<<<< HEAD
-=======
 Permissions.hasAccessToTeamspace = hasAccessToTeamspace;
 
->>>>>>> 5e588303
 Permissions.isProjectAdmin = async (teamspace, project, username) => {
 	const admins = await getProjectAdmins(teamspace, project);
 	return admins.includes(username);
