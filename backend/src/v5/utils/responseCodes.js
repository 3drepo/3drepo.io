--- conflicted
+++ resolved
@@ -50,11 +50,6 @@
 	revisionNotFound: { message: 'Revision not found.', status: 404 },
 	groupNotFound: { message: 'Group not found.', status: 404 },
 
-<<<<<<< HEAD
-	// Invalid Arguments
-	invalidArguments: { message: 'The arguments provided are not valid.', status: 400 },
-	nameAlreadyExists: { message: 'Name already exists.', status: 400 },
-=======
 	// View related error
 	viewNotFound: { message: 'View not found', status: 404 },
 
@@ -63,7 +58,7 @@
 
 	// Invalid Arguments
 	invalidArguments: { message: 'The arguments provided are not valid', status: 400 },
->>>>>>> 3cd5345d
+	nameAlreadyExists: { message: 'Name already exists.', status: 400 },
 };
 
 Object.keys(ResponseCodes.templates).forEach((key) => {
