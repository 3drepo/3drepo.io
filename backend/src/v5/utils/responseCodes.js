--- conflicted
+++ resolved
@@ -14,108 +14,6 @@
  *  You should have received a copy of the GNU Affero General Public License
  *  along with this program.  If not, see <http://www.gnu.org/licenses/>.
  */
-<<<<<<< HEAD
- const { toCamelCase, toConstantCase } = require('./helper/strings');
- const { logger } = require('./logger');
- 
- const ResponseCodes = {};
- 
- ResponseCodes.templates = {
-	 ok: { message: 'OK', status: 200 },
- 
-	 // Auth
-	 notLoggedIn: { message: 'You are not logged in', status: 401 },
-	 notAuthorized: { message: 'You do not have sufficient access rights for this action', status: 401 },
- 
-	 // Fail safe
-	 unknown: { message: 'Unknown error occured. Please contact support.', status: 500 },
- 
-	 // User document related error
-	 userNotFound: { message: 'User not found.', status: 404 },
- 
-	 // Teamspace related error
-	 teamspaceNotFound: { message: 'Teamspace not found.', status: 404 },
- 
-	 // Project related error
-	 projectNotFound: { message: 'Project not found.', status: 404 },
- 
-	 // Federation related error
-	 federationNotFound: { message: 'Federation not found.', status: 404 },
- 
-	 // Model related error
-	 modelNotFound: { message: 'Model not found.', status: 404 },
-	 containerNotFound: { message: 'Container not found.', status: 404 },
- 
-	 // Revision related error
-	 revisionNotFound: { message: 'Revision not found.', status: 404 },
- 
-	 // Invalid Arguements
-	 invalidArguments: { message: 'The arguments provided are not valid', status: 400 },
- };
- 
- Object.keys(ResponseCodes.templates).forEach((key) => {
-	 ResponseCodes.templates[key].code = toConstantCase(key);
- });
- 
- ResponseCodes.getSwaggerComponents = () => {
-	 const genSchema = ({ code, message, status }) => ({
-		 type: 'object',
-		 properties: {
-			 code: {
-				 type: 'string',
-				 description: '3D Repo error code',
-				 example: code,
-			 },
-			 message: {
-				 type: 'string',
-				 description: 'A descriptive reason for the error',
-				 example: message,
-			 },
-			 place: {
-				 type: 'string',
-				 description: 'Endpoint this error came from',
-				 example: 'GET /v5/teamspaces',
- 
-			 },
-			 status: {
-				 type: 'integer',
-				 format: 'int32',
-				 description: 'HTTP status code',
-				 example: status,
-			 },
-		 },
-	 });
- 
-	 const responses = {};
-	 Object.keys(ResponseCodes.templates).forEach((key) => {
-		 const errRes = ResponseCodes.templates[key];
-		 responses[key] = {
-			 description: errRes.message,
-			 content: {
-				 'application/json': {
-					 schema: genSchema(errRes),
-				 },
-			 },
-		 };
-	 });
- 
-	 return responses;
- };
- 
- ResponseCodes.codeExists = (code) => !!ResponseCodes.templates[toCamelCase(code)];
- 
- ResponseCodes.createResponseCode = (errCode, message) => {
-	 const codeExists = ResponseCodes.codeExists(errCode?.code);
-	 if (!codeExists) {
-		 const isError = errCode instanceof Error;
-		 logger.logError('Unrecognised error code', isError ? JSON.stringify(errCode, ['message', 'arguments', 'type', 'name', 'stack']) : errCode);
-	 }
-	 const res = codeExists ? errCode : ResponseCodes.templates.unknown;
-	 return message ? { ...res, message } : res;
- };
- 
- module.exports = ResponseCodes;
-=======
 const { toCamelCase, toConstantCase } = require('./helper/strings');
 const { logger } = require('./logger');
 
@@ -215,5 +113,4 @@
 	return message ? { ...res, message } : res;
 };
 
-module.exports = ResponseCodes;
->>>>>>> 3d88807e
+module.exports = ResponseCodes;