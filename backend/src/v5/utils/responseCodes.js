--- conflicted
+++ resolved
@@ -40,15 +40,11 @@
 
 	// Model related error
 	modelNotFound: { message: 'Model not found.', status: 404 },
-<<<<<<< HEAD
 
 	// Federation related error
 	federationNotFound: { message: 'Federation not found.', status: 404 },
 
 	// Container related error
-=======
-	federationNotFound: { message: 'Federation not found.', status: 404 },
->>>>>>> 6e8a350a
 	containerNotFound: { message: 'Container not found.', status: 404 },
 	revisionNotFound: { message: 'Revision not found.', status: 404 },
 	groupNotFound: { message: 'Group not found.', status: 404 },
