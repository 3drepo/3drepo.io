--- conflicted
+++ resolved
@@ -54,40 +54,7 @@
 	jpg: 'image/jpg',
 };
 
-<<<<<<< HEAD
-Responder.writeStreamRespond = (req, res, resCode, readStream, customHeaders) => {
-	let length = 0;
-	let response = createResponseCode(resCode);
-	const place = `${req.method} ${req.originalUrl}`;
-
-	readStream.on('error', (error) => {
-		logger.logError(`Stream failed: [${error.code} - ${error.message}] @ ${place}`, undefined, networkLabel);
-		response = templates.noFileFound;
-		res.status(response.status);
-		res.end();
-	}).once('data', () => {
-		if (customHeaders) {
-			res.writeHead(response.status, customHeaders);
-		} else {
-			res.status(response.status);
-		}
-	}).on('data', (data) => {
-		res.write(data);
-		length += data.length;
-	}).on('end', () => {
-		res.end();
-		logger.logInfo(genResponseLogging(response, {
-			place,
-			httpCode: response.status,
-			contentLength: length,
-		}, req), undefined, networkLabel);
-	});
-};
-
-Responder.respond = (req, res, resCode, body, { cache, customHeaders } = {}) => {
-=======
 Responder.respond = (req, res, resCode, body, { cache, customHeaders, mimeType = Responder.mimeTypes.json } = {}) => {
->>>>>>> af5c1663
 	const finalResCode = createResponseCode(resCode);
 
 	if (finalResCode.status > 200) {
@@ -122,4 +89,34 @@
 	logger.logInfo(genResponseLogging(resCode, contentLength, req));
 };
 
+Responder.writeStreamRespond = (req, res, resCode, readStream, customHeaders) => {
+	let length = 0;
+	let response = createResponseCode(resCode);
+	const place = `${req.method} ${req.originalUrl}`;
+
+	readStream.on('error', (error) => {
+		logger.logError(`Stream failed: [${error.code} - ${error.message}] @ ${place}`, undefined, networkLabel);
+		response = templates.noFileFound;
+		res.status(response.status);
+		res.end();
+	}).once('data', () => {
+		if (customHeaders) {
+			res.writeHead(response.status, customHeaders);
+		} else {
+			res.status(response.status);
+		}
+	}).on('data', (data) => {
+		res.write(data);
+		length += data.length;
+	}).on('end', () => {
+		res.end();
+		logger.logInfo(genResponseLogging(response, {
+			place,
+			httpCode: response.status,
+			contentLength: length,
+		}, req), undefined, networkLabel);
+	});
+};
+
+
 module.exports = Responder;