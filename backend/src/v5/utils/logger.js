--- conflicted
+++ resolved
@@ -39,11 +39,7 @@
 	queue: 'AMQP',
 	chat: 'CHAT',
 	modelProcessing: 'MODPRO',
-<<<<<<< HEAD
-	sso: 'SSO',
-=======
 	aad: 'AAD',
->>>>>>> 20f9d6f4
 };
 
 module.exports = Logger;