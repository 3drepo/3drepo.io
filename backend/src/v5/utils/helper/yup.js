/**
 *  Copyright (C) 2021 3D Repo Ltd
 *
 *  This program is free software: you can redistribute it and/or modify
 *  it under the terms of the GNU Affero General Public License as
 *  published by the Free Software Foundation, either version 3 of the
 *  License, or (at your option) any later version.
 *
 *  This program is distributed in the hope that it will be useful,
 *  but WITHOUT ANY WARRANTY; without even the implied warranty of
 *  MERCHANTABILITY or FITNESS FOR A PARTICULAR PURPOSE.  See the
 *  GNU Affero General Public License for more details.
 *
 *  You should have received a copy of the GNU Affero General Public License
 *  along with this program.  If not, see <http://www.gnu.org/licenses/>.
 */

const { UUIDToString, stringToUUID } = require('./uuids');
const { fileExtensionFromBuffer, isUUIDString } = require('./typeCheck');
const Yup = require('yup');
const { fileUploads } = require('../config');
const tz = require('countries-and-timezones');
const zxcvbn = require('zxcvbn');

const YupHelper = { validators: {}, types: { strings: {} }, utils: {} };

YupHelper.utils.stripWhen = (schema, cond) => Yup.lazy((value) => (cond(value) ? schema.strip() : schema));

<<<<<<< HEAD
YupHelper.validators.alphanumeric = (yupObj) => yupObj.matches(/^[\w|_|.|-]*$/,
	// eslint-disable-next-line no-template-curly-in-string
	'${path} can only contain alpha-numeric characters, full stops, hyphens or underscores');
=======
YupHelper.validators.alphanumeric = (yupObj, allowFullStops) => yupObj.matches(
	allowFullStops ? /^[\w|_|.|-]*$/ : /^[\w|_|-]*$/,
	// eslint-disable-next-line no-template-curly-in-string
	`\${path} can only contain alpha-numeric characters, ${allowFullStops ? 'full stops, ' : ''}hyphens or underscores`);
>>>>>>> e9575d55

YupHelper.types.id = Yup.string().uuid('ids are expected to be of uuid format').transform((val, org) => UUIDToString(org));

YupHelper.types.colorArr = Yup.array()
	.of(Yup.number().min(0).max(255).integer())
	.min(3).max(4);

YupHelper.types.color3Arr = Yup.array()
	.of(Yup.number().min(0).max(255).integer())
	.length(3);

YupHelper.types.strings.code = YupHelper.validators.alphanumeric(
	Yup.string().min(1).max(50).strict(true),
);

YupHelper.types.degrees = Yup.number().min(0).max(360);

YupHelper.types.strings.username = YupHelper.validators.alphanumeric(Yup.string().min(2).max(63).strict(true));

YupHelper.types.strings.title = Yup.string().min(1).max(120);

YupHelper.types.strings.countryCode = Yup.string().min(1).test('valid-country-code',
	'The country code provided is not valid', (value) => value === undefined || !!tz.getCountry(value));

// This is used for shorter descriptions such as revision desc, model desc, teamspace desc etc.
YupHelper.types.strings.shortDescription = Yup.string().min(1).max(660);

// This is used for longer descriptions such as groups, issues, risks
YupHelper.types.strings.longDescription = Yup.string().min(1).max(1200);

YupHelper.types.timestamp = Yup.number().min(new Date(2000, 1, 1).getTime()).integer()
	.transform((value, originalValue) => {
		if (originalValue === null) return null;
		const ts = new Date(originalValue).getTime();
		return ts > 0 ? ts : value;
	})
	.test(
		'Timestamp validation check',
		// eslint-disable-next-line no-template-curly-in-string
		'${path} is not a valid timestamp (ms since epoch)',
		(value) => new Date(value).getTime() > 0,
	);

YupHelper.types.position = Yup.array()
	.of(
		Yup.number(),
	).length(3);

YupHelper.types.surveyPoints = Yup.array()
	.of(
		Yup.object().shape({
			position: YupHelper.types.position.required(),
			latLong: Yup.array().of(Yup.number()).length(2).required(),
		}),
	);

YupHelper.types.strings.unit = Yup.string()
	.oneOf(['mm', 'cm', 'dm', 'm', 'ft']);

YupHelper.types.strings.password = Yup.string().max(65)
	.test('checkPasswordStrength', 'Password is too weak',
		(value) => {
			if (value) {
				if (value.length < 8) return false;
				const passwordScore = zxcvbn(value).score;
				return passwordScore >= 2;
			}
			return true;
		});

YupHelper.types.strings.email = Yup.string().email();

YupHelper.types.strings.name = Yup.string().min(1).max(35);

YupHelper.types.date = Yup.date().transform((n, orgVal) => {
	if (orgVal === null) return orgVal;
	const valAsNum = Number(orgVal);
	return new Date(
		Number.isNaN(valAsNum) ? orgVal : valAsNum);
});

YupHelper.types.dateInThePast = YupHelper.types.date.test(('date-in-the-past', 'Date must be in the past', (v, { createError, path }) => {
	const now = new Date();
	if (!v || (now - v) >= 0) return true;
	return createError({ message: `${path || 'Date'} must be in the past` });
}));

const imageValidityTests = (yupType, isNullable) => yupType.test('image-validity-test', 'Image is not valid', async (value, { createError, originalValue }) => {
	if (isUUIDString(originalValue)) {
		return true;
	}

	if (value === null && !isNullable) {
		return createError({ message: 'Image cannot be null' });
	}

	if (value) {
		if (value?.length > fileUploads.resourceSizeLimit) {
			return createError({ message: `Image must be smaller than ${fileUploads.resourceSizeLimit} Bytes` });
		}

		const ext = await fileExtensionFromBuffer(value);
		if (!ext || !fileUploads.imageExtensions.includes(ext.toLowerCase())) {
			return createError({ message: `Image must be of type ${fileUploads.imageExtensions.join(',')}` });
		}
	}

	return true;
});

YupHelper.types.embeddedImage = (isNullable) => imageValidityTests(
	Yup.mixed().transform((n, orgVal) => (orgVal ? Buffer.from(orgVal, 'base64') : n)),
	isNullable,
);

YupHelper.types.embeddedImageOrRef = () => imageValidityTests(
	Yup.mixed()
		.transform((currValue, orgVal) => {
			if (orgVal) return isUUIDString(orgVal) ? stringToUUID(orgVal) : Buffer.from(orgVal, 'base64');
			return currValue;
		}),
);

module.exports = YupHelper;<|MERGE_RESOLUTION|>--- conflicted
+++ resolved
@@ -26,16 +26,10 @@
 
 YupHelper.utils.stripWhen = (schema, cond) => Yup.lazy((value) => (cond(value) ? schema.strip() : schema));
 
-<<<<<<< HEAD
-YupHelper.validators.alphanumeric = (yupObj) => yupObj.matches(/^[\w|_|.|-]*$/,
-	// eslint-disable-next-line no-template-curly-in-string
-	'${path} can only contain alpha-numeric characters, full stops, hyphens or underscores');
-=======
 YupHelper.validators.alphanumeric = (yupObj, allowFullStops) => yupObj.matches(
 	allowFullStops ? /^[\w|_|.|-]*$/ : /^[\w|_|-]*$/,
 	// eslint-disable-next-line no-template-curly-in-string
 	`\${path} can only contain alpha-numeric characters, ${allowFullStops ? 'full stops, ' : ''}hyphens or underscores`);
->>>>>>> e9575d55
 
 YupHelper.types.id = Yup.string().uuid('ids are expected to be of uuid format').transform((val, org) => UUIDToString(org));
 
