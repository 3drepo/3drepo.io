--- conflicted
+++ resolved
@@ -17,12 +17,8 @@
 
 const db = require('../../handler/db');
 const { deleteModel } = require('../../models/modelSettings');
-<<<<<<< HEAD
-const { removeAllFilesFromModel } = require('../../models/fileRefs');
+const { removeAllFilesFromModel } = require('../../services/filesManager');
 const { templates } = require('../responseCodes');
-=======
-const { removeAllFilesFromModel } = require('../../services/filesManager');
->>>>>>> 27f1a9e8
 
 const ModelHelper = {};
 
