--- conflicted
+++ resolved
@@ -27,14 +27,7 @@
 const removeModelCollections = async (ts, model) => {
 	const collections = await db.listCollections(ts);
 	const promises = collections.flatMap((col) => (col.name.startsWith(`${model}.`) ? db.dropCollection(ts, col) : []));
-
-<<<<<<< HEAD
-	collections.flatMap(({ name }) => (name.startsWith(`${model}.`) ? promises.push(db.dropCollection(ts, name)) : []));
-
-	return Promise.all(promises);
-=======
 	await Promise.all(promises);
->>>>>>> 4d83a26c
 };
 
 ModelHelper.removeModelData = async (teamspace, project, model) => {
