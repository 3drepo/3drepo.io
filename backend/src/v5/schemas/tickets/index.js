--- conflicted
+++ resolved
@@ -103,13 +103,8 @@
 	const proms = modules.map(async (module) => {
 		if (!module.deprecated) {
 			const id = module.name || module.type;
-<<<<<<< HEAD
-			moduleToSchema[id] = (await generatePropertiesValidator(teamspace, module.properties, isNewTicket))
-				.default({});
-=======
 			moduleToSchema[id] = await generatePropertiesValidator(teamspace, module.properties,
 				oldModules?.[id], isNewTicket);
->>>>>>> 5783dfd4
 		}
 	});
 
@@ -120,13 +115,6 @@
 
 Tickets.validateTicket = async (teamspace, template, newTicket, oldTicket) => {
 	const fullTem = generateFullSchema(template);
-<<<<<<< HEAD
-	const modSchema = await generateModuleValidator(teamspace, fullTem.modules, isNewTicket);
-
-	const validator = Yup.object().shape({
-		title: isNewTicket ? types.strings.title.required() : types.strings.title,
-		properties: await generatePropertiesValidator(teamspace, fullTem.properties, isNewTicket),
-=======
 	const isNewTicket = !oldTicket;
 
 	const modSchema = await generateModuleValidator(teamspace, fullTem.modules, oldTicket?.modules, isNewTicket);
@@ -136,7 +124,6 @@
 			: stripWhen(types.strings.title, (t) => isEqual(t, oldTicket?.title)),
 		properties: await generatePropertiesValidator(teamspace, fullTem.properties,
 			oldTicket?.properties, isNewTicket),
->>>>>>> 5783dfd4
 		modules: Yup.object(modSchema).default({}),
 		type: isNewTicket ? Yup.mixed().required() : Yup.mixed().strip(),
 	});
