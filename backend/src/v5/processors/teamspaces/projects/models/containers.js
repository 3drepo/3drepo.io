/**
 *  Copyright (C) 2021 3D Repo Ltd
 *
 *  This program is free software: you can redistribute it and/or modify
 *  it under the terms of the GNU Affero General Public License as
 *  published by the Free Software Foundation, either version 3 of the
 *  License, or (at your option) any later version.
 *
 *  This program is distributed in the hope that it will be useful,
 *  but WITHOUT ANY WARRANTY; without even the implied warranty of
 *  MERCHANTABILITY or FITNESS FOR A PARTICULAR PURPOSE.  See the
 *  GNU Affero General Public License for more details.
 *
 *  You should have received a copy of the GNU Affero General Public License
 *  along with this program.  If not, see <http://www.gnu.org/licenses/>.
 */

const { addModel, deleteModel, getModelList } = require('./commons/modelList');
const { appendFavourites, deleteFavourites } = require('./commons/favourites');
const { getContainerById, getContainers, updateModelSettings } = require('../../../../models/modelSettings');
const { getLatestRevision, getRevisionByIdOrTag, getRevisionCount, getRevisionFormat, getRevisions, updateRevisionStatus } = require('../../../../models/revisions');
const Comments = require('./commons/tickets.comments');
const Groups = require('./commons/groups');
const TicketGroups = require('./commons/tickets.groups');
const Tickets = require('./commons/tickets');
const Views = require('./commons/views');
const { deleteIfUndefined } = require('../../../../utils/helper/objects');
const fs = require('fs/promises');
const { getFileAsStream } = require('../../../../services/filesManager');
const { getProjectById } = require('../../../../models/projectSettings');
const { logger } = require('../../../../utils/logger');
const { queueModelUpload } = require('../../../../services/modelProcessing');
const { templates } = require('../../../../utils/responseCodes');
const { timestampToString } = require('../../../../utils/helper/dates');

const Containers = { ...Groups, ...Views, ...Tickets, ...Comments, ...TicketGroups };

Containers.addContainer = addModel;

Containers.deleteContainer = deleteModel;

Containers.getContainerList = async (teamspace, project, user) => {
	const { models } = await getProjectById(teamspace, project, { permissions: 1, models: 1 });
	const modelSettings = await getContainers(teamspace, models, { _id: 1, name: 1, permissions: 1 });

	return getModelList(teamspace, project, user, modelSettings);
};

Containers.getContainerStats = async (teamspace, container) => {
	let latestRev = {};
	const [settings, revCount] = await Promise.all([
		getContainerById(teamspace, container, { name: 1, type: 1, properties: 1, status: 1, errorReason: 1 }),
		getRevisionCount(teamspace, container),
	]);

	try {
		latestRev = await getLatestRevision(teamspace, container, { tag: 1, timestamp: 1 });
	} catch {
		// do nothing. A container can have 0 revision.
	}

	const stats = {
		type: settings.type,
		code: settings.properties.code,
		status: settings.status,
		unit: settings.properties.unit,
		revisions: {
			total: revCount,
			lastUpdated: latestRev.timestamp,
			latestRevision: latestRev.tag || timestampToString(latestRev.timestamp?.getTime()),
		},
	};

	if (settings.status === 'failed' && settings.errorReason) {
		stats.errorReason = {
			message: settings.errorReason.message,
			timestamp: settings.errorReason.timestamp,
		};
	}

	return stats;
};

Containers.getRevisionFormat = (rFile) => (rFile ? '.'.concat(rFile[0].split('_').pop()) : undefined);

Containers.getRevisions = async (teamspace, container, showVoid) => {
	const revisions = await getRevisions(teamspace,
		container, showVoid, { _id: 1, author: 1, timestamp: 1, tag: 1, void: 1, desc: 1, rFile: 1 });

	return revisions.map(({ rFile, ...r }) => {
<<<<<<< HEAD
		const format = Containers.getRevisionFormat(rFile);
		return { ...r, ...(format ? { format } : {}) };
=======
		const format = getRevisionFormat(rFile);
		return { ...r, ...deleteIfUndefined({ format }) };
>>>>>>> a56010a5
	});
};

Containers.newRevision = async (teamspace, container, data, file) => {
	const { properties: { unit: units } = {} } = await getContainerById(teamspace, container, { 'properties.unit': 1 });
	await queueModelUpload(teamspace, container, { ...data, units }, file).finally(() => fs.rm(file.path).catch((e) => {
		logger.logError(`Failed to delete uploaded file: ${e.message}`);
	}));
};

Containers.updateRevisionStatus = updateRevisionStatus;

Containers.downloadRevisionFiles = async (teamspace, container, revision) => {
	const rev = await getRevisionByIdOrTag(teamspace, container, revision, { rFile: 1 });

	if (!rev.rFile?.length) {
		throw templates.fileNotFound;
	}

	// We currently only support single file fetches
	const fileName = rev.rFile[0];
	const fileNameFormatted = fileName.substr(36).replace(/_([^_]*)$/, '.$1');
	const file = await getFileAsStream(teamspace, `${container}.history.ref`, fileName);
	return { ...file, filename: fileNameFormatted };
};

Containers.appendFavourites = async (username, teamspace, project, favouritesToAdd) => {
	const accessibleContainers = await Containers.getContainerList(teamspace, project, username);
	return appendFavourites(username, teamspace, accessibleContainers, favouritesToAdd);
};

Containers.deleteFavourites = async (username, teamspace, project, favouritesToRemove) => {
	const accessibleContainers = await Containers.getContainerList(teamspace, project, username);
	return deleteFavourites(username, teamspace, accessibleContainers, favouritesToRemove);
};

Containers.updateSettings = updateModelSettings;

Containers.getSettings = (teamspace, container) => getContainerById(teamspace,
	container, { corID: 0, account: 0, permissions: 0 });

module.exports = Containers;<|MERGE_RESOLUTION|>--- conflicted
+++ resolved
@@ -81,20 +81,13 @@
 	return stats;
 };
 
-Containers.getRevisionFormat = (rFile) => (rFile ? '.'.concat(rFile[0].split('_').pop()) : undefined);
-
 Containers.getRevisions = async (teamspace, container, showVoid) => {
 	const revisions = await getRevisions(teamspace,
 		container, showVoid, { _id: 1, author: 1, timestamp: 1, tag: 1, void: 1, desc: 1, rFile: 1 });
 
 	return revisions.map(({ rFile, ...r }) => {
-<<<<<<< HEAD
-		const format = Containers.getRevisionFormat(rFile);
-		return { ...r, ...(format ? { format } : {}) };
-=======
 		const format = getRevisionFormat(rFile);
 		return { ...r, ...deleteIfUndefined({ format }) };
->>>>>>> a56010a5
 	});
 };
 
