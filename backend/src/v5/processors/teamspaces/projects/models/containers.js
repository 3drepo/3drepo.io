/**
 *  Copyright (C) 2021 3D Repo Ltd
 *
 *  This program is free software: you can redistribute it and/or modify
 *  it under the terms of the GNU Affero General Public License as
 *  published by the Free Software Foundation, either version 3 of the
 *  License, or (at your option) any later version.
 *
 *  This program is distributed in the hope that it will be useful,
 *  but WITHOUT ANY WARRANTY; without even the implied warranty of
 *  MERCHANTABILITY or FITNESS FOR A PARTICULAR PURPOSE.  See the
 *  GNU Affero General Public License for more details.
 *
 *  You should have received a copy of the GNU Affero General Public License
 *  along with this program.  If not, see <http://www.gnu.org/licenses/>.
 */

const { appendFavourites, deleteFavourites } = require('./commons/favourites');
const { getContainerById, getContainers } = require('../../../../models/modelSettings');
const { getLatestRevision, getRevisionCount, getRevisions, updateRevisionStatus } = require('../../../../models/revisions');
const { UUIDToString } = require('../../../../utils/helper/uuids');
const { getModelList } = require('./commons/modelList');
const { getProjectById } = require('../../../../models/projects');

const Containers = {};

Containers.getContainerList = async (teamspace, project, user) => {
	const { models } = await getProjectById(teamspace, project, { permissions: 1, models: 1 });
	const modelSettings = await getContainers(teamspace, models, { _id: 1, name: 1, permissions: 1 });

	return getModelList(teamspace, project, user, modelSettings);
};

Containers.getContainerStats = async (teamspace, project, container) => {
	let latestRev = {};
	const [settings, revCount] = await Promise.all([
		getContainerById(teamspace, container, { name: 1, type: 1, properties: 1, status: 1 }),
		getRevisionCount(teamspace, container),
	]);

	try {
		latestRev = await getLatestRevision(teamspace, container, { tag: 1, timestamp: 1 });
	} catch {
		// do nothing. A container can have 0 revision.
	}

	return {
		type: settings.type,
		code: settings.properties.code,
		status: settings.status,
		units: settings.properties.unit,
		revisions: {
			total: revCount,
			lastUpdated: latestRev.timestamp,
			latestRevision: latestRev.tag || latestRev._id,
		},
	};
};

<<<<<<< HEAD
Containers.getRevisions = async (teamspace, container, showVoid) => {
	const revisions = await getRevisions(teamspace, container, showVoid,
		{ _id: 1, author: 1, timestamp: 1, tag: 1, void: 1 });

	return revisions;
};

Containers.updateRevisionStatus = async (teamspace, container, revision, status) => {
	await updateRevisionStatus(teamspace, container, revision, status);
=======
Containers.appendFavourites = async (username, teamspace, project, favouritesToAdd) => {
	const accessibleContainers = await Containers.getContainerList(teamspace, project, username);
	return appendFavourites(username, teamspace, accessibleContainers, favouritesToAdd);
};

Containers.deleteFavourites = async (username, teamspace, project, favouritesToRemove) => {
	const accessibleContainers = await Containers.getContainerList(teamspace, project, username);
	return deleteFavourites(username, teamspace, accessibleContainers, favouritesToRemove);
>>>>>>> 3d88807e
};

module.exports = Containers;<|MERGE_RESOLUTION|>--- conflicted
+++ resolved
@@ -57,7 +57,6 @@
 	};
 };
 
-<<<<<<< HEAD
 Containers.getRevisions = async (teamspace, container, showVoid) => {
 	const revisions = await getRevisions(teamspace, container, showVoid,
 		{ _id: 1, author: 1, timestamp: 1, tag: 1, void: 1 });
@@ -67,7 +66,8 @@
 
 Containers.updateRevisionStatus = async (teamspace, container, revision, status) => {
 	await updateRevisionStatus(teamspace, container, revision, status);
-=======
+};
+
 Containers.appendFavourites = async (username, teamspace, project, favouritesToAdd) => {
 	const accessibleContainers = await Containers.getContainerList(teamspace, project, username);
 	return appendFavourites(username, teamspace, accessibleContainers, favouritesToAdd);
@@ -76,7 +76,6 @@
 Containers.deleteFavourites = async (username, teamspace, project, favouritesToRemove) => {
 	const accessibleContainers = await Containers.getContainerList(teamspace, project, username);
 	return deleteFavourites(username, teamspace, accessibleContainers, favouritesToRemove);
->>>>>>> 3d88807e
 };
 
 module.exports = Containers;