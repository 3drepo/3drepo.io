--- conflicted
+++ resolved
@@ -22,12 +22,10 @@
 const fs = require('fs/promises');
 const { getModelList } = require('./commons/modelList');
 const { getProjectById } = require('../../../../models/projects');
-<<<<<<< HEAD
+const { logger } = require('../../../../utils/logger');
 const { timestampToString } = require('../../../../utils/helper/dates');
-=======
-const { logger } = require('../../../../utils/logger');
 const { queueModelUpload } = require('../../../../services/queue');
->>>>>>> fa2bf728
+
 
 const Containers = { ...Groups };
 
