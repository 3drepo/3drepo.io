/**
 *  Copyright (C) 2021 3D Repo Ltd
 *
 *  This program is free software: you can redistribute it and/or modify
 *  it under the terms of the GNU Affero General Public License as
 *  published by the Free Software Foundation, either version 3 of the
 *  License, or (at your option) any later version.
 *
 *  This program is distributed in the hope that it will be useful,
 *  but WITHOUT ANY WARRANTY; without even the implied warranty of
 *  MERCHANTABILITY or FITNESS FOR A PARTICULAR PURPOSE.  See the
 *  GNU Affero General Public License for more details.
 *
 *  You should have received a copy of the GNU Affero General Public License
 *  along with this program.  If not, see <http://www.gnu.org/licenses/>.
 */

const { addModel, deleteModel, getModelList } = require('./commons/modelList');
const { appendFavourites, deleteFavourites } = require('./commons/favourites');
const { getContainerById, getContainers, updateModelSettings } = require('../../../../models/modelSettings');
const { getLatestRevision, getRevisionCount, getRevisions, updateRevisionStatus } = require('../../../../models/revisions');
const Groups = require('./commons/groups');
const fs = require('fs/promises');
const { getProjectById } = require('../../../../models/projects');
const { logger } = require('../../../../utils/logger');
const { queueModelUpload } = require('../../../../services/queue');
<<<<<<< HEAD
const { templates } = require('../../../../utils/responseCodes');
=======
const { timestampToString } = require('../../../../utils/helper/dates');
>>>>>>> 906627f2

const Containers = { ...Groups };

Containers.addContainer = addModel;

Containers.deleteContainer = async (teamspace, project, container, user) => {
	try {
		await deleteModel(teamspace, project, container, user);
	} catch (err) {
		// istanbul ignore next
		if (err?.code === templates.modelNotFound.code) {
			throw templates.containerNotFound;
		}

		// istanbul ignore next
		throw err;
	}
};

Containers.getContainerList = async (teamspace, project, user) => {
	const { models } = await getProjectById(teamspace, project, { permissions: 1, models: 1 });
	const modelSettings = await getContainers(teamspace, models, { _id: 1, name: 1, permissions: 1 });

	return getModelList(teamspace, project, user, modelSettings);
};

Containers.getContainerStats = async (teamspace, project, container) => {
	let latestRev = {};
	const [settings, revCount] = await Promise.all([
		getContainerById(teamspace, container, { name: 1, type: 1, properties: 1, status: 1, errorReason: 1 }),
		getRevisionCount(teamspace, container),
	]);

	try {
		latestRev = await getLatestRevision(teamspace, container, { tag: 1, timestamp: 1 });
	} catch {
		// do nothing. A container can have 0 revision.
	}
	const stats = {
		type: settings.type,
		code: settings.properties.code,
		status: settings.status,
		units: settings.properties.unit,
		revisions: {
			total: revCount,
			lastUpdated: latestRev.timestamp,
			latestRevision: latestRev.tag || timestampToString(latestRev.timestamp?.getTime()),
		},
	};

	if (settings.status === 'failed' && settings.errorReason) {
		stats.errorReason = {
			message: settings.errorReason.message,
			timestamp: settings.errorReason.timestamp,
		};
	}

	return stats;
};

Containers.getRevisions = (teamspace, container, showVoid) => getRevisions(teamspace,
	container, showVoid, { _id: 1, author: 1, timestamp: 1, tag: 1, void: 1, desc: 1 });

Containers.newRevision = async (teamspace, mode, data, file) => queueModelUpload(teamspace, mode, data, file)
	.finally(() => fs.rm(file.path).catch((e) => {
		logger.logError(`Failed to delete uploaded file: ${e.message}`);
	}));

Containers.updateRevisionStatus = updateRevisionStatus;

Containers.appendFavourites = async (username, teamspace, project, favouritesToAdd) => {
	const accessibleContainers = await Containers.getContainerList(teamspace, project, username);
	return appendFavourites(username, teamspace, accessibleContainers, favouritesToAdd);
};

Containers.deleteFavourites = async (username, teamspace, project, favouritesToRemove) => {
	const accessibleContainers = await Containers.getContainerList(teamspace, project, username);
	return deleteFavourites(username, teamspace, accessibleContainers, favouritesToRemove);
};

Containers.updateSettings = updateModelSettings;

Containers.getSettings = async (teamspace, container) => getContainerById(teamspace,
	container, { corID: 0, account: 0, permissions: 0 });

module.exports = Containers;<|MERGE_RESOLUTION|>--- conflicted
+++ resolved
@@ -24,11 +24,8 @@
 const { getProjectById } = require('../../../../models/projects');
 const { logger } = require('../../../../utils/logger');
 const { queueModelUpload } = require('../../../../services/queue');
-<<<<<<< HEAD
 const { templates } = require('../../../../utils/responseCodes');
-=======
 const { timestampToString } = require('../../../../utils/helper/dates');
->>>>>>> 906627f2
 
 const Containers = { ...Groups };
 
