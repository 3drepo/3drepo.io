/**
 *  Copyright (C) 2021 3D Repo Ltd
 *
 *  This program is free software: you can redistribute it and/or modify
 *  it under the terms of the GNU Affero General Public License as
 *  published by the Free Software Foundation, either version 3 of the
 *  License, or (at your option) any later version.
 *
 *  This program is distributed in the hope that it will be useful,
 *  but WITHOUT ANY WARRANTY; without even the implied warranty of
 *  MERCHANTABILITY or FITNESS FOR A PARTICULAR PURPOSE.  See the
 *  GNU Affero General Public License for more details.
 *
 *  You should have received a copy of the GNU Affero General Public License
 *  along with this program.  If not, see <http://www.gnu.org/licenses/>.
 */

const { appendFavourites, deleteFavourites } = require('./commons/favourites');
const { getContainerById, getContainers, updateModelSettings } = require('../../../../models/modelSettings');
const { getLatestRevision, getRevisionCount, getRevisions, updateRevisionStatus } = require('../../../../models/revisions');
const Groups = require('./commons/groups');
const { getModelList } = require('./commons/modelList');
const { getProjectById } = require('../../../../models/projects');

const Containers = { ...Groups };

Containers.getContainerList = async (teamspace, project, user) => {
	const { models } = await getProjectById(teamspace, project, { permissions: 1, models: 1 });
	const modelSettings = await getContainers(teamspace, models, { _id: 1, name: 1, permissions: 1 });

	return getModelList(teamspace, project, user, modelSettings);
};

Containers.getContainerStats = async (teamspace, project, container) => {
	let latestRev = {};
	const [settings, revCount] = await Promise.all([
		getContainerById(teamspace, container, { name: 1, type: 1, properties: 1, status: 1 }),
		getRevisionCount(teamspace, container),
	]);

	try {
		latestRev = await getLatestRevision(teamspace, container, { tag: 1, timestamp: 1 });
	} catch {
		// do nothing. A container can have 0 revision.
	}

	return {
		type: settings.type,
		code: settings.properties.code,
		status: settings.status,
		units: settings.properties.unit,
		revisions: {
			total: revCount,
			lastUpdated: latestRev.timestamp,
			latestRevision: latestRev.tag || latestRev._id,
		},
	};
};

Containers.getRevisions = (teamspace, container, showVoid) => getRevisions(teamspace,
	container, showVoid, { _id: 1, author: 1, timestamp: 1, tag: 1, void: 1 });

Containers.updateRevisionStatus = updateRevisionStatus;

Containers.appendFavourites = async (username, teamspace, project, favouritesToAdd) => {
	const accessibleContainers = await Containers.getContainerList(teamspace, project, username);
	return appendFavourites(username, teamspace, accessibleContainers, favouritesToAdd);
};

Containers.deleteFavourites = async (username, teamspace, project, favouritesToRemove) => {
	const accessibleContainers = await Containers.getContainerList(teamspace, project, username);
	return deleteFavourites(username, teamspace, accessibleContainers, favouritesToRemove);
};

<<<<<<< HEAD
Containers.getContainerSettings = async (teamspace, container) => {
	const cont = getContainerById(teamspace, container);
	return cont;
};
=======
Containers.updateSettings = updateModelSettings;
>>>>>>> 3cd5345d

module.exports = Containers;<|MERGE_RESOLUTION|>--- conflicted
+++ resolved
@@ -72,13 +72,11 @@
 	return deleteFavourites(username, teamspace, accessibleContainers, favouritesToRemove);
 };
 
-<<<<<<< HEAD
+Containers.updateSettings = updateModelSettings;
+
 Containers.getContainerSettings = async (teamspace, container) => {
 	const cont = getContainerById(teamspace, container);
 	return cont;
 };
-=======
-Containers.updateSettings = updateModelSettings;
->>>>>>> 3cd5345d
 
 module.exports = Containers;