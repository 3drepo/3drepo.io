/**
 *  Copyright (C) 2021 3D Repo Ltd
 *
 *  This program is free software: you can redistribute it and/or modify
 *  it under the terms of the GNU Affero General Public License as
 *  published by the Free Software Foundation, either version 3 of the
 *  License, or (at your option) any later version.
 *
 *  This program is distributed in the hope that it will be useful,
 *  but WITHOUT ANY WARRANTY; without even the implied warranty of
 *  MERCHANTABILITY or FITNESS FOR A PARTICULAR PURPOSE.  See the
 *  GNU Affero General Public License for more details.
 *
 *  You should have received a copy of the GNU Affero General Public License
 *  along with this program.  If not, see <http://www.gnu.org/licenses/>.
 */

const { addModel, deleteModel, getModelList, getModelMD5Hash } = require('./commons/modelList');
const { appendFavourites, deleteFavourites } = require('./commons/favourites');
const { getContainerById, getContainers, updateModelSettings } = require('../../../../models/modelSettings');
const { getLatestRevision, getRevisionByIdOrTag, getRevisionCount, getRevisionFormat, getRevisions, updateRevisionStatus } = require('../../../../models/revisions');
const Comments = require('./commons/tickets.comments');
const Groups = require('./commons/groups');
const TicketGroups = require('./commons/tickets.groups');
const Tickets = require('./commons/tickets');
const Views = require('./commons/views');
const { deleteIfUndefined } = require('../../../../utils/helper/objects');
const fs = require('fs/promises');
const { getFileAsStream } = require('../../../../services/filesManager');
const { getMetadataFile } = require('./commons/assets/json');
const { getProjectById } = require('../../../../models/projectSettings');
const { getTree } = require('./commons/assets/json');
const { logger } = require('../../../../utils/logger');
const { modelTypes } = require('../../../../models/modelSettings.constants');
const { queueModelUpload } = require('../../../../services/modelProcessing');
const { templates } = require('../../../../utils/responseCodes');
const { timestampToString } = require('../../../../utils/helper/dates');

const Containers = { ...Groups, ...Views, ...Tickets, ...Comments, ...TicketGroups };

Containers.addContainer = addModel;

Containers.deleteContainer = deleteModel;

Containers.getContainerList = async (teamspace, project, user) => {
	const { models } = await getProjectById(teamspace, project, { permissions: 1, models: 1 });
	const modelSettings = await getContainers(teamspace, models, { _id: 1, name: 1, permissions: 1 });

	return getModelList(teamspace, project, user, modelSettings);
};

Containers.getContainerStats = async (teamspace, project, container) => {
	let latestRev = {};
	const [settings, revCount] = await Promise.all([
		getContainerById(teamspace, container, { name: 1, type: 1, properties: 1, status: 1, errorReason: 1 }),
		getRevisionCount(teamspace, container),
	]);

	try {
		latestRev = await getLatestRevision(teamspace, container, modelTypes.CONTAINER, { tag: 1, timestamp: 1 });
	} catch {
		// do nothing. A container can have 0 revision.
	}

	const stats = {
		type: settings.type,
		code: settings.properties.code,
		status: settings.status,
		unit: settings.properties.unit,
		revisions: {
			total: revCount,
			lastUpdated: latestRev.timestamp,
			latestRevision: latestRev.tag || timestampToString(latestRev.timestamp?.getTime()),
		},
	};

	if (settings.status === 'failed' && settings.errorReason) {
		stats.errorReason = {
			message: settings.errorReason.message,
			timestamp: settings.errorReason.timestamp,
		};
	}

	return stats;
};

Containers.getRevisions = async (teamspace, project, container, showVoid) => {
	const revisions = await getRevisions(teamspace, project, container, modelTypes.CONTAINER, showVoid,
		{ _id: 1, author: 1, timestamp: 1, tag: 1, void: 1, desc: 1, rFile: 1 });

	return revisions.map(({ rFile, ...r }) => {
		const format = getRevisionFormat(rFile);
		return { ...r, ...deleteIfUndefined({ format }) };
	});
};

Containers.newRevision = async (teamspace, container, data, file) => {
	const { properties: { unit: units } = {} } = await getContainerById(teamspace, container, { 'properties.unit': 1 });
	await queueModelUpload(teamspace, container, { ...data, units }, file).finally(() => fs.rm(file.path).catch((e) => {
		logger.logError(`Failed to delete uploaded file: ${e.message}`);
	}));
};

Containers.updateRevisionStatus = (teamspace, project, container, revision, status) => updateRevisionStatus(
	teamspace, project, container, modelTypes.CONTAINER, revision, status);

Containers.downloadRevisionFiles = async (teamspace, container, revision) => {
	const rev = await getRevisionByIdOrTag(teamspace, container, modelTypes.CONTAINER, revision, { rFile: 1 },
		{ includeVoid: true },
	);

	if (!rev.rFile?.length) {
		throw templates.fileNotFound;
	}

	// We currently only support single file fetches
	const fileName = rev.rFile[0];
	const fileNameFormatted = fileName.substr(36).replace(/_([^_]*)$/, '.$1');
	const file = await getFileAsStream(teamspace, `${container}.history.ref`, fileName);
	return { ...file, filename: fileNameFormatted };
};

Containers.appendFavourites = async (username, teamspace, project, favouritesToAdd) => {
	const accessibleContainers = await Containers.getContainerList(teamspace, project, username);
	return appendFavourites(username, teamspace, accessibleContainers, favouritesToAdd);
};

Containers.deleteFavourites = async (username, teamspace, project, favouritesToRemove) => {
	const accessibleContainers = await Containers.getContainerList(teamspace, project, username);
	return deleteFavourites(username, teamspace, accessibleContainers, favouritesToRemove);
};

Containers.updateSettings = updateModelSettings;

Containers.getSettings = (teamspace, container) => getContainerById(teamspace,
	container, { corID: 0, account: 0, permissions: 0 });

Containers.getRevisionMD5Hash = getModelMD5Hash;

<<<<<<< HEAD
Containers.getMetadataFile = getMetadataFile;
=======
Containers.getTree = getTree;
>>>>>>> ba193d75

module.exports = Containers;<|MERGE_RESOLUTION|>--- conflicted
+++ resolved
@@ -137,10 +137,8 @@
 
 Containers.getRevisionMD5Hash = getModelMD5Hash;
 
-<<<<<<< HEAD
+Containers.getTree = getTree;
+
 Containers.getMetadataFile = getMetadataFile;
-=======
-Containers.getTree = getTree;
->>>>>>> ba193d75
 
 module.exports = Containers;