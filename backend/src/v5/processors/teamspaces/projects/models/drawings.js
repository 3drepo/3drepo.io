/**
 *  Copyright (C) 2021 3D Repo Ltd
 *
 *  This program is free software: you can redistribute it and/or modify
 *  it under the terms of the GNU Affero General Public License as
 *  published by the Free Software Foundation, either version 3 of the
 *  License, or (at your option) any later version.
 *
 *  This program is distributed in the hope that it will be useful,
 *  but WITHOUT ANY WARRANTY; without even the implied warranty of
 *  MERCHANTABILITY or FITNESS FOR A PARTICULAR PURPOSE.  See the
 *  GNU Affero General Public License for more details.
 *
 *  You should have received a copy of the GNU Affero General Public License
 *  along with this program.  If not, see <http://www.gnu.org/licenses/>.
 */

const { STATUSES, modelTypes } = require('../../../../models/modelSettings.constants');
const { UUIDToString, generateUUID } = require('../../../../utils/helper/uuids');
const { addModel, getModelList } = require('./commons/modelList');
const { addRevision, deleteModelRevisions, getLatestRevision, getRevisionByIdOrTag, getRevisionCount, getRevisions, updateRevision, updateRevisionStatus } = require('../../../../models/revisions');
const { appendFavourites, deleteFavourites } = require('./commons/favourites');
const { deleteModel, getDrawingById, getDrawings, updateModelSettings } = require('../../../../models/modelSettings');
const { getFileAsStream, removeFilesWithMeta, storeFile } = require('../../../../services/filesManager');
const { getProjectById, removeModelFromProject } = require('../../../../models/projectSettings');
<<<<<<< HEAD
=======
const { DRAWINGS_HISTORY_COL } = require('../../../../models/revisions.constants');
>>>>>>> e9575d55
const Path = require('path');
const { events } = require('../../../../services/eventsManager/eventsManager.constants');
const { publish } = require('../../../../services/eventsManager/eventsManager');
const { templates } = require('../../../../utils/responseCodes');

const Drawings = { };

Drawings.getDrawingList = async (teamspace, project, user) => {
	const { models } = await getProjectById(teamspace, project, { permissions: 1, models: 1 });
	const modelSettings = await getDrawings(teamspace, models, { _id: 1, name: 1, permissions: 1 });

	return getModelList(teamspace, project, user, modelSettings);
};

<<<<<<< HEAD
Drawings.getDrawingStats = async (teamspace, drawing) => {
=======
Drawings.getDrawingStats = async (teamspace, project, drawing) => {
>>>>>>> e9575d55
	let latestRev;
	const [settings, revCount] = await Promise.all([
		getDrawingById(teamspace, drawing, { number: 1, status: 1, type: 1, desc: 1, calibration: 1 }),
		getRevisionCount(teamspace, drawing, modelTypes.DRAWING),
	]);

	try {
		latestRev = await getLatestRevision(teamspace, drawing, modelTypes.DRAWING,
			{ statusCode: 1, revCode: 1, timestamp: 1 });
	} catch {
		// do nothing. A drawing can have 0 revision.
	}

	return {
		number: settings.number,
		status: settings.status,
		type: settings.type,
		desc: settings.desc,
		revisions: {
			total: revCount,
			lastUpdated: latestRev?.timestamp,
			latestRevision: latestRev ? `${latestRev.statusCode}-${latestRev.revCode}` : undefined,
		},
		calibration: settings.calibration ?? 'uncalibrated',
	};
};

Drawings.addDrawing = (teamspace, project, data) => addModel(teamspace, project,
	{ ...data, modelType: modelTypes.DRAWING });

Drawings.updateSettings = updateModelSettings;

Drawings.deleteDrawing = async (teamspace, project, drawing) => {
<<<<<<< HEAD
	await removeFilesWithMeta(teamspace, `${modelTypes.DRAWING}s.history.ref`, { model: drawing });
=======
	await removeFilesWithMeta(teamspace, DRAWINGS_HISTORY_COL, { model: drawing });
>>>>>>> e9575d55

	await Promise.all([
		deleteModelRevisions(teamspace, project, drawing, modelTypes.DRAWING),
		deleteModel(teamspace, project, drawing),
		removeModelFromProject(teamspace, project, drawing),
	]);
};

Drawings.getRevisions = (teamspace, drawing, showVoid) => getRevisions(teamspace, drawing,
	modelTypes.DRAWING, showVoid,
	{ _id: 1, author: 1, format: 1, timestamp: 1, statusCode: 1, revCode: 1, void: 1, desc: 1 });

Drawings.newRevision = async (teamspace, project, model, data, file) => {
	try {
		const format = Path.extname(file.originalname).toLowerCase();
		const fileId = generateUUID();

		const rev_id = await addRevision(teamspace, project, model, modelTypes.DRAWING,
			{ ...data, format, rFile: [fileId], status: STATUSES.PROCESSING, incomplete: true });

		publish(events.QUEUED_TASK_UPDATE, { teamspace,
			model,
			corId: UUIDToString(rev_id),
			status: STATUSES.PROCESSING });

		const fileMeta = { name: file.originalname, rev_id, project, model };
<<<<<<< HEAD
		await storeFile(teamspace, `${modelTypes.DRAWING}s.history.ref`, fileId, file.buffer, fileMeta);
=======
		await storeFile(teamspace, `${DRAWINGS_HISTORY_COL}.ref`, fileId, file.buffer, fileMeta);
>>>>>>> e9575d55
		await updateRevision(teamspace, model, modelTypes.DRAWING, rev_id, { status: STATUSES.OK }, { incomplete: 1 });

		publish(events.NEW_REVISION, { teamspace,
			project,
			model,
			revision: UUIDToString(rev_id),
			modelType: modelTypes.DRAWING });
	} catch (err) {
		// TODO
	}
};

Drawings.updateRevisionStatus = (teamspace, project, drawing, revision, status) => updateRevisionStatus(
	teamspace, project, drawing, modelTypes.DRAWING, revision, status);

Drawings.downloadRevisionFiles = async (teamspace, drawing, revision) => {
	const rev = await getRevisionByIdOrTag(teamspace, drawing, modelTypes.DRAWING, revision, { rFile: 1 });

	if (!rev.rFile?.length) {
		throw templates.fileNotFound;
	}

<<<<<<< HEAD
	return getFileAsStream(teamspace, `${modelTypes.DRAWING}s.history.ref`, rev.rFile[0]);
=======
	return getFileAsStream(teamspace, `${DRAWINGS_HISTORY_COL}.ref`, rev.rFile[0]);
>>>>>>> e9575d55
};

Drawings.appendFavourites = async (username, teamspace, project, favouritesToAdd) => {
	const accessibleDrawings = await Drawings.getDrawingList(teamspace, project, username);
	return appendFavourites(username, teamspace, accessibleDrawings, favouritesToAdd);
};

Drawings.deleteFavourites = async (username, teamspace, project, favouritesToRemove) => {
	const accessibleDrawings = await Drawings.getDrawingList(teamspace, project, username);
	return deleteFavourites(username, teamspace, accessibleDrawings, favouritesToRemove);
};

Drawings.getSettings = (teamspace, drawing) => getDrawingById(teamspace,
	drawing, { name: 1, number: 1, type: 1, desc: 1 });

module.exports = Drawings;<|MERGE_RESOLUTION|>--- conflicted
+++ resolved
@@ -23,10 +23,7 @@
 const { deleteModel, getDrawingById, getDrawings, updateModelSettings } = require('../../../../models/modelSettings');
 const { getFileAsStream, removeFilesWithMeta, storeFile } = require('../../../../services/filesManager');
 const { getProjectById, removeModelFromProject } = require('../../../../models/projectSettings');
-<<<<<<< HEAD
-=======
 const { DRAWINGS_HISTORY_COL } = require('../../../../models/revisions.constants');
->>>>>>> e9575d55
 const Path = require('path');
 const { events } = require('../../../../services/eventsManager/eventsManager.constants');
 const { publish } = require('../../../../services/eventsManager/eventsManager');
@@ -41,11 +38,7 @@
 	return getModelList(teamspace, project, user, modelSettings);
 };
 
-<<<<<<< HEAD
-Drawings.getDrawingStats = async (teamspace, drawing) => {
-=======
 Drawings.getDrawingStats = async (teamspace, project, drawing) => {
->>>>>>> e9575d55
 	let latestRev;
 	const [settings, revCount] = await Promise.all([
 		getDrawingById(teamspace, drawing, { number: 1, status: 1, type: 1, desc: 1, calibration: 1 }),
@@ -79,11 +72,7 @@
 Drawings.updateSettings = updateModelSettings;
 
 Drawings.deleteDrawing = async (teamspace, project, drawing) => {
-<<<<<<< HEAD
-	await removeFilesWithMeta(teamspace, `${modelTypes.DRAWING}s.history.ref`, { model: drawing });
-=======
 	await removeFilesWithMeta(teamspace, DRAWINGS_HISTORY_COL, { model: drawing });
->>>>>>> e9575d55
 
 	await Promise.all([
 		deleteModelRevisions(teamspace, project, drawing, modelTypes.DRAWING),
@@ -110,11 +99,7 @@
 			status: STATUSES.PROCESSING });
 
 		const fileMeta = { name: file.originalname, rev_id, project, model };
-<<<<<<< HEAD
-		await storeFile(teamspace, `${modelTypes.DRAWING}s.history.ref`, fileId, file.buffer, fileMeta);
-=======
 		await storeFile(teamspace, `${DRAWINGS_HISTORY_COL}.ref`, fileId, file.buffer, fileMeta);
->>>>>>> e9575d55
 		await updateRevision(teamspace, model, modelTypes.DRAWING, rev_id, { status: STATUSES.OK }, { incomplete: 1 });
 
 		publish(events.NEW_REVISION, { teamspace,
@@ -137,11 +122,7 @@
 		throw templates.fileNotFound;
 	}
 
-<<<<<<< HEAD
-	return getFileAsStream(teamspace, `${modelTypes.DRAWING}s.history.ref`, rev.rFile[0]);
-=======
 	return getFileAsStream(teamspace, `${DRAWINGS_HISTORY_COL}.ref`, rev.rFile[0]);
->>>>>>> e9575d55
 };
 
 Drawings.appendFavourites = async (username, teamspace, project, favouritesToAdd) => {
