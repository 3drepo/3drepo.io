/**
 *  Copyright (C) 2021 3D Repo Ltd
 *
 *  This program is free software: you can redistribute it and/or modify
 *  it under the terms of the GNU Affero General Public License as
 *  published by the Free Software Foundation, either version 3 of the
 *  License, or (at your option) any later version.
 *
 *  This program is distributed in the hope that it will be useful,
 *  but WITHOUT ANY WARRANTY; without even the implied warranty of
 *  MERCHANTABILITY or FITNESS FOR A PARTICULAR PURPOSE.  See the
 *  GNU Affero General Public License for more details.
 *
 *  You should have received a copy of the GNU Affero General Public License
 *  along with this program.  If not, see <http://www.gnu.org/licenses/>.
 */

<<<<<<< HEAD
 const {
	addModel,
	deleteModel,
	getModelById,
	getModelByName,
	isSubModel,
	removeModelCollections,
} = require('../../../../../models/modelSettings');
=======
const {
	addModel,
	deleteModel,
} = require('../../../../../models/modelSettings');
const { addModelToProject, getProjectById, removeModelFromProject } = require('../../../../../models/projects');
>>>>>>> 91255ff5
const { hasProjectAdminPermissions, isTeamspaceAdmin } = require('../../../../../utils/permissions/permissions');
const db = require('../../../../../handler/db');
const { getFavourites } = require('../../../../../models/users');
<<<<<<< HEAD
const { addModelToProject, getProjectById, removeProjectModel  } = require('../../../../../models/projects');
// const { removeAllFilesFromModel } = require(`${v4Path}/models/fileRef`);
const { templates } = require('../../../../../utils/responseCodes')
const ModelList = {};

ModelList.addModel = async (teamspace, project, data) => {
	const { models } = await getProjectById(teamspace, project, { models: 1 });

	if(models){
		const modelSetting = await getModelByName(teamspace, models, data.name, { _id: 0, name: 1 });

		if (modelSetting) {
			throw templates.nameAlreadyExists;
		}
	}
	

=======
const { removeAllFilesFromModel } = require('../../../../../models/fileRefs');

const removeModelCollections = async (ts, model) => {
	const collections = await db.listCollections(ts);
	const promises = [];

	collections.forEach((collection) => {
		if (collection.name.startsWith(`${model}.`)) {
			promises.push(db.dropCollection(ts, collection));
		}
	});

	return Promise.all(promises);
};

const ModelList = {};

ModelList.addModel = async (teamspace, project, user, data) => {
>>>>>>> 91255ff5
	const insertedId = await addModel(teamspace, data);

	await addModelToProject(teamspace, project, insertedId);

	return insertedId;
};

<<<<<<< HEAD
ModelList.deleteModel = async (teamspace, model) => {
	const setting = await getModelById(teamspace, model, {});

	if (!setting.federate && (await isSubModel(teamspace, model))) {
		throw templates.containerIsSubModel;
	}

	// try {
	// 	await removeAllFilesFromModel(teamspace, model);
	// } catch (err) {
	// 	logger.logDebug(`[Delete model] : ${JSON.stringify(err)}`);
	// }

	await Promise.all[
		removeModelCollections(teamspace, model),
		deleteModel(teamspace, model),
		removeProjectModel(teamspace, model)
	];	
=======
ModelList.deleteModel = async (teamspace, project, model) => {
	// This needs to be done before removeModelCollections or we risk the .ref col being deleted before we check it
	await removeAllFilesFromModel(teamspace, model);

	return Promise.all([
		removeModelCollections(teamspace, model),
		deleteModel(teamspace, model),
		removeModelFromProject(teamspace, project, model),
	]);
>>>>>>> 91255ff5
};

ModelList.getModelList = async (teamspace, project, user, modelSettings) => {
	const { permissions } = await getProjectById(teamspace, project, { permissions: 1, models: 1 });

	const [isTSAdmin, favourites] = await Promise.all([
		isTeamspaceAdmin(teamspace, user),
		getFavourites(user, teamspace),
	]);

	const isAdmin = isTSAdmin || hasProjectAdminPermissions(permissions, user);

	return modelSettings.flatMap(({ _id, name, permissions: modelPerms }) => {
		const perm = modelPerms ? modelPerms.find((entry) => entry.user === user) : undefined;
		return (!isAdmin && !perm)
			? [] : { _id, name, role: isAdmin ? 'admin' : perm.permission, isFavourite: favourites.includes(_id) };
	});
};

module.exports = ModelList;<|MERGE_RESOLUTION|>--- conflicted
+++ resolved
@@ -15,44 +15,14 @@
  *  along with this program.  If not, see <http://www.gnu.org/licenses/>.
  */
 
-<<<<<<< HEAD
- const {
-	addModel,
-	deleteModel,
-	getModelById,
-	getModelByName,
-	isSubModel,
-	removeModelCollections,
-} = require('../../../../../models/modelSettings');
-=======
 const {
 	addModel,
 	deleteModel,
 } = require('../../../../../models/modelSettings');
 const { addModelToProject, getProjectById, removeModelFromProject } = require('../../../../../models/projects');
->>>>>>> 91255ff5
 const { hasProjectAdminPermissions, isTeamspaceAdmin } = require('../../../../../utils/permissions/permissions');
 const db = require('../../../../../handler/db');
 const { getFavourites } = require('../../../../../models/users');
-<<<<<<< HEAD
-const { addModelToProject, getProjectById, removeProjectModel  } = require('../../../../../models/projects');
-// const { removeAllFilesFromModel } = require(`${v4Path}/models/fileRef`);
-const { templates } = require('../../../../../utils/responseCodes')
-const ModelList = {};
-
-ModelList.addModel = async (teamspace, project, data) => {
-	const { models } = await getProjectById(teamspace, project, { models: 1 });
-
-	if(models){
-		const modelSetting = await getModelByName(teamspace, models, data.name, { _id: 0, name: 1 });
-
-		if (modelSetting) {
-			throw templates.nameAlreadyExists;
-		}
-	}
-	
-
-=======
 const { removeAllFilesFromModel } = require('../../../../../models/fileRefs');
 
 const removeModelCollections = async (ts, model) => {
@@ -68,10 +38,14 @@
 	return Promise.all(promises);
 };
 
-const ModelList = {};
+	await Promise.all[
+		removeModelCollections(teamspace, model),
+		deleteModel(teamspace, model),
+		removeProjectModel(teamspace, model)
+	];	
+};
 
 ModelList.addModel = async (teamspace, project, user, data) => {
->>>>>>> 91255ff5
 	const insertedId = await addModel(teamspace, data);
 
 	await addModelToProject(teamspace, project, insertedId);
@@ -79,26 +53,6 @@
 	return insertedId;
 };
 
-<<<<<<< HEAD
-ModelList.deleteModel = async (teamspace, model) => {
-	const setting = await getModelById(teamspace, model, {});
-
-	if (!setting.federate && (await isSubModel(teamspace, model))) {
-		throw templates.containerIsSubModel;
-	}
-
-	// try {
-	// 	await removeAllFilesFromModel(teamspace, model);
-	// } catch (err) {
-	// 	logger.logDebug(`[Delete model] : ${JSON.stringify(err)}`);
-	// }
-
-	await Promise.all[
-		removeModelCollections(teamspace, model),
-		deleteModel(teamspace, model),
-		removeProjectModel(teamspace, model)
-	];	
-=======
 ModelList.deleteModel = async (teamspace, project, model) => {
 	// This needs to be done before removeModelCollections or we risk the .ref col being deleted before we check it
 	await removeAllFilesFromModel(teamspace, model);
@@ -108,7 +62,6 @@
 		deleteModel(teamspace, model),
 		removeModelFromProject(teamspace, project, model),
 	]);
->>>>>>> 91255ff5
 };
 
 ModelList.getModelList = async (teamspace, project, user, modelSettings) => {
