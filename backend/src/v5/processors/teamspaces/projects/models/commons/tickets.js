--- conflicted
+++ resolved
@@ -179,7 +179,6 @@
 
 Tickets.getTicketById = getTicketById;
 
-<<<<<<< HEAD
 const filterToProjection = (filter) => {
 	const projectionObject = {};
 
@@ -200,10 +199,6 @@
 	return projectionObject;
 };
 
-Tickets.getTicketList = (teamspace, project, model, filter) => {
-	const { SAFETIBASE } = presetModules;
-	const { [SAFETIBASE]: safetibaseProps } = modulePropertyLabels;
-=======
 Tickets.getTicketList = (teamspace, project, model) => {
 	const { SAFETIBASE, SEQUENCING } = presetModules;
 	const {
@@ -211,7 +206,6 @@
 		[SEQUENCING]: seqProps,
 	} = modulePropertyLabels;
 
->>>>>>> eff8c948
 	const projection = {
 		_id: 1,
 		title: 1,
