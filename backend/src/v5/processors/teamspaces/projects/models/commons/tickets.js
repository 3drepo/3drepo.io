--- conflicted
+++ resolved
@@ -28,11 +28,7 @@
 	const toRemove = [];
 	const toAdd = [];
 
-<<<<<<< HEAD
-	const processProps = (templateProperties, oldProperties = {}, updatedProperties = {}) => {
-=======
 	const updateReferences = (templateProperties, oldProperties = {}, updatedProperties) => {
->>>>>>> 7edfdeee
 		templateProperties.forEach(({ type, name }) => {
 			let oldProp;
 			let newProp;
@@ -80,22 +76,12 @@
 	return res;
 };
 
-<<<<<<< HEAD
 Tickets.updateTicket = async (teamspace, project, model, template, oldTicket, updateData, author) => {
-	const resourceData = formatResourceProperties(template, oldTicket, updateData);
+	const { toAdd, toRemove } = processBinaryProperties(template, oldTicket, updateData);
 	await updateTicket(teamspace, project, model, oldTicket, updateData, author);
 	await Promise.all([
-		resourceData.toRemove.map((d) => FilesManager.removeFile(teamspace, TICKETS_RESOURCES_COL, d)),
-		storeFiles(teamspace, project, model, oldTicket._id, resourceData.toAdd),
-=======
-Tickets.updateTicket = async (teamspace, project, model, template, oldTicket, updateData) => {
-	const { toAdd, toRemove } = processBinaryProperties(template, oldTicket, updateData);
-	const ticketId = oldTicket._id;
-	await updateTicket(teamspace, ticketId, updateData);
-	await Promise.all([
-		toRemove.map((ref) => removeFile(teamspace, TICKETS_RESOURCES_COL, ref)),
-		storeFiles(teamspace, project, model, ticketId, toAdd),
->>>>>>> 7edfdeee
+		toRemove.map((ref) => FilesManager.removeFile(teamspace, TICKETS_RESOURCES_COL, ref)),
+		storeFiles(teamspace, project, model, oldTicket._id, toAdd),
 	]);
 };
 
