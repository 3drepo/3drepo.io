/**
 *  Copyright (C) 2021 3D Repo Ltd
 *
 *  This program is free software: you can redistribute it and/or modify
 *  it under the terms of the GNU Affero General Public License as
 *  published by the Free Software Foundation, either version 3 of the
 *  License, or (at your option) any later version.
 *
 *  This program is distributed in the hope that it will be useful,
 *  but WITHOUT ANY WARRANTY; without even the implied warranty of
 *  MERCHANTABILITY or FITNESS FOR A PARTICULAR PURPOSE.  See the
 *  GNU Affero General Public License for more details.
 *
 *  You should have received a copy of the GNU Affero General Public License
 *  along with this program.  If not, see <http://www.gnu.org/licenses/>.
 */

const { AVATARS_COL_NAME, USERS_DB_NAME } = require('../../models/users.constants');
<<<<<<< HEAD
const { addUserToAccount, createAccount, getAllUsersInAccount, removeAccount, removeUserFromAccount } = require('../../services/sso/frontegg');
const { createDefaultRoles, getRoles, removeUserFromRoles } = require('./roles');
=======
const { addDefaultJobs, assignUserToJob, getJobsToUsers, removeUserFromJobs } = require('../../models/jobs');
const { addUserToAccount, createAccount, getAllUsersInAccount, getTeamspaceByAccount, removeAccount, removeUserFromAccount } = require('../../services/sso/frontegg');
>>>>>>> 1f2eabeb
const { createIndex, dropDatabase } = require('../../handler/db');
const { createTeamspaceRole, grantTeamspaceRoleToUser, removeTeamspaceRole, revokeTeamspaceRoleFromUser } = require('../../models/roles');
const {
	createTeamspaceSettings,
	getAddOns,
	getTeamspaceInvites,
	getTeamspaceRefId,
	getTeamspaceSetting,
	grantAdminToUser,
	removeUserFromAdminPrivilege,
} = require('../../models/teamspaceSettings');
const { deleteFavourites, getAccessibleTeamspaces, getUserByUsername, getUserId, getUserInfoFromEmailArray, updateUserId } = require('../../models/users');
const { deleteIfUndefined, isEmpty } = require('../../utils/helper/objects');
const { getCollaboratorsAssigned, getQuotaInfo, getSpaceUsed } = require('../../utils/quota');
const { getFile, removeAllFilesFromTeamspace } = require('../../services/filesManager');
const { COL_NAME } = require('../../models/projectSettings.constants');
const { UUIDToString } = require('../../utils/helper/uuids');
const { addDefaultTemplates } = require('../../models/tickets.templates');
const { createNewUserRecord } = require('../users');
const { isTeamspaceAdmin } = require('../../utils/permissions');
const { logger } = require('../../utils/logger');
const { removeAllTeamspaceNotifications } = require('../../models/notifications');
const { removeUserFromAllModels } = require('../../models/modelSettings');
const { removeUserFromAllProjects } = require('../../models/projectSettings');
const { templates } = require('../../utils/responseCodes');

const Teamspaces = {};

const removeAllUsersFromTS = async (teamspace) => {
	const membersList = await Teamspaces.getAllMembersInTeamspace(teamspace);
	await Promise.all(
		membersList.map(async ({ user }) => {
			await Promise.all([
				revokeTeamspaceRoleFromUser(teamspace, user),
				deleteFavourites(user, teamspace),
			]);
		}),
	);
};

Teamspaces.getAvatar = (teamspace) => getFile(USERS_DB_NAME, AVATARS_COL_NAME, teamspace);

Teamspaces.initTeamspace = async (teamspaceName, owner, accountId) => {
	try {
		let teamspaceId;
		if (accountId) {
			if (!await getTeamspaceByAccount(accountId)) throw templates.teamspaceNotFound;
			teamspaceId = accountId;
		} else {
			teamspaceId = await createAccount(teamspaceName);
		}
		await Promise.all([
			createTeamspaceRole(teamspaceName),
			createTeamspaceSettings(teamspaceName, teamspaceId),
			// create index on project settings
			createIndex(teamspaceName, COL_NAME, { name: 1 }, { unique: true }),
		]);
		await Promise.all([
<<<<<<< HEAD
=======
			createTeamspaceSettings(teamspaceName, teamspaceId),
>>>>>>> 1f2eabeb
			addDefaultTemplates(teamspaceName),
			Teamspaces.addTeamspaceMember(teamspaceName, owner),
		]);
<<<<<<< HEAD
		await Promise.all([
			grantAdminToUser(teamspaceName, owner),
			createDefaultRoles(teamspaceName, owner),
		]);
=======
		if (owner) {
			await Promise.all([
				assignUserToJob(teamspaceName, DEFAULT_OWNER_JOB, owner),
				Teamspaces.addTeamspaceMember(teamspaceName, owner),
				grantAdminToUser(teamspaceName, owner),
			]);
		}
>>>>>>> 1f2eabeb
	} catch (err) {
		logger.logError(`Failed to initialize teamspace for ${teamspaceName}:${err.message}`);
		throw err;
	}
};

Teamspaces.removeTeamspace = async (teamspace) => {
	const teamspaceRef = await getTeamspaceRefId(teamspace);
	await Promise.all([
		removeAllUsersFromTS(teamspace),
		removeAllFilesFromTeamspace(teamspace),
		removeAllTeamspaceNotifications(teamspace),
	]);
	await Promise.all([
		dropDatabase(teamspace),
		removeTeamspaceRole(teamspace),
		removeAccount(teamspaceRef),
	]);
};

Teamspaces.getTeamspaceListByUser = async (user) => {
	const tsList = await getAccessibleTeamspaces(user);
	return Promise.all(tsList.map(async (ts) => ({ name: ts, isAdmin: await isTeamspaceAdmin(ts, user) })));
};

Teamspaces.getAllMembersInTeamspace = async (teamspace) => {
	const membersInTeamspace = [];
	const { refId: tenantId } = await getTeamspaceSetting(teamspace, { refId: 1 });
	const accountUsers = await getAllUsersInAccount(tenantId);
	const projection = {
		_id: 0,
		user: 1,
		'customData.email': 1,
		'customData.userId': 1,
		'customData.firstName': 1,
		'customData.lastName': 1,
		'customData.billing.billingInfo.company': 1,
	};

	const emailToUsers = {};

	const emails = accountUsers.map((user) => {
		const { email } = user;

		emailToUsers[email] = user;

		return email;
	});

	const rawData = await getUserInfoFromEmailArray(emails, projection);

	const addUserToMemberList = ({ user, customData }) => {
		const { firstName, lastName, billing, userId, email } = customData;
		membersInTeamspace.push(deleteIfUndefined(
			{ user, firstName, lastName, company: billing?.billingInfo?.company }));
		return { email, userId };
	};

	await Promise.all(rawData.map(
		async (data) => {
			const { userId, email } = addUserToMemberList(data);

			const { id } = emailToUsers[email];

			// update the mongo userId to match
			if (userId !== id) await updateUserId(data.user, id);

			delete emailToUsers[email];
		},
	));

	// check for unprocessed users
	if (!isEmpty(emailToUsers)) {
		const teamspaceInvites = await getTeamspaceInvites(teamspace);

		// Invitees (i.e. emails with 3drepo invites stored in mongo) are currently not considered
		// real users, disregard them
		teamspaceInvites.forEach(({ _id: email }) => {
			delete emailToUsers[email];
		});

		await Promise.all(Object.values(emailToUsers).map(async (userRec) => {
			const { email, id } = userRec;
			logger.logDebug(`User not found: ${id}, creating user based on info from IDP...`);

			await createNewUserRecord(userRec);
			const newRawData = await getUserInfoFromEmailArray([email]);
			addUserToMemberList(newRawData[0]);
		}));
	}

	return membersInTeamspace;
};

Teamspaces.getTeamspaceMembersInfo = async (teamspace) => {
	const [membersList, rolesList] = await Promise.all([
		Teamspaces.getAllMembersInTeamspace(teamspace),
		getRoles(teamspace),
	]);

	const usersToRoles = {};
	rolesList.forEach(({ id, users }) => {
		(users ?? []).forEach((user) => {
			if (!usersToRoles[user]) {
				usersToRoles[user] = [];
			}

			usersToRoles[user].push(id);
		});
	});

	return membersList.map(
		(member) => (usersToRoles[member.user] ? { ...member, roles: usersToRoles[member.user] } : member),
	);
};

Teamspaces.getQuotaInfo = async (teamspace) => {
	const quotaInfo = await getQuotaInfo(teamspace, true);
	const spaceUsed = await getSpaceUsed(teamspace, true);
	const collaboratorsUsed = await getCollaboratorsAssigned(teamspace);

	return {
		freeTier: quotaInfo.freeTier,
		expiryDate: quotaInfo.expiryDate,
		data: { available: quotaInfo.data, used: spaceUsed },
		seats: { available: quotaInfo.collaborators, used: collaboratorsUsed },
	};
};

Teamspaces.addTeamspaceMember = async (teamspace, userToAdd, invitedBy) => {
	const userQueryProjection = {
		'customData.email': 1,
		'customData.userId': 1,
		'customData.firstName': 1,
		'customData.lastName': 1,
	};

	const [
		accountId,
		{ customData: inviteeDetails },
		{ customData: inviterDetails },
	] = await Promise.all([
		getTeamspaceRefId(teamspace),
		getUserByUsername(userToAdd, userQueryProjection),
		invitedBy ? getUserByUsername(invitedBy, userQueryProjection) : Promise.resolve({}),
	]);

	const emailData = invitedBy ? {
		teamspace,
		sender: [inviterDetails.firstName, inviterDetails.lastName].join(' '),

	} : undefined;
	const inviteeName = [inviteeDetails.firstName, inviteeDetails.lastName].join(' ');

	const newUserId = await addUserToAccount(accountId, inviteeDetails.email, inviteeName, emailData);

	// if the user already exists, newUserId is undefined, so update required
	if (newUserId && newUserId !== inviteeDetails.userId) {
		await updateUserId(userToAdd, newUserId);
	}
	await grantTeamspaceRoleToUser(teamspace, userToAdd);
};

Teamspaces.removeTeamspaceMember = async (teamspace, userToRemove, removePermissions = true) => {
	const [accountId, userId] = await Promise.all([
		getTeamspaceRefId(teamspace),
		getUserId(userToRemove),
		...(removePermissions ? [
			removeUserFromAllModels(teamspace, userToRemove),
			removeUserFromAllProjects(teamspace, userToRemove),
			removeUserFromAdminPrivilege(teamspace, userToRemove),
		] : []),
	]);

	await Promise.all([
		removePermissions ? removeUserFromRoles(teamspace, userToRemove) : Promise.resolve(),
		removeUserFromAccount(accountId, userId),
		revokeTeamspaceRoleFromUser(teamspace, userToRemove),
	]);
};

Teamspaces.getAddOns = getAddOns;

module.exports = Teamspaces;<|MERGE_RESOLUTION|>--- conflicted
+++ resolved
@@ -16,13 +16,8 @@
  */
 
 const { AVATARS_COL_NAME, USERS_DB_NAME } = require('../../models/users.constants');
-<<<<<<< HEAD
-const { addUserToAccount, createAccount, getAllUsersInAccount, removeAccount, removeUserFromAccount } = require('../../services/sso/frontegg');
+const { addUserToAccount, createAccount, getAllUsersInAccount, getTeamspaceByAccount, removeAccount, removeUserFromAccount } = require('../../services/sso/frontegg');
 const { createDefaultRoles, getRoles, removeUserFromRoles } = require('./roles');
-=======
-const { addDefaultJobs, assignUserToJob, getJobsToUsers, removeUserFromJobs } = require('../../models/jobs');
-const { addUserToAccount, createAccount, getAllUsersInAccount, getTeamspaceByAccount, removeAccount, removeUserFromAccount } = require('../../services/sso/frontegg');
->>>>>>> 1f2eabeb
 const { createIndex, dropDatabase } = require('../../handler/db');
 const { createTeamspaceRole, grantTeamspaceRoleToUser, removeTeamspaceRole, revokeTeamspaceRoleFromUser } = require('../../models/roles');
 const {
@@ -48,6 +43,7 @@
 const { removeUserFromAllModels } = require('../../models/modelSettings');
 const { removeUserFromAllProjects } = require('../../models/projectSettings');
 const { templates } = require('../../utils/responseCodes');
+const { DEFAULT_OWNER_ROLE } = require('../../models/roles.constants');
 
 const Teamspaces = {};
 
@@ -81,27 +77,17 @@
 			createIndex(teamspaceName, COL_NAME, { name: 1 }, { unique: true }),
 		]);
 		await Promise.all([
-<<<<<<< HEAD
-=======
 			createTeamspaceSettings(teamspaceName, teamspaceId),
->>>>>>> 1f2eabeb
 			addDefaultTemplates(teamspaceName),
 			Teamspaces.addTeamspaceMember(teamspaceName, owner),
 		]);
-<<<<<<< HEAD
-		await Promise.all([
-			grantAdminToUser(teamspaceName, owner),
-			createDefaultRoles(teamspaceName, owner),
-		]);
-=======
 		if (owner) {
 			await Promise.all([
-				assignUserToJob(teamspaceName, DEFAULT_OWNER_JOB, owner),
+				createDefaultRoles(teamspaceName, owner),
 				Teamspaces.addTeamspaceMember(teamspaceName, owner),
 				grantAdminToUser(teamspaceName, owner),
 			]);
 		}
->>>>>>> 1f2eabeb
 	} catch (err) {
 		logger.logError(`Failed to initialize teamspace for ${teamspaceName}:${err.message}`);
 		throw err;
