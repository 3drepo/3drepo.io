/**
 *  Copyright (C) 2021 3D Repo Ltd
 *
 *  This program is free software: you can redistribute it and/or modify
 *  it under the terms of the GNU Affero General Public License as
 *  published by the Free Software Foundation, either version 3 of the
 *  License, or (at your option) any later version.
 *
 *  This program is distributed in the hope that it will be useful,
 *  but WITHOUT ANY WARRANTY; without even the implied warranty of
 *  MERCHANTABILITY or FITNESS FOR A PARTICULAR PURPOSE.  See the
 *  GNU Affero General Public License for more details.
 *
 *  You should have received a copy of the GNU Affero General Public License
 *  along with this program.  If not, see <http://www.gnu.org/licenses/>.
 */
<<<<<<< HEAD

const { authenticate, canLogIn, deleteApiKey, generateApiKey, getAvatar,
	getUserByUsername, updatePassword, updateProfile, updateResetPasswordToken, uploadAvatar } = require('../models/users');
const { isEmpty, removeFields } = require('../utils/helper/objects');

const Users = {};
const { FORGOT_PASSWORD } = require('../services/mailer/templateNames');
=======

const Users = {};

const { addUser, authenticate, canLogIn, deleteApiKey, generateApiKey, getAvatar,
	getUserByUsername, updatePassword, updateProfile, updateResetPasswordToken, uploadAvatar, verify } = require('../models/users');
const { isEmpty, removeFields } = require('../utils/helper/objects');
const { sendResetPasswordEmail, sendVerifyUserEmail } = require('../services/mailer');
>>>>>>> 29ca907e
const config = require('../utils/config');
const { events } = require('../services/eventsManager/eventsManager.constants');
const { generateHashString } = require('../utils/helper/strings');
<<<<<<< HEAD
const { sendEmail } = require('../services/mailer/mailer');
=======
const { publish } = require('../services/eventsManager/eventsManager');

Users.signUp = async (newUserData) => {
	const token = generateHashString();
	await addUser({ ...newUserData, token });
	await sendVerifyUserEmail(newUserData.email, {
		token,
		email: newUserData.email,
		firstName: newUserData.firstName,
		username: newUserData.username,
	});
};

Users.verify = async (username, token) => {
	const customData = await verify(username, token);

	publish(events.USER_VERIFIED, {
		username,
		email: customData.email,
		fullName: `${customData.firstName} ${customData.lastName}`,
		company: customData.billing.billingInfo.company,
		mailListOptOut: customData.mailListOptOut,
	});
};
>>>>>>> 29ca907e

Users.login = async (username, password) => {
	await canLogIn(username);
	return authenticate(username, password);
};

Users.getProfileByUsername = async (username) => {
	const user = await getUserByUsername(username, {
		user: 1,
		'customData.firstName': 1,
		'customData.lastName': 1,
		'customData.email': 1,
		'customData.avatar': 1,
		'customData.apiKey': 1,
		'customData.billing.billingInfo.company': 1,
		'customData.billing.billingInfo.countryCode': 1,
	});

	const { customData } = user;

	return {
		username: user.user,
		firstName: customData.firstName,
		lastName: customData.lastName,
		email: customData.email,
		hasAvatar: !!customData.avatar,
		apiKey: customData.apiKey,
		company: customData.billing?.billingInfo?.company,
		countryCode: customData.billing?.billingInfo?.countryCode,
	};
};

Users.updateProfile = async (username, updatedProfile) => {
	if (updatedProfile.oldPassword) {
		await updatePassword(username, updatedProfile.newPassword);
	}

	const fieldsToUpdate = removeFields(updatedProfile, 'oldPassword', 'newPassword');
	if (!isEmpty(fieldsToUpdate)) {
		await updateProfile(username, fieldsToUpdate);
	}
};

Users.generateApiKey = generateApiKey;

Users.deleteApiKey = deleteApiKey;

Users.getUserByUsername = getUserByUsername;

Users.getAvatar = getAvatar;

Users.uploadAvatar = uploadAvatar;

Users.generateResetPasswordToken = async (username) => {
	const expiredAt = new Date();
	expiredAt.setHours(expiredAt.getHours() + config.tokenExpiry.forgotPassword);
	const resetPasswordToken = { token: generateHashString(), expiredAt };

	await updateResetPasswordToken(username, resetPasswordToken);

	const { customData: { email, firstName } } = await getUserByUsername(username, { user: 1, 'customData.email': 1, 'customData.firstName': 1 });
	sendEmail(FORGOT_PASSWORD, email, { token: resetPasswordToken.token, email, username, firstName });
};

Users.updatePassword = updatePassword;

module.exports = Users;<|MERGE_RESOLUTION|>--- conflicted
+++ resolved
@@ -14,29 +14,17 @@
  *  You should have received a copy of the GNU Affero General Public License
  *  along with this program.  If not, see <http://www.gnu.org/licenses/>.
  */
-<<<<<<< HEAD
-
-const { authenticate, canLogIn, deleteApiKey, generateApiKey, getAvatar,
-	getUserByUsername, updatePassword, updateProfile, updateResetPasswordToken, uploadAvatar } = require('../models/users');
-const { isEmpty, removeFields } = require('../utils/helper/objects');
-
-const Users = {};
-const { FORGOT_PASSWORD } = require('../services/mailer/templateNames');
-=======
 
 const Users = {};
 
 const { addUser, authenticate, canLogIn, deleteApiKey, generateApiKey, getAvatar,
 	getUserByUsername, updatePassword, updateProfile, updateResetPasswordToken, uploadAvatar, verify } = require('../models/users');
 const { isEmpty, removeFields } = require('../utils/helper/objects');
-const { sendResetPasswordEmail, sendVerifyUserEmail } = require('../services/mailer');
->>>>>>> 29ca907e
+const { FORGOT_PASSWORD } = require('../services/mailer/templateNames');
+const { sendEmail } = require('../services/mailer/mailer');
 const config = require('../utils/config');
 const { events } = require('../services/eventsManager/eventsManager.constants');
 const { generateHashString } = require('../utils/helper/strings');
-<<<<<<< HEAD
-const { sendEmail } = require('../services/mailer/mailer');
-=======
 const { publish } = require('../services/eventsManager/eventsManager');
 
 Users.signUp = async (newUserData) => {
@@ -61,7 +49,6 @@
 		mailListOptOut: customData.mailListOptOut,
 	});
 };
->>>>>>> 29ca907e
 
 Users.login = async (username, password) => {
 	await canLogIn(username);
