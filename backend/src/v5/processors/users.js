/**
 *  Copyright (C) 2021 3D Repo Ltd
 *
 *  This program is free software: you can redistribute it and/or modify
 *  it under the terms of the GNU Affero General Public License as
 *  published by the Free Software Foundation, either version 3 of the
 *  License, or (at your option) any later version.
 *
 *  This program is distributed in the hope that it will be useful,
 *  but WITHOUT ANY WARRANTY; without even the implied warranty of
 *  MERCHANTABILITY or FITNESS FOR A PARTICULAR PURPOSE.  See the
 *  GNU Affero General Public License for more details.
 *
 *  You should have received a copy of the GNU Affero General Public License
 *  along with this program.  If not, see <http://www.gnu.org/licenses/>.
 */
<<<<<<< HEAD

const Users = {};
const { addUser, authenticate, canLogIn, deleteApiKey, generateApiKey, getAvatar,
	getUserByUsername, updatePassword, updateProfile, uploadAvatar, verify } = require('../models/users');
const { formatPronouns, ucFirst } = require('../utils/helper/strings');
=======
const { authenticate, canLogIn, deleteApiKey, generateApiKey, getAvatar,
	getUserByUsername, updatePassword, updateProfile, updateResetPasswordToken, uploadAvatar } = require('../models/users');

>>>>>>> dd8ad900
const { isEmpty, removeFields } = require('../utils/helper/objects');
const { events } = require('../services/eventsManager/eventsManager.constants');
const { generateHashString } = require('../utils/helper/strings');
const { logger } = require('../utils/logger');
const { publish } = require('../services/eventsManager/eventsManager');
const { sendVerifyUserEmail } = require('../../v4/mailer/mailer');

Users.signUp = async (newUserData) => {
	const token = generateHashString();
	await addUser({ ...newUserData, token });

	try {
		const emailRes = await sendVerifyUserEmail(newUserData.email, {
			token,
			email: newUserData.email,
			firstName: ucFirst(newUserData.firstName),
			username: newUserData.username,
			pay: newUserData.pay,
		});

		logger.logInfo(`Email info - ${JSON.stringify(emailRes)}`);
	} catch (err) {
		logger.logError(`Email error - ${err.message}`);
	}
};

Users.verify = async (username, token) => {
	const customData = await verify(username, token);

	publish(events.USER_VERIFIED, {
		username,
		email: customData.email,
		fullName: formatPronouns(`${customData.firstName} ${customData.lastName}`),
		lastName: customData.lastName,
		company: customData.billing.billingInfo.company,
		mailListOptOut: customData.mailListOptOut,
	});
};

const Users = {};
const config = require('../utils/config');
const { generateHashString } = require('../utils/helper/strings');
const { sendResetPasswordEmail } = require('../services/mailer');

Users.login = async (username, password) => {
	await canLogIn(username);
	return authenticate(username, password);
};

Users.getProfileByUsername = async (username) => {
	const user = await getUserByUsername(username, {
		user: 1,
		'customData.firstName': 1,
		'customData.lastName': 1,
		'customData.email': 1,
		'customData.avatar': 1,
		'customData.apiKey': 1,
		'customData.billing.billingInfo.company': 1,
		'customData.billing.billingInfo.countryCode': 1,
	});

	const { customData } = user;

	return {
		username: user.user,
		firstName: customData.firstName,
		lastName: customData.lastName,
		email: customData.email,
		hasAvatar: !!customData.avatar,
		apiKey: customData.apiKey,
		company: customData.billing?.billingInfo?.company,
		countryCode: customData.billing?.billingInfo?.countryCode,
	};
};

Users.updateProfile = async (username, updatedProfile) => {
	if (updatedProfile.oldPassword) {
		await updatePassword(username, updatedProfile.newPassword);
	}

	const fieldsToUpdate = removeFields(updatedProfile, 'oldPassword', 'newPassword');
	if (!isEmpty(fieldsToUpdate)) {
		await updateProfile(username, fieldsToUpdate);
	}
};

Users.generateApiKey = generateApiKey;

Users.deleteApiKey = deleteApiKey;

Users.getUserByUsername = getUserByUsername;

Users.getAvatar = getAvatar;

Users.uploadAvatar = uploadAvatar;

Users.generateResetPasswordToken = async (username) => {
	const expiredAt = new Date();
	expiredAt.setHours(expiredAt.getHours() + config.tokenExpiry.forgotPassword);
	const resetPasswordToken = { token: generateHashString(), expiredAt };

	await updateResetPasswordToken(username, resetPasswordToken);

	const { customData: { email, firstName } } = await getUserByUsername(username, { user: 1, 'customData.email': 1, 'customData.firstName': 1 });
	sendResetPasswordEmail(email, { token: resetPasswordToken.token, email, username, firstName });
};

Users.updatePassword = updatePassword;

module.exports = Users;<|MERGE_RESOLUTION|>--- conflicted
+++ resolved
@@ -14,17 +14,11 @@
  *  You should have received a copy of the GNU Affero General Public License
  *  along with this program.  If not, see <http://www.gnu.org/licenses/>.
  */
-<<<<<<< HEAD
 
 const Users = {};
 const { addUser, authenticate, canLogIn, deleteApiKey, generateApiKey, getAvatar,
 	getUserByUsername, updatePassword, updateProfile, uploadAvatar, verify } = require('../models/users');
 const { formatPronouns, ucFirst } = require('../utils/helper/strings');
-=======
-const { authenticate, canLogIn, deleteApiKey, generateApiKey, getAvatar,
-	getUserByUsername, updatePassword, updateProfile, updateResetPasswordToken, uploadAvatar } = require('../models/users');
-
->>>>>>> dd8ad900
 const { isEmpty, removeFields } = require('../utils/helper/objects');
 const { events } = require('../services/eventsManager/eventsManager.constants');
 const { generateHashString } = require('../utils/helper/strings');
