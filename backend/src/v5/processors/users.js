/**
 *  Copyright (C) 2021 3D Repo Ltd
 *
 *  This program is free software: you can redistribute it and/or modify
 *  it under the terms of the GNU Affero General Public License as
 *  published by the Free Software Foundation, either version 3 of the
 *  License, or (at your option) any later version.
 *
 *  This program is distributed in the hope that it will be useful,
 *  but WITHOUT ANY WARRANTY; without even the implied warranty of
 *  MERCHANTABILITY or FITNESS FOR A PARTICULAR PURPOSE.  See the
 *  GNU Affero General Public License for more details.
 *
 *  You should have received a copy of the GNU Affero General Public License
 *  along with this program.  If not, see <http://www.gnu.org/licenses/>.
 */

const Users = {};

const { AVATARS_COL_NAME, USERS_DB_NAME } = require('../models/users.constants');
const { addUser, authenticate, canLogIn, deleteApiKey, generateApiKey,
	getUserByUsername, updatePassword, updateProfile, updateResetPasswordToken, verify } = require('../models/users');
const { fileExists, getFile, storeFile } = require('../services/filesManager');
const { isEmpty, removeFields } = require('../utils/helper/objects');
const config = require('../utils/config');
const { events } = require('../services/eventsManager/eventsManager.constants');
const { generateHashString } = require('../utils/helper/strings');
const { generateUserHash } = require('../services/intercom');
const { publish } = require('../services/eventsManager/eventsManager');
const { sendEmail } = require('../services/mailer');
const { templates } = require('../services/mailer/mailer.constants');

Users.signUp = async (newUserData, generatePassword) => {
	const token = generateHashString();

	const formattedNewUserData = { ...newUserData, token };
<<<<<<< HEAD
	if (generatePassword) {
=======
	if (newUserData.sso) {
>>>>>>> 20f9d6f4
		formattedNewUserData.password = generateHashString();
	}

	await addUser(formattedNewUserData);

	await sendEmail(templates.VERIFY_USER.name, newUserData.email, {
		token,
		email: newUserData.email,
		firstName: newUserData.firstName,
		username: newUserData.username,
	});
};

Users.verify = async (username, token) => {
	const customData = await verify(username, token);

	publish(events.USER_VERIFIED, {
		username,
		email: customData.email,
		fullName: `${customData.firstName} ${customData.lastName}`,
		company: customData.billing.billingInfo.company,
		mailListOptOut: customData.mailListOptOut,
	});
};

Users.login = async (username, password) => {
	await canLogIn(username);
	return authenticate(username, password);
};

Users.getProfileByUsername = async (username) => {
	const user = await getUserByUsername(username, {
		user: 1,
		'customData.firstName': 1,
		'customData.lastName': 1,
		'customData.email': 1,
		'customData.apiKey': 1,
		'customData.billing.billingInfo.company': 1,
		'customData.billing.billingInfo.countryCode': 1,
	});

	const { customData } = user;

	const hasAvatar = await fileExists(username);

	const intercomRef = generateUserHash(customData.email);

	return {
		username: user.user,
		firstName: customData.firstName,
		lastName: customData.lastName,
		email: customData.email,
		hasAvatar,
		apiKey: customData.apiKey,
		company: customData.billing?.billingInfo?.company,
		countryCode: customData.billing?.billingInfo?.countryCode,
		...(intercomRef ? { intercomRef } : {}),
	};
};

Users.updateProfile = async (username, updatedProfile) => {
	if (updatedProfile.oldPassword) {
		await updatePassword(username, updatedProfile.newPassword);
	}

	const fieldsToUpdate = removeFields(updatedProfile, 'oldPassword', 'newPassword');
	if (!isEmpty(fieldsToUpdate)) {
		await updateProfile(username, fieldsToUpdate);
	}
};

Users.generateApiKey = generateApiKey;

Users.deleteApiKey = deleteApiKey;

Users.getUserByUsername = getUserByUsername;

Users.getAvatar = (username) => getFile(USERS_DB_NAME, AVATARS_COL_NAME, username);

Users.uploadAvatar = (username, avatarBuffer) => storeFile(USERS_DB_NAME, AVATARS_COL_NAME, username, avatarBuffer);

Users.generateResetPasswordToken = async (username) => {
	const expiredAt = new Date();
	expiredAt.setHours(expiredAt.getHours() + config.tokenExpiry.forgotPassword);
	const resetPasswordToken = { token: generateHashString(), expiredAt };

	await updateResetPasswordToken(username, resetPasswordToken);

	const { customData: { email, firstName } } = await getUserByUsername(username, { user: 1,
		'customData.email': 1,
		'customData.firstName': 1 });
	await sendEmail(templates.FORGOT_PASSWORD.name, email, { token: resetPasswordToken.token,
		email,
		username,
		firstName });
};

Users.updatePassword = updatePassword;

module.exports = Users;<|MERGE_RESOLUTION|>--- conflicted
+++ resolved
@@ -30,15 +30,11 @@
 const { sendEmail } = require('../services/mailer');
 const { templates } = require('../services/mailer/mailer.constants');
 
-Users.signUp = async (newUserData, generatePassword) => {
+Users.signUp = async (newUserData) => {
 	const token = generateHashString();
 
 	const formattedNewUserData = { ...newUserData, token };
-<<<<<<< HEAD
-	if (generatePassword) {
-=======
 	if (newUserData.sso) {
->>>>>>> 20f9d6f4
 		formattedNewUserData.password = generateHashString();
 	}
 
