/**
 *  Copyright (C) 2022 3D Repo Ltd
 *
 *  This program is free software: you can redistribute it and/or modify
 *  it under the terms of the GNU Affero General Public License as
 *  published by the Free Software Foundation, either version 3 of the
 *  License, or (at your option) any later version.
 *
 *  This program is distributed in the hope that it will be useful,
 *  but WITHOUT ANY WARRANTY; without even the implied warranty of
 *  MERCHANTABILITY or FITNESS FOR A PARTICULAR PURPOSE.  See the
 *  GNU Affero General Public License for more details.
 *
 *  You should have received a copy of the GNU Affero General Public License
 *  along with this program.  If not, see <http://www.gnu.org/licenses/>.
 */

const { createResponseCode, templates } = require('../../../../../utils/responseCodes');
const { formatModelSettings, formatModelStats } = require('../../../../../middleware/dataConverter/outputs/teamspaces/projects/models/commons/modelSettings');
const {
	hasAccessToTeamspace,
	hasAdminAccessToContainer,
	hasAdminAccessToDrawing,
	hasAdminAccessToFederation,
	hasReadAccessToContainer,
	hasReadAccessToDrawing,
	hasReadAccessToFederation,
	isAdminToProject,
} = require('../../../../../middleware/permissions/permissions');
const { validateAddModelData, validateUpdateSettingsData } = require('../../../../../middleware/dataConverter/inputs/teamspaces/projects/models/commons/modelSettings');
const Containers = require('../../../../../processors/teamspaces/projects/models/containers');
const Drawings = require('../../../../../processors/teamspaces/projects/models/drawings');
const Federations = require('../../../../../processors/teamspaces/projects/models/federations');
const { Router } = require('express');
const { canDeleteContainer } = require('../../../../../middleware/dataConverter/inputs/teamspaces/projects/models/containers');
const { getUserFromSession } = require('../../../../../utils/sessions');
const { modelTypes } = require('../../../../../models/modelSettings.constants');
const { respond } = require('../../../../../utils/responder');

const addModel = (modelType) => async (req, res) => {
	const { teamspace, project } = req.params;
	try {
		const fn = {
			[modelTypes.CONTAINER]: Containers.addContainer,
			[modelTypes.FEDERATION]: Federations.addFederation,
			[modelTypes.DRAWING]: Drawings.addDrawing,
		};

		const modelId = await fn[modelType](teamspace, project, req.body);
		respond(req, res, templates.ok, { _id: modelId });
	} catch (err) {
		// istanbul ignore next
		respond(req, res, err);
	}
};

const deleteModel = (modelType) => async (req, res) => {
	const { teamspace, project, model } = req.params;
	try {
		const fn = {
			[modelTypes.CONTAINER]: Containers.deleteContainer,
			[modelTypes.FEDERATION]: Federations.deleteFederation,
			[modelTypes.DRAWING]: Drawings.deleteDrawing,
		};

		await fn[modelType](teamspace, project, model);
		respond(req, res, templates.ok);
	} catch (err) {
		// istanbul ignore next
		respond(req, res, err);
	}
};

const getModelList = (modelType) => async (req, res) => {
	const user = getUserFromSession(req.session);
	const { teamspace, project } = req.params;

	const fn = {
		[modelTypes.CONTAINER]: Containers.getContainerList,
		[modelTypes.FEDERATION]: Federations.getFederationList,
		[modelTypes.DRAWING]: Drawings.getDrawingList,
	};

	try {
		const models = await fn[modelType](teamspace, project, user);
		respond(req, res, templates.ok, { [`${modelType}s`]: models });
	} catch (err) {
		respond(req, res, err);
	}
};

const appendFavourites = (modelType) => async (req, res) => {
	const user = getUserFromSession(req.session);
	const { teamspace, project } = req.params;
	const favouritesToAdd = req.body[`${modelType}s`];
	const fn = {
		[modelTypes.CONTAINER]: Containers.appendFavourites,
		[modelTypes.FEDERATION]: Federations.appendFavourites,
		[modelTypes.DRAWING]: Drawings.appendFavourites,
	};

	try {
		await fn[modelType](user, teamspace, project, favouritesToAdd);
		respond(req, res, templates.ok);
	} catch (err) {
		respond(req, res, err);
	}
};

const deleteFavourites = (modelType) => async (req, res) => {
	const user = getUserFromSession(req.session);
	const { teamspace, project } = req.params;
	const fn = {
		[modelTypes.CONTAINER]: Containers.deleteFavourites,
		[modelTypes.FEDERATION]: Federations.deleteFavourites,
		[modelTypes.DRAWING]: Drawings.deleteFavourites,
	};

	try {
		if (req.query.ids?.length) {
			const favouritesToRemove = req.query.ids.split(',');

			await fn[modelType](user, teamspace, project, favouritesToRemove);
			respond(req, res, templates.ok);
		} else {
			respond(req, res, createResponseCode(templates.invalidArguments, 'ids must be provided as part fo the query string'));
		}
	} catch (err) {
		respond(req, res, err);
	}
};

<<<<<<< HEAD
const getModelStats = (modelType) => async (req, res, next) => {
	const { teamspace, model } = req.params;
	const fn = {
		[modelTypes.CONTAINER]: Containers.getContainerStats,
		[modelTypes.FEDERATION]: Federations.getFederationStats,
	};

	try {
		const stats = await fn[modelType](teamspace, model);
=======
const getModelStats = (isFed) => async (req, res, next) => {
	const { teamspace, project, model } = req.params;
	try {
		const fn = isFed
			? () => Federations.getFederationStats(teamspace, project, model)
			: () => Containers.getContainerStats(teamspace, model);

		const stats = await fn();
>>>>>>> 5735bea1
		req.outputData = stats;
		await next();
	} catch (err) {
		/* istanbul ignore next */
		respond(req, res, err);
	}
};

const updateModelSettings = (modelType) => async (req, res) => {
	const { teamspace, project, model } = req.params;
	const fn = {
		[modelTypes.CONTAINER]: Containers.updateSettings,
		[modelTypes.FEDERATION]: Federations.updateSettings,
		[modelTypes.DRAWING]: Drawings.updateSettings,
	};
	try {
		await fn[modelType](teamspace, project, model, req.body);
		respond(req, res, templates.ok);
	} catch (err) {
		// istanbul ignore next
		respond(req, res, err);
	}
};

const getModelSettings = (modelType) => async (req, res, next) => {
	const { teamspace, model } = req.params;
	const fn = {
		[modelTypes.CONTAINER]: Containers.getSettings,
		[modelTypes.FEDERATION]: Federations.getSettings,
		[modelTypes.DRAWING]: Drawings.getSettings,
	};
	try {
		const settings = await fn[modelType](teamspace, model);

		req.outputData = settings;
		await next();
	} catch (err) {
		// istanbul ignore next
		respond(req, res, err);
	}
};

const establishRoutes = (modelType) => {
	const router = Router({ mergeParams: true });

	const hasAdminAccessToModel = {
		[modelTypes.CONTAINER]: hasAdminAccessToContainer,
		[modelTypes.FEDERATION]: hasAdminAccessToFederation,
		[modelTypes.DRAWING]: hasAdminAccessToDrawing,
	};

	const hasReadAccessToModel = {
		[modelTypes.CONTAINER]: hasReadAccessToContainer,
		[modelTypes.FEDERATION]: hasReadAccessToFederation,
		[modelTypes.DRAWING]: hasReadAccessToDrawing,
	};

	const canDeleteModel = {
		[modelTypes.CONTAINER]: canDeleteContainer,
		[modelTypes.FEDERATION]: async (req, res, next) => { await next(); },
		[modelTypes.DRAWING]: async (req, res, next) => { await next(); },
	};

	/**
	 * @openapi
	 * /teamspaces/{teamspace}/projects/{project}/{type}:
	 *   post:
	 *     description: Add a new model to the specified project the user is admin of
	 *     tags: [Models]
	 *     operationId: addModel
	 *     parameters:
	 *       - name: teamspace
	 *         description: Name of teamspace
	 *         in: path
	 *         required: true
	 *         schema:
	 *           type: string
   	 *       - name: project
	 *         description: Project ID
	 *         in: path
	 *         required: true
	 *         schema:
	 *           type: string
	 *       - name: type
 	 *         description: Model type
	 *         in: path
	 *         required: true
	 *         schema:
	 *           type: string
	 *           enum: [containers, federations, drawings]
	 *     requestBody:
	 *       content:
   	 *         application/json:
   	 *           schema:
	 *             type: object
	 *             required:
	 *               - name
	 *               - unit
	 *               - type
	 *               - number
	 *             properties:
	 *               name:
	 *                 type: string
	 *                 example: Lego House Architecture
	 *                 description: Name of the model - this has to be unique within the project
	 *                 maxLength: 120
	 *               unit:
	 *                 type: string
	 *                 enum: [mm, cm, dm, m, ft]
	 *                 example: mm
	 *                 description: Unit of measurement
	 *               desc:
	 *                 type: string
	 *                 example: The Architecture model of the Lego House
	 *                 description: Model description
	 *                 maxLength: 50
	 *               code:
	 *                 type: string
	 *                 example: LEGO_ARCHIT_001
	 *                 description: Model reference code
	 *               number:
	 *                 type: string
	 *                 example: SC1-SFT-V1-01-M3-ST-30_10_30-0001
	 *                 description: Unique identifier of a drawing (Drawings only)
	 *               type:
	 *                 type: string
	 *                 example: Architecture
	 *                 description: Model type
	 *               surveyPoints:
	 *                 type: array
	 *                 description: Survey points for model location
	 *                 items:
	 *                   type: object
	 *                   properties:
	 *                     position:
	 *                       description: The point coordinate that maps to the latLong value (should be in OpenGL axis conventions)
	 *                       type: array
	 *                       items:
	 *                         type: number
	 *                         example: 23.45
	 *                         minItems: 3
	 *                         maxItems: 3
	 *                     latLong:
	 *                       type: array
	 *                       description: 'The latitude and longitude of the survey point'
	 *                       items:
	 *                         type: number
	 *                         example: 23.45
	 *                         minItems: 2
	 *                         maxItems: 2
	 *               angleFromNorth:
	 *                 type: integer
	 *                 example: 100
	 *                 description: Angle from North in degrees
	 *           examples:
     *             container:
	 *               summary: container
     *               value:
     *                 name: Lego House Architecture
     *                 unit: mm
	 *                 desc: The Architecture model of the Lego House
	 *                 code: LEGO_ARCHIT_001
	 *                 type: Architecture
	 *                 angleFromNorth: 100
	 *                 surveyPoints: [{ position: [23.45, 1.23, 4.32], latLong: [4.45, 7,76] }]
     *             federation:
	 *               summary: federation
     *               value:
     *                 name: Lego House Federation
     *                 unit: m
	 *                 desc: The Structural model of the Lego House
	 *                 code: LEGO_ARCHIT_002
	 *                 angleFromNorth: 150
 	 *                 surveyPoints: [{ position: [23.45, 1.23, 4.32], latLong: [4.45, 7,76] }]
	 *             drawing:
	 *               summary: drawing
     *               value:
     *                 name: Lego House Drawing
     *                 number: SC1-SFT-V1-01-M3-ST-30_10_30-0001
	 *                 desc: The Drawing of the Lego House
	 *                 type: Structural
	 *     responses:
	 *       401:
	 *         $ref: "#/components/responses/notLoggedIn"
	 *       404:
	 *         $ref: "#/components/responses/projectNotFound"
	 *       200:
	 *         description: Model ID
	 *         content:
	 *           application/json:
	 *             schema:
	 *               type: object
	 *               properties:
	 *                 _id:
	 *                   type: string
	 *                   format: uuid
	 *                   description: Model ID
	 *                   example: ef0855b6-4cc7-4be1-b2d6-c032dce7806a
	 */
	router.post('/', isAdminToProject, validateAddModelData(modelType), addModel(modelType));

	/**
	 * @openapi
	 * /teamspaces/{teamspace}/projects/{project}/{type}:
	 *   get:
	 *     description: Get a list of models within the specified project the user has access to
	 *     tags: [Models]
	 *     operationId: getModelList
	 *     parameters:
	 *       - name: teamspace
	 *         description: Name of teamspace
	 *         in: path
	 *         required: true
	 *         schema:
	 *           type: string
	 *       - name: project
	 *         description: Project ID
	 *         in: path
	 *         required: true
	 *         schema:
	 *           type: string
	 *       - name: type
 	 *         description: Model type
	 *         in: path
	 *         required: true
	 *         schema:
	 *           type: string
	 *           enum: [containers, federations, drawings]
	 *     responses:
	 *       401:
	 *         $ref: "#/components/responses/notLoggedIn"
	 *       404:
	 *         $ref: "#/components/responses/containerNotFound"
	 *       200:
	 *         description: returns list of models
	 *         content:
	 *           application/json:
	 *             schema:
	 *               type: object
	 *               properties:
	 *                 models:
	 *                   type: array
	 *                   items:
	 *                     type: object
	 *                     properties:
	 *                       id:
	 *                         type: string
	 *                         description: Model ID
	 *                         example: 02b05cb0-0057-11ec-8d97-41a278fb55fd
	 *                       name:
	 *                         type: string
	 *                         description: name of the model
	 *                         example: Complete structure
	 *                       role:
	 *                         $ref: "#/components/schemas/roles"
	 *                       isFavourite:
	 *                         type: boolean
	 *                         description: whether the model is a favourited item for the user
	 *             examples:
     *               containers:
	 *                 summary: containers
     *                 value:
	 *                   containers: [{ _id: 3549ddf6-885d-4977-87f1-eeac43a0e818, name: Lego House Container, role: admin, isFavourite: true }]
     *               federations:
	 *                 summary: federations
     *                 value:
     *                   federations: [{ _id: 3549ddf6-885d-4977-87f1-eeac43a0e818, name: Lego House Federation, role: admin, isFavourite: true }]
     *               drawings:
	 *                 summary: drawings
     *                 value:
     *                   drawings: [{ _id: 3549ddf6-885d-4977-87f1-eeac43a0e818, name: Lego House Drawing, role: admin, isFavourite: true }]
	 */
	router.get('/', hasAccessToTeamspace, getModelList(modelType));

	/**
	 * @openapi
	 * /teamspaces/{teamspace}/projects/{project}/{type}/favourites:
	 *   patch:
	 *     description: Add models to the user's favourites list
	 *     tags: [Models]
	 *     operationId: appendModels
	 *     parameters:
	 *       - name: teamspace
	 *         description: name of teamspace
	 *         in: path
	 *         required: true
	 *         schema:
	 *           type: string
	 *       - name: project
	 *         description: ID of project
	 *         in: path
	 *         required: true
	 *         schema:
	 *           type: string
	 *       - name: type
 	 *         description: Model type
	 *         in: path
	 *         required: true
	 *         schema:
	 *           type: string
	 *           enum: [containers, federations, drawings]
	 *     requestBody:
	 *       content:
	 *         application/json:
	 *           schema:
	 *             type: object
	 *             properties:
	 *               models:
	 *                 type: array
	 *                 items:
	 *                   type: string
	 *                   format: uuid
	 *           examples:
     *             containers:
	 *               summary: containers
     *               value:
	 *                 containers: [3549ddf6-885d-4977-87f1-eeac43a0e818, a54e8776-da7c-11ec-9d64-0242ac120002]
     *             federations:
	 *               summary: federations
     *               value:
	 *                 federations: [3549ddf6-885d-4977-87f1-eeac43a0e818, a54e8776-da7c-11ec-9d64-0242ac120002]
     *             drawings:
	 *               summary: drawings
     *               value:
     *                 drawings: [3549ddf6-885d-4977-87f1-eeac43a0e818, a54e8776-da7c-11ec-9d64-0242ac120002]
	 *     responses:
	 *       401:
	 *         $ref: "#/components/responses/notLoggedIn"
	 *       404:
	 *         $ref: "#/components/responses/teamspaceNotFound"
	 *       200:
	 *         description: adds the models found in the request body to the user's favourites list
	 */
	router.patch('/favourites', hasAccessToTeamspace, appendFavourites(modelType));

	/**
	 * @openapi
	 * /teamspaces/{teamspace}/projects/{project}/{type}/favourites:
	 *   delete:
	 *     description: Remove models from the user's favourites list
	 *     tags: [Models]
	 *     operationId: deleteModels
	 *     parameters:
	 *       - name: teamspace
	 *         description: name of teamspace
	 *         in: path
	 *         required: true
	 *         schema:
	 *           type: string
	 *       - name: project
	 *         description: ID of project
	 *         in: path
	 *         required: true
	 *         schema:
	 *           type: string
	 *       - name: type
 	 *         description: Model type
	 *         in: path
	 *         required: true
	 *         schema:
	 *           type: string
	 *           enum: [containers, federations, drawings]
	 *       - name: ids
	 *         description: list of model ids to remove (comma separated)
	 *         in: query
	 *         schema:
	 *           type: string
	 *         example: a54e8776-da7c-11ec-9d64-0242ac120002,aaa1ffaa-da7c-11ec-9d64-0242ac120002
	 *     responses:
	 *       401:
	 *         $ref: "#/components/responses/notLoggedIn"
	 *       404:
	 *         $ref: "#/components/responses/teamspaceNotFound"
	 *       200:
	 *         description: removes the models found in the request body from the user's favourites list
	 */
	router.delete('/favourites', hasAccessToTeamspace, deleteFavourites(modelType));

	/**
	 * @openapi
	 * /teamspaces/{teamspace}/projects/{project}/{type}/{model}/stats:
	 *   get:
	 *     description: Get the statistics and general information about a model
	 *     tags: [Models]
	 *     operationId: getModelStats
	 *     parameters:
	 *       - name: teamspace
	 *         description: Name of teamspace
	 *         in: path
	 *         required: true
	 *         schema:
	 *           type: string
   	 *       - name: project
	 *         description: Project ID
	 *         in: path
	 *         required: true
	 *         schema:
	 *           type: string
	 *       - name: type
 	 *         description: Model type
	 *         in: path
	 *         required: true
	 *         schema:
	 *           type: string
	 *           enum: [containers, federations]
   	 *       - name: model
	 *         description: Model ID
	 *         in: path
	 *         required: true
	 *         schema:
	 *           type: string
	 *     responses:
	 *       401:
	 *         $ref: "#/components/responses/notLoggedIn"
	 *       404:
	 *         $ref: "#/components/responses/teamspaceNotFound"
	 *       200:
	 *         description: returns the statistics of a model
	 *         content:
	 *           application/json:
	 *             schema:
	 *               type: object
	 *               properties:
	 *                 code:
	 *                   type: string
	 *                   description: Model code
	 *                   example: STR-01
     *                 status:
	 *                   type: string
	 *                   description: Current status of the model
	 *                   example: ok
   	 *                 containers:
	 *                   type: array
	 *                   description: The IDs of the models the model consists of
	 *                   items:
	 *                     type: object
	 *                     properties:
	 *                       _id:
	 *                         description: container id
	 *                         type: string
	 *                         format: uuid
	 *                       group:
	 *                         description: federation group the container is under (optional)
	 *                         type: string
	 *                         example: Architectural
	 *                 tickets:
	 *                   type: object
	 *                   properties:
	 *                     issues:
	 *                       type: integer
	 *                       description: The number of non closed issues of the model
	 *                     risks:
	 *                       type: integer
	 *                       description: The number of unmitigated risks of the model
     *                 desc:
	 *                   type: string
	 *                   description: Model description
	 *                   example: Floor 1 MEP with Facade
     *                 lastUpdated:
	 *                   type: integer
	 *                   description: Timestamp(ms) of when any of the submodels was updated
	 *                   example: 1630598072000
	 *             examples:
	 *               container:
	 *                 summary: container
     *                 value:
     *                   code: STR-01
     *                   status: ok
	 *                   desc: Floor 1 MEP with Facade
	 *                   lastUpdated: 1630598072000
	 *                   tickets: { issues: 10, risks: 5 }
	 *               federation:
	 *                 summary: federation
     *                 value:
     *                   code: STR-01
     *                   status: ok
	 *                   desc: Floor 1 MEP with Facade
	 *                   lastUpdated: 1630598072000
	 *                   tickets: { issues: 10, risks: 5 }
	 *                   containers: [{ group: Architectural, _id: 374bb150-065f-11ec-8edf-ab0f7cc84da8 }]
	 */
	router.get('/:model/stats', hasReadAccessToModel[modelType], getModelStats(modelType), formatModelStats(modelType));

	/**
	 * @openapi
	 * /teamspaces/{teamspace}/projects/{project}/{type}/{model}:
	 *   delete:
	 *     description: Delete model from project the user is admin of
	 *     tags: [Models]
	 *     operationId: deleteModel
	 *     parameters:
	 *       - name: teamspace
	 *         description: Name of teamspace
	 *         in: path
	 *         required: true
	 *         schema:
	 *           type: string
   	 *       - name: project
	 *         description: Project ID
	 *         in: path
	 *         required: true
	 *         schema:
	 *           type: string
	 *       - name: type
 	 *         description: Model type
	 *         in: path
	 *         required: true
	 *         schema:
	 *           type: string
	 *           enum: [containers, federations, drawings]
   	 *       - name: model
	 *         description: Model ID
	 *         in: path
	 *         required: true
	 *         schema:
	 *           type: string
	 *     responses:
	 *       401:
	 *         $ref: "#/components/responses/notLoggedIn"
	 *       404:
	 *         $ref: "#/components/responses/containerNotFound"
	 *       200:
	 *         description: Model removed.
	 */
	router.delete('/:model', hasAdminAccessToModel[modelType], canDeleteModel[modelType], deleteModel(modelType));

	/**
	 * @openapi
	 * /teamspaces/{teamspace}/projects/{project}/{type}/{model}:
	 *   patch:
	 *     description: Updates the settings of a model
	 *     tags: [Models]
	 *     operationId: updateModelSettings
	 *     parameters:
	 *       - name: teamspace
	 *         description: name of teamspace
	 *         in: path
	 *         required: true
	 *         schema:
	 *           type: string
	 *       - name: project
	 *         description: ID of project
	 *         in: path
	 *         required: true
	 *         schema:
	 *           type: string
	 *       - name: type
 	 *         description: Model type
	 *         in: path
	 *         required: true
	 *         schema:
	 *           type: string
	 *           enum: [containers, federations, drawings]
	 *       - name: model
	 *         description: ID of model
	 *         in: path
	 *         required: true
	 *         schema:
	 *           type: string
	 *     requestBody:
	 *       content:
	 *         application/json:
	 *           schema:
	 *             type: object
	 *             properties:
	 *               name:
	 *                 type: string
	 *                 example: model1
	 *               desc:
	 *                 type: string
	 *                 example: description1
	 *               number:
	 *                 type: string
	 *                 example: SC1-SFT-V1-01-M3-ST-30_10_30-0001
	 *                 description: Unique identifier of a drawing (drawings only)
	 *               surveyPoints:
	 *                 type: array
	 *                 items:
	 *                   type: object
	 *                   properties:
	 *                     position:
	 *                       type: array
	 *                       items:
	 *                         type: number
	 *                         example: 23.45
	 *                     latLong:
	 *                       type: array
	 *                       items:
	 *                         type: number
	 *                         example: 23.45
	 *               angleFromNorth:
	 *                 type: integer
	 *                 example: 100
	 *               unit:
	 *                 type: string
	 *                 enum: [mm, cm, dm, m, ft]
	 *                 example: mm
	 *               defaultView:
	 *                 type: string
	 *                 format: uuid
	 *                 example: '374bb150-065f-11ec-8edf-ab0f7cc84da8'
	 *               defaultLegend:
	 *                 type: string
	 *                 format: uuid
	 *                 example: '374bb150-065f-11ec-8edf-ab0f7cc84da8'
	 *           examples:
     *             container:
	 *               summary: container
     *               value:
     *                 name: Lego House Container
     *                 unit: mm
	 *                 desc: The Container model of the Lego House
	 *                 defaultView: '374bb150-065f-11ec-8edf-ab0f7cc84da8'
	 *                 defaultLegend: '374bb150-065f-11ec-8edf-ab0f7cc84da8'
	 *                 angleFromNorth: 100
	 *                 surveyPoints: [{ position: [23.45, 1.23, 4.32], latLong: [4.45, 7,76] }]
     *             federation:
	 *               summary: federation
     *               value:
     *                 name: Lego House Federation
     *                 unit: m
	 *                 desc: The Federation model of the Lego House
	 *                 defaultView: '374bb150-065f-11ec-8edf-ab0f7cc84da8'
	 *                 defaultLegend: '374bb150-065f-11ec-8edf-ab0f7cc84da8'
	 *                 angleFromNorth: 120
	 *                 surveyPoints: [{ position: [23.45, 1.23, 4.32], latLong: [4.45, 7,76] }]
	 *             drawing:
	 *               summary: drawing
     *               value:
     *                 name: Lego House Drawing
     *                 number: SC1-SFT-V1-01-M3-ST-30_10_30-0001
	 *                 desc: The Drawing of the Lego House
	 *     responses:
	 *       401:
	 *         $ref: "#/components/responses/notLoggedIn"
	 *       404:
	 *         $ref: "#/components/responses/teamspaceNotFound"
	 *       200:
	 *         description: updates the settings of the model
	 */
	router.patch('/:model', hasAdminAccessToModel[modelType], validateUpdateSettingsData(modelType), updateModelSettings(modelType));

	/**
	 * @openapi
	 * /teamspaces/{teamspace}/projects/{project}/{type}/{model}:
	 *   get:
	 *     description: Get the model settings of model
	 *     tags: [Models]
	 *     operationId: getModelSettings
	 *     parameters:
	 *       - name: teamspace
	 *         description: Name of teamspace
	 *         in: path
	 *         required: true
	 *         schema:
	 *           type: string
	 *       - name: project
	 *         description: Project ID
	 *         in: path
	 *         required: true
	 *         schema:
	 *           type: string
	 *       - name: type
 	 *         description: Model type
	 *         in: path
	 *         required: true
	 *         schema:
	 *           type: string
	 *           enum: [containers, federations, drawings]
	 *       - name: model
	 *         description: Model ID
	 *         in: path
	 *         required: true
	 *         schema:
	 *           type: string
	 *     responses:
	 *       401:
	 *         $ref: "#/components/responses/notLoggedIn"
	 *       404:
	 *         $ref: "#/components/responses/teamspaceNotFound"
	 *       200:
	 *         description: returns the model settings of a model
	 *         content:
	 *           application/json:
	 *             schema:
	 *               $ref: "#/components/schemas/modelSettings"
	 *             examples:
     *               container:
	 *                 summary: container
     *                 value:
	 *                   _id: 3549ddf6-885d-4977-87f1-eeac43a0e818
     *                   name: Lego House Container
     *                   unit: mm
	 *                   code: MOD1
	 *                   type: Structural
	 *                   desc: The Container model of the Lego House
	 *                   timestamp: 1629976656315
	 *                   status: ok
	 *                   errorReason: { message: System error occured. Please contact support., timestamp: 1629976656315, errorCode: 14 }
	 *                   defaultView: '374bb150-065f-11ec-8edf-ab0f7cc84da8'
	 *                   defaultLegend: '374bb150-065f-11ec-8edf-ab0f7cc84da8'
	 *                   angleFromNorth: 100
	 *                   surveyPoints: [{ position: [23.45, 1.23, 4.32], latLong: [4.45, 7,76] }]
     *               federation:
	 *                 summary: federation
     *                 value:
	 *                   _id: 3549ddf6-885d-4977-87f1-eeac43a0e818
     *                   name: Lego House Federation
     *                   unit: mm
	 *                   code: MOD1
	 *                   desc: The Federation model of the Lego House
	 *                   timestamp: 1629976656315
	 *                   status: ok
	 *                   errorReason: { message: System error occured. Please contact support., timestamp: 1629976656315, errorCode: 14 }
	 *                   defaultView: '374bb150-065f-11ec-8edf-ab0f7cc84da8'
	 *                   defaultLegend: '374bb150-065f-11ec-8edf-ab0f7cc84da8'
	 *                   angleFromNorth: 100
	 *                   surveyPoints: [{ position: [23.45, 1.23, 4.32], latLong: [4.45, 7,76] }]
	 *               drawing:
	 *                 summary: drawing
     *                 value:
	 *                   _id: 3549ddf6-885d-4977-87f1-eeac43a0e818
     *                   name: Lego House Drawing
     *                   number: SC1-SFT-V1-01-M3-ST-30_10_30-0001
	 *                   type: Structural
	 *                   desc: The Drawing of the Lego House
	 */
	router.get('/:model', hasReadAccessToModel[modelType], getModelSettings(modelType), formatModelSettings);
	return router;
};

module.exports = establishRoutes;<|MERGE_RESOLUTION|>--- conflicted
+++ resolved
@@ -130,26 +130,15 @@
 	}
 };
 
-<<<<<<< HEAD
 const getModelStats = (modelType) => async (req, res, next) => {
-	const { teamspace, model } = req.params;
+	const { teamspace, model, project } = req.params;
 	const fn = {
-		[modelTypes.CONTAINER]: Containers.getContainerStats,
-		[modelTypes.FEDERATION]: Federations.getFederationStats,
+		[modelTypes.CONTAINER]: () => Containers.getContainerStats(teamspace, model),
+		[modelTypes.FEDERATION]: () => Federations.getFederationStats(teamspace, project, model)
 	};
 
 	try {
-		const stats = await fn[modelType](teamspace, model);
-=======
-const getModelStats = (isFed) => async (req, res, next) => {
-	const { teamspace, project, model } = req.params;
-	try {
-		const fn = isFed
-			? () => Federations.getFederationStats(teamspace, project, model)
-			: () => Containers.getContainerStats(teamspace, model);
-
-		const stats = await fn();
->>>>>>> 5735bea1
+		const stats = await fn[modelType]();
 		req.outputData = stats;
 		await next();
 	} catch (err) {
