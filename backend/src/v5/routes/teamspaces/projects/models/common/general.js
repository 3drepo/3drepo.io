/**
 *  Copyright (C) 2022 3D Repo Ltd
 *
 *  This program is free software: you can redistribute it and/or modify
 *  it under the terms of the GNU Affero General Public License as
 *  published by the Free Software Foundation, either version 3 of the
 *  License, or (at your option) any later version.
 *
 *  This program is distributed in the hope that it will be useful,
 *  but WITHOUT ANY WARRANTY; without even the implied warranty of
 *  MERCHANTABILITY or FITNESS FOR A PARTICULAR PURPOSE.  See the
 *  GNU Affero General Public License for more details.
 *
 *  You should have received a copy of the GNU Affero General Public License
 *  along with this program.  If not, see <http://www.gnu.org/licenses/>.
 */

const { createResponseCode, templates } = require('../../../../../utils/responseCodes');
const { formatModelSettings, formatModelStats } = require('../../../../../middleware/dataConverter/outputs/teamspaces/projects/models/commons/modelSettings');
const {
	hasAccessToTeamspace,
	hasAdminAccessToContainer,
	hasAdminAccessToDrawing,
	hasAdminAccessToFederation,
	hasReadAccessToContainer,
	hasReadAccessToDrawing,
	hasReadAccessToFederation,
	isAdminToProject,
} = require('../../../../../middleware/permissions/permissions');
const { validateAddModelData, validateUpdateSettingsData } = require('../../../../../middleware/dataConverter/inputs/teamspaces/projects/models/commons/modelSettings');
const Containers = require('../../../../../processors/teamspaces/projects/models/containers');
const Drawings = require('../../../../../processors/teamspaces/projects/models/drawings');
const Federations = require('../../../../../processors/teamspaces/projects/models/federations');
const { Router } = require('express');
const { canDeleteContainer } = require('../../../../../middleware/dataConverter/inputs/teamspaces/projects/models/containers');
const { getUserFromSession } = require('../../../../../utils/sessions');
const { modelTypes } = require('../../../../../models/modelSettings.constants');
const { respond } = require('../../../../../utils/responder');

const addModel = (modelType) => async (req, res) => {
	const { teamspace, project } = req.params;
	try {
		const fn = {
			[modelTypes.CONTAINER]: Containers.addContainer,
			[modelTypes.FEDERATION]: Federations.addFederation,
			[modelTypes.DRAWING]: Drawings.addDrawing,
		};

		const modelId = await fn[modelType](teamspace, project, req.body);
		respond(req, res, templates.ok, { _id: modelId });
	} catch (err) {
		// istanbul ignore next
		respond(req, res, err);
	}
};

const deleteModel = (modelType) => async (req, res) => {
	const { teamspace, project, model } = req.params;
	try {
		const fn = {
			[modelTypes.CONTAINER]: Containers.deleteContainer,
			[modelTypes.FEDERATION]: Federations.deleteFederation,
			[modelTypes.DRAWING]: Drawings.deleteDrawing,
		};

		await fn[modelType](teamspace, project, model);
		respond(req, res, templates.ok);
	} catch (err) {
		// istanbul ignore next
		respond(req, res, err);
	}
};

const getModelList = (modelType) => async (req, res) => {
	const user = getUserFromSession(req.session);
	const { teamspace, project } = req.params;

	const fn = {
		[modelTypes.CONTAINER]: Containers.getContainerList,
		[modelTypes.FEDERATION]: Federations.getFederationList,
		[modelTypes.DRAWING]: Drawings.getDrawingList,
	};

	try {
		const models = await fn[modelType](teamspace, project, user);
		respond(req, res, templates.ok, { [`${modelType}s`]: models });
	} catch (err) {
		respond(req, res, err);
	}
};

const appendFavourites = (modelType) => async (req, res) => {
	const user = getUserFromSession(req.session);
	const { teamspace, project } = req.params;
	const favouritesToAdd = req.body[`${modelType}s`];
	const fn = {
		[modelTypes.CONTAINER]: Containers.appendFavourites,
		[modelTypes.FEDERATION]: Federations.appendFavourites,
		[modelTypes.DRAWING]: Drawings.appendFavourites,
	};

	try {
		await fn[modelType](user, teamspace, project, favouritesToAdd);
		respond(req, res, templates.ok);
	} catch (err) {
		respond(req, res, err);
	}
};

const deleteFavourites = (modelType) => async (req, res) => {
	const user = getUserFromSession(req.session);
	const { teamspace, project } = req.params;
	const fn = {
		[modelTypes.CONTAINER]: Containers.deleteFavourites,
		[modelTypes.FEDERATION]: Federations.deleteFavourites,
		[modelTypes.DRAWING]: Drawings.deleteFavourites,
	};

	try {
		if (req.query.ids?.length) {
			const favouritesToRemove = req.query.ids.split(',');

			await fn[modelType](user, teamspace, project, favouritesToRemove);
			respond(req, res, templates.ok);
		} else {
			respond(req, res, createResponseCode(templates.invalidArguments, 'ids must be provided as part fo the query string'));
		}
	} catch (err) {
		respond(req, res, err);
	}
};

const getModelStats = (modelType) => async (req, res, next) => {
	const { teamspace, model, project } = req.params;
	const fn = {
<<<<<<< HEAD
		[modelTypes.DRAWING]: () => Drawings.getDrawingStats(teamspace, model),
		[modelTypes.CONTAINER]: () => Containers.getContainerStats(teamspace, model),
		[modelTypes.FEDERATION]: () => Federations.getFederationStats(teamspace, project, model),
	};

	try {
		const stats = await fn[modelType]();
=======
		[modelTypes.CONTAINER]: Containers.getContainerStats,
		[modelTypes.DRAWING]: Drawings.getDrawingStats,
		[modelTypes.FEDERATION]: Federations.getFederationStats,
	};

	try {
		const stats = await fn[modelType](teamspace, project, model);
>>>>>>> e9575d55
		req.outputData = stats;
		await next();
	} catch (err) {
		/* istanbul ignore next */
		respond(req, res, err);
	}
};

const updateModelSettings = (modelType) => async (req, res) => {
	const { teamspace, project, model } = req.params;
	const fn = {
		[modelTypes.CONTAINER]: Containers.updateSettings,
		[modelTypes.FEDERATION]: Federations.updateSettings,
		[modelTypes.DRAWING]: Drawings.updateSettings,
	};
	try {
		await fn[modelType](teamspace, project, model, req.body);
		respond(req, res, templates.ok);
	} catch (err) {
		// istanbul ignore next
		respond(req, res, err);
	}
};

const getModelSettings = (modelType) => async (req, res, next) => {
	const { teamspace, model } = req.params;
	const fn = {
		[modelTypes.CONTAINER]: Containers.getSettings,
		[modelTypes.FEDERATION]: Federations.getSettings,
		[modelTypes.DRAWING]: Drawings.getSettings,
	};
	try {
		const settings = await fn[modelType](teamspace, model);

		req.outputData = settings;
		await next();
	} catch (err) {
		// istanbul ignore next
		respond(req, res, err);
	}
};

const establishRoutes = (modelType) => {
	const router = Router({ mergeParams: true });

	const hasAdminAccessToModel = {
		[modelTypes.CONTAINER]: hasAdminAccessToContainer,
		[modelTypes.FEDERATION]: hasAdminAccessToFederation,
		[modelTypes.DRAWING]: hasAdminAccessToDrawing,
	};

	const hasReadAccessToModel = {
		[modelTypes.CONTAINER]: hasReadAccessToContainer,
		[modelTypes.FEDERATION]: hasReadAccessToFederation,
		[modelTypes.DRAWING]: hasReadAccessToDrawing,
	};

	const canDeleteModel = {
		[modelTypes.CONTAINER]: canDeleteContainer,
		[modelTypes.FEDERATION]: async (req, res, next) => { await next(); },
		[modelTypes.DRAWING]: async (req, res, next) => { await next(); },
	};

	/**
	 * @openapi
	 * /teamspaces/{teamspace}/projects/{project}/{type}:
	 *   post:
	 *     description: Add a new model to the specified project the user is admin of
	 *     tags: [Models]
	 *     operationId: addModel
	 *     parameters:
	 *       - name: teamspace
	 *         description: Name of teamspace
	 *         in: path
	 *         required: true
	 *         schema:
	 *           type: string
   	 *       - name: project
	 *         description: Project ID
	 *         in: path
	 *         required: true
	 *         schema:
	 *           type: string
	 *       - name: type
 	 *         description: Model type
	 *         in: path
	 *         required: true
	 *         schema:
	 *           type: string
	 *           enum: [containers, federations, drawings]
	 *     requestBody:
	 *       content:
   	 *         application/json:
   	 *           schema:
	 *             type: object
	 *             required:
	 *               - name
	 *               - unit
	 *               - type
	 *               - number
	 *             properties:
	 *               name:
	 *                 type: string
	 *                 example: Lego House Architecture
	 *                 description: Name of the model - this has to be unique within the project
	 *                 maxLength: 120
	 *               unit:
	 *                 type: string
	 *                 enum: [mm, cm, dm, m, ft]
	 *                 example: mm
	 *                 description: Unit of measurement
	 *               desc:
	 *                 type: string
	 *                 example: The Architecture model of the Lego House
	 *                 description: Model description
	 *                 maxLength: 50
	 *               code:
	 *                 type: string
	 *                 example: LEGO_ARCHIT_001
	 *                 description: Model reference code
	 *               number:
	 *                 type: string
	 *                 example: SC1-SFT-V1-01-M3-ST-30_10_30-0001
	 *                 description: Unique identifier of a drawing (Drawings only)
	 *               type:
	 *                 type: string
	 *                 example: Architecture
	 *                 description: Model type
	 *               surveyPoints:
	 *                 type: array
	 *                 description: Survey points for model location
	 *                 items:
	 *                   type: object
	 *                   properties:
	 *                     position:
	 *                       description: The point coordinate that maps to the latLong value (should be in OpenGL axis conventions)
	 *                       type: array
	 *                       items:
	 *                         type: number
	 *                         example: 23.45
	 *                         minItems: 3
	 *                         maxItems: 3
	 *                     latLong:
	 *                       type: array
	 *                       description: 'The latitude and longitude of the survey point'
	 *                       items:
	 *                         type: number
	 *                         example: 23.45
	 *                         minItems: 2
	 *                         maxItems: 2
	 *               angleFromNorth:
	 *                 type: integer
	 *                 example: 100
	 *                 description: Angle from North in degrees
	 *           examples:
     *             container:
	 *               summary: container
     *               value:
     *                 name: Lego House Architecture
     *                 unit: mm
	 *                 desc: The Architecture model of the Lego House
	 *                 code: LEGO_ARCHIT_001
	 *                 type: Architecture
	 *                 angleFromNorth: 100
	 *                 surveyPoints: [{ position: [23.45, 1.23, 4.32], latLong: [4.45, 7,76] }]
     *             federation:
	 *               summary: federation
     *               value:
     *                 name: Lego House Federation
     *                 unit: m
	 *                 desc: The Structural model of the Lego House
	 *                 code: LEGO_ARCHIT_002
	 *                 angleFromNorth: 150
 	 *                 surveyPoints: [{ position: [23.45, 1.23, 4.32], latLong: [4.45, 7,76] }]
	 *             drawing:
	 *               summary: drawing
     *               value:
     *                 name: Lego House Drawing
     *                 number: SC1-SFT-V1-01-M3-ST-30_10_30-0001
	 *                 desc: The Drawing of the Lego House
	 *                 type: Structural
	 *     responses:
	 *       401:
	 *         $ref: "#/components/responses/notLoggedIn"
	 *       404:
	 *         $ref: "#/components/responses/projectNotFound"
	 *       200:
	 *         description: Model ID
	 *         content:
	 *           application/json:
	 *             schema:
	 *               type: object
	 *               properties:
	 *                 _id:
	 *                   type: string
	 *                   format: uuid
	 *                   description: Model ID
	 *                   example: ef0855b6-4cc7-4be1-b2d6-c032dce7806a
	 */
	router.post('/', isAdminToProject, validateAddModelData(modelType), addModel(modelType));

	/**
	 * @openapi
	 * /teamspaces/{teamspace}/projects/{project}/{type}:
	 *   get:
	 *     description: Get a list of models within the specified project the user has access to
	 *     tags: [Models]
	 *     operationId: getModelList
	 *     parameters:
	 *       - name: teamspace
	 *         description: Name of teamspace
	 *         in: path
	 *         required: true
	 *         schema:
	 *           type: string
	 *       - name: project
	 *         description: Project ID
	 *         in: path
	 *         required: true
	 *         schema:
	 *           type: string
	 *       - name: type
 	 *         description: Model type
	 *         in: path
	 *         required: true
	 *         schema:
	 *           type: string
	 *           enum: [containers, federations, drawings]
	 *     responses:
	 *       401:
	 *         $ref: "#/components/responses/notLoggedIn"
	 *       404:
	 *         $ref: "#/components/responses/containerNotFound"
	 *       200:
	 *         description: returns list of models
	 *         content:
	 *           application/json:
	 *             schema:
	 *               type: object
	 *               properties:
	 *                 models:
	 *                   type: array
	 *                   items:
	 *                     type: object
	 *                     properties:
	 *                       id:
	 *                         type: string
	 *                         description: Model ID
	 *                         example: 02b05cb0-0057-11ec-8d97-41a278fb55fd
	 *                       name:
	 *                         type: string
	 *                         description: name of the model
	 *                         example: Complete structure
	 *                       role:
	 *                         $ref: "#/components/schemas/roles"
	 *                       isFavourite:
	 *                         type: boolean
	 *                         description: whether the model is a favourited item for the user
	 *             examples:
     *               containers:
	 *                 summary: containers
     *                 value:
	 *                   containers: [{ _id: 3549ddf6-885d-4977-87f1-eeac43a0e818, name: Lego House Container, role: admin, isFavourite: true }]
     *               federations:
	 *                 summary: federations
     *                 value:
     *                   federations: [{ _id: 3549ddf6-885d-4977-87f1-eeac43a0e818, name: Lego House Federation, role: admin, isFavourite: true }]
     *               drawings:
	 *                 summary: drawings
     *                 value:
     *                   drawings: [{ _id: 3549ddf6-885d-4977-87f1-eeac43a0e818, name: Lego House Drawing, role: admin, isFavourite: true }]
	 */
	router.get('/', hasAccessToTeamspace, getModelList(modelType));

	/**
	 * @openapi
	 * /teamspaces/{teamspace}/projects/{project}/{type}/favourites:
	 *   patch:
	 *     description: Add models to the user's favourites list
	 *     tags: [Models]
	 *     operationId: appendModels
	 *     parameters:
	 *       - name: teamspace
	 *         description: name of teamspace
	 *         in: path
	 *         required: true
	 *         schema:
	 *           type: string
	 *       - name: project
	 *         description: ID of project
	 *         in: path
	 *         required: true
	 *         schema:
	 *           type: string
	 *       - name: type
 	 *         description: Model type
	 *         in: path
	 *         required: true
	 *         schema:
	 *           type: string
	 *           enum: [containers, federations, drawings]
	 *     requestBody:
	 *       content:
	 *         application/json:
	 *           schema:
	 *             type: object
	 *             properties:
	 *               models:
	 *                 type: array
	 *                 items:
	 *                   type: string
	 *                   format: uuid
	 *           examples:
     *             containers:
	 *               summary: containers
     *               value:
	 *                 containers: [3549ddf6-885d-4977-87f1-eeac43a0e818, a54e8776-da7c-11ec-9d64-0242ac120002]
     *             federations:
	 *               summary: federations
     *               value:
	 *                 federations: [3549ddf6-885d-4977-87f1-eeac43a0e818, a54e8776-da7c-11ec-9d64-0242ac120002]
     *             drawings:
	 *               summary: drawings
     *               value:
     *                 drawings: [3549ddf6-885d-4977-87f1-eeac43a0e818, a54e8776-da7c-11ec-9d64-0242ac120002]
	 *     responses:
	 *       401:
	 *         $ref: "#/components/responses/notLoggedIn"
	 *       404:
	 *         $ref: "#/components/responses/teamspaceNotFound"
	 *       200:
	 *         description: adds the models found in the request body to the user's favourites list
	 */
	router.patch('/favourites', hasAccessToTeamspace, appendFavourites(modelType));

	/**
	 * @openapi
	 * /teamspaces/{teamspace}/projects/{project}/{type}/favourites:
	 *   delete:
	 *     description: Remove models from the user's favourites list
	 *     tags: [Models]
	 *     operationId: deleteModels
	 *     parameters:
	 *       - name: teamspace
	 *         description: name of teamspace
	 *         in: path
	 *         required: true
	 *         schema:
	 *           type: string
	 *       - name: project
	 *         description: ID of project
	 *         in: path
	 *         required: true
	 *         schema:
	 *           type: string
	 *       - name: type
 	 *         description: Model type
	 *         in: path
	 *         required: true
	 *         schema:
	 *           type: string
	 *           enum: [containers, federations, drawings]
	 *       - name: ids
	 *         description: list of model ids to remove (comma separated)
	 *         in: query
	 *         schema:
	 *           type: string
	 *         example: a54e8776-da7c-11ec-9d64-0242ac120002,aaa1ffaa-da7c-11ec-9d64-0242ac120002
	 *     responses:
	 *       401:
	 *         $ref: "#/components/responses/notLoggedIn"
	 *       404:
	 *         $ref: "#/components/responses/teamspaceNotFound"
	 *       200:
	 *         description: removes the models found in the request body from the user's favourites list
	 */
	router.delete('/favourites', hasAccessToTeamspace, deleteFavourites(modelType));

	/**
	 * @openapi
	 * /teamspaces/{teamspace}/projects/{project}/{type}/{model}/stats:
	 *   get:
	 *     description: Get the statistics and general information about a model
	 *     tags: [Models]
	 *     operationId: getModelStats
	 *     parameters:
	 *       - name: teamspace
	 *         description: Name of teamspace
	 *         in: path
	 *         required: true
	 *         schema:
	 *           type: string
   	 *       - name: project
	 *         description: Project ID
	 *         in: path
	 *         required: true
	 *         schema:
	 *           type: string
	 *       - name: type
 	 *         description: Model type
	 *         in: path
	 *         required: true
	 *         schema:
	 *           type: string
	 *           enum: [containers, federations,drawings]
   	 *       - name: model
	 *         description: Model ID
	 *         in: path
	 *         required: true
	 *         schema:
	 *           type: string
	 *     responses:
	 *       401:
	 *         $ref: "#/components/responses/notLoggedIn"
	 *       404:
	 *         $ref: "#/components/responses/teamspaceNotFound"
	 *       200:
	 *         description: returns the statistics of a model
	 *         content:
	 *           application/json:
	 *             schema:
	 *               type: object
	 *               properties:
	 *                 code:
	 *                   type: string
	 *                   description: Model code
	 *                   example: STR-01
     *                 status:
	 *                   type: string
	 *                   description: Current status of the model
	 *                   example: ok
   	 *                 containers:
	 *                   type: array
	 *                   description: The IDs of the models the model consists of
	 *                   items:
	 *                     type: object
	 *                     properties:
	 *                       _id:
	 *                         description: container id
	 *                         type: string
	 *                         format: uuid
	 *                       group:
	 *                         description: federation group the container is under (optional)
	 *                         type: string
	 *                         example: Architectural
	 *                 tickets:
	 *                   type: object
	 *                   properties:
	 *                     issues:
	 *                       type: integer
	 *                       description: The number of non closed issues of the model
	 *                     risks:
	 *                       type: integer
	 *                       description: The number of unmitigated risks of the model
     *                 desc:
	 *                   type: string
	 *                   description: Model description
	 *                   example: Floor 1 MEP with Facade
     *                 lastUpdated:
	 *                   type: integer
	 *                   description: Timestamp(ms) of when any of the submodels was updated
	 *                   example: 1630598072000
	 *             examples:
	 *               container:
	 *                 summary: container
     *                 value:
	 *                   type: Architectural
     *                   code: STR-01
     *                   status: ok
	 *                   unit: mm
	 *                   desc: Floor 1 MEP with Facade
<<<<<<< HEAD
	 *                   revisions: { total: 2, lastUpdated: 1715354970000, latestRevision: AAGC-C0149-CIV-STN-SSR-M3D-000003 }
	 *                   errorReason: { message: System error occured. Please contact support., timestamp: 1629976656315, errorCode: 14 }
=======
	 *                   revisions: { total: 2, lastUpdated: 1715354970000, latestRevision: rev1 }
>>>>>>> e9575d55
	 *               federation:
	 *                 summary: federation
     *                 value:
     *                   code: STR-01
     *                   status: ok
	 *                   desc: Floor 1 MEP with Facade
	 *                   lastUpdated: 1630598072000
	 *                   tickets: { issues: 10, risks: 5 }
	 *                   containers: [{ group: Architectural, _id: 374bb150-065f-11ec-8edf-ab0f7cc84da8 }]
	 *               drawing:
	 *                 summary: drawing
     *                 value:
     *                   number: SC1-SFT-V1-01-M3-ST-30_10_30-0001
     *                   status: ok
	 *                   type: Architectural
	 *                   desc: Floor 1 MEP with Facade
<<<<<<< HEAD
	 *                   revisions: { total: 2, lastUpdated: 1715354970000, latestRevision: AAGC-C0149-CIV-STN-SSR-M3D-000003 }
=======
	 *                   revisions: { total: 2, lastUpdated: 1715354970000, latestRevision: S1-rev1 }
>>>>>>> e9575d55
	 *                   calibration: uncalibrated
	 */
	router.get('/:model/stats', hasReadAccessToModel[modelType], getModelStats(modelType), formatModelStats(modelType));

	/**
	 * @openapi
	 * /teamspaces/{teamspace}/projects/{project}/{type}/{model}:
	 *   delete:
	 *     description: Delete model from project the user is admin of
	 *     tags: [Models]
	 *     operationId: deleteModel
	 *     parameters:
	 *       - name: teamspace
	 *         description: Name of teamspace
	 *         in: path
	 *         required: true
	 *         schema:
	 *           type: string
   	 *       - name: project
	 *         description: Project ID
	 *         in: path
	 *         required: true
	 *         schema:
	 *           type: string
	 *       - name: type
 	 *         description: Model type
	 *         in: path
	 *         required: true
	 *         schema:
	 *           type: string
	 *           enum: [containers, federations, drawings]
   	 *       - name: model
	 *         description: Model ID
	 *         in: path
	 *         required: true
	 *         schema:
	 *           type: string
	 *     responses:
	 *       401:
	 *         $ref: "#/components/responses/notLoggedIn"
	 *       404:
	 *         $ref: "#/components/responses/containerNotFound"
	 *       200:
	 *         description: Model removed.
	 */
	router.delete('/:model', hasAdminAccessToModel[modelType], canDeleteModel[modelType], deleteModel(modelType));

	/**
	 * @openapi
	 * /teamspaces/{teamspace}/projects/{project}/{type}/{model}:
	 *   patch:
	 *     description: Updates the settings of a model
	 *     tags: [Models]
	 *     operationId: updateModelSettings
	 *     parameters:
	 *       - name: teamspace
	 *         description: name of teamspace
	 *         in: path
	 *         required: true
	 *         schema:
	 *           type: string
	 *       - name: project
	 *         description: ID of project
	 *         in: path
	 *         required: true
	 *         schema:
	 *           type: string
	 *       - name: type
 	 *         description: Model type
	 *         in: path
	 *         required: true
	 *         schema:
	 *           type: string
	 *           enum: [containers, federations, drawings]
	 *       - name: model
	 *         description: ID of model
	 *         in: path
	 *         required: true
	 *         schema:
	 *           type: string
	 *     requestBody:
	 *       content:
	 *         application/json:
	 *           schema:
	 *             type: object
	 *             properties:
	 *               name:
	 *                 type: string
	 *                 example: model1
	 *               desc:
	 *                 type: string
	 *                 example: description1
	 *               number:
	 *                 type: string
	 *                 example: SC1-SFT-V1-01-M3-ST-30_10_30-0001
	 *                 description: Unique identifier of a drawing (drawings only)
	 *               surveyPoints:
	 *                 type: array
	 *                 items:
	 *                   type: object
	 *                   properties:
	 *                     position:
	 *                       type: array
	 *                       items:
	 *                         type: number
	 *                         example: 23.45
	 *                     latLong:
	 *                       type: array
	 *                       items:
	 *                         type: number
	 *                         example: 23.45
	 *               angleFromNorth:
	 *                 type: integer
	 *                 example: 100
	 *               unit:
	 *                 type: string
	 *                 enum: [mm, cm, dm, m, ft]
	 *                 example: mm
	 *               defaultView:
	 *                 type: string
	 *                 format: uuid
	 *                 example: '374bb150-065f-11ec-8edf-ab0f7cc84da8'
	 *               defaultLegend:
	 *                 type: string
	 *                 format: uuid
	 *                 example: '374bb150-065f-11ec-8edf-ab0f7cc84da8'
	 *           examples:
     *             container:
	 *               summary: container
     *               value:
     *                 name: Lego House Container
     *                 unit: mm
	 *                 desc: The Container model of the Lego House
	 *                 defaultView: '374bb150-065f-11ec-8edf-ab0f7cc84da8'
	 *                 defaultLegend: '374bb150-065f-11ec-8edf-ab0f7cc84da8'
	 *                 angleFromNorth: 100
	 *                 surveyPoints: [{ position: [23.45, 1.23, 4.32], latLong: [4.45, 7,76] }]
     *             federation:
	 *               summary: federation
     *               value:
     *                 name: Lego House Federation
     *                 unit: m
	 *                 desc: The Federation model of the Lego House
	 *                 defaultView: '374bb150-065f-11ec-8edf-ab0f7cc84da8'
	 *                 defaultLegend: '374bb150-065f-11ec-8edf-ab0f7cc84da8'
	 *                 angleFromNorth: 120
	 *                 surveyPoints: [{ position: [23.45, 1.23, 4.32], latLong: [4.45, 7,76] }]
	 *             drawing:
	 *               summary: drawing
     *               value:
     *                 name: Lego House Drawing
     *                 number: SC1-SFT-V1-01-M3-ST-30_10_30-0001
	 *                 desc: The Drawing of the Lego House
	 *     responses:
	 *       401:
	 *         $ref: "#/components/responses/notLoggedIn"
	 *       404:
	 *         $ref: "#/components/responses/teamspaceNotFound"
	 *       200:
	 *         description: updates the settings of the model
	 */
	router.patch('/:model', hasAdminAccessToModel[modelType], validateUpdateSettingsData(modelType), updateModelSettings(modelType));

	/**
	 * @openapi
	 * /teamspaces/{teamspace}/projects/{project}/{type}/{model}:
	 *   get:
	 *     description: Get the model settings of model
	 *     tags: [Models]
	 *     operationId: getModelSettings
	 *     parameters:
	 *       - name: teamspace
	 *         description: Name of teamspace
	 *         in: path
	 *         required: true
	 *         schema:
	 *           type: string
	 *       - name: project
	 *         description: Project ID
	 *         in: path
	 *         required: true
	 *         schema:
	 *           type: string
	 *       - name: type
 	 *         description: Model type
	 *         in: path
	 *         required: true
	 *         schema:
	 *           type: string
	 *           enum: [containers, federations, drawings]
	 *       - name: model
	 *         description: Model ID
	 *         in: path
	 *         required: true
	 *         schema:
	 *           type: string
	 *     responses:
	 *       401:
	 *         $ref: "#/components/responses/notLoggedIn"
	 *       404:
	 *         $ref: "#/components/responses/teamspaceNotFound"
	 *       200:
	 *         description: returns the model settings of a model
	 *         content:
	 *           application/json:
	 *             schema:
	 *               $ref: "#/components/schemas/modelSettings"
	 *             examples:
     *               container:
	 *                 summary: container
     *                 value:
	 *                   _id: 3549ddf6-885d-4977-87f1-eeac43a0e818
     *                   name: Lego House Container
     *                   unit: mm
	 *                   code: MOD1
	 *                   type: Structural
	 *                   desc: The Container model of the Lego House
	 *                   timestamp: 1629976656315
	 *                   status: ok
	 *                   errorReason: { message: System error occured. Please contact support., timestamp: 1629976656315, errorCode: 14 }
	 *                   defaultView: '374bb150-065f-11ec-8edf-ab0f7cc84da8'
	 *                   defaultLegend: '374bb150-065f-11ec-8edf-ab0f7cc84da8'
	 *                   angleFromNorth: 100
	 *                   surveyPoints: [{ position: [23.45, 1.23, 4.32], latLong: [4.45, 7,76] }]
     *               federation:
	 *                 summary: federation
     *                 value:
	 *                   _id: 3549ddf6-885d-4977-87f1-eeac43a0e818
     *                   name: Lego House Federation
     *                   unit: mm
	 *                   code: MOD1
	 *                   desc: The Federation model of the Lego House
	 *                   timestamp: 1629976656315
	 *                   status: ok
	 *                   errorReason: { message: System error occured. Please contact support., timestamp: 1629976656315, errorCode: 14 }
	 *                   defaultView: '374bb150-065f-11ec-8edf-ab0f7cc84da8'
	 *                   defaultLegend: '374bb150-065f-11ec-8edf-ab0f7cc84da8'
	 *                   angleFromNorth: 100
	 *                   surveyPoints: [{ position: [23.45, 1.23, 4.32], latLong: [4.45, 7,76] }]
	 *               drawing:
	 *                 summary: drawing
     *                 value:
	 *                   _id: 3549ddf6-885d-4977-87f1-eeac43a0e818
     *                   name: Lego House Drawing
     *                   number: SC1-SFT-V1-01-M3-ST-30_10_30-0001
	 *                   type: Structural
	 *                   desc: The Drawing of the Lego House
	 */
	router.get('/:model', hasReadAccessToModel[modelType], getModelSettings(modelType), formatModelSettings);
	return router;
};

module.exports = establishRoutes;<|MERGE_RESOLUTION|>--- conflicted
+++ resolved
@@ -133,15 +133,6 @@
 const getModelStats = (modelType) => async (req, res, next) => {
 	const { teamspace, model, project } = req.params;
 	const fn = {
-<<<<<<< HEAD
-		[modelTypes.DRAWING]: () => Drawings.getDrawingStats(teamspace, model),
-		[modelTypes.CONTAINER]: () => Containers.getContainerStats(teamspace, model),
-		[modelTypes.FEDERATION]: () => Federations.getFederationStats(teamspace, project, model),
-	};
-
-	try {
-		const stats = await fn[modelType]();
-=======
 		[modelTypes.CONTAINER]: Containers.getContainerStats,
 		[modelTypes.DRAWING]: Drawings.getDrawingStats,
 		[modelTypes.FEDERATION]: Federations.getFederationStats,
@@ -149,7 +140,6 @@
 
 	try {
 		const stats = await fn[modelType](teamspace, project, model);
->>>>>>> e9575d55
 		req.outputData = stats;
 		await next();
 	} catch (err) {
@@ -621,12 +611,7 @@
      *                   status: ok
 	 *                   unit: mm
 	 *                   desc: Floor 1 MEP with Facade
-<<<<<<< HEAD
-	 *                   revisions: { total: 2, lastUpdated: 1715354970000, latestRevision: AAGC-C0149-CIV-STN-SSR-M3D-000003 }
-	 *                   errorReason: { message: System error occured. Please contact support., timestamp: 1629976656315, errorCode: 14 }
-=======
 	 *                   revisions: { total: 2, lastUpdated: 1715354970000, latestRevision: rev1 }
->>>>>>> e9575d55
 	 *               federation:
 	 *                 summary: federation
      *                 value:
@@ -643,11 +628,7 @@
      *                   status: ok
 	 *                   type: Architectural
 	 *                   desc: Floor 1 MEP with Facade
-<<<<<<< HEAD
-	 *                   revisions: { total: 2, lastUpdated: 1715354970000, latestRevision: AAGC-C0149-CIV-STN-SSR-M3D-000003 }
-=======
 	 *                   revisions: { total: 2, lastUpdated: 1715354970000, latestRevision: S1-rev1 }
->>>>>>> e9575d55
 	 *                   calibration: uncalibrated
 	 */
 	router.get('/:model/stats', hasReadAccessToModel[modelType], getModelStats(modelType), formatModelStats(modelType));
