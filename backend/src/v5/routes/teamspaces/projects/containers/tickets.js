--- conflicted
+++ resolved
@@ -99,13 +99,6 @@
 };
 
 const updateTicket = async (req, res) => {
-<<<<<<< HEAD
-	const { teamspace, project, container } = req.params;
-	const user = getUserFromSession(req.session);
-	const template = req.templateData;
-	const oldTicket = req.ticketData;
-	const updatedTicket = req.body;
-=======
 	const {
 		templateData: template,
 		ticketData: oldTicket,
@@ -113,7 +106,7 @@
 		body: updatedTicket,
 	} = req;
 	const { teamspace, project, container } = params;
->>>>>>> 7edfdeee
+	const user = getUserFromSession(req.session);
 
 	try {
 		await update(teamspace, project, container, template, oldTicket, updatedTicket, user);
