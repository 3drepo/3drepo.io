--- conflicted
+++ resolved
@@ -31,25 +31,6 @@
 	}).catch((err) => respond(req, res, err));
 };
 
-<<<<<<< HEAD
-const deleteFavourites = (req, res) => {
-	const user = req.session.user.username;
-	const { teamspace, project } = req.params;
-	const favouritesToRemove = req.body.containers;
-
-	Containers.deleteFavourites(user, teamspace, project, favouritesToRemove).then((favourites) => {
-		respond(req, res, templates.ok, { favourites });
-	}).catch((err) => respond(req, res, err));
-};
-
-const appendFavourites = (req, res) => {
-	const user = req.session.user.username;
-	const { teamspace, project } = req.params;
-	const favouritesToAdd = req.body.containers;
-
-	Containers.appendFavourites(user, teamspace, project, favouritesToAdd).then((favourites) => {
-		respond(req, res, templates.ok, { favourites });
-=======
 const getContainerStats = async (req, res) => {
 	const { teamspace, project, container } = req.params;
 	Containers.getContainerStats(teamspace, project, container).then((stats) => {
@@ -59,7 +40,26 @@
 		statsSerialised.revisions.latestRevision = UUIDToString(stats.revisions.latestRevision);
 
 		respond(req, res, templates.ok, statsSerialised);
->>>>>>> fe8b6cbc
+	}).catch((err) => respond(req, res, err));
+};
+
+const deleteFavourites = (req, res) => {
+	const user = req.session.user.username;
+	const { teamspace, project } = req.params;
+	const favouritesToRemove = req.body.containers;
+
+	Containers.deleteFavourites(user, teamspace, project, favouritesToRemove).then((favourites) => {
+		respond(req, res, templates.ok, { favourites });
+	}).catch((err) => respond(req, res, err));
+};
+
+const appendFavourites = (req, res) => {
+	const user = req.session.user.username;
+	const { teamspace, project } = req.params;
+	const favouritesToAdd = req.body.containers;
+
+	Containers.appendFavourites(user, teamspace, project, favouritesToAdd).then((favourites) => {
+		respond(req, res, templates.ok, { favourites });
 	}).catch((err) => respond(req, res, err));
 };
 
@@ -125,17 +125,6 @@
 
 	/**
 	 * @openapi
-<<<<<<< HEAD
-	 * /teamspaces/{teamspace}/projects/{project}/containers/favourites:
-	 *   patch:
-	 *     description: Add containers to the user's favourites list
-	 *     tags: [Containers]
-	 *     operationId: appendContainers
-	 *     parameters:
-	 *       - teamspace:
-	 *         name: teamspace
-	 *         description: name of teamspace
-=======
 	 * /teamspaces/{teamspace}/projects/{project}/containers/{container}/stats:
 	 *   get:
 	 *     description: Get the statistics and general information about a container
@@ -145,103 +134,36 @@
 	 *       - teamspace:
 	 *         name: teamspace
 	 *         description: Name of teamspace
->>>>>>> fe8b6cbc
-	 *         in: path
-	 *         required: true
-	 *         schema:
-	 *           type: string
-   	 *       - project:
-	 *         name: project
-<<<<<<< HEAD
-	 *         description: ID of project
-=======
+	 *         in: path
+	 *         required: true
+	 *         schema:
+	 *           type: string
+   	 *       - project:
+	 *         name: project
 	 *         description: Project ID
->>>>>>> fe8b6cbc
-	 *         in: path
-	 *         required: true
-	 *         schema:
-	 *           type: string
-<<<<<<< HEAD
-	 *     requestBody:
-     *       content:
-     *         application/json:
-     *           schema:
-     *             type: object
-     *             properties:
-     *               containers:
-     *                 type: array
-	 *     responses:
-	 *       401:
-	 *         $ref: "#/components/responses/notLoggedIn"
-	 *       404:
-	 *         $ref: "#/components/responses/teamspaceNotFound"
-	 *       200:
-	 *         description: adds the containers found in the request body to the user's favourites list
-	 *         content:
-	 *           application/json:
-	 *             schema:
-	 *               type: object
-	 */
-	router.patch('/favourites', hasAccessToTeamspace, appendFavourites);
-
-	/**
-	 * @openapi
-	 * /teamspaces/{teamspace}/projects/{project}/containers/favourites:
-	 *   delete:
-	 *     description: Remove containers from the user's favourites list
-	 *     tags: [Containers]
-	 *     operationId: deleteContainers
-	 *     parameters:
-	 *       - teamspace:
-	 *         name: teamspace
-	 *         description: name of teamspace
-	 *         in: path
-	 *         required: true
-	 *         schema:
-	 *           type: string
-   	 *       - project:
-	 *         name: project
-	 *         description: ID of project
-=======
+	 *         in: path
+	 *         required: true
+	 *         schema:
+	 *           type: string
    	 *       - container:
 	 *         name: container
 	 *         description: Container ID
->>>>>>> fe8b6cbc
-	 *         in: path
-	 *         required: true
-	 *         schema:
-	 *           type: string
-<<<<<<< HEAD
-	 *     requestBody:
-     *       content:
-     *         application/json:
-     *           schema:
-     *             type: object
-     *             properties:
-     *               containers:
-     *                 type: array
-=======
+	 *         in: path
+	 *         required: true
+	 *         schema:
+	 *           type: string
 	 *
->>>>>>> fe8b6cbc
-	 *     responses:
-	 *       401:
-	 *         $ref: "#/components/responses/notLoggedIn"
-	 *       404:
-	 *         $ref: "#/components/responses/teamspaceNotFound"
-	 *       200:
-<<<<<<< HEAD
-	 *         description: removes the containers found in the request body from the user's favourites list
-=======
+	 *     responses:
+	 *       401:
+	 *         $ref: "#/components/responses/notLoggedIn"
+	 *       404:
+	 *         $ref: "#/components/responses/teamspaceNotFound"
+	 *       200:
 	 *         description: returns the statistics of a container
->>>>>>> fe8b6cbc
-	 *         content:
-	 *           application/json:
-	 *             schema:
-	 *               type: object
-<<<<<<< HEAD
-	 */
-	router.delete('/favourites', hasAccessToTeamspace, deleteFavourites);
-=======
+	 *         content:
+	 *           application/json:
+	 *             schema:
+	 *               type: object
 	 *               properties:
 	 *                 _id:
 	 *                   type: string
@@ -280,7 +202,94 @@
 	 *                       example: rev1
 	 */
 	router.get('/:container/stats', hasReadAccessToContainer, getContainerStats);
->>>>>>> fe8b6cbc
+
+	/**
+	 * @openapi
+	 * /teamspaces/{teamspace}/projects/{project}/containers/favourites:
+	 *   patch:
+	 *     description: Add containers to the user's favourites list
+	 *     tags: [Containers]
+	 *     operationId: appendContainers
+	 *     parameters:
+	 *       - teamspace:
+	 *         name: teamspace
+	 *         description: name of teamspace
+	 *         in: path
+	 *         required: true
+	 *         schema:
+	 *           type: string
+   	 *       - project:
+	 *         name: project
+	 *         description: ID of project
+	 *         in: path
+	 *         required: true
+	 *         schema:
+	 *           type: string
+	 *     requestBody:
+     *       content:
+     *         application/json:
+     *           schema:
+     *             type: object
+     *             properties:
+     *               containers:
+     *                 type: array
+	 *     responses:
+	 *       401:
+	 *         $ref: "#/components/responses/notLoggedIn"
+	 *       404:
+	 *         $ref: "#/components/responses/teamspaceNotFound"
+	 *       200:
+	 *         description: adds the containers found in the request body to the user's favourites list
+	 *         content:
+	 *           application/json:
+	 *             schema:
+	 *               type: object
+	 */
+	router.patch('/favourites', hasAccessToTeamspace, appendFavourites);
+
+	/**
+	 * @openapi
+	 * /teamspaces/{teamspace}/projects/{project}/containers/favourites:
+	 *   delete:
+	 *     description: Remove containers from the user's favourites list
+	 *     tags: [Containers]
+	 *     operationId: deleteContainers
+	 *     parameters:
+	 *       - teamspace:
+	 *         name: teamspace
+	 *         description: name of teamspace
+	 *         in: path
+	 *         required: true
+	 *         schema:
+	 *           type: string
+   	 *       - project:
+	 *         name: project
+	 *         description: ID of project
+	 *         in: path
+	 *         required: true
+	 *         schema:
+	 *           type: string
+	 *     requestBody:
+     *       content:
+     *         application/json:
+     *           schema:
+     *             type: object
+     *             properties:
+     *               containers:
+     *                 type: array
+	 *     responses:
+	 *       401:
+	 *         $ref: "#/components/responses/notLoggedIn"
+	 *       404:
+	 *         $ref: "#/components/responses/teamspaceNotFound"
+	 *       200:
+	 *         description: removes the containers found in the request body from the user's favourites list
+	 *         content:
+	 *           application/json:
+	 *             schema:
+	 *               type: object
+	 */
+	router.delete('/favourites', hasAccessToTeamspace, deleteFavourites);
 
 	return router;
 };
