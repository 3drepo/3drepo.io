--- conflicted
+++ resolved
@@ -64,14 +64,6 @@
 		.then(() => respond(req, res, templates.ok)).catch((err) => respond(req, res, err));
 };
 
-<<<<<<< HEAD
-const getContainerSettings = (req, res) => {
-	const user = getUserFromSession(req.session);
-	const { teamspace, container } = req.params;
-
-	Containers.getContainerSettings(user, teamspace, container)
-		.then((settings) => respond(req, res, templates.ok, settings)).catch((err) => respond(req, res, err));
-=======
 const updateSettings = (req, res) => {
 	const { teamspace, container } = req.params;
 
@@ -80,7 +72,14 @@
 			// istanbul ignore next
 			(err) => respond(req, res, err),
 		);
->>>>>>> 3cd5345d
+};
+
+const getContainerSettings = (req, res) => {
+	const user = getUserFromSession(req.session);
+	const { teamspace, container } = req.params;
+
+	Containers.getContainerSettings(user, teamspace, container)
+		.then((settings) => respond(req, res, templates.ok, settings)).catch((err) => respond(req, res, err));
 };
 
 const establishRoutes = () => {
@@ -309,20 +308,6 @@
 	 *         description: removes the containers found in the request body from the user's favourites list
 	 */
 	router.delete('/favourites', hasAccessToTeamspace, deleteFavourites);
-<<<<<<< HEAD
-	
-	/**
-	 * @openapi
-	 * /teamspaces/{teamspace}/projects/{project}/containers/{container}:
-	 *   get:
-	 *     description: Get the model settings of container
-	 *     tags: [Containers]
-	 *     operationId: getModelSettings
-	 *     parameters:
-	 *       - teamspace:
-	 *         name: teamspace
-	 *         description: Name of teamspace
-=======
 
 	/**
 	 * @openapi
@@ -335,72 +320,24 @@
 	 *       - teamspace:
 	 *         name: teamspace
 	 *         description: name of teamspace
->>>>>>> 3cd5345d
 	 *         in: path
 	 *         required: true
 	 *         schema:
 	 *           type: string
    	 *       - project:
 	 *         name: project
-<<<<<<< HEAD
-	 *         description: Project ID
-=======
 	 *         description: ID of project
->>>>>>> 3cd5345d
-	 *         in: path
-	 *         required: true
-	 *         schema:
-	 *           type: string
-<<<<<<< HEAD
-   	 *       - container:
-	 *         name: container
-	 *         description: Container ID
-=======
+	 *         in: path
+	 *         required: true
+	 *         schema:
+	 *           type: string
 	 *       - container:
 	 *         name: container
 	 *         description: ID of container
->>>>>>> 3cd5345d
-	 *         in: path
-	 *         required: true
-	 *         schema:
-	 *           type: string
-<<<<<<< HEAD
-	 *     responses:
-	 *       401:
-	 *         $ref: "#/components/responses/notLoggedIn"
-	 *       404:
-	 *         $ref: "#/components/responses/teamspaceNotFound"
-	 *       200:
-	 *         description: returns the statistics of a container
-	 *         content:
-	 *           application/json:
-	 *             schema:
-	 *               type: object
-     *             properties:
-	 *               _id:
-	 *                 type: String
-	 *                 example: 3549ddf6-885d-4977-87f1-eeac43a0e818
-	 *               timestamp:
-	 *                 type: String
-	 *                 example: 2019-05-13T16:54:44.000Z
-	 *               type:
-	 *                 type: String
-	 *                 example: Structural
-	 *               desc:
-	 *                 type: String
-	 *                 example: Container description
-	 *               name:
-	 *                 type: String
-	 *                 example: Lego tree
-	 *               subModels:
-	 *                 type: array
-	 *                 items:
-	 *                   type: String
-	 *                   example: 3549ddf6-885d-4977-87f1-eeac43a0e818
-	 */
-	 router.get('/:container', hasReadAccessToContainer, getContainerSettings);
-	return router;	
-=======
+	 *         in: path
+	 *         required: true
+	 *         schema:
+	 *           type: string
 	 *     requestBody:
      *       content:
      *         application/json:
@@ -454,8 +391,71 @@
 	 *         description: updates the settings of the container
 	 */
 	router.patch('/:container', hasAdminAccessToContainer, validateUpdateSettingsData, updateSettings);
+
+	/**
+	 * @openapi
+	 * /teamspaces/{teamspace}/projects/{project}/containers/{container}:
+	 *   get:
+	 *     description: Get the model settings of container
+	 *     tags: [Containers]
+	 *     operationId: getModelSettings
+	 *     parameters:
+	 *       - teamspace:
+	 *         name: teamspace
+	 *         description: Name of teamspace
+	 *         in: path
+	 *         required: true
+	 *         schema:
+	 *           type: string
+		   *       - project:
+	 *         name: project
+	 *         description: Project ID
+	 *         in: path
+	 *         required: true
+	 *         schema:
+	 *           type: string
+		   *       - container:
+	 *         name: container
+	 *         description: Container ID
+	 *         in: path
+	 *         required: true
+	 *         schema:
+	 *           type: string
+	 *     responses:
+	 *       401:
+	 *         $ref: "#/components/responses/notLoggedIn"
+	 *       404:
+	 *         $ref: "#/components/responses/teamspaceNotFound"
+	 *       200:
+	 *         description: returns the statistics of a container
+	 *         content:
+	 *           application/json:
+	 *             schema:
+	 *               type: object
+	 *             properties:
+	 *               _id:
+	 *                 type: String
+	 *                 example: 3549ddf6-885d-4977-87f1-eeac43a0e818
+	 *               timestamp:
+	 *                 type: String
+	 *                 example: 2019-05-13T16:54:44.000Z
+	 *               type:
+	 *                 type: String
+	 *                 example: Structural
+	 *               desc:
+	 *                 type: String
+	 *                 example: Container description
+	 *               name:
+	 *                 type: String
+	 *                 example: Lego tree
+	 *               subModels:
+	 *                 type: array
+	 *                 items:
+	 *                   type: String
+	 *                   example: 3549ddf6-885d-4977-87f1-eeac43a0e818
+	 */
+	router.get('/:container', hasReadAccessToContainer, getContainerSettings);
 	return router;
->>>>>>> 3cd5345d
 };
 
 module.exports = establishRoutes();