--- conflicted
+++ resolved
@@ -14,12 +14,8 @@
  *  You should have received a copy of the GNU Affero General Public License
  *  along with this program.  If not, see <http://www.gnu.org/licenses/>.
  */
-<<<<<<< HEAD
-const { hasAccessToTeamspace, hasAdminToProject, hasReadAccessToContainer } = require('../../../../middleware/permissions/permissions');
-=======
 const { hasAccessToTeamspace, hasAdminAccessToContainer, hasReadAccessToContainer, isAdminToProject } = require('../../../../middleware/permissions/permissions');
 const { validateAddModelData, validateUpdateSettingsData } = require('../../../../middleware/dataConverter/inputs/teamspaces/projects/models/commons/modelSettings');
->>>>>>> 91255ff5
 const Containers = require('../../../../processors/teamspaces/projects/models/containers');
 const { Router } = require('express');
 const { UUIDToString } = require('../../../../utils/helper/uuids');
@@ -566,9 +562,6 @@
 	 *       200:
 	 *         description: updates the settings of the container
 	 */
-<<<<<<< HEAD
-	router.patch('/:container', hasAdminToProject, validateUpdateSettingsData, updateSettings);
-=======
 	router.patch('/:container', hasAdminAccessToContainer, validateUpdateSettingsData, updateSettings);
 
 	/**
@@ -614,7 +607,6 @@
 	 */
 	router.get('/:container', hasReadAccessToContainer, getSettings, formatModelSettings);
 
->>>>>>> 91255ff5
 	return router;
 };
 
