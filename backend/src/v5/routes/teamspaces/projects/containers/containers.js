/**
 *  Copyright (C) 2021 3D Repo Ltd
 *
 *  This program is free software: you can redistribute it and/or modify
 *  it under the terms of the GNU Affero General Public License as
 *  published by the Free Software Foundation, either version 3 of the
 *  License, or (at your option) any later version.
 *
 *  This program is distributed in the hope that it will be useful,
 *  but WITHOUT ANY WARRANTY; without even the implied warranty of
 *  MERCHANTABILITY or FITNESS FOR A PARTICULAR PURPOSE.  See the
 *  GNU Affero General Public License for more details.
 *
 *  You should have received a copy of the GNU Affero General Public License
 *  along with this program.  If not, see <http://www.gnu.org/licenses/>.
 */

const { hasAccessToTeamspace, hasReadAccessToContainer } = require('../../../../middleware/permissions/permissions');
const { hasPermissionsAndValidArguments } = require('../../../../middleware/permissions/components/revisions');
const Containers = require('../../../../processors/teamspaces/projects/models/containers');
const { Router } = require('express');
const { UUIDToString } = require('../../../../utils/helper/uuids');
const { getUserFromSession } = require('../../../../utils/sessions');
const { respond } = require('../../../../utils/responder');
const { templates } = require('../../../../utils/responseCodes');

const getContainerList = (req, res) => {
	const user = getUserFromSession(req.session);
	const { teamspace, project } = req.params;
	Containers.getContainerList(teamspace, project, user).then((containers) => {
		respond(req, res, templates.ok, { containers });
	}).catch((err) => respond(req, res, err));
};

const getContainerStats = async (req, res) => {
	const { teamspace, project, container } = req.params;
	Containers.getContainerStats(teamspace, project, container).then((stats) => {
		const statsSerialised = { ...stats };
		statsSerialised.revisions.lastUpdated = stats.revisions.lastUpdated
			? stats.revisions.lastUpdated.getTime() : undefined;
		statsSerialised.revisions.latestRevision = UUIDToString(stats.revisions.latestRevision);

		respond(req, res, templates.ok, statsSerialised);
	}).catch((err) => respond(req, res, err));
};

<<<<<<< HEAD
const getRevisions = async (req, res) => {
	const { teamspace, container } = req.params;
	const showVoid = req.query.showVoid === 'true';

	Containers.getRevisions(teamspace, container, showVoid).then((revisions) => {
		revisions = revisions.map((rev)=> {
			return {...rev, _id: UUIDToString(rev._id)};
		});
		respond(req, res, templates.ok, { revisions });
	}).catch((err) => respond(req, res, err));
};

const updateRevisionStatus = async (req, res) => {
	const { teamspace, container, revision } = req.params;
	const status = req.body.void;

	Containers.updateRevisionStatus(teamspace, container, revision, status).then(() => {
		respond(req, res, templates.ok, {});
	}).catch((err) => respond(req, res, err));
=======
const deleteFavourites = (req, res) => {
	const user = getUserFromSession(req.session);
	const { teamspace, project } = req.params;
	const favouritesToRemove = req.body.containers;

	Containers.deleteFavourites(user, teamspace, project, favouritesToRemove)
		.then(() => respond(req, res, templates.ok)).catch((err) => respond(req, res, err));
};

const appendFavourites = (req, res) => {
	const user = getUserFromSession(req.session);
	const { teamspace, project } = req.params;
	const favouritesToAdd = req.body.containers;

	Containers.appendFavourites(user, teamspace, project, favouritesToAdd)
		.then(() => respond(req, res, templates.ok)).catch((err) => respond(req, res, err));
>>>>>>> 3d88807e
};

const establishRoutes = () => {
	const router = Router({ mergeParams: true });

	/**
	 * @openapi
	 * /teamspaces/{teamspace}/projects/{project}/containers:
	 *   get:
	 *     description: Get a list of containers within the specified project the user has access to
	 *     tags: [Containers]
	 *     operationId: getContainerList
	 *     parameters:
	 *       - teamspace:
	 *         name: teamspace
	 *         description: Name of teamspace
	 *         in: path
	 *         required: true
	 *         schema:
	 *           type: string
   	 *       - project:
	 *         name: project
	 *         description: Project ID
	 *         in: path
	 *         required: true
	 *         schema:
	 *         type: string
	 *     responses:
	 *       401:
	 *         $ref: "#/components/responses/notLoggedIn"
	 *       404:
	 *         $ref: "#/components/responses/teamspaceNotFound"
	 *       200:
	 *         description: returns list of containers
	 *         content:
	 *           application/json:
	 *             schema:
	 *               type: object
	 *               properties:
	 *                 containers:
	 *                   type: array
	 *                   items:
	 *                     type: object
	 *                     properties:
	 *                       id:
	 *                         type: string
	 *                         description: Container ID
	 *                         example: ef0855b6-4cc7-4be1-b2d6-c032dce7806a
	 *                       name:
	 *                         type: string
	 *                         description: name of the container
	 *                         example: Structure
	 *                       role:
	 *                         $ref: "#/components/roles"
	 *                       isFavourite:
	 *                         type: boolean
	 *                         description: whether the container is a favourited item for the user
	 *
	 *
	 */
	router.get('/', hasAccessToTeamspace, getContainerList);

	/**
	 * @openapi
	 * /teamspaces/{teamspace}/projects/{project}/containers/{container}/stats:
	 *   get:
	 *     description: Get the statistics and general information about a container
	 *     tags: [Containers]
	 *     operationId: getContainerStats
	 *     parameters:
	 *       - teamspace:
	 *         name: teamspace
	 *         description: Name of teamspace
	 *         in: path
	 *         required: true
	 *         schema:
	 *           type: string
   	 *       - project:
	 *         name: project
	 *         description: Project ID
	 *         in: path
	 *         required: true
	 *         schema:
	 *           type: string
   	 *       - container:
	 *         name: container
	 *         description: Container ID
	 *         in: path
	 *         required: true
	 *         schema:
	 *           type: string
	 *
	 *     responses:
	 *       401:
	 *         $ref: "#/components/responses/notLoggedIn"
	 *       404:
	 *         $ref: "#/components/responses/teamspaceNotFound"
	 *       200:
	 *         description: returns the statistics of a container
	 *         content:
	 *           application/json:
	 *             schema:
	 *               type: object
	 *               properties:
	 *                 _id:
	 *                   type: string
	 *                   description: Container ID
	 *                   example: ef0855b6-4cc7-4be1-b2d6-c032dce7806a
	 *                 type:
	 *                   type: string
	 *                   description: Name of the container
	 *                   example: Structure
   	 *                 code:
	 *                   type: string
	 *                   description: Container code
	 *                   example: STR-01
     *                 status:
	 *                   type: string
	 *                   description: Current status of the container
	 *                   example: ok
     *                 units:
	 *                   type: string
	 *                   description: Container units
	 *                   example: mm
	 *                 revisions:
	 *                   type: object
	 *                   properties:
	 *                     total:
	 *                       type: integer
	 *                       description: Number of revisions (non voided) in the container
	 *                       example: 10
     *                     lastUpdated:
	 *                       type: integer
	 *                       description: Timestamp(ms) of when the container was last updated
	 *                       example: 1630598072000
	 *                     latestRevision:
	 *                       type: string
	 *                       description: Revision name of the latest version
	 *                       example: rev1
	 */
	router.get('/:container/stats', hasReadAccessToContainer, getContainerStats);

	/**
	 * @openapi
<<<<<<< HEAD
	 * /teamspaces/{teamspace}/projects/{project}/containers/{container}/revisions:
	 *   get:
	 *     description: Get a list of revisions of a container
	 *     tags: [Containers]
	 *     operationId: getRevisions
	 *     parameters:
	 *       - teamspace:
	 *         name: teamspace
	 *         description: Name of teamspace
=======
	 * /teamspaces/{teamspace}/projects/{project}/containers/favourites:
	 *   patch:
	 *     description: Add containers to the user's favourites list
	 *     tags: [Containers]
	 *     operationId: appendContainers
	 *     parameters:
	 *       - teamspace:
	 *         name: teamspace
	 *         description: name of teamspace
>>>>>>> 3d88807e
	 *         in: path
	 *         required: true
	 *         schema:
	 *           type: string
   	 *       - project:
	 *         name: project
<<<<<<< HEAD
	 *         description: Project ID
	 *         in: path
	 *         required: true
	 *         schema:
	 *         type: string
   	 *       - container:
	 *         name: container
	 *         description: Container ID
	 *         in: path
	 *         required: true
	 *         schema:
	 *         type: string
	 *       - showVoid :
	 *         name: showVoid
	 *         description: Include void revisions or not
	 *         in: query
	 *         required: false
	 *         schema:
	 *         type: string
=======
	 *         description: ID of project
	 *         in: path
	 *         required: true
	 *         schema:
	 *           type: string
	 *     requestBody:
     *       content:
     *         application/json:
     *           schema:
     *             type: object
     *             properties:
     *               containers:
     *                 type: array
	 *                 items:
	 *                   type: string
	 *                   format: uuid
>>>>>>> 3d88807e
	 *     responses:
	 *       401:
	 *         $ref: "#/components/responses/notLoggedIn"
	 *       404:
	 *         $ref: "#/components/responses/teamspaceNotFound"
	 *       200:
<<<<<<< HEAD
	 *         description: returns list of revisions
	 *         content:
	 *           application/json:
	 *             schema:
	 *               type: object
	 *               properties:
	 *                 revisions:
	 *                   type: array
	 *                   items:
	 *                     type: object
	 *                     properties:
	 *                       _id:
	 *                         type: string
	 *                         description: Revision ID
	 *                         example: ef0855b6-4cc7-4be1-b2d6-c032dce7806a
	 *                       author:
	 *                         type: string
	 *                         description: name of the creator of the revision
	 *                         example: someUser
	 *                       timestamp:
	 *                         type: string
	 *                         description: Revision creation date
	 *                         example: 2018-06-28T11:15:47.000Z
	 *
	 *
	 */
	router.get('/:container/revisions', hasReadAccessToContainer, getRevisions);

	/**
	 * @openapi
	 * /teamspaces/{teamspace}/projects/{project}/containers/{container}/revisions/:revision:
	 *   patch:
	 *     description: Update a revision. Currently only the void status can be updated.
	 *     tags: [Containers]
	 *     operationId: updateRevisionStatus
	 *     parameters:
	 *       - teamspace:
	 *         name: teamspace
	 *         description: Name of teamspace
=======
	 *         description: adds the containers found in the request body to the user's favourites list
	 */
	router.patch('/favourites', hasAccessToTeamspace, appendFavourites);

	/**
	 * @openapi
	 * /teamspaces/{teamspace}/projects/{project}/containers/favourites:
	 *   delete:
	 *     description: Remove containers from the user's favourites list
	 *     tags: [Containers]
	 *     operationId: deleteContainers
	 *     parameters:
	 *       - teamspace:
	 *         name: teamspace
	 *         description: name of teamspace
>>>>>>> 3d88807e
	 *         in: path
	 *         required: true
	 *         schema:
	 *           type: string
   	 *       - project:
	 *         name: project
<<<<<<< HEAD
	 *         description: Project ID
	 *         in: path
	 *         required: true
	 *         schema:
	 *         type: string
   	 *       - container:
	 *         name: container
	 *         description: Container ID
	 *         in: path
	 *         required: true
	 *         schema:
	 *         type: string
	 *       - revision/tag:
	 *         name: revision/tag
	 *         description: Revision ID or Revision tag
	 *         in: path
	 *         required: true
	 *         schema:
	 *         type: string
	 *     requestBody:
	 *       content:
	 *         'application/x-www-form-urlencoded':
	 *           schema:
	 *             properties:
	 *               void:
	 *                 description: The new status value
	 *                 type: boolean
	 *             required:
	 *               - status
=======
	 *         description: ID of project
	 *         in: path
	 *         required: true
	 *         schema:
	 *           type: string
	 *     requestBody:
     *       content:
     *         application/json:
     *           schema:
     *             type: object
     *             properties:
     *               containers:
     *                 type: array
	 *                 items:
	 *                   type: string
	 *                   format: uuid
>>>>>>> 3d88807e
	 *     responses:
	 *       401:
	 *         $ref: "#/components/responses/notLoggedIn"
	 *       404:
	 *         $ref: "#/components/responses/teamspaceNotFound"
	 *       200:
<<<<<<< HEAD
	 *         description: updates the status of the revision
	 */
	router.patch('/:container/revisions/:revision', hasPermissionsAndValidArguments, updateRevisionStatus);
=======
	 *         description: removes the containers found in the request body from the user's favourites list
	 */
	router.delete('/favourites', hasAccessToTeamspace, deleteFavourites);
>>>>>>> 3d88807e

	return router;
};

module.exports = establishRoutes();<|MERGE_RESOLUTION|>--- conflicted
+++ resolved
@@ -44,14 +44,13 @@
 	}).catch((err) => respond(req, res, err));
 };
 
-<<<<<<< HEAD
 const getRevisions = async (req, res) => {
 	const { teamspace, container } = req.params;
 	const showVoid = req.query.showVoid === 'true';
 
 	Containers.getRevisions(teamspace, container, showVoid).then((revisions) => {
-		revisions = revisions.map((rev)=> {
-			return {...rev, _id: UUIDToString(rev._id)};
+		revisions = revisions.map((rev) => {
+			return { ...rev, _id: UUIDToString(rev._id) };
 		});
 		respond(req, res, templates.ok, { revisions });
 	}).catch((err) => respond(req, res, err));
@@ -64,7 +63,8 @@
 	Containers.updateRevisionStatus(teamspace, container, revision, status).then(() => {
 		respond(req, res, templates.ok, {});
 	}).catch((err) => respond(req, res, err));
-=======
+};
+
 const deleteFavourites = (req, res) => {
 	const user = getUserFromSession(req.session);
 	const { teamspace, project } = req.params;
@@ -81,7 +81,6 @@
 
 	Containers.appendFavourites(user, teamspace, project, favouritesToAdd)
 		.then(() => respond(req, res, templates.ok)).catch((err) => respond(req, res, err));
->>>>>>> 3d88807e
 };
 
 const establishRoutes = () => {
@@ -226,17 +225,6 @@
 
 	/**
 	 * @openapi
-<<<<<<< HEAD
-	 * /teamspaces/{teamspace}/projects/{project}/containers/{container}/revisions:
-	 *   get:
-	 *     description: Get a list of revisions of a container
-	 *     tags: [Containers]
-	 *     operationId: getRevisions
-	 *     parameters:
-	 *       - teamspace:
-	 *         name: teamspace
-	 *         description: Name of teamspace
-=======
 	 * /teamspaces/{teamspace}/projects/{project}/containers/favourites:
 	 *   patch:
 	 *     description: Add containers to the user's favourites list
@@ -246,34 +234,12 @@
 	 *       - teamspace:
 	 *         name: teamspace
 	 *         description: name of teamspace
->>>>>>> 3d88807e
 	 *         in: path
 	 *         required: true
 	 *         schema:
 	 *           type: string
    	 *       - project:
 	 *         name: project
-<<<<<<< HEAD
-	 *         description: Project ID
-	 *         in: path
-	 *         required: true
-	 *         schema:
-	 *         type: string
-   	 *       - container:
-	 *         name: container
-	 *         description: Container ID
-	 *         in: path
-	 *         required: true
-	 *         schema:
-	 *         type: string
-	 *       - showVoid :
-	 *         name: showVoid
-	 *         description: Include void revisions or not
-	 *         in: query
-	 *         required: false
-	 *         schema:
-	 *         type: string
-=======
 	 *         description: ID of project
 	 *         in: path
 	 *         required: true
@@ -290,14 +256,102 @@
 	 *                 items:
 	 *                   type: string
 	 *                   format: uuid
->>>>>>> 3d88807e
-	 *     responses:
-	 *       401:
-	 *         $ref: "#/components/responses/notLoggedIn"
-	 *       404:
-	 *         $ref: "#/components/responses/teamspaceNotFound"
-	 *       200:
-<<<<<<< HEAD
+	 *     responses:
+	 *       401:
+	 *         $ref: "#/components/responses/notLoggedIn"
+	 *       404:
+	 *         $ref: "#/components/responses/teamspaceNotFound"
+	 *       200:
+	 *         description: adds the containers found in the request body to the user's favourites list
+	 */
+	router.patch('/favourites', hasAccessToTeamspace, appendFavourites);
+
+	/**
+	 * @openapi
+	 * /teamspaces/{teamspace}/projects/{project}/containers/favourites:
+	 *   delete:
+	 *     description: Remove containers from the user's favourites list
+	 *     tags: [Containers]
+	 *     operationId: deleteContainers
+	 *     parameters:
+	 *       - teamspace:
+	 *         name: teamspace
+	 *         description: name of teamspace
+	 *         in: path
+	 *         required: true
+	 *         schema:
+	 *           type: string
+   	 *       - project:
+	 *         name: project
+	 *         description: ID of project
+	 *         in: path
+	 *         required: true
+	 *         schema:
+	 *           type: string
+	 *     requestBody:
+     *       content:
+     *         application/json:
+     *           schema:
+     *             type: object
+     *             properties:
+     *               containers:
+     *                 type: array
+	 *                 items:
+	 *                   type: string
+	 *                   format: uuid
+	 *     responses:
+	 *       401:
+	 *         $ref: "#/components/responses/notLoggedIn"
+	 *       404:
+	 *         $ref: "#/components/responses/teamspaceNotFound"
+	 *       200:
+	 *         description: removes the containers found in the request body from the user's favourites list
+	 */
+	router.delete('/favourites', hasAccessToTeamspace, deleteFavourites);
+
+
+	/**
+	 * @openapi
+	 * /teamspaces/{teamspace}/projects/{project}/containers/{container}/revisions:
+	 *   get:
+	 *     description: Get a list of revisions of a container
+	 *     tags: [Containers]
+	 *     operationId: getRevisions
+	 *     parameters:
+	 *       - teamspace:
+	 *         name: teamspace
+	 *         description: Name of teamspace
+	 *         in: path
+	 *         required: true
+	 *         schema:
+	 *           type: string
+		   *       - project:
+	 *         name: project
+	 *         description: Project ID
+	 *         in: path
+	 *         required: true
+	 *         schema:
+	 *         type: string
+		   *       - container:
+	 *         name: container
+	 *         description: Container ID
+	 *         in: path
+	 *         required: true
+	 *         schema:
+	 *         type: string
+	 *       - showVoid :
+	 *         name: showVoid
+	 *         description: Include void revisions or not
+	 *         in: query
+	 *         required: false
+	 *         schema:
+	 *         type: string
+	 *     responses:
+	 *       401:
+	 *         $ref: "#/components/responses/notLoggedIn"
+	 *       404:
+	 *         $ref: "#/components/responses/teamspaceNotFound"
+	 *       200:
 	 *         description: returns list of revisions
 	 *         content:
 	 *           application/json:
@@ -337,36 +391,18 @@
 	 *       - teamspace:
 	 *         name: teamspace
 	 *         description: Name of teamspace
-=======
-	 *         description: adds the containers found in the request body to the user's favourites list
-	 */
-	router.patch('/favourites', hasAccessToTeamspace, appendFavourites);
-
-	/**
-	 * @openapi
-	 * /teamspaces/{teamspace}/projects/{project}/containers/favourites:
-	 *   delete:
-	 *     description: Remove containers from the user's favourites list
-	 *     tags: [Containers]
-	 *     operationId: deleteContainers
-	 *     parameters:
-	 *       - teamspace:
-	 *         name: teamspace
-	 *         description: name of teamspace
->>>>>>> 3d88807e
-	 *         in: path
-	 *         required: true
-	 *         schema:
-	 *           type: string
-   	 *       - project:
-	 *         name: project
-<<<<<<< HEAD
+	 *         in: path
+	 *         required: true
+	 *         schema:
+	 *           type: string
+		   *       - project:
+	 *         name: project
 	 *         description: Project ID
 	 *         in: path
 	 *         required: true
 	 *         schema:
 	 *         type: string
-   	 *       - container:
+		   *       - container:
 	 *         name: container
 	 *         description: Container ID
 	 *         in: path
@@ -390,39 +426,15 @@
 	 *                 type: boolean
 	 *             required:
 	 *               - status
-=======
-	 *         description: ID of project
-	 *         in: path
-	 *         required: true
-	 *         schema:
-	 *           type: string
-	 *     requestBody:
-     *       content:
-     *         application/json:
-     *           schema:
-     *             type: object
-     *             properties:
-     *               containers:
-     *                 type: array
-	 *                 items:
-	 *                   type: string
-	 *                   format: uuid
->>>>>>> 3d88807e
-	 *     responses:
-	 *       401:
-	 *         $ref: "#/components/responses/notLoggedIn"
-	 *       404:
-	 *         $ref: "#/components/responses/teamspaceNotFound"
-	 *       200:
-<<<<<<< HEAD
+	 *     responses:
+	 *       401:
+	 *         $ref: "#/components/responses/notLoggedIn"
+	 *       404:
+	 *         $ref: "#/components/responses/teamspaceNotFound"
+	 *       200:
 	 *         description: updates the status of the revision
 	 */
 	router.patch('/:container/revisions/:revision', hasPermissionsAndValidArguments, updateRevisionStatus);
-=======
-	 *         description: removes the containers found in the request body from the user's favourites list
-	 */
-	router.delete('/favourites', hasAccessToTeamspace, deleteFavourites);
->>>>>>> 3d88807e
 
 	return router;
 };
