/**
 *  Copyright (C) 2021 3D Repo Ltd
 *
 *  This program is free software: you can redistribute it and/or modify
 *  it under the terms of the GNU Affero General Public License as
 *  published by the Free Software Foundation, either version 3 of the
 *  License, or (at your option) any later version.
 *
 *  This program is distributed in the hope that it will be useful,
 *  but WITHOUT ANY WARRANTY; without even the implied warranty of
 *  MERCHANTABILITY or FITNESS FOR A PARTICULAR PURPOSE.  See the
 *  GNU Affero General Public License for more details.
 *
 *  You should have received a copy of the GNU Affero General Public License
 *  along with this program.  If not, see <http://www.gnu.org/licenses/>.
 */

<<<<<<< HEAD
const { hasAccessToTeamspace, isProjectAdmin } = require('../../../../middleware/permissions/permissions');
=======
const { hasAccessToTeamspace, hasReadAccessToFederation } = require('../../../../middleware/permissions/permissions');
>>>>>>> cfabadd2
const Federations = require('../../../../processors/teamspaces/projects/models/federations');
const { Router } = require('express');
const { getUserFromSession } = require('../../../../utils/sessions');
const { respond } = require('../../../../utils/responder');
const { templates } = require('../../../../utils/responseCodes');
const { validateUpdateSettingsData } = require('../../../../middleware/dataConverter/inputs/teamspaces/projects/modelSettings');

const getFederationList = (req, res) => {
	const user = getUserFromSession(req.session);
	const { teamspace, project } = req.params;
	Federations.getFederationList(teamspace, project, user).then((federations) => {
		respond(req, res, templates.ok, { federations });
	}).catch((err) => respond(req, res, err));
};

const appendFavourites = (req, res) => {
	const user = getUserFromSession(req.session);
	const { teamspace, project } = req.params;
	const favouritesToAdd = req.body.federations;

	Federations.appendFavourites(user, teamspace, project, favouritesToAdd)
		.then(() => respond(req, res, templates.ok)).catch((err) => respond(req, res, err));
};

const deleteFavourites = (req, res) => {
	const user = getUserFromSession(req.session);
	const { teamspace, project } = req.params;
	const favouritesToRemove = req.body.federations;

	Federations.deleteFavourites(user, teamspace, project, favouritesToRemove)
		.then(() => respond(req, res, templates.ok)).catch((err) => respond(req, res, err));
};

<<<<<<< HEAD
const updateSettings = (req, res) => {
	const { teamspace, federation } = req.params;

	Federations.updateSettings(teamspace, federation, req.body)
		.then(() => respond(req, res, templates.ok)).catch((err) => respond(req, res, err));
=======
const getFederationStats = async (req, res) => {
	const { teamspace, federation } = req.params;
	Federations.getFederationStats(teamspace, federation).then((stats) => {
		const statsSerialised = { ...stats };
		statsSerialised.lastUpdated = stats.lastUpdated ? stats.lastUpdated.getTime() : undefined;
		if (statsSerialised.subModels) statsSerialised.subModels = statsSerialised.subModels.map(({ model }) => model);
		respond(req, res, templates.ok, statsSerialised);
	}).catch(
		/* istanbul ignore next */
		(err) => respond(req, res, err),
	);
>>>>>>> cfabadd2
};

const establishRoutes = () => {
	const router = Router({ mergeParams: true });

	/**
	 * @openapi
	 * /teamspaces/{teamspace}/projects/{project}/federations:
	 *   get:
	 *     description: Get a list of federations within the specified project the user has access to
	 *     tags: [Federations]
	 *     operationId: getFederationList
	 *     parameters:
	 *       - teamspace:
	 *         name: teamspace
	 *         description: Name of teamspace
	 *         in: path
	 *         required: true
	 *         schema:
	 *           type: string
	 *       - project:
	 *         name: project
	 *         description: Project ID
	 *         in: path
	 *         required: true
	 *         schema:
	 *           type: string
	 *
	 *     responses:
	 *       401:
	 *         $ref: "#/components/responses/notLoggedIn"
	 *       404:
	 *         $ref: "#/components/responses/federationNotFound"
	 *       200:
	 *         description: returns list of federations
	 *         content:
	 *           application/json:
	 *             schema:
	 *               type: object
	 *               properties:
	 *                 federations:
	 *                   type: array
	 *                   items:
	 *                     type: object
	 *                     properties:
	 *                       id:
	 *                         type: string
	 *                         description: Federation ID
	 *                         example: 02b05cb0-0057-11ec-8d97-41a278fb55fd
	 *                       name:
	 *                         type: string
	 *                         description: name of the federation
	 *                         example: Complete structure
	 *                       role:
	 *                         $ref: "#/components/roles"
	 *                       isFavourite:
	 *                         type: boolean
	 *                         description: whether the federation is a favourited item for the user
	 *
	 *
	 */
	router.get('/', hasAccessToTeamspace, getFederationList);

	/**
	 * @openapi
	 * /teamspaces/{teamspace}/projects/{project}/federations/favourites:
	 *   patch:
	 *     description: Add federations to the user's favourites list
	 *     tags: [Federations]
	 *     operationId: appendFederations
	 *     parameters:
	 *       - teamspace:
	 *         name: teamspace
	 *         description: name of teamspace
	 *         in: path
	 *         required: true
	 *         schema:
	 *           type: string
		   *       - project:
	 *         name: project
	 *         description: ID of project
	 *         in: path
	 *         required: true
	 *         schema:
	 *           type: string
	 *     requestBody:
	 *       content:
	 *         application/json:
	 *           schema:
	 *             type: object
	 *             properties:
	 *               federations:
	 *                 type: array
	 *                 items:
	 *                   type: string
	 *                   format: uuid
	 *     responses:
	 *       401:
	 *         $ref: "#/components/responses/notLoggedIn"
	 *       404:
	 *         $ref: "#/components/responses/teamspaceNotFound"
	 *       200:
	 *         description: adds the federations found in the request body to the user's favourites list
	 */
	router.patch('/favourites', hasAccessToTeamspace, appendFavourites);

	/**
	 * @openapi
	 * /teamspaces/{teamspace}/projects/{project}/federations/favourites:
	 *   delete:
	 *     description: Remove federations from the user's favourites list
	 *     tags: [Federations]
	 *     operationId: deleteFederations
	 *     parameters:
	 *       - teamspace:
	 *         name: teamspace
	 *         description: name of teamspace
	 *         in: path
	 *         required: true
	 *         schema:
	 *           type: string
		   *       - project:
	 *         name: project
	 *         description: ID of project
	 *         in: path
	 *         required: true
	 *         schema:
	 *           type: string
	 *     requestBody:
	 *       content:
	 *         application/json:
	 *           schema:
	 *             type: object
	 *             properties:
	 *               federations:
	 *                 type: array
	 *                 items:
	 *                   type: string
	 *                   format: uuid
	 *     responses:
	 *       401:
	 *         $ref: "#/components/responses/notLoggedIn"
	 *       404:
	 *         $ref: "#/components/responses/teamspaceNotFound"
	 *       200:
	 *         description: removes the federations found in the request body from the user's favourites list
	 */
	router.delete('/favourites', hasAccessToTeamspace, deleteFavourites);

	/**
	 * @openapi
<<<<<<< HEAD
	 * /teamspaces/{teamspace}/projects/{project}/federations/{federation}:
	 *   patch:
	 *     description: Updates the settings of a federation
	 *     tags: [Federations]
	 *     operationId: updateSettings
	 *     parameters:
	 *       - teamspace:
	 *         name: teamspace
	 *         description: name of teamspace
=======
	 * /teamspaces/{teamspace}/projects/{project}/federations/{federation}/stats:
	 *   get:
	 *     description: Get the statistics and general information about a federation
	 *     tags: [Federations]
	 *     operationId: getFederationStats
	 *     parameters:
	 *       - teamspace:
	 *         name: teamspace
	 *         description: Name of teamspace
>>>>>>> cfabadd2
	 *         in: path
	 *         required: true
	 *         schema:
	 *           type: string
   	 *       - project:
	 *         name: project
<<<<<<< HEAD
	 *         description: ID of project
=======
	 *         description: Project ID
>>>>>>> cfabadd2
	 *         in: path
	 *         required: true
	 *         schema:
	 *           type: string
<<<<<<< HEAD
	 *       - federation:
	 *         name: federation
	 *         description: ID of federation
=======
   	 *       - federation:
	 *         name: federation
	 *         description: Federation ID
>>>>>>> cfabadd2
	 *         in: path
	 *         required: true
	 *         schema:
	 *           type: string
<<<<<<< HEAD
	 *     requestBody:
     *       content:
     *         application/json:
     *           schema:
     *             type: object
     *             properties:
	 *               name:
	 *                 type: String
	 *                 example: federation1
	 *               desc:
	 *                 type: String
	 *                 example: description1
	 *               type:
	 *                 type: String
	 *                 example: type1
	 *               surveyPoints:
	 *                 type: array
	 *                 items:
	 *                   type: object
	 *                   properties:
	 *                     position:
	 *                       type: array
	 *                       items:
	 *                         type: float
	 *                         example: 23.45
	 *                     latLong:
	 *                       type: array
	 *                       items:
	 *                         type: float
	 *                         example: 23.45
	 *               angleFromNorth:
	 *                 type: integer
	 *                 example: 100
	 *               elevation:
	 *                 type: integer
	 *                 example: 100
	 *               unit:
	 *                 type: string
	 *                 example: mm
	 *               defaultView:
	 *                 type: string
	 *                 format: uuid
	 *                 example: '374bb150-065f-11ec-8edf-ab0f7cc84da8'
	 *               defaultLegend:
	 *                 type: string
	 *                 format: uuid
     *                 example: '374bb150-065f-11ec-8edf-ab0f7cc84da8'
=======
	 *
>>>>>>> cfabadd2
	 *     responses:
	 *       401:
	 *         $ref: "#/components/responses/notLoggedIn"
	 *       404:
	 *         $ref: "#/components/responses/teamspaceNotFound"
	 *       200:
<<<<<<< HEAD
	 *         description: updates the settings of the federation
	 */
	router.patch('/:federation', isProjectAdmin, validateUpdateSettingsData, updateSettings);
=======
	 *         description: returns the statistics of a federation
	 *         content:
	 *           application/json:
	 *             schema:
	 *               type: object
	 *               properties:
	 *                 code:
	 *                   type: string
	 *                   description: Federation code
	 *                   example: STR-01
     *                 status:
	 *                   type: string
	 *                   description: Current status of the federation
	 *                   example: ok
   	 *                 subModels:
	 *                   type: array
	 *                   description: The IDs of the models the federation consists of
	 *                   items:
	 *                     type: string
	 *                     format: uuid
	 *                 tickets:
	 *                   type: object
	 *                   properties:
	 *                     issues:
	 *                       type: integer
	 *                       description: The number of non closed issues of the federation
	 *                     risks:
	 *                       type: integer
	 *                       description: The number of unmitigated risks of the federation
     *                 category:
	 *                   type: string
	 *                   description: Category of the federation
	 *                   example:
     *                 lastUpdated:
	 *                   type: integer
	 *                   description: Timestamp(ms) of when any of the submodels was updated
	 *                   example: 1630598072000
	 */
	router.get('/:federation/stats', hasReadAccessToFederation, getFederationStats);
>>>>>>> cfabadd2
	return router;
};

module.exports = establishRoutes();<|MERGE_RESOLUTION|>--- conflicted
+++ resolved
@@ -15,11 +15,7 @@
  *  along with this program.  If not, see <http://www.gnu.org/licenses/>.
  */
 
-<<<<<<< HEAD
-const { hasAccessToTeamspace, isProjectAdmin } = require('../../../../middleware/permissions/permissions');
-=======
-const { hasAccessToTeamspace, hasReadAccessToFederation } = require('../../../../middleware/permissions/permissions');
->>>>>>> cfabadd2
+const { hasAccessToTeamspace, hasReadAccessToFederation, isProjectAdmin} = require('../../../../middleware/permissions/permissions');
 const Federations = require('../../../../processors/teamspaces/projects/models/federations');
 const { Router } = require('express');
 const { getUserFromSession } = require('../../../../utils/sessions');
@@ -53,13 +49,6 @@
 		.then(() => respond(req, res, templates.ok)).catch((err) => respond(req, res, err));
 };
 
-<<<<<<< HEAD
-const updateSettings = (req, res) => {
-	const { teamspace, federation } = req.params;
-
-	Federations.updateSettings(teamspace, federation, req.body)
-		.then(() => respond(req, res, templates.ok)).catch((err) => respond(req, res, err));
-=======
 const getFederationStats = async (req, res) => {
 	const { teamspace, federation } = req.params;
 	Federations.getFederationStats(teamspace, federation).then((stats) => {
@@ -71,7 +60,13 @@
 		/* istanbul ignore next */
 		(err) => respond(req, res, err),
 	);
->>>>>>> cfabadd2
+};
+
+const updateSettings = (req, res) => {
+	const { teamspace, federation } = req.params;
+
+	Federations.updateSettings(teamspace, federation, req.body)
+		.then(() => respond(req, res, templates.ok)).catch((err) => respond(req, res, err));
 };
 
 const establishRoutes = () => {
@@ -223,7 +218,82 @@
 
 	/**
 	 * @openapi
-<<<<<<< HEAD
+	 * /teamspaces/{teamspace}/projects/{project}/federations/{federation}/stats:
+	 *   get:
+	 *     description: Get the statistics and general information about a federation
+	 *     tags: [Federations]
+	 *     operationId: getFederationStats
+	 *     parameters:
+	 *       - teamspace:
+	 *         name: teamspace
+	 *         description: Name of teamspace
+	 *         in: path
+	 *         required: true
+	 *         schema:
+	 *           type: string
+   	 *       - project:
+	 *         name: project
+	 *         description: Project ID
+	 *         in: path
+	 *         required: true
+	 *         schema:
+	 *           type: string
+   	 *       - federation:
+	 *         name: federation
+	 *         description: Federation ID
+	 *         in: path
+	 *         required: true
+	 *         schema:
+	 *           type: string
+	 *
+	 *     responses:
+	 *       401:
+	 *         $ref: "#/components/responses/notLoggedIn"
+	 *       404:
+	 *         $ref: "#/components/responses/teamspaceNotFound"
+	 *       200:
+	 *         description: returns the statistics of a federation
+	 *         content:
+	 *           application/json:
+	 *             schema:
+	 *               type: object
+	 *               properties:
+	 *                 code:
+	 *                   type: string
+	 *                   description: Federation code
+	 *                   example: STR-01
+     *                 status:
+	 *                   type: string
+	 *                   description: Current status of the federation
+	 *                   example: ok
+   	 *                 subModels:
+	 *                   type: array
+	 *                   description: The IDs of the models the federation consists of
+	 *                   items:
+	 *                     type: string
+	 *                     format: uuid
+	 *                 tickets:
+	 *                   type: object
+	 *                   properties:
+	 *                     issues:
+	 *                       type: integer
+	 *                       description: The number of non closed issues of the federation
+	 *                     risks:
+	 *                       type: integer
+	 *                       description: The number of unmitigated risks of the federation
+     *                 category:
+	 *                   type: string
+	 *                   description: Category of the federation
+	 *                   example:
+     *                 lastUpdated:
+	 *                   type: integer
+	 *                   description: Timestamp(ms) of when any of the submodels was updated
+	 *                   example: 1630598072000
+	 */
+	router.get('/:federation/stats', hasReadAccessToFederation, getFederationStats);
+
+	/**
+	 * @openapi
 	 * /teamspaces/{teamspace}/projects/{project}/federations/{federation}:
 	 *   patch:
 	 *     description: Updates the settings of a federation
@@ -233,52 +303,30 @@
 	 *       - teamspace:
 	 *         name: teamspace
 	 *         description: name of teamspace
-=======
-	 * /teamspaces/{teamspace}/projects/{project}/federations/{federation}/stats:
-	 *   get:
-	 *     description: Get the statistics and general information about a federation
-	 *     tags: [Federations]
-	 *     operationId: getFederationStats
-	 *     parameters:
-	 *       - teamspace:
-	 *         name: teamspace
-	 *         description: Name of teamspace
->>>>>>> cfabadd2
-	 *         in: path
-	 *         required: true
-	 *         schema:
-	 *           type: string
-   	 *       - project:
-	 *         name: project
-<<<<<<< HEAD
+	 *         in: path
+	 *         required: true
+	 *         schema:
+	 *           type: string
+		   *       - project:
+	 *         name: project
 	 *         description: ID of project
-=======
-	 *         description: Project ID
->>>>>>> cfabadd2
-	 *         in: path
-	 *         required: true
-	 *         schema:
-	 *           type: string
-<<<<<<< HEAD
+	 *         in: path
+	 *         required: true
+	 *         schema:
+	 *           type: string
 	 *       - federation:
 	 *         name: federation
 	 *         description: ID of federation
-=======
-   	 *       - federation:
-	 *         name: federation
-	 *         description: Federation ID
->>>>>>> cfabadd2
-	 *         in: path
-	 *         required: true
-	 *         schema:
-	 *           type: string
-<<<<<<< HEAD
+	 *         in: path
+	 *         required: true
+	 *         schema:
+	 *           type: string
 	 *     requestBody:
-     *       content:
-     *         application/json:
-     *           schema:
-     *             type: object
-     *             properties:
+	 *       content:
+	 *         application/json:
+	 *           schema:
+	 *             type: object
+	 *             properties:
 	 *               name:
 	 *                 type: String
 	 *                 example: federation1
@@ -319,61 +367,16 @@
 	 *               defaultLegend:
 	 *                 type: string
 	 *                 format: uuid
-     *                 example: '374bb150-065f-11ec-8edf-ab0f7cc84da8'
-=======
-	 *
->>>>>>> cfabadd2
+	 *                 example: '374bb150-065f-11ec-8edf-ab0f7cc84da8'
 	 *     responses:
 	 *       401:
 	 *         $ref: "#/components/responses/notLoggedIn"
 	 *       404:
 	 *         $ref: "#/components/responses/teamspaceNotFound"
 	 *       200:
-<<<<<<< HEAD
 	 *         description: updates the settings of the federation
 	 */
 	router.patch('/:federation', isProjectAdmin, validateUpdateSettingsData, updateSettings);
-=======
-	 *         description: returns the statistics of a federation
-	 *         content:
-	 *           application/json:
-	 *             schema:
-	 *               type: object
-	 *               properties:
-	 *                 code:
-	 *                   type: string
-	 *                   description: Federation code
-	 *                   example: STR-01
-     *                 status:
-	 *                   type: string
-	 *                   description: Current status of the federation
-	 *                   example: ok
-   	 *                 subModels:
-	 *                   type: array
-	 *                   description: The IDs of the models the federation consists of
-	 *                   items:
-	 *                     type: string
-	 *                     format: uuid
-	 *                 tickets:
-	 *                   type: object
-	 *                   properties:
-	 *                     issues:
-	 *                       type: integer
-	 *                       description: The number of non closed issues of the federation
-	 *                     risks:
-	 *                       type: integer
-	 *                       description: The number of unmitigated risks of the federation
-     *                 category:
-	 *                   type: string
-	 *                   description: Category of the federation
-	 *                   example:
-     *                 lastUpdated:
-	 *                   type: integer
-	 *                   description: Timestamp(ms) of when any of the submodels was updated
-	 *                   example: 1630598072000
-	 */
-	router.get('/:federation/stats', hasReadAccessToFederation, getFederationStats);
->>>>>>> cfabadd2
 	return router;
 };
 
