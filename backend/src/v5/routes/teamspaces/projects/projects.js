--- conflicted
+++ resolved
@@ -104,19 +104,11 @@
 	}
 };
 
-<<<<<<< HEAD
-const uploadImage = async (req, res) => {
-	const { teamspace, project } = req.params;
-
-	try {
-		await Projects.uploadImage(teamspace, project, req.file.buffer);
-=======
 const updateImage = async (req, res) => {
 	const { teamspace, project } = req.params;
 
 	try {
 		await Projects.updateImage(teamspace, project, req.file.buffer);
->>>>>>> 02191eb0
 		respond(req, res, templates.ok);
 	} catch (err) {
 		// istanbul ignore next
@@ -404,11 +396,7 @@
 	 *       200:
 	 *         $ref: "#/components/responses/ok"
 	 */
-<<<<<<< HEAD
-	router.put('/:project/image', isAdminToProject, singleImageUpload('file'), uploadImage);
-=======
 	router.put('/:project/image', isAdminToProject, singleImageUpload('file'), updateImage);
->>>>>>> 02191eb0
 
 	/**
 	 * @openapi
