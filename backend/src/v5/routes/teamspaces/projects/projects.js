/**
 *  Copyright (C) 2021 3D Repo Ltd
 *
 *  This program is free software: you can redistribute it and/or modify
 *  it under the terms of the GNU Affero General Public License as
 *  published by the Free Software Foundation, either version 3 of the
 *  License, or (at your option) any later version.
 *
 *  This program is distributed in the hope that it will be useful,
 *  but WITHOUT ANY WARRANTY; without even the implied warranty of
 *  MERCHANTABILITY or FITNESS FOR A PARTICULAR PURPOSE.  See the
 *  GNU Affero General Public License for more details.
 *
 *  You should have received a copy of the GNU Affero General Public License
 *  along with this program.  If not, see <http://www.gnu.org/licenses/>.
 */

const { hasAccessToTeamspace, isAdminToProject, isTeamspaceAdmin } = require('../../../middleware/permissions/permissions');
const { projectExists, validateProjectData } = require('../../../middleware/dataConverter/inputs/teamspaces/projects');
const Projects = require('../../../processors/teamspaces/projects');
const { Router } = require('express');
const { UUIDToString } = require('../../../utils/helper/uuids');
const { fileExtensionFromBuffer } = require('../../../utils/helper/typeCheck');
const { getUserFromSession } = require('../../../utils/sessions');
const { respond } = require('../../../utils/responder');
const { singleImageUpload } = require('../../../middleware/dataConverter/multer');
const { templates } = require('../../../utils/responseCodes');

const serialiseProject = (project) => ({ ...project, _id: UUIDToString(project._id) });

const getProjectList = async (req, res) => {
	const user = getUserFromSession(req.session);
	const { teamspace } = req.params;
	try {
		const projects = await Projects.getProjectList(teamspace, user);
		respond(req, res, templates.ok, { projects: projects.map(serialiseProject) });
	} catch (err) {
		// istanbul ignore next
		respond(req, res, err);
	}
};

const createProject = async (req, res) => {
	const { teamspace } = req.params;
	const { name } = req.body;

	try {
		const newProjectId = await Projects.createProject(teamspace, name);
		respond(req, res, templates.ok, { _id: UUIDToString(newProjectId) });
	} catch (err) {
		// istanbul ignore next
		respond(req, res, err);
	}
};

const deleteProject = async (req, res) => {
	const { teamspace, project } = req.params;

	try {
		await Projects.deleteProject(teamspace, project);
		respond(req, res, templates.ok);
	} catch (err) {
		// istanbul ignore next
		respond(req, res, err);
	}
};

const updateProject = async (req, res) => {
	const { teamspace, project } = req.params;
	const updatedProject = req.body;

	try {
		await Projects.updateProject(teamspace, project, updatedProject);
		respond(req, res, templates.ok);
	} catch (err) {
		// istanbul ignore next
		respond(req, res, err);
	}
};

const getProject = async (req, res) => {
	const { teamspace, project } = req.params;

	try {
		const projectSettings = await Projects.getProjectSettings(teamspace, project);
		respond(req, res, templates.ok, projectSettings);
	} catch (err) {
		// istanbul ignore next
		respond(req, res, err);
	}
};

const getImage = async (req, res) => {
	const { teamspace, project } = req.params;

	try {
		const buffer = await Projects.getImage(teamspace, project);
		const fileExt = await fileExtensionFromBuffer(buffer);
		req.params.format = fileExt || 'png';
		respond(req, res, templates.ok, buffer);
	} catch (err) {
		// istanbul ignore next
		respond(req, res, err);
	}
};

const updateImage = async (req, res) => {
	const { teamspace, project } = req.params;

	try {
		await Projects.updateImage(teamspace, project, req.file.buffer);
		respond(req, res, templates.ok);
	} catch (err) {
		// istanbul ignore next
		respond(req, res, err);
	}
};

const deleteImage = async (req, res) => {
	const { teamspace, project } = req.params;

	try {
		await Projects.deleteImage(teamspace, project);
		respond(req, res, templates.ok);
	} catch (err) {
		// istanbul ignore next
		respond(req, res, err);
	}
};

const getDrawingCategories = (req, res) => {
	try {
		const drawingCategories = Projects.getDrawingCategories();
		respond(req, res, templates.ok, { drawingCategories });
	} catch (err) {
		// istanbul ignore next
		respond(req, res, err);
	}
};

<<<<<<< HEAD
=======
const getStatusCodes = (req, res) => {
	try {
		const statusCodes = Projects.getStatusCodes();
		respond(req, res, templates.ok, { statusCodes });
	} catch (err) {
		// istanbul ignore next
		respond(req, res, err);
	}
};

>>>>>>> abd8f521
const establishRoutes = () => {
	const router = Router({ mergeParams: true });

	/**
	 * @openapi
	 * /teamspaces/{teamspace}/projects:
	 *   get:
	 *     description: Get a list of projects within the specified teamspace the user has access to
	 *     tags: [Projects]
	 *     operationId: getProjectList
	 *     parameters:
	 *       - name: teamspace
	 *         description: name of teamspace
	 *         in: path
	 *         required: true
	 *         schema:
	 *           type: string
	 *
	 *     responses:
	 *       401:
	 *         $ref: "#/components/responses/notLoggedIn"
	 *       200:
	 *         description: returns list of projects
	 *         content:
	 *           application/json:
	 *             schema:
	 *               type: object
	 *               properties:
	 *                 projects:
	 *                   type: array
	 *                   items:
	 *                     type: object
	 *                     properties:
	 *                       id:
	 *                         type: string
	 *                         format: uuid
	 *                         description: Project ID
	 *                         example: ef0857b6-4cc7-4be1-b2d6-c032dce7806a
	 *                       name:
	 *                         type: string
	 *                         description: name of the project
	 *                         example: project1
	 *                       isAdmin:
	 *                         type: boolean
	 *                         description: whether the user is an admin
	 *
	 *
	 */
	router.get('/', hasAccessToTeamspace, getProjectList);

	/**
	 * @openapi
	 * /teamspaces/{teamspace}/projects:
	 *   post:
	 *     description: Creates a new project
	 *     tags: [Projects]
	 *     operationId: createProject
	 *     parameters:
	 *       - name: teamspace
	 *         description: name of teamspace
	 *         in: path
	 *         required: true
	 *         schema:
	 *           type: string
	 *     requestBody:
	 *       content:
	 *         application/json:
	 *           schema:
	 *             type: object
	 *             properties:
	 *               name:
	 *                 type: string
	 *                 description: The name of the new project
	 *                 example: project 1
	 *     responses:
	 *       401:
	 *         $ref: "#/components/responses/notLoggedIn"
	 *       200:
	 *         description: Create a new project
	 *         content:
	 *           application/json:
	 *             schema:
	 *               type: object
	 *               properties:
	 *                 _id:
	 *                   type: string
	 *                   format: uuid
	 *                   description: The id of the new project
	 *                   example: ef0857b6-4cc7-4be1-b2d6-c032dce7806a
	 */
	router.post('/', isTeamspaceAdmin, validateProjectData, createProject);

	/**
	 * @openapi
	 * /teamspaces/{teamspace}/projects/{project}:
	 *   delete:
	 *     description: Deletes a project
	 *     tags: [Projects]
	 *     operationId: deleteProject
	 *     parameters:
	 *       - name: teamspace
	 *         description: name of teamspace
	 *         in: path
	 *         required: true
	 *         schema:
	 *           type: string
	 *       - name: project
	 *         description: Id of the project
	 *         in: path
	 *         required: true
	 *         schema:
	 *           type: string
	 *           format: uuid
	 *     responses:
	 *       401:
	 *         $ref: "#/components/responses/notLoggedIn"
	 *       200:
	 *         description: Delete a project
	 */
	router.delete('/:project', isTeamspaceAdmin, deleteProject);

	/**
	 * @openapi
	 * /teamspaces/{teamspace}/projects/{project}:
	 *   patch:
	 *     description: Edits a project
	 *     tags: [Projects]
	 *     operationId: updateProject
	 *     parameters:
	 *       - name: teamspace
	 *         description: name of teamspace
	 *         in: path
	 *         required: true
	 *         schema:
	 *           type: string
	 *       - name: project
	 *         description: Id of the project
	 *         in: path
	 *         required: true
	 *         schema:
	 *           type: string
	 *           format: uuid
	 *     requestBody:
	 *       content:
	 *         application/json:
	 *           schema:
	 *             type: object
	 *             properties:
	 *               name:
	 *                 type: string
	 *                 description: The new name of the project
	 *                 example: project 1
	 *     responses:
	 *       401:
	 *         $ref: "#/components/responses/notLoggedIn"
	 *       200:
	 *         description: Update the project settings
	 */
	router.patch('/:project', isAdminToProject, validateProjectData, updateProject);

	/**
	 * @openapi
	 * /teamspaces/{teamspace}/projects/{project}:
	 *   get:
	 *     description: Gets a project
	 *     tags: [Projects]
	 *     operationId: getProjectSettings
	 *     parameters:
	 *       - name: teamspace
	 *         description: name of teamspace
	 *         in: path
	 *         required: true
	 *         schema:
	 *           type: string
	 *       - name: project
	 *         description: Id of the project
	 *         in: path
	 *         required: true
	 *         schema:
	 *           type: string
	 *           format: uuid
	 *     responses:
	 *       401:
	 *         $ref: "#/components/responses/notLoggedIn"
	 *       200:
	 *         description: returns a project
	 *         content:
	 *           application/json:
	 *             schema:
	 *               type: object
	 *               properties:
	 *                 name:
	 *                   type: string
	 *                   description: Name of the project
	 *                   example: project1
	 */
	router.get('/:project', hasAccessToTeamspace, getProject);

	/**
	 * @openapi
	 * /teamspaces/{teamspace}/projects/{project}/image:
	 *   get:
	 *     description: Gets a project image
	 *     tags: [Projects]
	 *     operationId: getProjectImage
	 *     parameters:
	 *       - name: teamspace
	 *         description: name of teamspace
	 *         in: path
	 *         required: true
	 *         schema:
	 *           type: string
	 *       - name: project
	 *         description: Id of the project
	 *         in: path
	 *         required: true
	 *         schema:
	 *           type: string
	 *           format: uuid
	 *     responses:
	 *       401:
	 *         $ref: "#/components/responses/notLoggedIn"
	 *       200:
	 *         description: returns a project image
	 *         content:
	 *           image/png:
	 *             schema:
	 *               type: string
	 *               format: binary
	 */
	router.get('/:project/image', hasAccessToTeamspace, projectExists, getImage);

	/**
	 * @openapi
	 * /teamspaces/{teamspace}/projects/{project}/image:
	 *   put:
	 *     description: Upload a project image
	 *     tags: [Projects]
	 *     operationId: uploadProjectImage
	 *     parameters:
	 *       - name: teamspace
	 *         description: name of teamspace
	 *         in: path
	 *         required: true
	 *         schema:
	 *           type: string
	 *       - name: project
	 *         description: Id of the project
	 *         in: path
	 *         required: true
	 *         schema:
	 *           type: string
	 *           format: uuid
	 *     requestBody:
	 *       content:
	 *         multipart/form-data:
	 *           schema:
	 *             type: object
	 *             properties:
	 *               file:
	 *                 type: string
	 *                 format: binary
	 *     responses:
	 *       401:
	 *         $ref: "#/components/responses/notLoggedIn"
	 *       200:
	 *         $ref: "#/components/responses/ok"
	 */
	router.put('/:project/image', isAdminToProject, singleImageUpload('file'), updateImage);

	/**
	 * @openapi
	 * /teamspaces/{teamspace}/projects/{project}/image:
	 *   delete:
	 *     description: Deletes a project image
	 *     tags: [Projects]
	 *     operationId: deleteProjectImage
	 *     parameters:
	 *       - name: teamspace
	 *         description: name of teamspace
	 *         in: path
	 *         required: true
	 *         schema:
	 *           type: string
	 *       - name: project
	 *         description: Id of the project
	 *         in: path
	 *         required: true
	 *         schema:
	 *           type: string
	 *           format: uuid
	 *     responses:
	 *       401:
	 *         $ref: "#/components/responses/notLoggedIn"
	 *       200:
	 *         $ref: "#/components/responses/ok"
	 */
	router.delete('/:project/image', isAdminToProject, deleteImage);

	/**
	* @openapi
	* /teamspaces/{teamspace}/projects/{project}/settings/drawingCategories:
	*   get:
	*     description: Get the list of drawing categories available within the project
<<<<<<< HEAD
	*     tags: [Teamspaces]
=======
	*     tags: [Projects]
	*     operationId: getDrawingCategories
>>>>>>> abd8f521
	*     parameters:
	*       - name: teamspace
	*         description: name of teamspace
	*         in: path
	*         required: true
	*         schema:
	*           type: string
<<<<<<< HEAD
	*     operationId: getDrawingCategories
=======
	*       - name: project
	*         description: Id of the project
	*         in: path
	*         required: true
	*         schema:
	*           type: string
	*           format: uuid
>>>>>>> abd8f521
	*     responses:
	*       401:
	*         $ref: "#/components/responses/notLoggedIn"
	*       200:
	*         description: returns the array of drawing categories
	*         content:
	*           application/json:
	*             schema:
	*               type: object
	*               properties:
	*                 drawingCategories:
	*                   type: array
	*                   items:
	*                     type: string
	*                   example: ["Architectural", "Existing", "GIS"]
	*/
	router.get('/:project/settings/drawingCategories', isAdminToProject, getDrawingCategories);

<<<<<<< HEAD
=======
	/**
	* @openapi
	* /teamspaces/{teamspace}/projects/{project}/settings/statusCodes:
	*   get:
	*     description: Get the list of status codes available within the project
	*     tags: [Projects]
	*     operationId: getStatusCodes
	*     parameters:
	*       - name: teamspace
	*         description: name of teamspace
	*         in: path
	*         required: true
	*         schema:
	*           type: string
	*       - name: project
	*         description: Id of the project
	*         in: path
	*         required: true
	*         schema:
	*           type: string
	*           format: uuid
	*     responses:
	*       401:
	*         $ref: "#/components/responses/notLoggedIn"
	*       200:
	*         description: returns the array of status codes
	*         content:
	*           application/json:
	*             schema:
	*               type: object
	*               properties:
	*                 statusCodes:
	*                   type: array
	*                   items:
	*                     type: object
	*                     properties:
	*                       code:
	*                         type: string
	*                         description: The status code
	*                         example: S1
	*                       description:
	*                         type: string
	*                         description: Suitable for coordinationn
	*                         example: S1
	*             example: [ { code: "S0", description: "Initial status" }, { code: "S1", description: "Suitable for coordination" }]
	*/
	router.get('/:project/settings/statusCodes', hasAccessToTeamspace, projectExists, getStatusCodes);

>>>>>>> abd8f521
	return router;
};

module.exports = establishRoutes();<|MERGE_RESOLUTION|>--- conflicted
+++ resolved
@@ -138,8 +138,6 @@
 	}
 };
 
-<<<<<<< HEAD
-=======
 const getStatusCodes = (req, res) => {
 	try {
 		const statusCodes = Projects.getStatusCodes();
@@ -150,7 +148,6 @@
 	}
 };
 
->>>>>>> abd8f521
 const establishRoutes = () => {
 	const router = Router({ mergeParams: true });
 
@@ -455,12 +452,8 @@
 	* /teamspaces/{teamspace}/projects/{project}/settings/drawingCategories:
 	*   get:
 	*     description: Get the list of drawing categories available within the project
-<<<<<<< HEAD
-	*     tags: [Teamspaces]
-=======
 	*     tags: [Projects]
 	*     operationId: getDrawingCategories
->>>>>>> abd8f521
 	*     parameters:
 	*       - name: teamspace
 	*         description: name of teamspace
@@ -468,9 +461,6 @@
 	*         required: true
 	*         schema:
 	*           type: string
-<<<<<<< HEAD
-	*     operationId: getDrawingCategories
-=======
 	*       - name: project
 	*         description: Id of the project
 	*         in: path
@@ -478,7 +468,6 @@
 	*         schema:
 	*           type: string
 	*           format: uuid
->>>>>>> abd8f521
 	*     responses:
 	*       401:
 	*         $ref: "#/components/responses/notLoggedIn"
@@ -497,8 +486,6 @@
 	*/
 	router.get('/:project/settings/drawingCategories', isAdminToProject, getDrawingCategories);
 
-<<<<<<< HEAD
-=======
 	/**
 	* @openapi
 	* /teamspaces/{teamspace}/projects/{project}/settings/statusCodes:
@@ -547,7 +534,6 @@
 	*/
 	router.get('/:project/settings/statusCodes', hasAccessToTeamspace, projectExists, getStatusCodes);
 
->>>>>>> abd8f521
 	return router;
 };
 
