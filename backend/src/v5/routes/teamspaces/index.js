--- conflicted
+++ resolved
@@ -15,16 +15,11 @@
  *  along with this program.  If not, see <http://www.gnu.org/licenses/>.
  */
 
-<<<<<<< HEAD
-const { canRemoveTeamspaceMember, memberExists, validateCreateTeamspaceData } = require('../../middleware/dataConverter/inputs/teamspaces');
+const { canRemoveTeamspaceMember, memberExists, validateUpdateQuota, validateCreateTeamspaceData } = require('../../middleware/dataConverter/inputs/teamspaces');
 
 const { hasAccessToTeamspace, isMemberOfTeamspace, isTeamspaceAdmin } = require('../../middleware/permissions');
+
 const { DEFAULT_OWNER_JOB } = require('../../models/jobs.constants');
-=======
-const { canRemoveTeamspaceMember, memberExists, validateUpdateQuota } = require('../../middleware/dataConverter/inputs/teamspaces');
-const { hasAccessToTeamspace, isMemberOfTeamspace, isTeamspaceAdmin } = require('../../middleware/permissions');
-
->>>>>>> 2ba535a4
 const { Router } = require('express');
 const { SUBSCRIPTION_TYPES } = require('../../models/teamspaces.constants');
 const Teamspaces = require('../../processors/teamspaces');
@@ -123,7 +118,27 @@
 	}
 };
 
-<<<<<<< HEAD
+const updateQuota = async (req, res) => {
+	try {
+		await Teamspaces.updateQuota(req.params.teamspace, SUBSCRIPTION_TYPES.ENTERPRISE, req.body);
+		respond(req, res, templates.ok);
+	} catch (err) {
+		// istanbul ignore next
+		respond(req, res, err);
+	}
+};
+
+const removeQuota = async (req, res) => {
+	try {
+		await Teamspaces.removeQuota(req.params.teamspace);
+		respond(req, res, templates.ok);
+	} catch (err) {
+		// istanbul ignore next
+		respond(req, res, err);
+	}
+};
+
+
 const createTeamspace = async (req, res) => {
 	const { name, accountId, admin } = req.body;
 	let userName;
@@ -143,21 +158,6 @@
 			await createInvite(admin, name, DEFAULT_OWNER_JOB, undefined, { teamspace_admin: true }, false);
 		}
 
-=======
-const updateQuota = async (req, res) => {
-	try {
-		await Teamspaces.updateQuota(req.params.teamspace, SUBSCRIPTION_TYPES.ENTERPRISE, req.body);
-		respond(req, res, templates.ok);
-	} catch (err) {
-		// istanbul ignore next
-		respond(req, res, err);
-	}
-};
-
-const removeQuota = async (req, res) => {
-	try {
-		await Teamspaces.removeQuota(req.params.teamspace);
->>>>>>> 2ba535a4
 		respond(req, res, templates.ok);
 	} catch (err) {
 		// istanbul ignore next
@@ -170,7 +170,69 @@
 
 	if (isInternal) {
 		/**
-<<<<<<< HEAD
+		* @openapi
+		* /teamspaces/{teamspace}/quota:
+		*   put:
+		*     description: Updates the quota of a teamspace
+		*     tags: [v:internal, Teamspaces]
+		*     operationId: updateQuota
+		*     parameters:
+		*       - name: teamspace
+		*         description: name of teamspace
+		*         in: path
+		*         required: true
+		*         schema:
+		*           type: string
+		*     requestBody:
+		*       content:
+		*         application/json:
+		*           schema:
+		*             type: object
+		*             properties:
+		*               expiryDate:
+		*                 type: string
+		*                 description: The expiry date of the quota
+		*                 example: 12/20/2030
+		*               collaborators:
+		*                 type: integer
+		*                 description: The number of collaborators
+		*                 example: 10
+		*               data:
+		*                 type: integer
+		*                 description: The data allowance of the quota
+		*                 example: 100
+		*     responses:
+		*       401:
+		*         $ref: "#/components/responses/notLoggedIn"
+		*       200:
+		*         description: quota has been successfully updated
+		*/
+		router.put('/:teamspace/quota', isMemberOfTeamspace, validateUpdateQuota, updateQuota);
+
+		/**
+		* @openapi
+		* /teamspaces/{teamspace}/quota:
+		*   delete:
+		*     description: Removes the quota of a teamspace
+		*     tags: [v:internal, Teamspaces]
+		*     operationId: removeQuota
+		*     parameters:
+		*       - name: teamspace
+		*         description: name of teamspace
+		*         in: path
+		*         required: true
+		*         schema:
+		*           type: string
+		*     responses:
+		*       401:
+		*         $ref: "#/components/responses/notLoggedIn"
+		*       200:
+		*         description: quota has been removed
+		*/
+		router.delete('/:teamspace/quota', isMemberOfTeamspace, removeQuota);
+	} else {
+		if (isInternal) {
+		/**
 		 * @openapi
 		 * /teamspaces:
 		 *   post:
@@ -207,193 +269,38 @@
 		router.post('/', validateCreateTeamspaceData, createTeamspace);
 	} else {
 		/**
-		 * @openapi
-		 * /teamspaces:
-		 *   get:
-		 *     description: Get a list of teamspaces the user has access to
-		 *     tags: [v:external, Teamspaces]
-		 *     operationId: getTeamspaceList
-		 *     responses:
-		 *       401:
-		 *         $ref: "#/components/responses/notLoggedIn"
-		 *       200:
-		 *         description: returns list of teamspace
-		 *         content:
-		 *           application/json:
-		 *             schema:
-		 *               type: object
-		 *               properties:
-		 *                 teamspaces:
-		 *                   type: array
-		 *                   items:
-		 *                     type: object
-		 *                     properties:
-		 *                       name:
-		 *                         type: string
-		 *                         description: name of the teamspace
-		 *                         example: teamspace1
-		 *                       isAdmin:
-		 *                         type: boolean
-		 *                         description: whether the user is an admin
-		 *
-		 *
-		 */
-		router.get('/', validSession, getTeamspaceList);
-
-		/**
-		 * @openapi
-		 * /teamspaces/{teamspace}/members:
-		 *   get:
-		 *     description: Get the list of members within the teamspace
-		 *     tags: [v:external, Teamspaces]
-		 *     operationId: getTeamspaceMembers
-		 *     parameters:
-		 *       - name: teamspace
-		 *         description: name of teamspace
-		 *         in: path
-		 *         required: true
-		 *         schema:
-		 *           type: string
-		 *     responses:
-		 *       401:
-		 *         $ref: "#/components/responses/notLoggedIn"
-		 *       200:
-		 *         description: returns list of teamspace members with their basic information
-		 *         content:
-		 *           application/json:
-		 *             schema:
-		 *               type: object
-		 *               properties:
-		 *                 members:
-		 *                   type: array
-		 *                   items:
-		 *                     type: object
-		 *                     properties:
-		 *                       user:
-		 *                         type: string
-		 *                         description: User name
-		 *                         example: johnPaul01
-		 *                       firstName:
-		 *                         type: string
-		 *                         description: First name
-		 *                         example: John
-		 *                       lastName:
-		 *                         type: string
-		 *                         description: Last name
-		 *                         example: Paul
-		 *                       company:
-		 *                         type: string
-		 *                         description: Name of the company
-		 *                         example: 3D Repo Ltd
-		 *                       job:
-		 *                         type: string
-		 *                         description: Job within the teamspace
-		 *                         example: Project Manager
-		 *
-		 */
-		router.get('/:teamspace/members', hasAccessToTeamspace, getTeamspaceMembers);
-
-		/**
-		* @openapi
-		* /teamspaces/{teamspace}/avatar:
-		*   get:
-		*     description: Gets the avatar of the teamspace
-		*     tags: [v:external, Teamspaces]
-=======
-		* @openapi
-		* /teamspaces/{teamspace}/quota:
-		*   put:
-		*     description: Updates the quota of a teamspace
-		*     tags: [v:internal, Teamspaces]
-		*     operationId: updateQuota
-		*     parameters:
-		*       - name: teamspace
-		*         description: name of teamspace
-		*         in: path
-		*         required: true
-		*         schema:
-		*           type: string
-		*     requestBody:
-		*       content:
-		*         application/json:
-		*           schema:
-		*             type: object
-		*             properties:
-		*               expiryDate:
-		*                 type: string
-		*                 description: The expiry date of the quota
-		*                 example: 12/20/2030
-		*               collaborators:
-		*                 type: integer
-		*                 description: The number of collaborators
-		*                 example: 10
-		*               data:
-		*                 type: integer
-		*                 description: The data allowance of the quota
-		*                 example: 100
-		*     responses:
-		*       401:
-		*         $ref: "#/components/responses/notLoggedIn"
-		*       200:
-		*         description: quota has been successfully updated
-		*/
-		router.put('/:teamspace/quota', isMemberOfTeamspace, validateUpdateQuota, updateQuota);
-
-		/**
-		* @openapi
-		* /teamspaces/{teamspace}/quota:
-		*   delete:
-		*     description: Removes the quota of a teamspace
-		*     tags: [v:internal, Teamspaces]
-		*     operationId: removeQuota
-		*     parameters:
-		*       - name: teamspace
-		*         description: name of teamspace
-		*         in: path
-		*         required: true
-		*         schema:
-		*           type: string
-		*     responses:
-		*       401:
-		*         $ref: "#/components/responses/notLoggedIn"
-		*       200:
-		*         description: quota has been removed
-		*/
-		router.delete('/:teamspace/quota', isMemberOfTeamspace, removeQuota);
-	} else {
-		/**
-		* @openapi
-		* /teamspaces:
-		*   get:
-		*     description: Get a list of teamspaces the user has access to
-		*     tags: [v:external, Teamspaces]
-		*     operationId: getTeamspaceList
-		*     responses:
-		*       401:
-		*         $ref: "#/components/responses/notLoggedIn"
-		*       200:
-		*         description: returns list of teamspace
-		*         content:
-		*           application/json:
-		*             schema:
-		*               type: object
-		*               properties:
-		*                 teamspaces:
-		*                   type: array
-		*                   items:
-		*                     type: object
-		*                     properties:
-		*                       name:
-		*                         type: string
-		*                         description: name of the teamspace
-		*                         example: teamspace1
-		*                       isAdmin:
-		*                         type: boolean
-		*                         description: whether the user is an admin
-		*
-		*
-		*/
-		router.get('/', validSession, getTeamspaceList);
+			* @openapi
+			* /teamspaces:
+			*   get:
+			*     description: Get a list of teamspaces the user has access to
+			*     tags: [v:external, Teamspaces]
+			*     operationId: getTeamspaceList
+			*     responses:
+			*       401:
+			*         $ref: "#/components/responses/notLoggedIn"
+			*       200:
+			*         description: returns list of teamspace
+			*         content:
+			*           application/json:
+			*             schema:
+			*               type: object
+			*               properties:
+			*                 teamspaces:
+			*                   type: array
+			*                   items:
+			*                     type: object
+			*                     properties:
+			*                       name:
+			*                         type: string
+			*                         description: name of the teamspace
+			*                         example: teamspace1
+			*                       isAdmin:
+			*                         type: boolean
+			*                         description: whether the user is an admin
+			*
+			*
+			*/
+			router.get('/', validSession, getTeamspaceList);
 
 		/**
 		* @openapi
@@ -402,38 +309,17 @@
 		*     description: Get the list of members within the teamspace
 		*     tags: [v:external, Teamspaces]
 		*     operationId: getTeamspaceMembers
->>>>>>> 2ba535a4
-		*     parameters:
-		*       - name: teamspace
-		*         description: name of teamspace
-		*         in: path
-		*         required: true
-		*         schema:
-		*           type: string
-<<<<<<< HEAD
-		*     operationId: getTeamspaceAvatar
-=======
->>>>>>> 2ba535a4
-		*     responses:
-		*       401:
-		*         $ref: "#/components/responses/notLoggedIn"
-		*       200:
-<<<<<<< HEAD
-		*         description: Gets the avatar of the Teamspace
-		*         content:
-		*           image/png:
-		*             schema:
-		*               type: string
-		*               format: binary
-		*/
-		router.get('/:teamspace/avatar', isMemberOfTeamspace, getAvatar);
-
-		/**
-		* @openapi
-		* /teamspaces/{teamspace}/quota:
-		*   get:
-		*     description: Gets quota information about a user
-=======
+		*     parameters:
+		*       - name: teamspace
+		*         description: name of teamspace
+		*         in: path
+		*         required: true
+		*         schema:
+		*           type: string
+		*     responses:
+		*       401:
+		*         $ref: "#/components/responses/notLoggedIn"
+		*       200:
 		*         description: returns list of teamspace members with their basic information
 		*         content:
 		*           application/json:
@@ -474,7 +360,6 @@
 		* /teamspaces/{teamspace}/avatar:
 		*   get:
 		*     description: Gets the avatar of the teamspace
->>>>>>> 2ba535a4
 		*     tags: [v:external, Teamspaces]
 		*     parameters:
 		*       - name: teamspace
@@ -483,16 +368,38 @@
 		*         required: true
 		*         schema:
 		*           type: string
-<<<<<<< HEAD
+		*     operationId: getTeamspaceAvatar
+		*     responses:
+		*       401:
+		*         $ref: "#/components/responses/notLoggedIn"
+		*       200:
+		*         description: Gets the avatar of the Teamspace
+		*         content:
+		*           image/png:
+		*             schema:
+		*               type: string
+		*               format: binary
+		*/
+		router.get('/:teamspace/avatar', isMemberOfTeamspace, getAvatar);
+
+		/**
+		* @openapi
+		* /teamspaces/{teamspace}/quota:
+		*   get:
+		*     description: Gets quota information about a user
+		*     tags: [v:external, Teamspaces]
+		*     parameters:
+		*       - name: teamspace
+		*         description: name of teamspace
+		*         in: path
+		*         required: true
+		*         schema:
+		*           type: string
 		*     operationId: getQuotaInfo
-=======
-		*     operationId: getTeamspaceAvatar
->>>>>>> 2ba535a4
-		*     responses:
-		*       401:
-		*         $ref: "#/components/responses/notLoggedIn"
-		*       200:
-<<<<<<< HEAD
+		*     responses:
+		*       401:
+		*         $ref: "#/components/responses/notLoggedIn"
+		*       200:
 		*         description: Gets the quota information of the user
 		*         content:
 		*           application/json:
@@ -538,22 +445,6 @@
 		* /teamspaces/{teamspace}/members/{username}:
 		*   delete:
 		*     description: Removes the user from the teamspace
-=======
-		*         description: Gets the avatar of the Teamspace
-		*         content:
-		*           image/png:
-		*             schema:
-		*               type: string
-		*               format: binary
-		*/
-		router.get('/:teamspace/avatar', isMemberOfTeamspace, getAvatar);
-
-		/**
-		* @openapi
-		* /teamspaces/{teamspace}/quota:
-		*   get:
-		*     description: Gets quota information about a user
->>>>>>> 2ba535a4
 		*     tags: [v:external, Teamspaces]
 		*     parameters:
 		*       - name: teamspace
@@ -562,7 +453,6 @@
 		*         required: true
 		*         schema:
 		*           type: string
-<<<<<<< HEAD
 		*       - name: username
 		*         description: the username of the user to be removed
 		*         in: path
@@ -570,14 +460,10 @@
 		*         schema:
 		*           type: string
 		*     operationId: removeTeamspaceMember
-=======
-		*     operationId: getQuotaInfo
->>>>>>> 2ba535a4
-		*     responses:
-		*       401:
-		*         $ref: "#/components/responses/notLoggedIn"
-		*       200:
-<<<<<<< HEAD
+		*     responses:
+		*       401:
+		*         $ref: "#/components/responses/notLoggedIn"
+		*       200:
 		*         description: Removes the user from the teamspace
 		*
 		*/
@@ -588,53 +474,6 @@
 		* /teamspaces/{teamspace}/members/{member}/avatar:
 		*   get:
 		*     description: Gets the avatar of a member of the teamspace
-=======
-		*         description: Gets the quota information of the user
-		*         content:
-		*           application/json:
-		*             schema:
-		*               type: object
-		*               properties:
-		*                 freeTier:
-		*                   type: boolean
-		*                   description: Whether or not the user has a paid subscription
-		*                   example: true
-		*                 expiryDate:
-		*                   type: number
-		*                   description: The closest expiry date of a users active plan (in epoch)
-		*                   example: 1233445
-		*                 data:
-		*                   type: object
-		*                   properties:
-		*                     used:
-		*                       type: number
-		*                       description: The number of bytes the user is currently using
-		*                       example: 1000000
-		*                     available:
-		*                       type: number
-		*                       description: The number of bytes the user can use
-		*                       example: 1000000
-		*                 seats:
-		*                   type: object
-		*                   properties:
-		*                     used:
-		*                       type: number
-		*                       description: The number of collaborators the user is currently using
-		*                       example: 1000000
-		*                     available:
-		*                       type: number
-		*                       description: The number of collaborators the user can use
-		*                       example: 1000000
-		*
-		*/
-		router.get('/:teamspace/quota', isTeamspaceAdmin, getQuotaInfo);
-
-		/**
-		* @openapi
-		* /teamspaces/{teamspace}/members/{username}:
-		*   delete:
-		*     description: Removes the user from the teamspace
->>>>>>> 2ba535a4
 		*     tags: [v:external, Teamspaces]
 		*     parameters:
 		*       - name: teamspace
@@ -643,27 +482,17 @@
 		*         required: true
 		*         schema:
 		*           type: string
-<<<<<<< HEAD
 		*       - name: member
 		*         description: username of teamspace member
-=======
-		*       - name: username
-		*         description: the username of the user to be removed
->>>>>>> 2ba535a4
-		*         in: path
-		*         required: true
-		*         schema:
-		*           type: string
-<<<<<<< HEAD
+		*         in: path
+		*         required: true
+		*         schema:
+		*           type: string
 		*     operationId: getTeamspaceMemberAvatar
-=======
-		*     operationId: removeTeamspaceMember
->>>>>>> 2ba535a4
-		*     responses:
-		*       401:
-		*         $ref: "#/components/responses/notLoggedIn"
-		*       200:
-<<<<<<< HEAD
+		*     responses:
+		*       401:
+		*         $ref: "#/components/responses/notLoggedIn"
+		*       200:
 		*         description: Gets the avatar of a member of a teamspace
 		*         content:
 		*           image/png:
@@ -675,48 +504,6 @@
 
 		/**
 		* @openapi
-=======
-		*         description: Removes the user from the teamspace
-		*
-		*/
-		router.delete('/:teamspace/members/:username', hasAccessToTeamspace, canRemoveTeamspaceMember, notUserProvisioned, removeTeamspaceMember);
-
-		/**
-		* @openapi
-		* /teamspaces/{teamspace}/members/{member}/avatar:
-		*   get:
-		*     description: Gets the avatar of a member of the teamspace
-		*     tags: [v:external, Teamspaces]
-		*     parameters:
-		*       - name: teamspace
-		*         description: name of teamspace
-		*         in: path
-		*         required: true
-		*         schema:
-		*           type: string
-		*       - name: member
-		*         description: username of teamspace member
-		*         in: path
-		*         required: true
-		*         schema:
-		*           type: string
-		*     operationId: getTeamspaceMemberAvatar
-		*     responses:
-		*       401:
-		*         $ref: "#/components/responses/notLoggedIn"
-		*       200:
-		*         description: Gets the avatar of a member of a teamspace
-		*         content:
-		*           image/png:
-		*             schema:
-		*               type: string
-		*               format: binary
-		*/
-		router.get('/:teamspace/members/:member/avatar', hasAccessToTeamspace, memberExists, getTeamspaceMemberAvatar);
-
-		/**
-		* @openapi
->>>>>>> 2ba535a4
 		* /teamspaces/{teamspace}/addOns:
 		*   get:
 		*     description: Gets information about the addOns supported in a teamspace
