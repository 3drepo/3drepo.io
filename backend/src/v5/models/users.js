--- conflicted
+++ resolved
@@ -167,12 +167,7 @@
 				company: newUserData.company,
 			},
 		},
-<<<<<<< HEAD
-		...deleteIfUndefined({ sso: newUserData.sso }),
-=======
-		permissions: [],
 		...(newUserData.sso ? { sso: newUserData.sso } : { inactive: true }),
->>>>>>> 8c1e3bf2
 	};
 
 	if (!newUserData.sso) {
