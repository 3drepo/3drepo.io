--- conflicted
+++ resolved
@@ -17,29 +17,21 @@
 
 const { INTERNAL_DB } = require('../handler/db.constants');
 const db = require('../handler/db');
-<<<<<<< HEAD
 const { generateUUID } = require('../utils/helper/uuids');
+const { logger } = require('../utils/logger');
 const { notificationTypes } = require('./notifications.constants');
-=======
-const { logger } = require('../utils/logger');
->>>>>>> 3ebc9a12
 
 const Notifications = {};
 const NOTIFICATIONS_COL = 'notifications';
 
-<<<<<<< HEAD
-Notifications.initialise = () => db.createIndex(INTERNAL_DB, NOTIFICATIONS_COL,
-	{ user: 1, timestamp: -1 }, { runInBackground: true });
-=======
 Notifications.initialise = async () => {
 	try {
-		await db.createIndex(INTERNAL_DB, NOTIFICATIONS_COLL,
+		await db.createIndex(INTERNAL_DB, NOTIFICATIONS_COL,
 			{ user: 1, timestamp: -1 }, { runInBackground: true });
 	} catch (err) {
 		logger.logError(`Failed to create index for notification: ${err.message}`);
 	}
 };
->>>>>>> 3ebc9a12
 
 Notifications.removeAllUserNotifications = async (user) => {
 	await db.deleteMany(INTERNAL_DB, NOTIFICATIONS_COL, { user });
