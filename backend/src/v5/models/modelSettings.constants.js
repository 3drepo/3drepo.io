--- conflicted
+++ resolved
@@ -93,8 +93,6 @@
 	'Other',
 ];
 
-<<<<<<< HEAD
-=======
 ModelSettingConstants.statusCodes = [
 	{ code: 'S0', description: 'Initial status' },
 	{ code: 'S1', description: 'Suitable for coordination' },
@@ -124,5 +122,4 @@
 	{ code: 'CR', description: 'As constructed record document' },
 ];
 
->>>>>>> abd8f521
 module.exports = ModelSettingConstants;