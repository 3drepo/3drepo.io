--- conflicted
+++ resolved
@@ -71,16 +71,11 @@
 	return db.count(teamspace, collectionName(modelType, model), query);
 };
 
-<<<<<<< HEAD
 Revisions.getRevisions = (teamspace, project, model, modelType, showVoid, projection = {}) => {
-	const query = { ...excludeIncomplete };
-=======
-Revisions.getRevisions = (teamspace, model, modelType, showVoid, projection = {}) => {
 	const query = {
 		...excludeIncomplete,
 		...excludeFailed,
 	};
->>>>>>> 9f51409a
 
 	if (!showVoid) {
 		query.void = excludeVoids.void;
