/**
 *  Copyright (C) 2021 3D Repo Ltd
 *
 *  This program is free software: you can redistribute it and/or modify
 *  it under the terms of the GNU Affero General Public License as
 *  published by the Free Software Foundation, either version 3 of the
 *  License, or (at your option) any later version.
 *
 *  This program is distributed in the hope that it will be useful,
 *  but WITHOUT ANY WARRANTY; without even the implied warranty of
 *  MERCHANTABILITY or FITNESS FOR A PARTICULAR PURPOSE.  See the
 *  GNU Affero General Public License for more details.
 *
 *  You should have received a copy of the GNU Affero General Public License
 *  along with this program.  If not, see <http://www.gnu.org/licenses/>.
 */

const db = require('../handler/db');
const { deleteIfUndefined } = require('../utils/helper/objects');
const { events } = require('../services/eventsManager/eventsManager.constants');
const { generateUUID } = require('../utils/helper/uuids');
const { modelTypes } = require('./modelSettings.constants');
const { publish } = require('../services/eventsManager/eventsManager');
const { templates } = require('../utils/responseCodes');

const Revisions = {};

const excludeVoids = { void: { $ne: true } };
const excludeIncomplete = { incomplete: { $exists: false } };

const collectionName = (modelType, model) => (modelType === modelTypes.DRAWING ? `${modelType}s.history` : `${model}.history`);

const findRevisionsByQuery = (teamspace, model, modelType, query, projection, sort) => db.find(teamspace,
<<<<<<< HEAD
	collectionName(modelType, model), query, projection, sort);

const findOneRevisionByQuery = async (teamspace, model, modelType, query, projection, sort) => {
	const rev = await db.findOne(teamspace, collectionName(modelType, model), query, projection, sort);
=======
	collectionName(modelType, model),
	{ ...query, ...(modelType === modelTypes.DRAWING ? { model } : {}) }, projection, sort);

const findOneRevisionByQuery = async (teamspace, model, modelType, query, projection, sort) => {
	const rev = await db.findOne(teamspace, collectionName(modelType, model),
		{ ...query, ...(modelType === modelTypes.DRAWING ? { model } : {}) },
		projection, sort);

>>>>>>> 46e910e2
	if (!rev) {
		throw templates.revisionNotFound;
	}

	return rev;
};

Revisions.getLatestRevision = (teamspace, model, modelType, projection = {}) => {
	const query = deleteIfUndefined({
		...excludeVoids,
		...excludeIncomplete,
		model: modelType === modelTypes.DRAWING ? model : undefined,
	});

	const sort = { timestamp: -1 };
<<<<<<< HEAD
	return findOneRevisionByQuery(teamspace, model, modelType, query, projection, sort);
};

Revisions.getRevisionCount = (teamspace, model, modelType) => {
	const query = deleteIfUndefined({
		...excludeVoids,
		...excludeIncomplete,
		model: modelType === modelTypes.DRAWING ? model : undefined,
	});

	return db.count(teamspace, collectionName(modelType, model), query);
=======
	return findOneRevisionByQuery(teamspace, model, undefined, query, projection, sort);
};

Revisions.getRevisionCount = (teamspace, model) => {
	const query = { ...excludeVoids, ...excludeIncomplete };
	return db.count(teamspace, collectionName(undefined, model), query);
>>>>>>> 46e910e2
};

Revisions.getRevisions = (teamspace, model, modelType, showVoid, projection = {}) => {
	const query = { ...excludeIncomplete };

	if (!showVoid) {
		query.void = excludeVoids.void;
	}

	return findRevisionsByQuery(teamspace, model, modelType, query, projection, { timestamp: -1 });
};

Revisions.getRevisionByIdOrTag = (teamspace, model, modelType, revision, projection = {}) => findOneRevisionByQuery(
	teamspace, model, modelType, { $or: [{ _id: revision }, { tag: revision }] }, projection);

Revisions.addRevision = async (teamspace, project, model, modelType, data) => {
	const newRevision = {
		_id: generateUUID(),
		project,
		model,
		timestamp: new Date(),
		...data,
	};

	await db.insertOne(teamspace, collectionName(modelType, model), newRevision);

<<<<<<< HEAD
	publish(events.NEW_REVISION, { teamspace, project, model, modelType, revision: newRevision._id });

=======
>>>>>>> 46e910e2
	return newRevision._id;
};

Revisions.deleteModelRevisions = (teamspace, project, model, modelType) => db.deleteMany(
	teamspace, collectionName(modelType, model), { project, model });
<<<<<<< HEAD

Revisions.updateRevisionStatus = async (teamspace, project, model, modelType, revision, status) => {
=======

Revisions.updateRevision = async (teamspace, model, modelType, revision, setUpdate = {}, unsetUpdate = {}) => {
	const update = {};

	if (Object.keys(setUpdate).length) {
		update.$set = setUpdate;
	}

	if (Object.keys(unsetUpdate).length) {
		update.$unset = unsetUpdate;
	}

>>>>>>> 46e910e2
	const res = await db.findOneAndUpdate(teamspace, collectionName(modelType, model),
		{ $or: [{ _id: revision }, { tag: revision }] },
		update,
		{ projection: { _id: 1 } });

	if (!res) {
		throw templates.revisionNotFound;
	}

<<<<<<< HEAD
=======
	return res;
};

Revisions.updateRevisionStatus = async (teamspace, project, model, modelType, revision, status) => {
	const res = await Revisions.updateRevision(teamspace, model, modelType, revision, { void: status });

>>>>>>> 46e910e2
	publish(events.REVISION_UPDATED, { teamspace,
		project,
		model,
		modelType,
		data: { _id: res._id, void: status } });
};

Revisions.isTagUnique = async (teamspace, model, tag) => {
	try {
		await findOneRevisionByQuery(teamspace, model, undefined, { tag });
		return false;
	} catch {
		return true;
	}
};

Revisions.isRevAndStatusCodeUnique = async (teamspace, model, revCode, statusCode) => {
	try {
<<<<<<< HEAD
		await findOneRevisionByQuery(teamspace, undefined, modelTypes.DRAWING, { revCode, statusCode });
=======
		await findOneRevisionByQuery(teamspace, model, modelTypes.DRAWING, { revCode, statusCode });
>>>>>>> 46e910e2
		return false;
	} catch {
		return true;
	}
};

Revisions.getRevisionFormat = (rFile) => (rFile ? '.'.concat(rFile[0].split('_').pop()) : undefined);

module.exports = Revisions;<|MERGE_RESOLUTION|>--- conflicted
+++ resolved
@@ -31,12 +31,6 @@
 const collectionName = (modelType, model) => (modelType === modelTypes.DRAWING ? `${modelType}s.history` : `${model}.history`);
 
 const findRevisionsByQuery = (teamspace, model, modelType, query, projection, sort) => db.find(teamspace,
-<<<<<<< HEAD
-	collectionName(modelType, model), query, projection, sort);
-
-const findOneRevisionByQuery = async (teamspace, model, modelType, query, projection, sort) => {
-	const rev = await db.findOne(teamspace, collectionName(modelType, model), query, projection, sort);
-=======
 	collectionName(modelType, model),
 	{ ...query, ...(modelType === modelTypes.DRAWING ? { model } : {}) }, projection, sort);
 
@@ -45,7 +39,6 @@
 		{ ...query, ...(modelType === modelTypes.DRAWING ? { model } : {}) },
 		projection, sort);
 
->>>>>>> 46e910e2
 	if (!rev) {
 		throw templates.revisionNotFound;
 	}
@@ -61,7 +54,6 @@
 	});
 
 	const sort = { timestamp: -1 };
-<<<<<<< HEAD
 	return findOneRevisionByQuery(teamspace, model, modelType, query, projection, sort);
 };
 
@@ -73,14 +65,6 @@
 	});
 
 	return db.count(teamspace, collectionName(modelType, model), query);
-=======
-	return findOneRevisionByQuery(teamspace, model, undefined, query, projection, sort);
-};
-
-Revisions.getRevisionCount = (teamspace, model) => {
-	const query = { ...excludeVoids, ...excludeIncomplete };
-	return db.count(teamspace, collectionName(undefined, model), query);
->>>>>>> 46e910e2
 };
 
 Revisions.getRevisions = (teamspace, model, modelType, showVoid, projection = {}) => {
@@ -107,20 +91,11 @@
 
 	await db.insertOne(teamspace, collectionName(modelType, model), newRevision);
 
-<<<<<<< HEAD
-	publish(events.NEW_REVISION, { teamspace, project, model, modelType, revision: newRevision._id });
-
-=======
->>>>>>> 46e910e2
 	return newRevision._id;
 };
 
 Revisions.deleteModelRevisions = (teamspace, project, model, modelType) => db.deleteMany(
 	teamspace, collectionName(modelType, model), { project, model });
-<<<<<<< HEAD
-
-Revisions.updateRevisionStatus = async (teamspace, project, model, modelType, revision, status) => {
-=======
 
 Revisions.updateRevision = async (teamspace, model, modelType, revision, setUpdate = {}, unsetUpdate = {}) => {
 	const update = {};
@@ -133,7 +108,6 @@
 		update.$unset = unsetUpdate;
 	}
 
->>>>>>> 46e910e2
 	const res = await db.findOneAndUpdate(teamspace, collectionName(modelType, model),
 		{ $or: [{ _id: revision }, { tag: revision }] },
 		update,
@@ -143,15 +117,12 @@
 		throw templates.revisionNotFound;
 	}
 
-<<<<<<< HEAD
-=======
 	return res;
 };
 
 Revisions.updateRevisionStatus = async (teamspace, project, model, modelType, revision, status) => {
 	const res = await Revisions.updateRevision(teamspace, model, modelType, revision, { void: status });
 
->>>>>>> 46e910e2
 	publish(events.REVISION_UPDATED, { teamspace,
 		project,
 		model,
@@ -170,11 +141,7 @@
 
 Revisions.isRevAndStatusCodeUnique = async (teamspace, model, revCode, statusCode) => {
 	try {
-<<<<<<< HEAD
-		await findOneRevisionByQuery(teamspace, undefined, modelTypes.DRAWING, { revCode, statusCode });
-=======
 		await findOneRevisionByQuery(teamspace, model, modelTypes.DRAWING, { revCode, statusCode });
->>>>>>> 46e910e2
 		return false;
 	} catch {
 		return true;
