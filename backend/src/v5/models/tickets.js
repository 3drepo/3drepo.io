--- conflicted
+++ resolved
@@ -17,10 +17,7 @@
 
 const { get, set } = require('lodash');
 const DbHandler = require('../handler/db');
-<<<<<<< HEAD
-=======
 const { basePropertyLabels } = require('../schemas/tickets/templates.constants');
->>>>>>> 09ae71e2
 const { events } = require('../services/eventsManager/eventsManager.constants');
 const { generateUUID } = require('../utils/helper/uuids');
 const { publish } = require('../services/eventsManager/eventsManager');
@@ -46,13 +43,6 @@
 	return _id;
 };
 
-<<<<<<< HEAD
-Tickets.updateTicket = async (teamspace, project, model, template, ticketId, data, isFederation = false) => {
-	const toUpdate = {};
-	const toUnset = {};
-
-	const { modules, properties, ...rootProps } = data;
-=======
 Tickets.updateTicket = async (teamspace, project, model, oldTicket, updateData, author) => {
 	const toUpdate = {}; const
 		toUnset = {};
@@ -60,7 +50,6 @@
 	const from = {}; const
 		to = {};
 	const { modules, properties, ...rootProps } = updateData;
->>>>>>> 09ae71e2
 
 	const determineUpdate = (obj, prefix = '') => {
 		Object.keys(obj).forEach((key) => {
@@ -77,28 +66,6 @@
 	};
 
 	determineUpdate(rootProps);
-<<<<<<< HEAD
-
-	if (properties) { determineUpdate(properties, 'properties.'); }
-
-	if (modules) {
-		Object.keys(modules).forEach((mod) => {
-			determineUpdate(modules[mod], `modules.${mod}.`);
-		});
-	}
-
-	const updateJson = {};
-	if (Object.keys(toUpdate).length) { updateJson.$set = toUpdate; }
-
-	if (Object.keys(toUnset).length) { updateJson.$unset = toUnset; }
-
-	if (Object.keys(updateJson).length) {
-		await DbHandler.updateOne(teamspace, TICKETS_COL, { _id: ticketId }, updateJson);
-	}
-
-	publish(isFederation ? events.FEDERATION_UPDATE_TICKET : events.CONTAINER_UPDATE_TICKET, 
-		{ teamspace, project, model, _id: ticketId, ...serialiseTicket(data, template) });
-=======
 	determineUpdate(properties, 'properties.');
 	Object.keys(modules).forEach((mod) => {
 		determineUpdate(modules[mod], `modules.${mod}.`);
@@ -119,7 +86,6 @@
 		author,
 		changes,
 		date: updateData.properties[basePropertyLabels.UPDATED_AT] });
->>>>>>> 09ae71e2
 };
 
 Tickets.removeAllTicketsInModel = async (teamspace, project, model) => {
