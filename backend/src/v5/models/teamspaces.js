/**
 *  Copyright (C) 2021 3D Repo Ltd
 *
 *  This program is free software: you can redistribute it and/or modify
 *  it under the terms of the GNU Affero General Public License as
 *  published by the Free Software Foundation, either version 3 of the
 *  License, or (at your option) any later version.
 *
 *  This program is distributed in the hope that it will be useful,
 *  but WITHOUT ANY WARRANTY; without even the implied warranty of
 *  MERCHANTABILITY or FITNESS FOR A PARTICULAR PURPOSE.  See the
 *  GNU Affero General Public License for more details.
 *
 *  You should have received a copy of the GNU Affero General Public License
 *  along with this program.  If not, see <http://www.gnu.org/licenses/>.
 */

const { ADD_ONS } = require('./teamspaces.constants');
const { TEAMSPACE_ADMIN } = require('../utils/permissions/permissions.constants');
<<<<<<< HEAD
const { TEAM_MEMBER } = require('./roles.constants');
=======

>>>>>>> c76be820
const db = require('../handler/db');
const { riskCategories } = require('./risks.constants');
const { templates } = require('../utils/responseCodes');
const { topicTypes } = require('./issues.constants');

const SUBSCRIPTION_PATH = 'customData.billing.subscriptions';

const Teamspace = {};

const teamspaceUpdate = (query, actions) => db.updateOne('admin', 'system.users', query, actions);
const teamspaceQuery = (query, projection, sort) => db.findOne('admin', 'system.users', query, projection, sort);
const findMany = (query, projection, sort) => db.find('admin', 'system.users', query, projection, sort);
const teamspaceUpdate = (query, action) => db.updateOne('admin', 'system.users', query, action);

const getTeamspace = async (ts, projection) => {
	const tsDoc = await teamspaceQuery({ user: ts }, projection);
	if (!tsDoc) {
		throw templates.teamspaceNotFound;
	}
	return tsDoc;
};

Teamspace.getSubscriptions = async (ts) => {
	const tsDoc = await getTeamspace(ts, { [SUBSCRIPTION_PATH]: 1 });
	return tsDoc.customData?.billing?.subscriptions || {};
};

Teamspace.editSubscriptions = async (ts, type, data) => {
	const subsObjPath = `${SUBSCRIPTION_PATH}.${type}`;
	const action = {};
	const fields = ['collaborators', 'data', 'expiryDate'];
	fields.forEach((field) => {
		if (data[field] !== undefined) {
			action[`${subsObjPath}.${field}`] = data[field];
		}
	});

	if (Object.keys(action).length) {
		await teamspaceUpdate({ user: ts }, { $set: action });
	}
};

Teamspace.removeSubscription = (ts, type) => {
	const field = type ? `${SUBSCRIPTION_PATH}.${type}` : `${SUBSCRIPTION_PATH}`;
	return teamspaceUpdate({ user: ts }, { $unset: { [field]: 1 } });
};

const possibleAddOns = {
	[`customData.${ADD_ONS.VR}`]: 1,
	[`customData.${ADD_ONS.HERE}`]: 1,
	[`customData.${ADD_ONS.SRC}`]: 1,
	'customData.addOns': 1,

};

Teamspace.getAddOns = async (teamspace) => {
	const { customData } = await getTeamspace(teamspace, possibleAddOns);
	const addOns = customData?.addOns || {};
	return { ...addOns,
		[ADD_ONS.VR]: customData[ADD_ONS.VR],
		[ADD_ONS.HERE]: customData[ADD_ONS.HERE],
		[ADD_ONS.SRC]: customData[ADD_ONS.SRC],
	};
};

Teamspace.updateAddOns = async (teamspace, addOns) => {
	const set = {};
	const unset = {};

	const addOnTypes = new Set(Object.values(ADD_ONS));
	Object.keys(addOns).forEach((key) => {
		if (addOnTypes.has(key)) {
			const path = (key === ADD_ONS.POWERBI) ? `customData.addOns.${key}` : `customData.${key}`;
			if (addOns[key]) {
				set[path] = true;
			} else {
				unset[path] = 1;
			}
		}
	});
	const action = {};

	if (Object.keys(set).length) {
		action.$set = set;
	}

	if (Object.keys(unset).length) {
		action.$unset = unset;
	}

	if (Object.keys(action).length) await teamspaceUpdate({ user: teamspace }, action);
};

Teamspace.removeAddOns = (teamspace) => teamspaceUpdate({ user: teamspace }, { $unset: possibleAddOns });

Teamspace.getTeamspaceAdmins = async (ts) => {
	const data = await getTeamspace(ts, { 'customData.permissions': 1 });
	return data.customData.permissions.flatMap(
		({ user, permissions }) => (permissions.includes(TEAMSPACE_ADMIN) ? user : []),
	);
};

Teamspace.hasAccessToTeamspace = async (teamspace, username) => {
	const query = { user: username, 'roles.db': teamspace };
	const userDoc = await teamspaceQuery(query, { _id: 1 });
	return !!userDoc;
};

Teamspace.getMembersInfo = async (teamspace) => {
	const query = { 'roles.db': teamspace };
	const projection = { user: 1, 'customData.firstName': 1, 'customData.lastName': 1, 'customData.billing.billingInfo.company': 1 };
	const data = await findMany(query, projection);

	return data.map(({ user, customData }) => {
		const { firstName, lastName, billing } = customData;
		const res = { user, firstName, lastName };
		if (billing?.billingInfo?.company) {
			res.company = billing.billingInfo.company;
		}
		return res;
	});
};

Teamspace.createTeamspaceSettings = async (teamspace) => {
	const settings = { _id: teamspace, topicTypes, riskCategories };
	await db.insertOne(teamspace, 'teamspace', settings);
};

<<<<<<< HEAD
Teamspace.getAllUsersInTeamspace = async (teamspace, projection = {}) => {
	const query = { 'roles.db': teamspace, 'roles.role': TEAM_MEMBER };
	const users = await findMany(query, projection);

	return users.map(({ user }) => user);
};

=======
>>>>>>> c76be820
Teamspace.removeUserFromAdminPrivilege = async (teamspace, user) => {
	await teamspaceUpdate({ user: teamspace }, { $pull: { 'customData.permissions': { user } } });
};

module.exports = Teamspace;<|MERGE_RESOLUTION|>--- conflicted
+++ resolved
@@ -17,11 +17,7 @@
 
 const { ADD_ONS } = require('./teamspaces.constants');
 const { TEAMSPACE_ADMIN } = require('../utils/permissions/permissions.constants');
-<<<<<<< HEAD
 const { TEAM_MEMBER } = require('./roles.constants');
-=======
-
->>>>>>> c76be820
 const db = require('../handler/db');
 const { riskCategories } = require('./risks.constants');
 const { templates } = require('../utils/responseCodes');
@@ -150,7 +146,6 @@
 	await db.insertOne(teamspace, 'teamspace', settings);
 };
 
-<<<<<<< HEAD
 Teamspace.getAllUsersInTeamspace = async (teamspace, projection = {}) => {
 	const query = { 'roles.db': teamspace, 'roles.role': TEAM_MEMBER };
 	const users = await findMany(query, projection);
@@ -158,8 +153,6 @@
 	return users.map(({ user }) => user);
 };
 
-=======
->>>>>>> c76be820
 Teamspace.removeUserFromAdminPrivilege = async (teamspace, user) => {
 	await teamspaceUpdate({ user: teamspace }, { $pull: { 'customData.permissions': { user } } });
 };
