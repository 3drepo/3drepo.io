--- conflicted
+++ resolved
@@ -35,13 +35,9 @@
 	'local',
 	'root',
 	'notifications',
-<<<<<<< HEAD
 	'loginRecords',
 	'config',
-=======
-	'loginRecord',
 	'sessions',
->>>>>>> a0b9aead
 ];
 
 module.exports = UserConstants;