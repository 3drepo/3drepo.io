--- conflicted
+++ resolved
@@ -19,12 +19,9 @@
 const Path = require('path');
 const Yup = require('yup');
 const YupHelper = require('../../../../../../../utils/helper/yup');
-<<<<<<< HEAD
 const { getContainers } = require('../../../../../../../models/modelSettings');
+const { isTagUnique } = require('../../../../../../../models/revisions');
 const { modelsExistInProject } = require('../../../../../../../models/projects');
-=======
-const { isTagUnique } = require('../../../../../../../models/revisions');
->>>>>>> 6bcf37bc
 const { respond } = require('../../../../../../../utils/responder');
 const { singleFileUpload } = require('../../../../../multer');
 const { sufficientQuota } = require('../../../../../../../utils/quota');
@@ -93,22 +90,11 @@
 	}
 
 	const schema = Yup.object().noUnknown().required()
-<<<<<<< HEAD
-		.shape(schemaBase);
-
-	try {
-		req.body = await schema.validate(req.body);
-		if (!isFederation && !req.file) throw createResponseCode(templates.invalidArguments, 'A file must be provided');
-=======
 		.shape({
 			tag: YupHelper.types.strings.code.required().test('tag-not-in-use',
 				'Revision name is already used by an existing revision',
-				async () => {
-					const uniqueTag = await isTagUnique(req.params.teamspace,
-						req.params.container, req.body.tag);
-
-					return uniqueTag;
-				}),
+				(value) => isTagUnique(req.params.teamspace,
+					req.params.container, value)),
 			desc: YupHelper.types.strings.shortDescription,
 			importAnimations: Yup.bool().default(true),
 			timezone: Yup.string().test('valid-timezone',
@@ -118,13 +104,14 @@
 
 	try {
 		req.body = await schema.validate(req.body);
-		if (!req.file) throw createResponseCode(templates.invalidArguments, 'A file must be provided');
-		if (!req.file.size) throw createResponseCode(templates.invalidArguments, 'File cannot be empty');
 
-		const { teamspace } = req.params;
-		await sufficientQuota(teamspace, req.file.size);
+		if (!isFederation) {
+			if (!req.file) throw createResponseCode(templates.invalidArguments, 'A file must be provided');
+			if (!req.file.size) throw createResponseCode(templates.invalidArguments, 'File cannot be empty');
+			const { teamspace } = req.params;
+			await sufficientQuota(teamspace, req.file.size);
+		}
 
->>>>>>> 6bcf37bc
 		await next();
 	} catch (err) {
 		if (err?.code && codeExists(err.code)) respond(req, res, err);
