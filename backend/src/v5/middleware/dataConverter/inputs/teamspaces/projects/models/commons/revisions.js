/**
 *  Copyright (C) 2021 3D Repo Ltd
 *
 *  This program is free software: you can redistribute it and/or modify
 *  it under the terms of the GNU Affero General Public License as
 *  published by the Free Software Foundation, either version 3 of the
 *  License, or (at your option) any later version.
 *
 *  This program is distributed in the hope that it will be useful,
 *  but WITHOUT ANY WARRANTY; without even the implied warranty of
 *  MERCHANTABILITY or FITNESS FOR A PARTICULAR PURPOSE.  See the
 *  GNU Affero General Public License for more details.
 *
 *  You should have received a copy of the GNU Affero General Public License
 *  along with this program.  If not, see <http://www.gnu.org/licenses/>.
 */

const { createResponseCode, templates } = require('../../../../../../../utils/responseCodes');
const Path = require('path');
const Yup = require('yup');
const { respond } = require('../../../../../../../utils/responder');
const { sufficientQuota } = require('../../../../../../../utils/quota');

const Revisions = {};

Revisions.validateUpdateRevisionData = async (req, res, next) => {
	const schema = Yup.object().strict(true).noUnknown().shape({
		void: Yup.bool('void must be of type boolean')
			.required()
			.strict(true),
	});

	try {
		await schema.validate(req.body);
		next();
	} catch (err) {
		respond(req, res, createResponseCode(templates.invalidArguments, err?.message));
	}
};

<<<<<<< HEAD
Revisions.fileFilter = (acceptedExtentions) => (req, file, cb) => {
	const { originalname } = file;
	const fileExt = Path.extname(originalname).toLowerCase();
	if (!acceptedExtentions.includes(fileExt)) {
=======
Revisions.fileFilter = (acceptedExtensions) => (req, file, cb) => {
	const { originalname } = file;
	const fileExt = Path.extname(originalname).toLowerCase();
	if (!acceptedExtensions.includes(fileExt)) {
>>>>>>> 46e910e2
		const err = createResponseCode(templates.unsupportedFileFormat, `${fileExt} is not a supported model format`);
		cb(err, false);
	} else {
		cb(null, true);
	}
};

Revisions.checkQuotaIsSufficient = async (req, res, next) => {
	if (!req.file.size) throw createResponseCode(templates.invalidArguments, 'File cannot be empty');
	const { teamspace } = req.params;
	await sufficientQuota(teamspace, req.file.size);
	await next();
};

module.exports = Revisions;<|MERGE_RESOLUTION|>--- conflicted
+++ resolved
@@ -38,17 +38,10 @@
 	}
 };
 
-<<<<<<< HEAD
-Revisions.fileFilter = (acceptedExtentions) => (req, file, cb) => {
-	const { originalname } = file;
-	const fileExt = Path.extname(originalname).toLowerCase();
-	if (!acceptedExtentions.includes(fileExt)) {
-=======
 Revisions.fileFilter = (acceptedExtensions) => (req, file, cb) => {
 	const { originalname } = file;
 	const fileExt = Path.extname(originalname).toLowerCase();
 	if (!acceptedExtensions.includes(fileExt)) {
->>>>>>> 46e910e2
 		const err = createResponseCode(templates.unsupportedFileFormat, `${fileExt} is not a supported model format`);
 		cb(err, false);
 	} else {
