--- conflicted
+++ resolved
@@ -39,11 +39,7 @@
 		await schema.validate(req.body);
 
 		const usernameOrEmail = req.body.user;
-<<<<<<< HEAD
 		const { user } = await getUserByUsernameOrEmail(usernameOrEmail, { user: 1 });
-=======
-		const { user } = await getUserByUsernameOrEmail(usernameOrEmail);
->>>>>>> 29ca907e
 		req.body.user = user;
 
 		next();
