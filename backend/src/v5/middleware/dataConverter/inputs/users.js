/**
 *  Copyright (C) 2021 3D Repo Ltd
 *
 *  This program is free software: you can redistribute it and/or modify
 *  it under the terms of the GNU Affero General Public License as
 *  published by the Free Software Foundation, either version 3 of the
 *  License, or (at your option) any later version.
 *
 *  This program is distributed in the hope that it will be useful,
 *  but WITHOUT ANY WARRANTY; without even the implied warranty of
 *  MERCHANTABILITY or FITNESS FOR A PARTICULAR PURPOSE.  See the
 *  GNU Affero General Public License for more details.
 *
 *  You should have received a copy of the GNU Affero General Public License
 *  along with this program.  If not, see <http://www.gnu.org/licenses/>.
 */

<<<<<<< HEAD
const { authenticate, getUserByQuery, getUserByUsername } = require('../../../models/users');
=======
const { authenticate, getUserByQuery, getUserByUsernameOrEmail } = require('../../../models/users');
>>>>>>> dd8ad900
const { createResponseCode, templates } = require('../../../utils/responseCodes');
const Yup = require('yup');
const config = require('../../../utils/config');

const { respond } = require('../../../utils/responder');
const { singleImageUpload } = require('../multer');
const { types } = require('../../../utils/helper/yup');
const { validateMany } = require('../../common');

const Users = {};

Users.validateLoginData = async (req, res, next) => {
	const schema = Yup.object().shape({
		user: Yup.string().required(),
		password: Yup.string().required(),
	}).strict(true).noUnknown()
		.required();

	try {
		await schema.validate(req.body);

		const usernameOrEmail = req.body.user;
		const { user } = await getUserByQuery({ $or: [{ user: usernameOrEmail }, { 'customData.email': usernameOrEmail }] });
		req.body.user = user;

		next();
	} catch (err) {
		if (err === templates.userNotFound) {
			respond(req, res, templates.incorrectUsernameOrPassword);
			return;
		}
		respond(req, res, createResponseCode(templates.invalidArguments, err?.message));
	}
};

Users.validateUpdateData = async (req, res, next) => {
	const schema = Yup.object().shape({
		firstName: types.strings.name,
		lastName: types.strings.name,
		email: types.strings.email.test('checkEmailAvailable', 'Email already exists',
			async (value) => {
				if (value) {
					try {
						await getUserByQuery({ 'customData.email': value, user: { $ne: req.session?.user?.username } }, { _id: 1 });
						return false;
					} catch {
						// do nothing
					}
				}
				return true;
			}),
		company: types.strings.title,
		countryCode: types.strings.countryCode.optional(),
		oldPassword: Yup.string().optional().when('newPassword', {
			is: (newPass) => newPass?.length > 0,
			then: Yup.string().required(),
		}),
		newPassword: types.strings.password.optional().when('oldPassword', {
			is: (oldPass) => oldPass?.length > 0,
			then: types.strings.password.required(),
		}).test({
			name: 'notTheSameAsOldPassword',
			exclusive: false,
			params: {},
			message: 'New password must be different than the old one',
			test(value) {
				const { oldPassword } = this.parent;
				return !oldPassword || (value !== oldPassword);
			},
		}),
	}, [['oldPassword', 'newPassword']]).strict(true).noUnknown()
		.test(
			'at-least-one-property',
			'You must provide at least one setting value',
			(value) => Object.keys(value).length,
		)
		.required();

	try {
		await schema.validate(req.body);

		if (req.body.oldPassword) {
			await authenticate(req.session.user.username, req.body.oldPassword);
		}

		next();
	} catch (err) {
		if (err.code === templates.incorrectUsernameOrPassword.code) {
			respond(req, res, templates.incorrectPassword);
			return;
		}

		respond(req, res, createResponseCode(templates.invalidArguments, err?.message));
	}
};

const validateAvatarData = async (req, res, next) => {
	try {
		if (!req.file) throw createResponseCode(templates.invalidArguments, 'A file must be provided');

		await next();
	} catch (err) {
		respond(req, res, createResponseCode(templates.invalidArguments, err?.message));
	}
};

<<<<<<< HEAD
Users.validateSignUpData = async (req, res, next) => {
	const schema = Yup.object().shape({
		username: types.strings.username.test('checkUsernameAvailable', 'Username already exists',
			async (value) => {
				if (value) {
					try {
						await getUserByUsername(value, { _id: 1 });
						return false;
					} catch {
					// do nothing
					}
				}
				return true;
			}).required(),
		email: types.strings.email.test('checkEmailAvailable', 'Email already exists',
			async (value) => {
				if (value) {
					try {
						await getUserByQuery({ 'customData.email': value, user: { $ne: req.session?.user?.username } }, { _id: 1 });
						return false;
					} catch {
						// do nothing
					}
				}
				return true;
			}).required(),
		password: types.strings.password.required(),
		firstName: types.strings.name.required(),
		lastName: types.strings.name.required(),
		countryCode: types.strings.countryCode.required(),
		company: types.strings.title.optional(),
		mailListAgreed: Yup.bool().required(),
	}).required().test('check-captcha', 'Invalid captcha', () => {
		const checkCaptcha = config.auth.captcha ? httpPost(config.captcha.validateUrl, {
			secret: config.captcha.secretKey,
			response: req.body.captcha,
		}) : Promise.resolve({
			success: true,
		});

		return checkCaptcha.then(() => true).catch(() => false);
	});
=======
Users.validateForgotPasswordData = async (req, res, next) => {
	const schema = Yup.object().shape({
		user: Yup.string().required(),
	}).strict(true).noUnknown()
		.required();
>>>>>>> dd8ad900

	try {
		await schema.validate(req.body);

<<<<<<< HEAD
		next();
=======
		try {
			const usernameOrEmail = req.body.user;
			const { user } = await getUserByUsernameOrEmail(usernameOrEmail, { user: 1, _id: 0 });
			req.body.user = user;
			next();
		} catch {
			respond(req, res, templates.ok);
		}
>>>>>>> dd8ad900
	} catch (err) {
		respond(req, res, createResponseCode(templates.invalidArguments, err?.message));
	}
};

<<<<<<< HEAD
Users.validateVerifyData = async (req, res, next) => {
	const schema = Yup.object().shape({
		username: types.strings.username.required(),
		token: Yup.string().required(),
	}).required();

	try {
		await schema.validate(req.body);

		next();
=======
Users.validateResetPasswordData = async (req, res, next) => {
	const schema = Yup.object().shape({
		token: Yup.string().required(),
		newPassword: types.strings.password.required(),
		user: Yup.string().required(),
	}).strict(true).noUnknown()
		.required()
		.test('token-validity', 'Token is invalid or expired', async () => {
			try {
				await getUserByQuery({ user: req.body.user,
					'customData.resetPasswordToken.token': req.body.token,
					'customData.resetPasswordToken.expiredAt': { $gt: new Date() } });

				return true;
			} catch {
				return false;
			}
		});

	try {
		await schema.validate(req.body);
		await next();
>>>>>>> dd8ad900
	} catch (err) {
		respond(req, res, createResponseCode(templates.invalidArguments, err?.message));
	}
};

Users.validateAvatarFile = validateMany([singleImageUpload('file'), validateAvatarData]);

module.exports = Users;<|MERGE_RESOLUTION|>--- conflicted
+++ resolved
@@ -15,11 +15,7 @@
  *  along with this program.  If not, see <http://www.gnu.org/licenses/>.
  */
 
-<<<<<<< HEAD
-const { authenticate, getUserByQuery, getUserByUsername } = require('../../../models/users');
-=======
-const { authenticate, getUserByQuery, getUserByUsernameOrEmail } = require('../../../models/users');
->>>>>>> dd8ad900
+const { authenticate, getUserByQuery, getUserByUsername, getUserByUsernameOrEmail } = require('../../../models/users');
 const { createResponseCode, templates } = require('../../../utils/responseCodes');
 const Yup = require('yup');
 const config = require('../../../utils/config');
@@ -126,7 +122,55 @@
 	}
 };
 
-<<<<<<< HEAD
+Users.validateForgotPasswordData = async (req, res, next) => {
+	const schema = Yup.object().shape({
+		user: Yup.string().required(),
+	}).strict(true).noUnknown()
+		.required();
+
+	try {
+		await schema.validate(req.body);
+
+		try {
+			const usernameOrEmail = req.body.user;
+			const { user } = await getUserByUsernameOrEmail(usernameOrEmail, { user: 1, _id: 0 });
+			req.body.user = user;
+			next();
+		} catch {
+			respond(req, res, templates.ok);
+		}
+	} catch (err) {
+		respond(req, res, createResponseCode(templates.invalidArguments, err?.message));
+	}
+};
+
+Users.validateResetPasswordData = async (req, res, next) => {
+	const schema = Yup.object().shape({
+		token: Yup.string().required(),
+		newPassword: types.strings.password.required(),
+		user: Yup.string().required(),
+	}).strict(true).noUnknown()
+		.required()
+		.test('token-validity', 'Token is invalid or expired', async () => {
+			try {
+				await getUserByQuery({ user: req.body.user,
+					'customData.resetPasswordToken.token': req.body.token,
+					'customData.resetPasswordToken.expiredAt': { $gt: new Date() } });
+
+				return true;
+			} catch {
+				return false;
+			}
+		});
+
+	try {
+		await schema.validate(req.body);
+		await next();
+	} catch (err) {
+		respond(req, res, createResponseCode(templates.invalidArguments, err?.message));
+	}
+};
+
 Users.validateSignUpData = async (req, res, next) => {
 	const schema = Yup.object().shape({
 		username: types.strings.username.test('checkUsernameAvailable', 'Username already exists',
@@ -169,35 +213,16 @@
 
 		return checkCaptcha.then(() => true).catch(() => false);
 	});
-=======
-Users.validateForgotPasswordData = async (req, res, next) => {
-	const schema = Yup.object().shape({
-		user: Yup.string().required(),
-	}).strict(true).noUnknown()
-		.required();
->>>>>>> dd8ad900
-
-	try {
-		await schema.validate(req.body);
-
-<<<<<<< HEAD
-		next();
-=======
-		try {
-			const usernameOrEmail = req.body.user;
-			const { user } = await getUserByUsernameOrEmail(usernameOrEmail, { user: 1, _id: 0 });
-			req.body.user = user;
-			next();
-		} catch {
-			respond(req, res, templates.ok);
-		}
->>>>>>> dd8ad900
-	} catch (err) {
-		respond(req, res, createResponseCode(templates.invalidArguments, err?.message));
-	}
-};
-
-<<<<<<< HEAD
+
+	try {
+		await schema.validate(req.body);
+
+		next();
+	} catch (err) {
+		respond(req, res, createResponseCode(templates.invalidArguments, err?.message));
+	}
+};
+
 Users.validateVerifyData = async (req, res, next) => {
 	const schema = Yup.object().shape({
 		username: types.strings.username.required(),
@@ -208,30 +233,6 @@
 		await schema.validate(req.body);
 
 		next();
-=======
-Users.validateResetPasswordData = async (req, res, next) => {
-	const schema = Yup.object().shape({
-		token: Yup.string().required(),
-		newPassword: types.strings.password.required(),
-		user: Yup.string().required(),
-	}).strict(true).noUnknown()
-		.required()
-		.test('token-validity', 'Token is invalid or expired', async () => {
-			try {
-				await getUserByQuery({ user: req.body.user,
-					'customData.resetPasswordToken.token': req.body.token,
-					'customData.resetPasswordToken.expiredAt': { $gt: new Date() } });
-
-				return true;
-			} catch {
-				return false;
-			}
-		});
-
-	try {
-		await schema.validate(req.body);
-		await next();
->>>>>>> dd8ad900
 	} catch (err) {
 		respond(req, res, createResponseCode(templates.invalidArguments, err?.message));
 	}
