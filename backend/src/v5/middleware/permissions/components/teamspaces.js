/**
 *  Copyright (C) 2021 3D Repo Ltd
 *
 *  This program is free software: you can redistribute it and/or modify
 *  it under the terms of the GNU Affero General Public License as
 *  published by the Free Software Foundation, either version 3 of the
 *  License, or (at your option) any later version.
 *
 *  This program is distributed in the hope that it will be useful,
 *  but WITHOUT ANY WARRANTY; without even the implied warranty of
 *  MERCHANTABILITY or FITNESS FOR A PARTICULAR PURPOSE.  See the
 *  GNU Affero General Public License for more details.
 *
 *  You should have received a copy of the GNU Affero General Public License
 *  along with this program.  If not, see <http://www.gnu.org/licenses/>.
 */

const { createResponseCode, templates } = require('../../../utils/responseCodes');
<<<<<<< HEAD
const { getAddOns, getTeamspaceSetting, isAddOnModuleEnabled } = require('../../../models/teamspaceSettings');
const { hasAccessToTeamspace, isTeamspaceAdmin } = require('../../../utils/permissions');
=======
const { getAddOns, isAddOnModuleEnabled } = require('../../../models/teamspaceSettings');

>>>>>>> c6832f20
const { getUserFromSession } = require('../../../utils/sessions');
const { isTeamspaceAdmin } = require('../../../utils/permissions');
const { respond } = require('../../../utils/responder');
const { ADD_ONS: { USERS_PROVISIONED } } = require('../../../models/teamspaces.constants');
<<<<<<< HEAD
const { BYPASS_AUTH } = require('../../../utils/config.constants');
=======
const { isTeamspaceMember } = require('../../../processors/teamspaces');
>>>>>>> c6832f20

const TeamspacePerms = {};

TeamspacePerms.isTeamspaceAdmin = async (req, res, next) => {
	try {
		const { session, params: { teamspace }, app } = req;

		if (!app.get(BYPASS_AUTH)) {
			const user = getUserFromSession(session);
			const isAdmin = await isTeamspaceAdmin(teamspace, user);
			if (!isAdmin) {
				throw templates.notAuthorized;
			}
		}
		await next();
	} catch (err) {
		respond(req, res, err);
	}
};

// bypassStatusCheck will not check if the status of the membership is active (i.e. could be
// pending invite, inactive etc). Used for checking if the user is associated with the teamspace at all
const checkTeamspaceMembership = (bypassStatusCheck) => async (req, res, next) => {
	try {
<<<<<<< HEAD
		const { session, params: { teamspace } } = req;
		if (req.app.get(BYPASS_AUTH)) {
			// if auth is bypassed, only check if teamspace exists.
			await getTeamspaceSetting(teamspace, { _id: 1 });
=======
		const hasAccess = await isTeamspaceMember(teamspace, user, bypassStatusCheck);
		if (teamspace && user && hasAccess) {
			await next();
>>>>>>> c6832f20
		} else {
			const user = getUserFromSession(session);
			if (!(user && await hasAccessToTeamspace(teamspace, user, bypassStatusCheck))) {
				throw templates.teamspaceNotFound;
			}
		}
		await next();
	} catch (err) {
		respond(req, res, err);
	}
};

TeamspacePerms.isTeamspaceMember = checkTeamspaceMembership(true);

TeamspacePerms.isActiveTeamspaceMember = checkTeamspaceMembership(false);

TeamspacePerms.isAddOnModuleEnabled = (moduleName) => async (req, res, next) => {
	try {
		const addOnModuleEnabled = await isAddOnModuleEnabled(req.params.teamspace, moduleName);
		if (addOnModuleEnabled) {
			await next();
		} else {
			respond(req, res, createResponseCode(templates.moduleUnavailable, `${moduleName} module is not enabled in this teamspace`));
		}
	} catch (err) {
		respond(req, res, err);
	}
};

TeamspacePerms.notUserProvisioned = async (req, res, next) => {
	try {
		const { teamspace } = req.params;

		const addOns = await getAddOns(teamspace);
		if (addOns?.[USERS_PROVISIONED]) {
			respond(req, res, templates.userProvisioned);
			return;
		}

		await next();
	} catch (error) {
		respond(req, res, error);
	}
};

module.exports = TeamspacePerms;<|MERGE_RESOLUTION|>--- conflicted
+++ resolved
@@ -16,22 +16,13 @@
  */
 
 const { createResponseCode, templates } = require('../../../utils/responseCodes');
-<<<<<<< HEAD
 const { getAddOns, getTeamspaceSetting, isAddOnModuleEnabled } = require('../../../models/teamspaceSettings');
-const { hasAccessToTeamspace, isTeamspaceAdmin } = require('../../../utils/permissions');
-=======
-const { getAddOns, isAddOnModuleEnabled } = require('../../../models/teamspaceSettings');
-
->>>>>>> c6832f20
 const { getUserFromSession } = require('../../../utils/sessions');
 const { isTeamspaceAdmin } = require('../../../utils/permissions');
 const { respond } = require('../../../utils/responder');
 const { ADD_ONS: { USERS_PROVISIONED } } = require('../../../models/teamspaces.constants');
-<<<<<<< HEAD
 const { BYPASS_AUTH } = require('../../../utils/config.constants');
-=======
 const { isTeamspaceMember } = require('../../../processors/teamspaces');
->>>>>>> c6832f20
 
 const TeamspacePerms = {};
 
@@ -56,19 +47,13 @@
 // pending invite, inactive etc). Used for checking if the user is associated with the teamspace at all
 const checkTeamspaceMembership = (bypassStatusCheck) => async (req, res, next) => {
 	try {
-<<<<<<< HEAD
 		const { session, params: { teamspace } } = req;
 		if (req.app.get(BYPASS_AUTH)) {
 			// if auth is bypassed, only check if teamspace exists.
 			await getTeamspaceSetting(teamspace, { _id: 1 });
-=======
-		const hasAccess = await isTeamspaceMember(teamspace, user, bypassStatusCheck);
-		if (teamspace && user && hasAccess) {
-			await next();
->>>>>>> c6832f20
 		} else {
 			const user = getUserFromSession(session);
-			if (!(user && await hasAccessToTeamspace(teamspace, user, bypassStatusCheck))) {
+			if (!(user && await isTeamspaceMember(teamspace, user, bypassStatusCheck))) {
 				throw templates.teamspaceNotFound;
 			}
 		}
