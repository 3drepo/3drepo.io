/**
 *  Copyright (C) 2021 3D Repo Ltd
 *
 *  This program is free software: you can redistribute it and/or modify
 *  it under the terms of the GNU Affero General Public License as
 *  published by the Free Software Foundation, either version 3 of the
 *  License, or (at your option) any later version.
 *
 *  This program is distributed in the hope that it will be useful,
 *  but WITHOUT ANY WARRANTY; without even the implied warranty of
 *  MERCHANTABILITY or FITNESS FOR A PARTICULAR PURPOSE.  See the
 *  GNU Affero General Public License for more details.
 *
 *  You should have received a copy of the GNU Affero General Public License
 *  along with this program.  If not, see <http://www.gnu.org/licenses/>.
 */

const { SOCKET_HEADER } = require('../services/chat/chat.constants');
const config = require('../utils/config');
const { events } = require('../services/eventsManager/eventsManager.constants');
const { getURLDomain } = require('../utils/helper/strings');
const { session: initSession } = require('../services/sessions');
const { isFromWebBrowser } = require('../utils/helper/userAgent');
const { logger } = require('../utils/logger');
const { publish } = require('../services/eventsManager/eventsManager');
const { respond } = require('../utils/responder');
const { templates } = require('../utils/responseCodes');

const Sessions = {};

Sessions.manageSessions = async (req, res, next) => {
	// In case other middleware sets the session
	if (req.session) {
		next();
		return;
	}

	const { middleware } = await initSession;

	middleware(req, res, next);
};

const updateSessionDetails = (req) => {
	const updatedUser = { ...req.loginData, webSession: false };
	const { session } = req;

	if (req.headers['user-agent']) {
		updatedUser.webSession = isFromWebBrowser(req.headers['user-agent']);
	}

<<<<<<< HEAD
	if (req.headers.referer) {
=======
	if (session.referer) {
		updatedUser.referer = session.referer;
		delete session.referer;
	} else if (req.headers.referer) {
>>>>>>> a77ec120
		updatedUser.referer = getURLDomain(req.headers.referer);
	}

	session.user = updatedUser;
	session.cookie.domain = config.cookie_domain;

	if (config.cookie.maxAge) {
		session.cookie.maxAge = config.cookie.maxAge;
	}

<<<<<<< HEAD
	publish(events.SESSION_CREATED, { username: req.body.user,
=======
	publish(events.SESSION_CREATED, { username: updatedUser.username,
>>>>>>> a77ec120
		sessionID: req.sessionID,
		ipAddress: req.ips[0] || req.ip,
		userAgent: req.headers['user-agent'],
		socketId: req.headers[SOCKET_HEADER],
		referer: updatedUser.referer });

	return session;
};

Sessions.updateSession = async (req, res, next) => {
	updateSessionDetails(req);
	await next();
};

Sessions.createSession = (req, res) => {
	req.session.regenerate((err) => {
		if (err) {
			logger.logError(`Failed to regenerate session: ${err.message}`);
			respond(req, res, err);
		} else {
			const session = updateSessionDetails(req);
			respond(req, res, templates.ok, req.v4 ? session.user : undefined);
		}
	});
};

Sessions.destroySession = (req, res) => {
	const username = req.session?.user?.username;
	try {
		req.session.destroy(() => {
			res.clearCookie('connect.sid', { domain: config.cookie_domain, path: '/' });
			const sessionData = { user: { username } };

			publish(events.SESSIONS_REMOVED, {
				ids: [req.sessionID],
				elective: true,
			});

			respond({ ...req, session: sessionData }, res, templates.ok, req.v4 ? { username } : undefined);
		});
	} catch (err) {
		// istanbul ignore next
		respond(req, res, err);
	}
};

module.exports = Sessions;<|MERGE_RESOLUTION|>--- conflicted
+++ resolved
@@ -48,14 +48,10 @@
 		updatedUser.webSession = isFromWebBrowser(req.headers['user-agent']);
 	}
 
-<<<<<<< HEAD
-	if (req.headers.referer) {
-=======
 	if (session.referer) {
 		updatedUser.referer = session.referer;
 		delete session.referer;
 	} else if (req.headers.referer) {
->>>>>>> a77ec120
 		updatedUser.referer = getURLDomain(req.headers.referer);
 	}
 
@@ -66,11 +62,7 @@
 		session.cookie.maxAge = config.cookie.maxAge;
 	}
 
-<<<<<<< HEAD
-	publish(events.SESSION_CREATED, { username: req.body.user,
-=======
 	publish(events.SESSION_CREATED, { username: updatedUser.username,
->>>>>>> a77ec120
 		sessionID: req.sessionID,
 		ipAddress: req.ips[0] || req.ip,
 		userAgent: req.headers['user-agent'],
