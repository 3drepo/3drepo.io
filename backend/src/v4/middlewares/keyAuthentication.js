--- conflicted
+++ resolved
@@ -37,15 +37,7 @@
 	"PUT /*/password",
 	"POS /*/verify",
 	"POST /forgot-password",
-<<<<<<< HEAD
-	"POST /*/avatar",
-	"GET /*/invoices",
-	"GET /*/invoices/*",
-	"* /*/subscriptions",
-	"GET /*/quota"
-=======
 	"POST /*/avatar"
->>>>>>> 0d3b78ec
 ];
 
 async function apiKeyCheck(req, res, next) {
