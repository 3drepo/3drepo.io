/**
 *  Copyright (C) 2018 3D Repo Ltd
 *
 *  This program is free software: you can redistribute it and/or modify
 *  it under the terms of the GNU Affero General Public License as
 *  published by the Free Software Foundation, either version 3 of the
 *  License, or (at your option) any later version.
 *
 *  This program is distributed in the hope that it will be useful,
 *  but WITHOUT ANY WARRANTY; without even the implied warranty of
 *  MERCHANTABILITY or FITNESS FOR A PARTICULAR PURPOSE.  See the
 *  GNU Affero General Public License for more details.
 *
 *  You should have received a copy of the GNU Affero General Public License
 *  along with this program.  If not, see <http://www.gnu.org/licenses/>.
 */

"use strict";

const DB = require("./db");
const utils = require("../utils");

const cleanColName = (col) => col.endsWith(".ref") ? col.slice(0, -4) : col;

class GridFSHandler {
	constructor() {

	}

	getFileStream(account, col, file) {
		return DB.getFileStreamFromGridFS(account, cleanColName(col), file).then((fileInfo) => {
			return fileInfo.stream;
		});
	}

	getFile(account, col, file) {
		return DB.getFileFromGridFS(account, cleanColName(col), file);
	}

	storeFile(account, col, data, id) {
		const _id = id || utils.generateUUID({string: true});
		return DB.storeFileInGridFS(account, cleanColName(col), _id, data).then(() => (
			{_id, link: _id, size: data.length, type: "gridfs"}
		));
	}

<<<<<<< HEAD
	removeFiles(teamspace, col, keys) {
		return Promise.all(
			keys.map(async (key) => {
				const collection = cleanColName(col);
				const gridFSRef = await DB.findOneAndDelete(teamspace, `${collection}.files`,
					{ filename: key}, { _id: 1 });
				if (gridFSRef) {
					await DB.deleteMany(teamspace, `${collection}.chunks`, { files_id: gridFSRef._id });
				}
			})
		);
=======
	async removeFiles(teamspace, col, keys) {
		const collection = this.cleanColName(col);
		const res = await DB.find(teamspace, `${collection}.files`, { filename: {$in: keys}}, {_id: 1});
		const ids = res.map(({_id}) => _id);
		const query = {$in: ids};
		return Promise.all([
			DB.deleteMany(teamspace, `${collection}.files`, { _id: query}),
			DB.deleteMany(teamspace, `${collection}.chunks`, { files_id: query })
		]);
>>>>>>> 8a18082f
	}

}

module.exports = new GridFSHandler();<|MERGE_RESOLUTION|>--- conflicted
+++ resolved
@@ -44,21 +44,8 @@
 		));
 	}
 
-<<<<<<< HEAD
-	removeFiles(teamspace, col, keys) {
-		return Promise.all(
-			keys.map(async (key) => {
-				const collection = cleanColName(col);
-				const gridFSRef = await DB.findOneAndDelete(teamspace, `${collection}.files`,
-					{ filename: key}, { _id: 1 });
-				if (gridFSRef) {
-					await DB.deleteMany(teamspace, `${collection}.chunks`, { files_id: gridFSRef._id });
-				}
-			})
-		);
-=======
 	async removeFiles(teamspace, col, keys) {
-		const collection = this.cleanColName(col);
+		const collection = cleanColName(col);
 		const res = await DB.find(teamspace, `${collection}.files`, { filename: {$in: keys}}, {_id: 1});
 		const ids = res.map(({_id}) => _id);
 		const query = {$in: ids};
@@ -66,7 +53,6 @@
 			DB.deleteMany(teamspace, `${collection}.files`, { _id: query}),
 			DB.deleteMany(teamspace, `${collection}.chunks`, { files_id: query })
 		]);
->>>>>>> 8a18082f
 	}
 
 }
