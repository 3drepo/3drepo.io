/**
 *  Copyright (C) 2014 3D Repo Ltd
 *
 *  This program is free software: you can redistribute it and/or modify
 *  it under the terms of the GNU Affero General Public License as
 *  published by the Free Software Foundation, either version 3 of the
 *  License, or (at your option) any later version.
 *
 *  This program is distributed in the hope that it will be useful,
 *  but WITHOUT ANY WARRANTY; without even the implied warranty of
 *  MERCHANTABILITY or FITNESS FOR A PARTICULAR PURPOSE.  See the
 *  GNU Affero General Public License for more details.
 *
 *  You should have received a copy of the GNU Affero General Public License
 *  along with this program.  If not, see <http://www.gnu.org/licenses/>.
 */

"use strict";
(function() {
	const config	  = require("../config.js");
	const C = require("../constants");
	const MongoClient = require("mongodb").MongoClient;
	const GridFSBucket = require("mongodb").GridFSBucket;
	const { PassThrough } = require("stream");
	const responseCodes = require("../response_codes");

	async function getGridFSBucket(database, collection, chunksize = null) {
		try {
			const dbConn = await Handler.getDB(database);
			const options = {bucketName: collection};

			if (chunksize) {
				options.chunksize =  chunksize;
			}

			return new GridFSBucket(dbConn, options);
		} catch (err) {
			Handler.disconnect();
			throw err;
		}
	}

	function getHostPorts() {
		const hostPorts = [];

		for (const host in config.db.host) {
			hostPorts.push(`${config.db.host[host]}:${config.db.port[host]}`);
		}

		return hostPorts.join(",");
	}

	function getURL(username, password) {
		// Generate connection string that could include multiple hosts that
		// represent a replica set.

		let authStr = "";
		if(username && password) {
			authStr = `${username}:${encodeURIComponent(password)}@`;
		} else if(config.db.username && config.db.password) {
			authStr = `${config.db.username}:${encodeURIComponent(config.db.password)}@`;
		}

		let connectString = `mongodb://${authStr}${getHostPorts()}/?`;

		connectString += config.db.replicaSet ? "&replicaSet=" + config.db.replicaSet : "";
		connectString += config.db.authSource ? "&authSource=" + config.db.authSource : "";

		if (Number.isInteger(config.db.timeout)) {
			connectString += "&socketTimeoutMS=" + config.db.timeout;
		}
		return connectString;
	}

	const connect = (username, password) => {
		return MongoClient.connect(getURL(username, password), {
			useNewUrlParser: true,
			useUnifiedTopology: true
		});
	};

	const Handler = {};

	let db;

	Handler.authenticate = async (user, password) => {
		let conn;
		try {
			conn = await connect(user, password);
			await conn.db("admin");
		} catch (err) {
			throw responseCodes.INCORRECT_USERNAME_OR_PASSWORD;
		} finally {
			if(conn) {
				conn.close();
			}
		}

	};

	Handler.disconnect = function () {
		if(db) {
			db.close();
			db = null;
		}
	};

	Handler.dropCollection = function (database, collection) {
		return Handler.getDB(database).then(dbConn => {
<<<<<<< HEAD
			return dbConn.dropCollection(collection);
=======
			return dbConn.dropCollection(collection.name || collection);
>>>>>>> 3bd8cc21
		}).catch(err => {
			if(err.message !== "ns not found") {
				Handler.disconnect();
				return Promise.reject(err);
			}
		});
	};

	Handler.aggregate = async (database, colName, pipelines) => {
		const collection = await Handler.getCollection(database, colName);
		return collection.aggregate(pipelines).toArray();
	};

	/**
	 * @param {string} database
	 * @param {string} colName
	 * @param {object} query
	 * @param {object} projection
	 * @param {object} sort
	 * @returns {Promise<Array<Object>}
	 */
	Handler.find = async function (database, colName, query, projection = {}, sort = {}) {
		const collection = await Handler.getCollection(database, colName);
		const options = { projection };

		if (sort) {
			options.sort = sort;
		}

		return collection.find(query, options).toArray();
	};

	Handler.findOne = async function (database, colName, query, projection = {}, sort) {
		const collection = await Handler.getCollection(database, colName);
		const options = { projection };

		if (sort) {
			options.sort = sort;
		}

		return collection.findOne(query, options);
	};

	Handler.findOneAndUpdate = async function (database, colName, query, action, projection = {}) {
		const collection = await Handler.getCollection(database, colName);
		const findResult = await collection.findOneAndUpdate(query, action, {projection});
		return findResult.value;
	};

	Handler.findOneAndDelete = async function (database, colName, query, projection = {}) {
		const collection = await Handler.getCollection(database, colName);
		const findResult = await collection.findOneAndDelete(query, projection);
		return findResult.value;
	};

	Handler.deleteMany = async function (database, colName, query) {
		const collection = await Handler.getCollection(database, colName);
		return collection.deleteMany(query);
	};

	Handler.deleteOne = async function (database, colName, query) {
		const collection = await Handler.getCollection(database, colName);
		return collection.deleteOne(query);
	};

	Handler.getDB = async (database) => {
		if (db) {
			return db.db(database);
		} else {
			db = await connect();
			return db.db(database);

		}
	};

	Handler.getAuthDB = function () {
		return Handler.getDB("admin");
	};

	Handler.getCollection = function (database, colName) {
		return Handler.getDB(database).then(dbConn => {
			return dbConn.collection(colName);
		}).catch(err => {
			Handler.disconnect();
			return Promise.reject(err);
		});
	};

	Handler.getDatabaseStats = async (database) => {
		const dbConn = await Handler.getDB(database);
		return dbConn.stats();
	};

	Handler.getCollectionStats = function (database, colName) {
		return Handler.getDB(database).then(dbConn => {
			return dbConn.collection(colName).stats();
		}).catch(err => {
			Handler.disconnect();
			return Promise.reject(err);
		});
	};

	Handler.getFileStreamFromGridFS = function (database, collection, filename) {
		return getGridFSBucket(database,collection).then((bucket) => {
			return bucket.find({filename}).toArray().then(file => {
				if(file.length === 0) {
					return Promise.reject(responseCodes.NO_FILE_FOUND);
				}
				return Promise.resolve({stream: bucket.openDownloadStream(file[0]._id), size: file[0].length});
			});
		});
	};

	Handler.insertMany = async function (database, colName, data) {
		const collection = await Handler.getCollection(database, colName);
		return collection.insertMany(data);
	};

	Handler.insertOne = async function (database, colName, data) {
		const collection = await Handler.getCollection(database, colName);
		return collection.insertOne(data);
	};

	Handler.getFileFromGridFS = function (database, collection, filename) {
		return Handler.getFileStreamFromGridFS(database, collection, filename).then((file) => {
			const fileStream = file.stream;
			return new Promise((resolve) => {
				const bufs = [];
				fileStream.on("data", function(d) {
					bufs.push(d);
				});

				fileStream.on("end", function() {
					resolve(Buffer.concat(bufs));
				});
			});
		});
	};

	Handler.storeFileInGridFS = function (database, collection, filename, buffer) {
		return getGridFSBucket(database, collection).then(bucket => {
			return new Promise(function(resolve, reject) {
				try {
					const stream = new PassThrough();
					stream
						.pipe(bucket.openUploadStream(filename))
						.on("error", function(error) {
							reject(error);
						})
						.on("finish", function() {
							resolve(filename);
						});

					stream.end(buffer);

				} catch (e) {
					reject(e);
				}
			});
		});
	};

	Handler.indexExists = async (database, colName, index) => {
		const collection = await Handler.getCollection(database, colName);
		return collection.indexExists(index);
	};

	Handler.createIndex = async (database, colName, indexDef) => {
		const collection = await Handler.getCollection(database, colName);
		return collection.createIndex(indexDef);
	};

	Handler.dropIndex = async (database, colName, indexName) => {
		const collection = await Handler.getCollection(database, colName);
		return collection.dropIndex(indexName);
	};

	Handler.getAllValues = async (database, colName, key) => {
		const collection = await Handler.getCollection(database, colName);
		return collection.distinct(key);
	};

	Handler.listDatabases = async (nameOnly = true) => {
		try {
			const res = await Handler.runCommand("admin", {listDatabases :1, nameOnly });
			return res.databases;
		} catch (err) {
			Handler.disconnect();
			throw err;
		}

	};

	Handler.listCollections = async function (database) {
		try {
			const dbConn = await Handler.getDB(database);
			const colls = await dbConn.listCollections().toArray();
			return colls.map(({name, options}) => ({name, options}));
		} catch (err) {
			Handler.disconnect();
			throw err;
		}
	};

	Handler.runCommand = function (database, cmd) {
		return Handler.getDB(database).then(dbConn => {
			return dbConn.command(cmd);
		}).catch(err => {
			Handler.disconnect();
			return Promise.reject(err);
		});
	};

	Handler.getSessionStore = () => {
		const MongoStore = require("connect-mongo");
		const sessionStore = MongoStore.create({
			clientPromise: connect(),
			dbName: "admin",
			collectionName: "sessions",
			stringify: false
		});
		return Promise.resolve(sessionStore);
	};

	Handler.updateMany = async function (database, colName, query, data, upsert = false) {
		const collection = await Handler.getCollection(database, colName);
		const options = upsert ? { upsert } : undefined;
		return collection.updateMany(query, data, options);
	};

	Handler.updateOne = async function (database, colName, query, data, upsert = false) {
		const collection = await Handler.getCollection(database, colName);
		const options = upsert ? { upsert } : undefined;
		return collection.updateOne(query, data, options);
	};

	Handler.count = async function (database, colName, query, options) {
		const collection = await Handler.getCollection(database, colName);
		return collection.countDocuments(query, options);
	};

	let defaultRoleProm;

	const ensureDefaultRoleExists = async () => {
		if(!defaultRoleProm) {

			const createDefaultRole = async () => {

				const roleFound = await Handler.findOne("admin", "system.roles", { _id: `admin.${C.DEFAULT_ROLE_OBJ.role}` });

				// istanbul ignore next
				if (!roleFound) {
					const createRoleCmd = { createRole: C.DEFAULT_ROLE_OBJ.role, privileges: [], roles: [] };
					await Handler.runCommand("admin", createRoleCmd);
				}
			};

			defaultRoleProm = createDefaultRole();
		}
		return defaultRoleProm;
	};

	Handler.dropDatabase = async (database) => {
		if(!["config", "admin"].includes(database)) {
			try {
				const dbConn = await Handler.getDB(database);
				await dbConn.dropDatabase();
			} catch (err) {
				if(err.message !== "ns not found") {
					Handler.disconnect();
					throw err;
				}
			}
		}
	};

	Handler.createUser = async function (username, password, customData, roles = []) {
		const [adminDB] = await Promise.all([
			Handler.getAuthDB(),
			ensureDefaultRoleExists()
		]);

		roles.push(C.DEFAULT_ROLE_OBJ);
		await adminDB.addUser(username, password, { customData, roles});
	};

	Handler.dropUser = async (user) => {
		await Handler.deleteOne("admin", "system.users", { user });
	};

	module.exports = Handler;
}());
<|MERGE_RESOLUTION|>--- conflicted
+++ resolved
@@ -107,11 +107,7 @@
 
 	Handler.dropCollection = function (database, collection) {
 		return Handler.getDB(database).then(dbConn => {
-<<<<<<< HEAD
 			return dbConn.dropCollection(collection);
-=======
-			return dbConn.dropCollection(collection.name || collection);
->>>>>>> 3bd8cc21
 		}).catch(err => {
 			if(err.message !== "ns not found") {
 				Handler.disconnect();
