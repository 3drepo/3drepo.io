/**
 *  Copyright (C) 2014 3D Repo Ltd
 *
 *  This program is free software: you can redistribute it and/or modify
 *  it under the terms of the GNU Affero General Public License as
 *  published by the Free Software Foundation, either version 3 of the
 *  License, or (at your option) any later version.
 *
 *  This program is distributed in the hope that it will be useful,
 *  but WITHOUT ANY WARRANTY; without even the implied warranty of
 *  MERCHANTABILITY or FITNESS FOR A PARTICULAR PURPOSE.  See the
 *  GNU Affero General Public License for more details.
 *
 *  You should have received a copy of the GNU Affero General Public License
 *  along with this program.  If not, see <http://www.gnu.org/licenses/>.
 */

"use strict";
(function() {
	const config	  = require("../config.js");
	const C = require("../constants");
	const MongoClient = require("mongodb").MongoClient;
	const GridFSBucket = require("mongodb").GridFSBucket;
	const { PassThrough } = require("stream");
	const responseCodes = require("../response_codes");

	async function getGridFSBucket(database, collection, chunksize = null) {
		try {
			const dbConn = await Handler.getDB(database);
			const options = {bucketName: collection};

			if (chunksize) {
				options.chunksize =  chunksize;
			}

			return new GridFSBucket(dbConn, options);
		} catch (err) {
			Handler.disconnect();
			throw err;
		}
	}

	function getHostPorts() {
		const hostPorts = [];

		for (const host in config.db.host) {
			hostPorts.push(`${config.db.host[host]}:${config.db.port[host]}`);
		}

		return hostPorts.join(",");
	}

	function getURL(username, password) {
		// Generate connection string that could include multiple hosts that
		// represent a replica set.

		let authStr = "";
		if(username && password) {
			authStr = `${username}:${encodeURIComponent(password)}@`;
		} else if(config.db.username && config.db.password) {
			authStr = `${config.db.username}:${encodeURIComponent(config.db.password)}@`;
		}

		let connectString = `mongodb://${authStr}${getHostPorts()}/?`;

		connectString += config.db.replicaSet ? "&replicaSet=" + config.db.replicaSet : "";
		connectString += config.db.authSource ? "&authSource=" + config.db.authSource : "";

		if (Number.isInteger(config.db.timeout)) {
			connectString += "&socketTimeoutMS=" + config.db.timeout;
		}
		return connectString;
	}

	const connect = (username, password) => {
		return MongoClient.connect(getURL(username, password), {
			useNewUrlParser: true,
			useUnifiedTopology: true
		});
	};

	const Handler = {};

	let db;

	Handler.authenticate = async (user, password) => {
		let conn;
		try {
			conn = await connect(user, password);
			await conn.db("admin");
		} catch (err) {
			throw responseCodes.INCORRECT_USERNAME_OR_PASSWORD;
		} finally {
			if(conn) {
				conn.close();
			}
		}

	};

	Handler.disconnect = function () {
		if(db) {
			db.close();
			db = null;
		}
	};

	const dropAllIndicies = async (database, colName) => {
		const collection = await Handler.getCollection(database, colName);
		return collection.dropIndexes();
	};

	Handler.dropCollection = async (database, collection) => {
		const colName = collection.name || collection;
		try {
			await dropAllIndicies(database, colName);
			const dbConn = await Handler.getDB(database);
			await dbConn.dropCollection(colName);

		} catch(err) {
			if(!err.message.includes("ns not found")) {
				Handler.disconnect();
				throw err;
			}
		}
	};

	Handler.aggregate = async (database, colName, pipelines) => {
		const collection = await Handler.getCollection(database, colName);
		return collection.aggregate(pipelines).toArray();
	};

	/**
	 * @param {string} database
	 * @param {string} colName
	 * @param {object} query
	 * @param {object} projection
	 * @param {object} sort
	 * @returns {Promise<Array<Object>}
	 */
	Handler.find = async function (database, colName, query, projection = {}, sort = {}, limit) {
		const collection = await Handler.getCollection(database, colName);
		const options = { projection };

		if (sort) {
			options.sort = sort;
		}

		const cmd = collection.find(query, options);
		return limit ? cmd.limit(limit).toArray() : cmd.toArray();
	};

	Handler.findOne = async function (database, colName, query, projection = {}, sort) {
		const collection = await Handler.getCollection(database, colName);
		const options = { projection };

		if (sort) {
			options.sort = sort;
		}

		return collection.findOne(query, options);
	};

	Handler.findOneAndUpdate = async function (database, colName, query, action, projection = {}) {
		const collection = await Handler.getCollection(database, colName);
		const findResult = await collection.findOneAndUpdate(query, action, {projection});
		return findResult.value;
	};

	Handler.findOneAndDelete = async function (database, colName, query, projection = {}) {
		const collection = await Handler.getCollection(database, colName);
		const findResult = await collection.findOneAndDelete(query, projection);
		return findResult.value;
	};

	Handler.deleteMany = async function (database, colName, query) {
		const collection = await Handler.getCollection(database, colName);
		return collection.deleteMany(query);
	};

	Handler.deleteOne = async function (database, colName, query) {
		const collection = await Handler.getCollection(database, colName);
		return collection.deleteOne(query);
	};

	Handler.getDB = async (database) => {
		if (db) {
			return db.db(database);
		} else {
			db = await connect();
			return db.db(database);
		}
	};

	Handler.getAuthDB = function () {
		return Handler.getDB("admin");
	};

	Handler.getCollection = function (database, colName) {
		return Handler.getDB(database).then(dbConn => {
			return dbConn.collection(colName);
		}).catch(err => {
			Handler.disconnect();
			return Promise.reject(err);
		});
	};

	Handler.getDatabaseStats = async (database) => {
		const dbConn = await Handler.getDB(database);
		return dbConn.stats();
	};

	Handler.getCollectionStats = function (database, colName) {
		return Handler.getDB(database).then(dbConn => {
			return dbConn.collection(colName).stats();
		}).catch(err => {
			Handler.disconnect();
			return Promise.reject(err);
		});
	};

	Handler.getFileStreamFromGridFS = function (database, collection, filename) {
		return getGridFSBucket(database,collection).then((bucket) => {
			return bucket.find({filename}).toArray().then(file => {
				if(file.length === 0) {
					return Promise.reject(responseCodes.NO_FILE_FOUND);
				}
				return Promise.resolve({stream: bucket.openDownloadStream(file[0]._id), size: file[0].length});
			});
		});
	};

<<<<<<< HEAD
	Handler.bulkWrite = async function (database, colName, data) {
		const collection = await Handler.getCollection(database, colName);
		return collection.bulkWrite(data);
=======
	Handler.bulkWrite = async function (database, colName, instructions) {
		const collection = await Handler.getCollection(database, colName);
		return collection.bulkWrite(instructions);
>>>>>>> 2d8cae36
	};

	Handler.insertMany = async function (database, colName, data) {
		const collection = await Handler.getCollection(database, colName);
		return collection.insertMany(data);
	};

	Handler.insertOne = async function (database, colName, data) {
		const collection = await Handler.getCollection(database, colName);
		return collection.insertOne(data);
	};

	Handler.getFileFromGridFS = function (database, collection, filename) {
		return Handler.getFileStreamFromGridFS(database, collection, filename).then((file) => {
			const fileStream = file.stream;
			return new Promise((resolve) => {
				const bufs = [];
				fileStream.on("data", function(d) {
					bufs.push(d);
				});

				fileStream.on("end", function() {
					resolve(Buffer.concat(bufs));
				});
			});
		});
	};

	Handler.storeFileInGridFS = function (database, collection, filename, buffer) {
		return getGridFSBucket(database, collection).then(bucket => {
			return new Promise(function(resolve, reject) {
				try {
					const stream = new PassThrough();
					stream
						.pipe(bucket.openUploadStream(filename))
						.on("error", function(error) {
							reject(error);
						})
						.on("finish", function() {
							resolve(filename);
						});

					stream.end(buffer);

				} catch (e) {
					reject(e);
				}
			});
		});
	};

	Handler.indexExists = async (database, colName, index) => {
		const collection = await Handler.getCollection(database, colName);
		return collection.indexExists(index);
	};

	Handler.createIndex = async (database, colName, indexDef, { runInBackground } = {}) => {
		const collection = await Handler.getCollection(database, colName);
		const options = runInBackground ? { background: true } : undefined;
		return collection.createIndex(indexDef, options);
	};

	Handler.createIndices = async (database, colName, indicesDef) => {
		const collection = await Handler.getCollection(database, colName);
		return collection.createIndexes(indicesDef);
	};

	Handler.dropIndex = async (database, colName, indexName) => {
		const collection = await Handler.getCollection(database, colName);
		return collection.dropIndex(indexName);
	};

	Handler.getAllValues = async (database, colName, key) => {
		const collection = await Handler.getCollection(database, colName);
		return collection.distinct(key);
	};

	Handler.listDatabases = async (nameOnly = true) => {
		try {
			const res = await Handler.runCommand("admin", {listDatabases :1, nameOnly });
			return res.databases;
		} catch (err) {
			Handler.disconnect();
			throw err;
		}
	};

	Handler.listCollections = async function (database) {
		try {
			const dbConn = await Handler.getDB(database);
			const colls = await dbConn.listCollections().toArray();
			return colls.map(({name, options}) => ({name, options}));
		} catch (err) {
			Handler.disconnect();
			throw err;
		}
	};

	Handler.runCommand = function (database, cmd) {
		return Handler.getDB(database).then(dbConn => {
			return dbConn.command(cmd);
		}).catch(err => {
			Handler.disconnect();
			return Promise.reject(err);
		});
	};

	Handler.getSessionStore = () => {
		const MongoStore = require("connect-mongo");
		const sessionStore = MongoStore.create({
			clientPromise: connect(),
			dbName: "admin",
			collectionName: "sessions",
			stringify: false
		});
		return Promise.resolve(sessionStore);
	};

	Handler.updateMany = async function (database, colName, query, data, upsert = false) {
		const collection = await Handler.getCollection(database, colName);
		const options = upsert ? { upsert } : undefined;
		return collection.updateMany(query, data, options);
	};

	Handler.updateOne = async function (database, colName, query, data, upsert = false) {
		const collection = await Handler.getCollection(database, colName);
		const options = upsert ? { upsert } : undefined;
		return collection.updateOne(query, data, options);
	};

	Handler.replaceOne = async function (database, colName, query, data) {
		const collection = await Handler.getCollection(database, colName);
		return collection.replaceOne(query, data);
	};

	Handler.count = async function (database, colName, query, options) {
		const collection = await Handler.getCollection(database, colName);
		return collection.countDocuments(query, options);
	};

	let defaultRoleProm;

	const ensureDefaultRoleExists = async () => {
		if(!defaultRoleProm) {

			const createDefaultRole = async () => {

				const roleFound = await Handler.findOne("admin", "system.roles", { _id: `admin.${C.DEFAULT_ROLE_OBJ.role}` });

				// istanbul ignore next
				if (!roleFound) {
					const createRoleCmd = { createRole: C.DEFAULT_ROLE_OBJ.role, privileges: [], roles: [] };
					await Handler.runCommand("admin", createRoleCmd);
				}
			};

			defaultRoleProm = createDefaultRole();
		}
		return defaultRoleProm;
	};

	Handler.dropDatabase = async (database) => {
		if(!["config", "admin"].includes(database)) {
			try {
				const dbConn = await Handler.getDB(database);
				const collections = await Handler.listCollections(database);
				await Promise.all(collections.map(({name}) => dropAllIndicies(database,name)));
				await dbConn.dropDatabase();
			} catch (err) {
				if(err.message !== "ns not found") {
					Handler.disconnect();
					throw err;
				}
			}
		}
	};

	Handler.createUser = async function (username, password, customData, roles = []) {
		const [adminDB] = await Promise.all([
			Handler.getAuthDB(),
			ensureDefaultRoleExists()
		]);

		roles.push(C.DEFAULT_ROLE_OBJ);
		await adminDB.addUser(username, password, { customData, roles});
	};

	Handler.dropUser = async (user) => {
		await Handler.deleteOne("admin", "system.users", { user });
	};

	Handler.INTERNAL_DB = "internal";

	module.exports = Handler;
}());
<|MERGE_RESOLUTION|>--- conflicted
+++ resolved
@@ -230,15 +230,9 @@
 		});
 	};
 
-<<<<<<< HEAD
-	Handler.bulkWrite = async function (database, colName, data) {
-		const collection = await Handler.getCollection(database, colName);
-		return collection.bulkWrite(data);
-=======
 	Handler.bulkWrite = async function (database, colName, instructions) {
 		const collection = await Handler.getCollection(database, colName);
 		return collection.bulkWrite(instructions);
->>>>>>> 2d8cae36
 	};
 
 	Handler.insertMany = async function (database, colName, data) {
