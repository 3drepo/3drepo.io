--- conflicted
+++ resolved
@@ -147,10 +147,6 @@
 		}
 
 		const cmd = collection.find(query, options);
-<<<<<<< HEAD
-=======
-
->>>>>>> 8a18082f
 		return limit ? cmd.limit(limit).toArray() : cmd.toArray();
 	};
 
