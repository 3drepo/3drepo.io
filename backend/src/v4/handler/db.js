--- conflicted
+++ resolved
@@ -105,14 +105,7 @@
 		}
 	};
 
-<<<<<<< HEAD
-	Handler.dropCollection = function (database, collection) {
-		return Handler.getDB(database).then(dbConn => {
-			return dbConn.dropCollection(collection);
-		}).catch(err => {
-			if(err.message !== "ns not found") {
-=======
-	const dropAllIndicies = async (database, colName) => {
+  const dropAllIndicies = async (database, colName) => {
 		const collection = await Handler.getCollection(database, colName);
 		return collection.dropIndexes();
 	};
@@ -126,7 +119,6 @@
 
 		} catch(err) {
 			if(!err.message.includes("ns not found")) {
->>>>>>> 4d83a26c
 				Handler.disconnect();
 				throw err;
 			}
