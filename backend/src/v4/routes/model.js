--- conflicted
+++ resolved
@@ -2095,32 +2095,8 @@
 	const { teamspace, model } = req.params;
 	const owner = req.session.user ? req.session.user.username : undefined;
 
-<<<<<<< HEAD
-		if (!modelSetting) {
-			return Promise.reject(responseCodes.MODEL_NOT_FOUND);
-		} else {
-			return uploadFile(account, model, username, req);
-		}
-	}).then(file => {
-		const data = {
-			tag: req.body.tag,
-			desc: req.body.desc,
-			importAnimation: req.body.importAnimations !== false,
-			timezone: req.body.timezone
-		};
-
-		const source = {
-			type: "upload",
-			file: file
-		};
-
-		return ModelHelpers.importModel(account, model, username, modelSetting, source, data).then(() => {
-			responseCodes.respond(responsePlace, req, res, next, responseCodes.OK, { status: "uploaded"});
-		});
-=======
 	ContainersV5.newRevision(teamspace, model, { ...revInfo, owner }, file).then(() => {
 		responseCodes.respond(responsePlace, req, res, next, responseCodes.OK, { status: "uploaded"});
->>>>>>> 3311889f
 	}).catch(err => {
 		err = err.resCode ? err.resCode : err;
 		responseCodes.respond(responsePlace, req, res, next, err, err);
