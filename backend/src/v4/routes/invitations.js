--- conflicted
+++ resolved
@@ -92,15 +92,9 @@
  *
  * @apiParam {String} teamspace Name of teamspace
  *
-<<<<<<< HEAD
- * @apiParam (Request body) {String} email The email to which the invitation will be sent
- * @apiParam (Request body) {String} role An existing role for the teamspace
- * @apiParam (Request body) {Permissions} permissions Valid permissions for the invited. If there is a teamspace_admin: true the rest of the permissions for that teamspace are ignored.
-=======
  * @apiBody {String} email The email to which the invitation will be sent
- * @apiBody {String} job An existing job for the teamspace
+ * @apiBody {String} role An existing role for the teamspace
  * @apiBody {Permissions} permissions Valid permissions for the invited. If there is a teamspace_admin: true the rest of the permissions for that teamspace are ignored.
->>>>>>> 561f6112
  *
  * @apiBody (Permissions) {Boolean} [teamspace_admin] Flag indicating if the invited user will become a teamspace administrator. If this flag is true the rest of the permissions are ignored.
  * @apiBody (Permissions) {ProjectPermissions[]} [projects] Permissions for projects and their models.
