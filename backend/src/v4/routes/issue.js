/**
 *  Copyright (C) 2019 3D Repo Ltd
 *
 *  This program is free software: you can redistribute it and/or modify
 *  it under the terms of the GNU Affero General Public License as
 *  published by the Free Software Foundation, either version 3 of the
 *  License, or (at your option) any later version.
 *
 *  This program is distributed in the hope that it will be useful,
 *  but WITHOUT ANY WARRANTY; without even the implied warranty of
 *  MERCHANTABILITY or FITNESS FOR A PARTICULAR PURPOSE.  See the
 *  GNU Affero General Public License for more details.
 *
 *  You should have received a copy of the GNU Affero General Public License
 *  along with this program.  If not, see <http://www.gnu.org/licenses/>.
 */

"use strict";

const express = require("express");
const router = express.Router({ mergeParams: true });
const middlewares = require("../middlewares/middlewares");
const issuesMiddleware = require("../middlewares/issue");

const C = require("../constants");
const responseCodes = require("../response_codes.js");
const Issue = require("../models/issue");
const utils = require("../utils");
const multer = require("multer");
const config = require("../config.js");
const { findModelSettingById } = require("../models/modelSetting");
const Comment = require("../models/comment");

/**
 * @apiDefine Issues Issues
 *
 * @apiParam {String} teamspace Name of teamspace
 * @apiParam {String} model Model ID
 */

/**
 * @apiDefine IssueIdParam
 *
 * @apiParam {String} issueId Issue ID
 */

/**
 * @apiDefine RevIdParam
 *
 * @apiParam {String} revId Revision ID
 */

/**
 * @apiDefine ViewpointIdParam
 *
 * @apiParam {String} viewpointId Viewpoint ID
 */

/**
 * @apiDefine listIssuesParams
 *
 * @apiParam (Query) {String} [convertCoords] Convert coordinates to user space
 * @apiParam (Query) {Number} [updatedSince] Only return issues updated since this value (in epoch value)
 * @apiParam (Query) {Number[]} [numbers] Array of issue numbers to filter for
 * @apiParam (Query) {String[]} [ids] Array of issue IDs to filter for
 * @apiParam (Query) {String[]} [topicTypes] Array of topic types to filter
 * @apiParam (Query) {String[]} [status] Array of status to filter
 * @apiParam (Query) {String[]} [priorities] Array of priorities to filter
 * @apiParam (Query) {String[]} [owners] Array of owners to filter
 * @apiParam (Query) {String[]} [assignedRoles] Array of assigned roles  to filter. For searching unassigned issues the one of the values should be 'Unassigned'.
 *
 */

/**
 * @apiDefine viewpointObject
 *
 * @apiBody (Viewpoint) {Number[]} right Right vector of the camera
 * @apiBody (Viewpoint) {Number[]} up Up vector of the camera
 * @apiBody (Viewpoint) {Number[]} position Position of the camera
 * @apiBody (Viewpoint) {Number[]} look_at Look at point of the camera
 * @apiBody (Viewpoint) {Number[]} view_dir View direction of the camera
 * @apiBody (Viewpoint) {Number} near Near clipping plane
 * @apiBody (Viewpoint) {Number} far Far clipping plane
 * @apiBody (Viewpoint) {Number} fov Field of view in radians
 * @apiBody (Viewpoint) {Number} aspect_ratio Aspect ratio of the viewport
 * @apiBody (Viewpoint) {Object[]} [clippingPlanes] Array of clipping planes
 * @apiBody (Viewpoint) {Object[]} [override_groups] Array of override groups with colors and objects
 * @apiBody (Viewpoint) {Object[]} [transformation_groups] Array of transformation groups
 * @apiBody (Viewpoint) {Object} [highlighted_group] Highlighted group with objects and color
 * @apiBody (Viewpoint) {Object} [hidden_group] Hidden group with objects
 * @apiBody (Viewpoint) {Boolean} [hideIfc] Flag to hide IFC elements
 * @apiBody (Viewpoint) {String} [screenshot] Base64 encoded screenshot image
 */

/**
 * @api {get} /:teamspace/:model/issues/:issueId Get issue
 * @apiName findIssue
 * @apiGroup Issues
 *
 * @apiUse Issues
 * @apiUse IssueIdParam
 *
 * @apiDescription Find an issue with the requested Issue ID.
 *
 * @apiSuccess {Object} issue The Issue matching the Issue ID
 * @apiSuccessExample {json} Success-Response.
 * HTTP/1.1 200 OK
 * {
 *		account: "username"
 *		assigned_roles: []
 *		commentCount: 0
 *		created: 1542723030489
 *		creator_role: "3D Repo"
 *		desc: "(No Description)"
 *		model: "model_ID"
 *		modelCode: ""
 *		name: "Issue one"
 *		number: 1
 *		owner: "username"
 *		position: []
 *		priority: "none"
 *		rev_id: "revision_ID"
 *		scale: 1
 *		status: "open"
 *		thumbnail: "USERNAME/MODEL_ID/issues/ISSUE_ID/thumbnail.png"
 *		topic_type: "for_information"
 *		typePrefix: "Architectural"
 *		viewCount: 1
 *		viewpoint: {near: 24.057758331298828, far: 12028.87890625, fov: 1.0471975803375244,…}
 *		__v: 0
 *		_id: "ISSUE_ID"
 * }
 *
 * @apiError ISSUE_NOT_FOUND Issue not found
 * @apiErrorExample
 * HTTP/1.1 404 Not Found
 * {
 *	 "place": "GET /issues/:issueId",
 *	 "status": 500,
 *	 "message": "Issue not found",
 * }
 */
router.get("/issues/:issueId", issuesMiddleware.canView, findIssue);

/**
 * @api {get} /:teamspace/:model/issues/:issueId/thumbnail.png Get issue thumbnail
 * @apiName getThumbnail
 * @apiGroup Issues
 * @apiDescription Retrieve screenshot thumbnail image for requested issue.
 *
 * @apiUse Issues
 * @apiUse IssueIdParam
 *
 * @apiSuccess (200) {Object} thumbnail Thumbnail image
 */
router.get("/issues/:issueId/thumbnail.png", issuesMiddleware.canView, getThumbnail);

/**
 * @api {get} /:teamspace/:model/issues List Issues
 * @apiName listIssues
 * @apiGroup Issues
 * @apiDescription List all issues for model.
 *
 * @apiUse Issues
 * @apiUse listIssuesParams
 *
 *
 * @apiSuccessExample {json} Success-Response.
 * HTTP/1.1 200 OK
 * [
 *	{
 *		"_id":"ISSUE_ID",
 *		"creator_role":"Client","scale":1,
 *		"due_date":1543881600000,
 *		"priority":"low",
 *		"desc":"reverse",
 *		"topic_type":"for_information",
 *		"status":"for approval",
 *		"owner":"username",
 *		"created":1546217360002,
 *		"name":"Without reverse",
 *		"number":2,
 *		"rev_id":"REVISION_ID",
 *		"__v":0,
 *		"assigned_roles":["Architect"],
 *		"viewCount":1,
 *		"commentCount":0,
 *		"thumbnail":"nabile/MODEL_ID/issues/ISSUE_ID/thumbnail.png",
 *		"position":[8341.8056640625,1279.962158203125,-3050.34521484375],
 *		"typePrefix":"sample",
 *		"modelCode":"",
 *		"account":"username",
 *		"model":"MODEL_ID",
 *		"viewpoint":
 *			{
 *				"near":54.739341735839844,
 *				"far":27369.669921875,
 *				"fov":1.0471975803375244,
 *				"aspect_ratio":1.451704502105713,
 *				"hideIfc":true,
 *				"guid":"9279d95e-3aee-49c2-ba45-9d2302044597",
 *				"_id":"5c296790e5f57704580ca00a",
 *				"type":"perspective",
 *				"screenshot":"ACCOUNT/MODEL_ID/issues/ISSUE_ID/viewpoints/MODEL_ID/screenshot.png",
 *				"clippingPlanes":[],"right":[0.7270411252975464,1.862645149230957e-8,0.6865938901901245],
 *				"view_dir":[0.6777805089950562,-0.15971262753009796,-0.7177084684371948],
 *				"look_at":[8400.001953125,2339.99951171875,-9599.9990234375],
 *				"position":[-3360.6259765625,5111.28125,2853.4453125],
 *				"up":[0.10965770483016968,0.9871635437011719,-0.11611767113208771],
 *				"screenshotSmall":"nabile/MODEL_ID/issues/ISSUE_ID/viewpoints/MODEL_ID/screenshotSmall.png"
 *			}
 *	}
 * ]
 */
router.get("/issues", issuesMiddleware.canView, listIssues);

/**
 * @api {get} /:teamspace/:model/issues.bcfzip Download issues BCF file
 * @apiName getIssuesBCF
 * @apiGroup Issues
 * @apiDescription Download issues as a BCF file.
 *
 * @apiUse Issues
 */
router.get("/issues.bcfzip", issuesMiddleware.canView, getIssuesBCF);

/**
 * @api {post} /:teamspace/:model/issues.bcfzip Import BCF file
 * @apiName importBCF
 * @apiGroup Issues
 * @apiDescription Upload issues BCF file.
 *
 * @apiUse Issues
 */
router.post("/issues.bcfzip", issuesMiddleware.canCreate, importBCF);

/**
 * @api {get} /:teamspace/:model/issues/:issueId/viewpoints/:viewpointId/screenshot.png Get issue viewpoint screenshot
 * @apiName getScreenshot
 * @apiGroup Issues
 * @apiDescription Get an issue viewpoint screenshot.
 *
 * @apiUse Issues
 * @apiUse IssueIdParam
 * @apiUse ViewpointIdParam
 */
router.get("/issues/:issueId/viewpoints/:vid/screenshot.png", issuesMiddleware.canView, getScreenshot);

/**
 * @api {get} /:teamspace/:model/issues/:issueId/viewpoints/:viewpointId/screenshotSmall.png Get smaller version of Issue screenshot
 * @apiName getScreenshotSmall
 * @apiGroup Issues
 *
 * @apiUse Issues
 * @apiUse IssueIdParam
 * @apiUse ViewpointIdParam
 *
 * @apiSuccess (200) {Object} Issue Screenshot.
 */
router.get("/issues/:issueId/viewpoints/:vid/screenshotSmall.png", issuesMiddleware.canView, getScreenshot);

/**
 * @api {get} /:teamspace/:model/revision/:revId/issues List Issues by revision ID
 * @apiName listIssuesByRevision
 * @apiGroup Issues
 *
 * @apiUse Issues
 * @apiUse RevIdParam
 *
 * @apiUse listIssuesParams
 *
 * @apiDescription Get all issues related to specific revision ID.
 *
 * @apiSuccess (200) {Object} Issues Object
 * @apiSuccessExample {json} Success-Response
 *
 * [
 *	{
 *		"_id":"issue_ID",
 *		"creator_role":"Client",
 *		"scale":1,
 *		"due_date":1547424000000,
 *		"priority":"low",
 *		"desc":"This is a description",
 *		"topic_type":"for_information",
 *		"status":"open","owner":"username",
 *		"created":1546626949432,
 *		"name":"An Issue for API",
 *		"number":3,
 *		"rev_id":"9cf31c6e-37cc-4625-8cee-270cf731059e",
 *		"__v":0,
 *		"assigned_roles":["1cf31c6e-37cc-4625-8cee-270cf731059e"],
 *		"viewCount":1,"commentCount":0,
 *		"thumbnail":"ACCOUNT/MODEL_ID/issues/ISSUE_ID/thumbnail.png",
 *		"position":[],
 *		"typePrefix":"sample",
 *		"modelCode":"",
 *		"account":"username",
 *		"model":"MODEL_ID",
 *		"viewpoint":
 *			{
 *				"near":54.739341735839844,
 *				"far":27369.669921875,
 *				"fov":1.0471975803375244,
 *				"aspect_ratio":2.522167444229126,
 *				"hideIfc":true,
 *				"guid":"5afbe23f-8307-42d0-ba77-f031922281ce",
 *				"_id":"5c2fa785b4af3c45f8f83c60",
 *				"type":"perspective",
 *				"screenshot":"username/MODEL_ID/issues/ISSUE_ID/viewpoints/5afbe23f-8307-42d0-ba77-f031922281ce/screenshot.png",
 *				"clippingPlanes":[],"right":[0.7270411252975464,1.862645149230957e-8,0.6865938901901245],
 *					"view_dir":[0.6777805089950562,-0.15971262753009796,-0.7177084684371948],
 *					"look_at":[8400.001953125,2339.99951171875,-9599.9990234375],
 *					"position":[-3360.6259765625,5111.28125,2853.4453125],
 *					"up":[0.10965770483016968,0.9871635437011719,-0.11611767113208771],
 *					"screenshotSmall"username/MODEL_ID/issues/ISSUE_ID/viewpoints/5afbe23f-8307-42d0-ba77-f031922281ce/screenshot.png"}
 *	}
 * ]
 */
router.get("/revision/:rid/issues", issuesMiddleware.canView, listIssues);

/**
 * @api {get} /:teamspace/:model/revision/:revId/issues.bcfzip Get Issues BCF zip file by revision ID
 * @apiName getIssuesBCFTRid
 * @apiGroup Issues
 *
 * @apiUse Issues
 * @apiUse RevIdParam
 *
 * @apiDescription Get Issues BCF export based on revision ID.
 *
 */
router.get("/revision/:rid/issues.bcfzip", issuesMiddleware.canView, getIssuesBCF);

/**
 * @api {post} /:teamspace/:model/revision/:revId/issues.bcfzip Post Issues BCF zip file by revision ID
 * @apiName postIssuesBCF
 * @apiGroup Issues
 *
 * @apiUse Issues
 * @apiUse RevIdParam
 *
 * @apiDescription Upload Issues BCF file using current revision ID.
 *
 * @apiSuccess (200) {String} status "ok" on success
 * @apiSuccessExample {json} Success-Response:
 * HTTP
 * {
 *	"status":"ok"
 * }
 *
 */
router.post("/revision/:rid/issues.bcfzip", issuesMiddleware.canCreate, importBCF);

/**
 * @api {get} /:teamspace/:model/issues.html Issues response into as HTML
 * @apiName renderIssuesHTML
 * @apiGroup Issues
 *
 * @apiUse Issues
 *
 * @apiDescription Render all Issues into a HTML webpage, response is rendered HTML.
 */
router.get("/issues.html", issuesMiddleware.canView, renderIssuesHTML);

/**
 * @api {get} /:teamspace/:model/revision/:revId/issues.html Issues response into as HTML by revision ID
 * @apiName  renderIssuesHTMLRid
 * @apiGroup Issues
 *
 * @apiUse Issues
 * @apiUse RevIdParam
 *
 * @apiDescription Render all Issues into a HTML webpage based on current revision ID.
 */
router.get("/revision/:rid/issues.html", issuesMiddleware.canView, renderIssuesHTML);

/**
 * @api {post} /:teamspace/:model/issues Create issue
 * @apiName  newIssue
 * @apiGroup Issues
 * @apiDescription Creates a new issue.
 *
 * @apiUse Issues
 *
<<<<<<< HEAD
 * @apiParam (Request body) {String} name The name of the issue
 * @apiParam (Request body) {String[]} assigned_roles The roles assigned to the issue. Even though its an array (this is for future support of multiple assigned roles), currently it has one or none elements correspoing to the available roles in the teamaspace.
 * @apiParam (Request body) {String} status The status of the issue. It can have a value of "open","in progress","for approval", "void" or "closed".
 * @apiParam (Request body) {String} priority The priority of the issue. It can have a value of "none", String"low", "medium" or "high".
 * @apiParam (Request body) {String} topic_type Type of the issue. It's value has to be one of the defined topic_types for the model. See <a href='#api-Model-createModel'>here</a> for more details.
 * @apiParam (Request body) {Viewpoint} viewpoint The viewpoint of the issue, defining the position of the camera and the screenshot for that position.
 * @apiParam (Request body) {String} desc The description of the created issue
 * @apiParam (Request body) {Number[3]} position The vector defining the pin of the issue. If the pin doesnt has an issue its an empty array.
 * @apiParam (Request body) {Number[3]} position The vector defining the pin of the issue. If the pin doesnt has an issue its an empty array.
=======
 * @apiBody {String} name The name of the issue
 * @apiBody {String[]} assigned_roles The roles assigned to the issue. Even though its an array (this is for future support of multiple assigned jobs), currently it has one or none elements correspoing to the available jobs in the teamaspace.
 * @apiBody {String} status The status of the issue. It can have a value of "open","in progress","for approval", "void" or "closed".
 * @apiBody {String} priority The priority of the issue. It can have a value of "none", "low", "medium" or "high".
 * @apiBody {String} topic_type Type of the issue. It's value has to be one of the defined topic_types for the model. See <a href='#api-Model-createModel'>here</a> for more details.
 * @apiBody {Viewpoint} viewpoint The viewpoint of the issue, defining the position of the camera and the screenshot for that position.
 * @apiBody {String} desc The description of the created issue
 * @apiBody {Number{3..3}} position The vector defining the pin of the issue. If the pin doesnt has an issue its an empty array.
>>>>>>> 561f6112
 *
 * @apiUse viewpointObject
 *
 * @apiExample {post} Example usage:
 * POST /teamSpace1/3549ddf6-885d-4977-87f1-eeac43a0e818/issues HTTP/1.1
 * {
 *    "name": "Amazing issue",
 *    "assigned_roles": [
 *       "1cf31c6e-37cc-4625-8cee-270cf731059e"
 *    ],
 *    "status": "open",
 *    "priority": "none",
 *    "topic_type": "for_information",
 *    "viewpoint": {
 *       "right": [
 *          0.8471935391426086,
 *          -2.2351741790771484e-8,
 *          0.5312844514846802
 *       ],
 *       "up": [
 *          0.14098820090293884,
 *          0.9641460180282593,
 *          -0.22482173144817352
 *       ],
 *       "position": [
 *          -5828.818359375,
 *          5268.15625,
 *          7829.76171875
 *       ],
 *       "look_at": [
 *          -2445.6826171875,
 *          3515.4658203125,
 *          2434.966552734375
 *       ],
 *       "view_dir": [
 *          0.5122357606887817,
 *          -0.2653723657131195,
 *          -0.8168182373046875
 *       ],
 *       "near": 20.835742950439453,
 *       "far": 10417.87109375,
 *       "fov": 1.0471975803375244,
 *       "aspect_ratio": 4.031496047973633,
 *       "clippingPlanes": [],
 *       "override_groups": [
 *           {
 *               "color": [
 *          	     0,
 *          	     106,
 *          	     255,
 *          	     52
 *          	 ],
 *          	 "objects": [
 *                   {
 *                       "shared_ids": [
 *                           "ffd49cfd-57fb-4c31-84f7-02b41352b54f"
 *                       ],
 *                       "account": "teamSpace1",
 *                       "model": "2710bd65-37d3-4e7f-b2e0-ffe743ce943f"
 *                   }
 *               ]
 *          },
 *          {
 *              "color": [
 *                  96,
 *                  237,
 *                  61
 *              ],
 *          	"objects": [
 *          	    {
 *                      "shared_ids": [
 *                          "a4a14ee6-aa44-4f36-96bd-f80dbabf8ead"
 *                      ],
 *                      "account": "teamSpace1",
 *                      "model": "2710bd65-37d3-4e7f-b2e0-ffe743ce943f"
 *                  }
 *              ]
 *          }
 *       ],
 *       "transformation_groups": [
 *           {
 *               "transformation": [1,2,3,4,5,6,7,8,9,10,11,12,13,14,15,16],
 *          	 "objects": [
 *                   {
 *                       "shared_ids": [
 *                           "ffd49cfd-57fb-4c31-84f7-02b41352b54f"
 *                       ],
 *                       "account": "teamSpace1",
 *                       "model": "2710bd65-37d3-4e7f-b2e0-ffe743ce943f"
 *                   }
 *               ]
 *          },
 *          {
 *              "color": [
 *                  96,
 *                  237,
 *                  61
 *              ],
 *          	"objects": [
 *          	    {
 *                      "shared_ids": [
 *                          "a4a14ee6-aa44-4f36-96bd-f80dbabf8ead"
 *                      ],
 *                      "account": "teamSpace1",
 *                      "model": "2710bd65-37d3-4e7f-b2e0-ffe743ce943f"
 *                  }
 *              ]
 *          }
 *       ],
 *       "highlighted_group": {
 *       	"objects": [
 *       		{
 *       			"shared_ids": [
 *       				"60286d41-d897-4de6-a0ed-0929fa68be96"
 *       			],
 *       			"account": "teamSpace1",
 *       			"model": "7cf61b4f-acdf-4295-b2d0-9b45f9f27418"
 *       		}
 *       	],
 *       	"color": [
 *       		255,
 *       		255,
 *       		0
 *       	]
 *       },
 *       "hidden_group": {
 *       	"objects": [
 *       		{
 *       			"shared_ids": [
 *       				"57b0969f-6009-4e32-9153-2b17d3a3628b"
 *       			],
 *       			"account": "teamSpace1",
 *       			"model": "b1fceab8-b0e9-4e45-850b-b9888efd6521"
 *       		}
 *       	]
 *       }
 *       "hideIfc": true,
 *       "screenshot": "iVBORw0KGgoAAAANSUhEUgAACAAAA...ggg=="
 *    },
 *    "desc": "This is the most awesome issue ever",
 *    "position": [
 *       -3960.10205078125,
 *       4487.1552734375,
 *       3326.732177734375
 *    ]
 * }
 *
 * @apiSuccessExample {json} Success:
 * {
 *    "name": "Amazing issue",
 *    "assigned_roles": [
 *       "1cf31c6e-37cc-4625-8cee-270cf731059e"
 *    ],
 *    "status": "open",
 *    "priority": "none",
 *    "topic_type": "for_information",
 *    "owner": "teamSpace1",
 *    "desc": "This is the most awesome issue ever",
 *    "rev_id": "330f909b-9279-41aa-a87c-1c46f53a8e93",
 *    "creator_role": "1cf31c6e-37cc-4625-8cee-270cf731059e",
 *    "scale": 1,
 *    "position": [
 *       -3960.10205078125,
 *       4487.1552734375,
 *       3326.732177734375
 *    ],
 *    "_id": "9ba5fb10-c8db-11e9-8f2a-ada77612c97e",
 *    "created": 1566918114625,
 *    "number": 1,
 *    "thumbnail": "teamSpace1/3549ddf6-885d-4977-87f1-eeac43a0e818/issues/9ba5fb10-c8db-11e9-8f2a-ada77612c97e/thumbnail.png",
 *    "typePrefix": "Structural",
 *    "modelCode": "",
 *    "account": "teamSpace1",
 *    "model": "3549ddf6-885d-4977-87f1-eeac43a0e818",
 *    "viewpoint": {
 *       "right": [
 *          0.8471935391426086,
 *          -2.2351741790771484e-8,
 *          0.5312844514846802
 *       ],
 *       "up": [
 *          0.14098820090293884,
 *          0.9641460180282593,
 *          -0.22482173144817352
 *       ],
 *       "position": [
 *          -5828.818359375,
 *          5268.15625,
 *          7829.76171875
 *       ],
 *       "look_at": [
 *          -2445.6826171875,
 *          3515.4658203125,
 *          2434.966552734375
 *       ],
 *       "view_dir": [
 *          0.5122357606887817,
 *          -0.2653723657131195,
 *          -0.8168182373046875
 *       ],
 *       "near": 20.835742950439453,
 *       "far": 10417.87109375,
 *       "fov": 1.0471975803375244,
 *       "aspect_ratio": 4.031496047973633,
 *       "clippingPlanes": [],
 *       "hidden_group_id": "119d5dc0-e223-11ea-8549-49012d4e4956",
 *       "highlighted_group_id" : "80c5a270-e223-11ea-8549-49012d4e4956",
 *       "override_group_ids": [
 *          "11952060-e223-11ea-8549-49012d4e4956",
 *          "bc5ca80-e6c7-11ea-bd51-ddd919e6418e"
 *       ],
 *       "transformation_group_ids": [
 *          "12345678-e223-11ea-8549-49012d4e4956",
 *          "12345678-e6c7-11ea-bd51-ddd919e6418e"
 *       ],
 *       "hideIfc": true,
 *       "screenshot": "teamSpace1/3549ddf6-885d-4977-87f1-eeac43a0e818/issues/9ba5fb10-c8db-11e9-8f2a-ada77612c97e/viewpoints/125ce196-852c-49ed-9a2f-f9a77aa03390/screenshot.png",
 *       "guid": "125ce196-852c-49ed-9a2f-f9a77aa03390",
 *       "screenshotSmall": "teamSpace1/3549ddf6-885d-4977-87f1-eeac43a0e818/issues/9ba5fb10-c8db-11e9-8f2a-ada77612c97e/viewpoints/125ce196-852c-49ed-9a2f-f9a77aa03390/screenshotSmall.png"
 *    },
 *    "comments": [],
 *    "extras": {
 *    }
 * }
 *
 *
 */
router.post("/issues", issuesMiddleware.canCreate, storeIssue, middlewares.notification.onUpdateIssue, middlewares.chat.onNotification, responseCodes.onSuccessfulOperation);

/**
 * @api {patch} /:teamspace/:model/issues/:issueId Update issue
 * @apiName  updateIssue
 * @apiGroup Issues
 * @apiDescription Updates an issue. It takes the part of the issue that can be updated.
 * The system will create a system comment within the issue describing which values were changed.
 * The user needs to be the teamspace administrator, the project administrator, has the same role as the creator of the issue, or has the issue assigned. In the case that the issue has been assigned to the user, the user cannot change it to the "closed" status.
 *
 * If the issue is being updated to assigned to a role and the status of the issue has the value "for_approval", then the status of the issue is automatically changed to "in_progress".
 *
 * If the user is changing the issue to the "for_approval" status, the issue will be assigned to the role that the creator of the issue.
 *
 * @apiUse Issues
 * @apiUse IssueIdParam
 *
<<<<<<< HEAD
 * @apiParam (Request body) {[]String} [assigned_roles] Role roles assigned to the issue
 * @apiParam (Request body) {String} [desc] Description of issue
 * @apiParam (Request body) {String} [status] The status of issue (values: "open", "in progress", "for approval", "closed")
 * @apiParam (Request body) {String} [topic_type] Topic type of issue (see <a href='#api-Model-createModel'>here</a> for available types)
 * @apiParam (Request body) {[3]Number} [position] Vector defining the pin position of the issue; empty if the issue has no pin
 * @apiParam (Request body) {Number} [due_date] Due date timestamp for the issue
 * @apiParam (Request body) {String} [priority] The priority of the issue (values: "none", "low", "medium", "high")
 * @apiParam (Request body) {Number} [scale] The scale factor of the issue
 * @apiParam (Request body) {Viewpoint} [viewpoint] The viewpoint and screenshot of the issue
 * @apiParam (Request body) {Number} [viewCount] The viewcount of the issue
 * @apiParam (Request body) {Object} [extras] A field containing any extras that wanted to be saved in the issue (typically used by BCF)
=======
 * @apiBody {String[]} [assigned_roles] Job roles assigned to the issue
 * @apiBody {String} [desc] Description of issue
 * @apiBody {String} [status] The status of issue (values: "open", "in progress", "for approval", "closed")
 * @apiBody {String} [topic_type] Topic type of issue (see <a href='#api-Model-createModel'>here</a> for available types)
 * @apiBody {Number{3..3}} [position] Vector defining the pin position of the issue; empty if the issue has no pin
 * @apiBody {Number} [due_date] Due date timestamp for the issue
 * @apiBody {String} [priority] The priority of the issue (values: "none", "low", "medium", "high")
 * @apiBody {Number} [scale] The scale factor of the issue
 * @apiBody {Viewpoint} [viewpoint] The viewpoint and screenshot of the issue
 * @apiBody {Number} [viewCount] The viewcount of the issue
 * @apiBody {Object} [extras] A field containing any extras that wanted to be saved in the issue (typically used by BCF)
>>>>>>> 561f6112
 *
 * @apiUse viewpointObject
 *
 * @apiExample {patch} Example usage:
 * PATCH /teamSpace1/3549ddf6-885d-4977-87f1-eeac43a0e818/issues/98c39770-c8e2-11e9-8f2a-ada77612c97e HTTP/1.1
 * {"status":"in progress"}
 *
 * @apiSuccessExample {json} Success:
 * {
 *    "_id": "98c39770-c8e2-11e9-8f2a-ada77612c97e",
 *    "name": "issue 2",
 *    "assigned_roles": [
 *       "1cf31c6e-37cc-4625-8cee-270cf731059e"
 *    ],
 *    "status": "in progress",
 *    "priority": "none",
 *    "topic_type": "for_information",
 *    "owner": "teamSpace1",
 *    "rev_id": "330f909b-9279-41aa-a87c-1c46f53a8e93",
 *    "creator_role": "roleA",
 *    "scale": 1,
 *    "created": 1566921116263,
 *    "desc": "(No Description)",
 *    "number": 2,
 *    "thumbnail": "teamSpace1/3549ddf6-885d-4977-87f1-eeac43a0e818/issues/98c39770-c8e2-11e9-8f2a-ada77612c97e/thumbnail.png",
 *    "comments": [
 *       {
 *          "guid": "febbe083-5a98-4711-8d60-d2ac06721f83",
 *          "created": 1566924049774,
 *          "owner": "teamSpace1",
 *          "action": {
 *             "property": "assigned_roles",
 *             "from": "",
 *             "to": "1cf31c6e-37cc-4625-8cee-270cf731059e"
 *          },
 *          "sealed": true
 *       },
 *       {
 *          "guid": "e8ba32b2-d58e-4c33-90f7-c6e0404ef1ee",
 *          "created": 1566924062287,
 *          "owner": "teamSpace1",
 *          "action": {
 *             "property": "assigned_roles",
 *             "from": "1cf31c6e-37cc-4625-8cee-270cf731059e",
 *             "to": "2cf31c6e-37cc-4625-8cee-270cf731059e"
 *          },
 *          "sealed": true
 *       },
 *       {
 *          "guid": "83117273-2698-4d2d-bd47-7cd31e6a7b14",
 *          "created": 1566924080277,
 *          "owner": "teamSpace1",
 *          "action": {
 *             "property": "status",
 *             "from": "open",
 *             "to": "in progress"
 *          }
 *       }
 *    ],
 *    "status_last_changed": 1566924080277,
 *    "account": "teamSpace1",
 *    "model": "3549ddf6-885d-4977-87f1-eeac43a0e818",
 *    "viewpoint": {
 *       "right": [
 *          0.9953137040138245,
 *          -4.656612873077393e-10,
 *          0.09669896215200424
 *       ],
 *       "up": [
 *          0.005437099374830723,
 *          0.9984180331230164,
 *          -0.05596357211470604
 *       ],
 *       "position": [
 *          -3083.33251953125,
 *          3886.8251953125,
 *          8998.2783203125
 *       ],
 *       "look_at": [
 *          -2445.680419921875,
 *          3515.46533203125,
 *          2434.984130859375
 *       ],
 *       "view_dir": [
 *          0.0965459868311882,
 *          -0.05622706934809685,
 *          -0.9937390685081482
 *       ],
 *       "near": 20.835796356201172,
 *       "far": 10417.8984375,
 *       "fov": 1.0471975803375244,
 *       "aspect_ratio": 3.1459293365478516,
 *       "clippingPlanes": [],
 *       "highlighted_group_id": "98b9d370-c8e2-11e9-8f2a-ada77612c97e",
 *       "hideIfc": true,
 *       "screenshot": "teamSpace1/3549ddf6-885d-4977-87f1-eeac43a0e818/issues/98c39770-c8e2-11e9-8f2a-ada77612c97e/viewpoints/a1167d5f-2434-4a50-a158-d6a6745e7d6a/screenshot.png",
 *       "guid": "a1167d5f-2434-4a50-a158-d6a6745e7d6a",
 *       "screenshotSmall": "teamSpace1/3549ddf6-885d-4977-87f1-eeac43a0e818/issues/98c39770-c8e2-11e9-8f2a-ada77612c97e/viewpoints/a1167d5f-2434-4a50-a158-d6a6745e7d6a/screenshotSmall.png"
 *    },
 *    "position": [],
 *    "extras": {
 *    }
 * }
 *
 * @apiSuccess (200) {Object} Updated Issue Object.
 *
 */
router.patch("/issues/:issueId", issuesMiddleware.canComment, updateIssue, middlewares.chat.onUpdateIssue, middlewares.notification.onUpdateIssue, middlewares.chat.onNotification, responseCodes.onSuccessfulOperation);

/**
 * @api {post} /:teamspace/:model/revision/:revId/issues Create issue on revision
 * @apiName newIssueRev
 * @apiGroup Issues
 * @apiDescription Creates a new issue for a particular revision. See <a href="#api-Issues-newIssue">here</a> for more details.
 *
 * @apiUse Issues
 * @apiUse RevIdParam
 */
router.post("/revision/:rid/issues", issuesMiddleware.canCreate, storeIssue, responseCodes.onSuccessfulOperation);

/**
 * @api {patch} /:teamspace/:model/revision/:revId/issues/:issueId Update issue on revision
 * @apiName updateIssueRev
 * @apiGroup Issues
 * @apiDescription Updates an issue for a particular revision. See <a href="#api-Issues-updateIssue">here</a> for more details.
 *
 * @apiUse Issues
 * @apiUse IssueIdParam
 * @apiUse RevIdParam
 */
router.patch("/revision/:rid/issues/:issueId", issuesMiddleware.canComment, updateIssue, middlewares.notification.onUpdateIssue, middlewares.chat.onNotification, responseCodes.onSuccessfulOperation);

/**
 * @api {post} /:teamspace/:model/issues/:issueId/comments Add comment to issue
 * @apiName commentIssue
 * @apiGroup Issues
 *
 * @apiUse Issues
 * @apiUse IssueIdParam
 *
 * @apiBody {String} comment Comment text
 * @apiBody {Viewpoint} [viewpoint] The viewpoint associated with the comment
 *
 * @apiUse viewpointObject
 *
 * @apiParamExample {json} Request Body Example:
 *    {
 *      "comment": "This is a commment",
 *      "viewpoint": {right: [-0.0374530553817749, -7.450580596923828e-9, -0.9992983341217041],…}
 *    }
 *
 * @apiSuccessExample {json} Success
 *    HTTP/1.1 200 OK
 *   {
 *       guid: "096de7ed-e3bb-4d5b-ae68-17a5cf7a5e5e",
 *       comment: "This is a commment",
 *       created: 1558534690327,
 *       guid: "096de7ed-e3bb-4d5b-ae68-17a5cf7a5e5e",
 *       owner: "username",
 *       viewpoint: {right: [-0.0374530553817749, -7.450580596923828e-9, -0.9992983341217041],…}
 *   }
 *
 * @apiError 404 Issue not found
 * @apiError 400 Comment with no text
 * */
router.post("/issues/:issueId/comments", issuesMiddleware.canComment, addComment, middlewares.notification.onNewComment, middlewares.chat.onCommentCreated, responseCodes.onSuccessfulOperation);

/**
 * @api {delete} /:teamspace/:model/issues/:issueId/comments Deletes an comment from an issue
 * @apiName commentIssue
 * @apiGroup Issues
 *
 * @apiUse Issues
 * @apiUse IssueIdParam
 * @apiBody {String} guid The GUID of the comment to be deleted.
 * @apiParamExample {json} Request Body Example:
 *    {
 *       "guid": "096de7ed-e3bb-4d5b-ae68-17a5cf7a5e5e"
 *    }
 *
 * @apiSuccessExample {json} Success
 *    HTTP/1.1 200 OK
 *   {
 *       guid: "096de7ed-e3bb-4d5b-ae68-17a5cf7a5e5e"
 *   }
 *
 * @apiError 404 Issue not found
 * @apiError 401 Not authorized, when the user is not the owner
 * @apiError 400 Issue comment sealed, when the user is trying to delete a comment that is sealed
 * @apiError 400 GUID invalid, when the user sent an invalid guid
 * */
router.delete("/issues/:issueId/comments", issuesMiddleware.canComment, deleteComment, middlewares.chat.onCommentDeleted, responseCodes.onSuccessfulOperation);

router.post("/revision/:rid/issues.json", issuesMiddleware.canCreate, storeIssue, responseCodes.onSuccessfulOperation);

/**
 * @api {post} /:teamspace/:model/issues/:issueId/resources Attach resources to an issue
 * @apiName attachResource
 * @apiGroup Issues
 * @apiDescription Attaches file or url resources to an issue.
 * If the type of the resource is file it should be send as multipart/form-data.
 * Both types at the same time cant be sent. So in order to attach files and urls it should be done
 * with two different requests.
 *
 * This method triggers a chat event
 *
 * @apiUse Issues
 * @apiUse IssueIdParam
 *
 * @apiBody (File Resource - multipart/form-data) {File[]} files The array of files to be attached
 * @apiBody (File Resource - multipart/form-data) {String[]} names The names of the files; it should have the same length as the files field and should include the file extension
 * @apiBody (URL Resource) {String[]} urls The array of urls to be attached
 * @apiBody (URL Resource) {String[]} names The names of the urls; it should have the same length as the url field
 * @apiSuccessExample {json} Success example result after two files has been uploaded
 *
 * [
 *    {
 *       "_id":"7617f775-9eb7-4877-8ec3-98ea3457e519",
 *       "size":1422,
 *       "issueIds":[
 *          "3e8a11e0-9812-11e9-9c4d-ebde5888e062"
 *       ],
 *       "name":"todo.txt",
 *       "user":"teamSpace1",
 *       "createdAt":1561973996461
 *    },
 *    {
 *       "_id":"e25e42d5-c4f0-4fbc-a8f4-bc9899e6662a",
 *       "size":2509356,
 *       "issueIds":[
 *          "3e8a11e0-9812-11e9-9c4d-ebde5888e062"
 *       ],
 *       "name":"football.gif",
 *       "user":"teamSpace1",
 *       "createdAt":1561973996462
 *    }
 * ]
 */
router.post("/issues/:issueId/resources",issuesMiddleware.canComment, attachResourcesToIssue, middlewares.chat.onResourcesCreated, responseCodes.onSuccessfulOperation);

/**
 * @api {delete} /:teamspace/:model/issues/:issueId/resources Detach a resource from an issue
 * @apiName detachResource
 * @apiGroup Issues
 * @apiDescription Detachs a resource from an issue. If the issue is the last entity
 * the resources has been attached to it also deletes the resource from the system. This
 * method triggers a chat event .
 *
 * @apiUse Issues
 * @apiUse IssueIdParam
 *
 * @apiBody {String} _id The resource id to be detached
 *
 * @apiSuccessExample {json} Success-Response
 * HTTP/1.1 200 OK
 * {
 *    "_id":"e25e42d5-c4f0-4fbc-a8f4-bc9899e6662a",
 *    "size":2509356,
 *    "issueIds":[
 *    ],
 *    "name":"football.gif",
 *    "user":"teamSpace1",
 *    "createdAt":1561973996462
 * }
 */
router.delete("/issues/:issueId/resources",issuesMiddleware.canComment, detachResourcefromIssue, middlewares.chat.onResourceDeleted, responseCodes.onSuccessfulOperation);

function storeIssue(req, res, next) {
	const data = req.body;
	const sessionId = req.headers[C.HEADER_SOCKET_ID];

	data.owner = req.session.user.username;
	delete data._id; // Ignore _id field

	if (req.params.rid) {
		data.revId = req.params.rid;
	}

	const {account, model} = req.params;

	Issue.create(account, model, data, sessionId).then(issue => {
		req.dataModel = issue;
		next();
	}).catch(err => {
		responseCodes.onError(req, res, err);
	});
}

function updateIssue(req, res, next) {
	const place = utils.APIInfo(req);
	const { account, model, issueId } = req.params;
	const updateData = req.body;

	const user = req.session.user.username;
	const sessionId = req.headers[C.HEADER_SOCKET_ID];

	return Issue.update(user, sessionId, account, model, issueId, updateData).then(({updatedTicket, oldTicket, data}) => {
		req.dataModel = updatedTicket;
		req.oldDataModel = oldTicket;
		req.data = data;
		next();
	}).catch((err) => {
		responseCodes.respond(place, req, res, next, err.resCode || utils.mongoErrorToResCode(err), err.resCode ? {} : err);
	});
}

function listIssues(req, res, next) {
	const place = utils.APIInfo(req);
	const { account, model, rid } = req.params;
	const branch = rid ? null : "master";
	const filters = utils.deserialiseQueryFilters(req.query, C.ISSUE_FILTERS);

	const convertCoords = !!req.query.convertCoords;
	let updatedSince = req.query.updatedSince;

	if (updatedSince) {
		updatedSince = parseInt(updatedSince, 10);
		if (isNaN(updatedSince)) {
			return responseCodes.respond(place, req, res, next, responseCodes.INVALID_ARGUMENTS, responseCodes.INVALID_ARGUMENTS);
		}
	}

	Issue.getList(account, model, branch, rid, filters, convertCoords, updatedSince).then(issues => {
		responseCodes.respond(place, req, res, next, responseCodes.OK, issues);
	}).catch(err => {
		responseCodes.respond(place, req, res, next, err.resCode || utils.mongoErrorToResCode(err), err.resCode ? {} : err);
	});
}

function getIssuesBCF(req, res, next) {
	const place = utils.APIInfo(req);
	const account = req.params.account;
	const model = req.params.model;

	const filters = utils.deserialiseQueryFilters(req.query, C.ISSUE_FILTERS);

	let getBCFZipRS;

	if (req.params.rid) {
		getBCFZipRS = Issue.getBCF(account, model, null, req.params.rid, filters);
	} else {
		getBCFZipRS = Issue.getBCF(account, model, "master", null, filters);
	}

	getBCFZipRS.then(zipRS => {
		const timestamp = (new Date()).toLocaleString();

		findModelSettingById(account, model).then((settings) => {
			const filenamePrefix = (settings.name + "_" + timestamp + "_").replace(/\W+/g, "_");

			const headers = {
				"Content-Disposition": "attachment;filename=" + filenamePrefix + "issues.bcf",
				"Content-Type": "application/zip"
			};

			res.writeHead(200, headers);
			zipRS.pipe(res);
		});

	}).catch(err => {
		responseCodes.respond(place, req, res, next, err.resCode || utils.mongoErrorToResCode(err), err.resCode ? {} : err);
	});
}

function findIssue(req, res, next) {
	const place = utils.APIInfo(req);
	const {account, model, issueId} = req.params;

	Issue.findByUID(account, model, issueId).then(issue => {
		responseCodes.respond(place, req, res, next, responseCodes.OK, issue);
	}).catch(err => {
		responseCodes.respond(place, req, res, next, err.resCode || utils.mongoErrorToResCode(err), err.resCode ? {} : err);
	});
}

function renderIssuesHTML(req, res, next) {
	const place = utils.APIInfo(req);
	const {account, model, rid} = req.params;
	const filters = utils.deserialiseQueryFilters(req.query, C.ISSUE_FILTERS);

	Issue.getIssuesReport(account, model, rid, filters, res).catch(err => {
		responseCodes.respond(place, req, res, next, err.resCode || utils.mongoErrorToResCode(err), err.resCode ? {} : err);
	});
}

function importBCF(req, res, next) {
	const place = utils.APIInfo(req);

	const upload = multer({
		storage: multer.memoryStorage(),
		fileFilter : (fileReq, file, cb) => {
			const acceptedFormat = [
				"bcf", "bcfzip", "zip"
			];

			let format = file.originalname.split(".");
			format = format.length <= 1 ? "" : format.splice(-1)[0];

			const size = parseInt(fileReq.headers["content-length"]);

			if (acceptedFormat.indexOf(format.toLowerCase()) === -1) {
				return cb({ resCode: responseCodes.FILE_FORMAT_NOT_SUPPORTED });
			}

			if (size > config.uploadSizeLimit) {
				return cb({ resCode: responseCodes.SIZE_LIMIT });
			}

			cb(null, true);
		}
	});

	upload.single("file")(req, res, function (err) {
		if (err) {
			return responseCodes.respond(place, req, res, next, err.resCode || err, err.resCode || err);
		}
		Issue.importBCF({ socketId: req.headers[C.HEADER_SOCKET_ID], user: req.session.user.username }, req.params.account, req.params.model, req.params.rid, req.file.buffer).then(() => {
			responseCodes.respond(place, req, res, next, responseCodes.OK, { "status": "ok" });
		}).catch(error => {
			responseCodes.respond(place, req, res, next, error, error);
		});
	});
}

function getScreenshot(req, res, next) {
	const place = utils.APIInfo(req);
	const {account, model, issueId, vid} = req.params;

	Issue.getScreenshot(account, model, issueId, vid).then(buffer => {
		responseCodes.respond(place, req, res, next, responseCodes.OK, buffer, "png", config.cachePolicy);
	}).catch(err => {
		responseCodes.respond(place, req, res, next, err, err);
	});
}

function getThumbnail(req, res, next) {
	const place = utils.APIInfo(req);
	const { account, model, issueId } = req.params;

	Issue.getThumbnail(account, model, issueId).then(buffer => {
		responseCodes.respond(place, req, res, next, responseCodes.OK, buffer, "png", config.cachePolicy);
	}).catch(err => {
		responseCodes.respond(place, req, res, next, err, err);
	});
}

function addComment(req, res, next) {
	const user = req.session.user.username;
	const data =  req.body;
	const {account, model, issueId} = req.params;
	const sessionId = req.headers[C.HEADER_SOCKET_ID];

	Issue.addComment(account, model, issueId, user, data, sessionId).then(({comment, userRefs}) => {
		req.dataModel = comment;
		req.userReferences = {type: "issue", userRefs};
		next();
	}).catch(err => {
		responseCodes.onError(req, res, err);
	});
}

function deleteComment(req, res, next) {
	const user = req.session.user.username;
	const guid = req.body.guid;
	const {account, model, issueId} = req.params;

	Comment.deleteComment(account, model, "issues", issueId, guid, user).then(comment => {
		req.dataModel = comment;
		next();
	}).catch(err => {
		responseCodes.onError(req, res, err);
	});
}

function attachResourcesToIssue(req, res, next) {
	const place = utils.APIInfo(req);
	const {account, model, issueId} = req.params;
	const sessionId = req.headers[C.HEADER_SOCKET_ID];
	const user = req.session.user.username;
	const upload = multer({
		storage: multer.memoryStorage()
	});

	upload.array("file")(req, res, function (err) {
		const names = Array.isArray(req.body.names) ? req.body.names : [req.body.names];
		const urls = req.body.urls;
		if (err) {
			return responseCodes.respond(place, req, res, next, err.resCode ? err.resCode : err , err.resCode ?  err.resCode : err);
		} else {
			let resourcesProm = null;

			if (req.files) {
				resourcesProm = Issue.attachResourceFiles(account, model, issueId, user, sessionId, names, req.files);
			} else {
				resourcesProm = Issue.attachResourceUrls(account, model, issueId, user, sessionId, names, urls);
			}

			resourcesProm.then(resources => {
				req.dataModel = resources;
				next();
			}).catch(promErr => {
				responseCodes.respond(place, req, res, next, promErr, promErr);
			});
		}
	});
}

function detachResourcefromIssue(req, res, next) {
	const place = utils.APIInfo(req);
	const {account, model, issueId} = req.params;
	const resourceId = req.body._id;
	const sessionId = req.headers[C.HEADER_SOCKET_ID];
	const user = req.session.user.username;

	Issue.detachResource(account, model, issueId, resourceId, user, sessionId).then(ref => {
		req.dataModel = ref;
		next();
	}).catch(err => {
		responseCodes.respond(place, req, res, next, err, err);
	});

}

module.exports = router;<|MERGE_RESOLUTION|>--- conflicted
+++ resolved
@@ -383,26 +383,14 @@
  *
  * @apiUse Issues
  *
-<<<<<<< HEAD
- * @apiParam (Request body) {String} name The name of the issue
- * @apiParam (Request body) {String[]} assigned_roles The roles assigned to the issue. Even though its an array (this is for future support of multiple assigned roles), currently it has one or none elements correspoing to the available roles in the teamaspace.
- * @apiParam (Request body) {String} status The status of the issue. It can have a value of "open","in progress","for approval", "void" or "closed".
- * @apiParam (Request body) {String} priority The priority of the issue. It can have a value of "none", String"low", "medium" or "high".
- * @apiParam (Request body) {String} topic_type Type of the issue. It's value has to be one of the defined topic_types for the model. See <a href='#api-Model-createModel'>here</a> for more details.
- * @apiParam (Request body) {Viewpoint} viewpoint The viewpoint of the issue, defining the position of the camera and the screenshot for that position.
- * @apiParam (Request body) {String} desc The description of the created issue
- * @apiParam (Request body) {Number[3]} position The vector defining the pin of the issue. If the pin doesnt has an issue its an empty array.
- * @apiParam (Request body) {Number[3]} position The vector defining the pin of the issue. If the pin doesnt has an issue its an empty array.
-=======
  * @apiBody {String} name The name of the issue
- * @apiBody {String[]} assigned_roles The roles assigned to the issue. Even though its an array (this is for future support of multiple assigned jobs), currently it has one or none elements correspoing to the available jobs in the teamaspace.
+ * @apiBody {String[]} assigned_roles The roles assigned to the issue. Even though its an array (this is for future support of multiple assigned roles), currently it has one or none elements correspoing to the available roles in the teamaspace.
  * @apiBody {String} status The status of the issue. It can have a value of "open","in progress","for approval", "void" or "closed".
  * @apiBody {String} priority The priority of the issue. It can have a value of "none", "low", "medium" or "high".
  * @apiBody {String} topic_type Type of the issue. It's value has to be one of the defined topic_types for the model. See <a href='#api-Model-createModel'>here</a> for more details.
  * @apiBody {Viewpoint} viewpoint The viewpoint of the issue, defining the position of the camera and the screenshot for that position.
  * @apiBody {String} desc The description of the created issue
  * @apiBody {Number{3..3}} position The vector defining the pin of the issue. If the pin doesnt has an issue its an empty array.
->>>>>>> 561f6112
  *
  * @apiUse viewpointObject
  *
@@ -647,20 +635,7 @@
  * @apiUse Issues
  * @apiUse IssueIdParam
  *
-<<<<<<< HEAD
- * @apiParam (Request body) {[]String} [assigned_roles] Role roles assigned to the issue
- * @apiParam (Request body) {String} [desc] Description of issue
- * @apiParam (Request body) {String} [status] The status of issue (values: "open", "in progress", "for approval", "closed")
- * @apiParam (Request body) {String} [topic_type] Topic type of issue (see <a href='#api-Model-createModel'>here</a> for available types)
- * @apiParam (Request body) {[3]Number} [position] Vector defining the pin position of the issue; empty if the issue has no pin
- * @apiParam (Request body) {Number} [due_date] Due date timestamp for the issue
- * @apiParam (Request body) {String} [priority] The priority of the issue (values: "none", "low", "medium", "high")
- * @apiParam (Request body) {Number} [scale] The scale factor of the issue
- * @apiParam (Request body) {Viewpoint} [viewpoint] The viewpoint and screenshot of the issue
- * @apiParam (Request body) {Number} [viewCount] The viewcount of the issue
- * @apiParam (Request body) {Object} [extras] A field containing any extras that wanted to be saved in the issue (typically used by BCF)
-=======
- * @apiBody {String[]} [assigned_roles] Job roles assigned to the issue
+ * @apiBody {String[]} [assigned_roles] Roles assigned to the issue
  * @apiBody {String} [desc] Description of issue
  * @apiBody {String} [status] The status of issue (values: "open", "in progress", "for approval", "closed")
  * @apiBody {String} [topic_type] Topic type of issue (see <a href='#api-Model-createModel'>here</a> for available types)
@@ -671,7 +646,6 @@
  * @apiBody {Viewpoint} [viewpoint] The viewpoint and screenshot of the issue
  * @apiBody {Number} [viewCount] The viewcount of the issue
  * @apiBody {Object} [extras] A field containing any extras that wanted to be saved in the issue (typically used by BCF)
->>>>>>> 561f6112
  *
  * @apiUse viewpointObject
  *
