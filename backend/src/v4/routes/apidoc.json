--- conflicted
+++ resolved
@@ -1,7 +1,3 @@
 {
-<<<<<<< HEAD
-	"version": "5.0.5"
-=======
 	"version": "5.1.0"
->>>>>>> 7eedb9ff
 }