{
<<<<<<< HEAD
	"version": "5.3.2"
=======
	"version": "5.4.1"
>>>>>>> 1fa5f5d1
}<|MERGE_RESOLUTION|>--- conflicted
+++ resolved
@@ -1,7 +1,3 @@
 {
-<<<<<<< HEAD
-	"version": "5.3.2"
-=======
 	"version": "5.4.1"
->>>>>>> 1fa5f5d1
 }