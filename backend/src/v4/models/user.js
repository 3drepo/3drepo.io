/**
 *  Copyright (C) 2014 3D Repo Ltd
 *
 *  This program is free software: you can redistribute it and/or modify
 *  it under the terms of the GNU Affero General Public License as
 *  published by the Free Software Foundation, either version 3 of the
 *  License, or (at your option) any later version.
 *
 *  This program is distributed in the hope that it will be useful,
 *  but WITHOUT ANY WARRANTY; without even the implied warranty of
 *  MERCHANTABILITY or FITNESS FOR A PARTICULAR PURPOSE.  See the
 *  GNU Affero General Public License for more details.
 *
 *  You should have received a copy of the GNU Affero General Public License
 *  along with this program.  If not, see <http://www.gnu.org/licenses/>.
 */

"use strict";

const responseCodes = require("../response_codes.js");
const _ = require("lodash");
const db = require("../handler/db");
const utils = require("../utils");
const { findRoleByUser, usersWithRole, addUserToRole } = require("./role");

const TeamspaceSettings = require("./teamspaceSetting");

const { findModelSettingById, findModelSettings, findPermissionByUser } = require("./modelSetting");
const C = require("../constants");
const UserBilling = require("./userBilling");
const AccountPermissions = require("./accountPermissions");
const {
	findOneProject,
	getProjectsAndModelsForUser,
	getProjectsForAccountsList
} = require("./project");
const PermissionTemplates = require("./permissionTemplates");
const { fileExists } = require("./fileRef");
const {v5Path} = require("../../interop");
const { deleteIfUndefined } = require(`${v5Path}/utils/helper/objects.js`);
const { UUIDToString } = require(`${v5Path}/utils/helper/uuids.js`);
const { types: { strings } } = require(`${v5Path}/utils/helper/yup.js`);
const { sanitiseRegex } = require(`${v5Path}/utils/helper/strings.js`);
const { events } = require(`${v5Path}/services/eventsManager/eventsManager.constants`);
const { publish } = require(`${v5Path}/services/eventsManager/eventsManager.js`);
const { getAddOns } = require(`${v5Path}/models/teamspaceSettings`);
const { getSpaceUsed } = require(`${v5Path}/utils/quota.js`);
const UserProcessorV5 = require(`${v5Path}/processors/users`);
const { removeTeamspaceMember, addTeamspaceMember, getTeamspaceListByUser} = require(`${v5Path}/processors/teamspaces`);
const { getTeamspaceMembersInfo } = require(`${v5Path}/processors/teamspaces`);

const COLL_NAME = "system.users";

const isMemberOfTeamspace = function (user, teamspace) {
	return user.roles.filter(role => role.db === teamspace && role.role === C.DEFAULT_MEMBER_ROLE).length > 0;
};

const hasReachedLicenceLimit = async function (teamspace) {
	const Invitations = require("./invitations");
	const [userArr, invitations] = await Promise.all([
		User.getAllUsersInTeamspace(teamspace),
		Invitations.getInvitationsByTeamspace(teamspace)
	]);

	const limits = await UserBilling.getSubscriptionLimits(teamspace);

	const seatedLicences = userArr.length + invitations.length;
	const reachedLimit =  (limits.collaboratorLimit !== "unlimited" &&  seatedLicences >= limits.collaboratorLimit);

	if (reachedLimit) {
		throw (responseCodes.LICENCE_LIMIT_REACHED);
	}
};

// Find functions
const findOne = async function (query, projection) {
	return await db.findOne("admin", COLL_NAME, query, projection);
};

const User = {};

User.getTeamspaceSpaceUsed = (dbName) => getSpaceUsed(dbName);

User.getProfileByUsername = async function (username) {
	if (!username) {
		return null;
	}

	const user = await User.findByUserName(username, {user: 1,
		"customData.firstName" : 1,
		"customData.lastName" : 1,
		"customData.email" : 1,
		"customData.apiKey" : 1
	});

	const customData =  user.customData;
	const hasAvatar = await fileExists("admin", "avatars.ref" , username);

	return 	{
		username: user.user,
		firstName: customData.firstName,
		lastName: customData.lastName,
		email: customData.email,
		hasAvatar,
		apiKey: customData.apiKey
	};
};

User.getAddOnsForTeamspace = (user) => {
	return getAddOns(user);
};

User.isHereEnabled = async function (username) {
	const { hereEnabled } = await User.getAddOnsForTeamspace(username);
	return !!hereEnabled;
};

User.getStarredMetadataTags = async function (username) {
	const userProfile = await User.findByUserName(username, {user: 1,
		"customData.StarredMetadataTags" : 1
	});

	return _.get(userProfile, "customData.StarredMetadataTags") || [];
};

User.appendStarredMetadataTag = async function (username, tag) {
	await db.updateOne("admin", COLL_NAME, {user: username}, {$addToSet: { "customData.StarredMetadataTags" : tag } });
	return {};
};

User.setStarredMetadataTags = async function (username, tags) {
	tags = _.uniq(tags);
	await db.updateOne("admin", COLL_NAME, {user: username}, {$set: { "customData.StarredMetadataTags" : tags}});
	return {};
};

User.deleteStarredMetadataTag = async function (username, tag) {
	await db.updateOne("admin", COLL_NAME, {user: username}, {$pull: { "customData.StarredMetadataTags" : tag } });
	return {};
};

User.getStarredModels = async function (username) {
	const userProfile = await db.findOne("admin", COLL_NAME, {user: username}, {user: 1,
		"customData.starredModels" : 1
	});

	return _.get(userProfile, "customData.starredModels") || {};
};

User.appendStarredModels = async function (username, ts, modelID) {
	const userProfile = await db.findOne("admin", COLL_NAME, {user: username}, {user: 1,
		"customData.starredModels" : 1
	});

	const starredModels = 	userProfile.customData.starredModels || {};
	if(!starredModels[ts]) {
		starredModels[ts] = [];
	}

	if(starredModels[ts].indexOf(modelID) === -1) {
		starredModels[ts].push(modelID);
		await db.updateOne("admin", COLL_NAME, {user: username}, {$set: { "customData.starredModels" : starredModels } });
	}
	return {};
};

User.setStarredModels = async function (username, models) {
	await db.updateOne("admin", COLL_NAME, {user: username}, {$set: { "customData.starredModels" : models}});
	return {};
};

User.deleteStarredModel = async function (username, ts, modelID) {
	const userProfile = await db.findOne("admin", COLL_NAME, {user: username}, {user: 1,
		"customData.starredModels" : 1
	});

	if(userProfile.customData.starredModels && userProfile.customData.starredModels[ts]) {
		if(userProfile.customData.starredModels[ts].length === 1 &&
			userProfile.customData.starredModels[ts][0] === modelID) {
			const action = {$unset: {}};
			action.$unset[`customData.starredModels.${ts}`] = "";
			await db.updateOne("admin", COLL_NAME, {user: username}, action);

		} else {
			const action = {$pull: {}};
			action.$pull[`customData.starredModels.${ts}`] = modelID;
			await db.updateOne("admin", COLL_NAME, {user: username}, action);
		}
	}
	return {};
};

User.generateApiKey = (username) => UserProcessorV5.generateApiKey(username);

User.deleteApiKey = (username) => UserProcessorV5.deleteApiKey(username);

User.findUsersWithoutMembership = async function (teamspace, searchString) {
	const regex = new RegExp(`^${searchString}$`, "i");
	const notMembers = await db.find("admin", COLL_NAME, {
		$or: [
			{"customData.email": regex},
			{"user": regex}
		],
		"customData.inactive": { "$exists": false },
		"roles.db": {$ne: teamspace }
	});

	return notMembers.map(({user, customData }) => {
		return {
			user,
			firstName: customData.firstName,
			lastName: customData.lastName,
			company: _.get(customData, "billing.billingInfo.company", null)
		};
	});

};

// case insenstive
User.checkUserNameAvailableAndValid = async function (username) {
	if (!User.usernameRegExp.test(username) ||
		-1 !== C.REPO_BLACKLIST_USERNAME.indexOf(username.toLowerCase())
	) {
		throw (responseCodes.INVALID_USERNAME);
	}

	const count = await db.count("admin", COLL_NAME, { user: new RegExp(`^${username}$`, "i")});

	if(count > 0) {
		throw (responseCodes.USER_EXISTS);
	}
};

User.checkEmailAvailableAndValid = async function (email, exceptUser) {
	if (!strings.email.isValidSync(email)) {
		throw(responseCodes.EMAIL_INVALID);
	}

	const query =  exceptUser ? { "customData.email": email, "user": { "$ne": exceptUser } }
		: { "customData.email": email };

	const count = await db.count("admin", COLL_NAME, query);

	if(count > 0) {
		throw (responseCodes.EMAIL_EXISTS);
	}
};

User.usernameRegExp = /^[a-zA-Z][\w]{1,63}$/;

User.getAvatarStream = UserProcessorV5.getAvatarStream;

User.updateInfo = async function(username, updateObj) {
	const updateableFields = new Set(["firstName", "lastName", "email"]);

	let validUpdates = true;
	const updateData = {};

	updateableFields.forEach(field => {
		if (utils.hasField(updateObj, field) && validUpdates) {
			if (utils.isString(updateObj[field])) {
				updateData[`customData.${field}`] = updateObj[field];
			} else {
				validUpdates = false;
			}
		}
	});

	if (!validUpdates) {
		throw ({ resCode: responseCodes.INVALID_ARGUMENTS });
	}

	if (updateObj.email) {
		await User.checkEmailAvailableAndValid(updateObj.email, username);
	}

	await db.updateOne("admin", COLL_NAME, {user: username}, {$set: updateData});
};

// find projects and put models into project
async function _addProjects(account, username) {
	const projects = await getProjectsAndModelsForUser(account.account, account.permissions, account.models, account.fedModels, username);
	account.projects = account.projects.concat(projects);
}

async function _findModelDetails(dbUserCache, username, model) {
	let user;

	if (dbUserCache[model.account]) {
		user = dbUserCache[model.account];
	} else {
		user = await User.findByUserName(model.account);
		dbUserCache[model.account] = user;
	}

	let setting  = await findModelSettingById(model.account, model.model);

	let permissions = [];

	if (!setting) {
		setting = { _id: model.model };
	} else {
		const template = await findPermissionByUser(model.account, model.model, username);

		if (template) {
			permissions = PermissionTemplates.findById(template.permission).permissions;
		}
	}

	return { setting, permissions };
}

async function _calSpace(teamspace) {
	const [quota, sizeInBytes] = await Promise.all([
		UserBilling.getSubscriptionLimits(teamspace),
		User.getTeamspaceSpaceUsed(teamspace)
	]);

	if (quota.spaceLimit > 0) {
		quota.spaceUsed = sizeInBytes / (1024 * 1024); // In MiB
	} else if (quota) {
		quota.spaceUsed = 0;
	}
	return quota;
}

function _sortAccountsAndModels(accounts) {

	function sortModel(a, b) {
		if (a.timestamp < b.timestamp) {
			return 1;
		} else if (a.timestamp > b.timestamp) {
			return -1;
		} else {
			return 0;
		}
	}

	accounts.forEach(account => {
		account.models.sort(sortModel);
		account.fedModels.sort(sortModel);
		account.projects.forEach(p => p.models.sort(sortModel));
	});

	accounts.sort((a, b) => {
		if (a.account.toLowerCase() < b.account.toLowerCase()) {
			return -1;
		} else if (a.account.toLowerCase() > b.account.toLowerCase()) {
			return 1;
		} else {
			return 0;
		}
	});
}

function _findModel(id, account) {
	return account.models.find(m => m.model === id) ||
		account.fedModels.find(m => m.model === id) ||
		account.projects.reduce((target, project) => target || project.models.find(m => m.model === id), null);
}

async function _createAccounts(roles, userName) {
	const accounts = [];

	const teamspaces = await getTeamspaceListByUser(userName);

	await Promise.all(teamspaces.map(async ({name: teamspace}) => {
		const tsPromises = [];
		let settings;
		try {
			settings = await TeamspaceSettings.getTeamspaceSettings(teamspace);
		} catch (err) {
			return;
		}
		const permission = AccountPermissions.findByUser(settings, userName);

		if (permission) {
			// Check for admin Privileges first
			const isTeamspaceAdmin = permission.permissions.indexOf(C.PERM_TEAMSPACE_ADMIN) !== -1;
			const canViewProjects = permission.permissions.indexOf(C.PERM_VIEW_PROJECTS) !== -1;
			const hasAvatar = await fileExists("admin", "avatars.ref" , teamspace);
			const account = {
				account: teamspace,
				hasAvatar,
				projects: [],
				models: [],
				fedModels: [],
				isAdmin: isTeamspaceAdmin,
				permissions: permission.permissions || []
			};

			// show all implied and inherted permissions
			account.permissions = _.uniq(_.flatten(account.permissions.map(p => C.IMPLIED_PERM[p] && C.IMPLIED_PERM[p].account || p)));
			accounts.push(account);
			if (isTeamspaceAdmin || canViewProjects) {
				// show all implied and inherted permissions
				const inheritedModelPermissions = _.uniq(_.flatten(account.permissions.map(p => C.IMPLIED_PERM[p] && C.IMPLIED_PERM[p].model || [])));

				const {_getModels} = require("./helper/model");
				tsPromises.push(
					// list all models under this account as they have full access
					_getModels(account.account, null, inheritedModelPermissions).then(data => {
						account.models = data.models;
						account.fedModels = data.fedModels;
					}).then(() => _addProjects(account, userName))
				);
			}
		}

		await Promise.all(tsPromises);

		// check project scope permissions
		const query = { "permissions": { "$elemMatch": { user: userName } } };
		const projection = { "permissions": { "$elemMatch": { user: userName } }, "models": 1, "name": 1 };
		let account = null;

		account = await getProjectsForAccountsList(teamspace, accounts, userName);

		// model permissions
		const modelPromises = [];
		const dbUserCache = {};
		const hasAvatar = await fileExists("admin", "avatars.ref" , userName);
		const models = await findModelSettings(teamspace, query, projection);

		models.forEach(model => {
			if (model.permissions.length > 0) {
				if (!account) {
					account = accounts.find(_account => _account.account === teamspace);
					if (!account) {
						const {_makeAccountObject} = require("./helper/model");
						account = _makeAccountObject(teamspace);
						account.hasAvatar = hasAvatar;
						accounts.push(account);
					}
				}
				const existingModel = _findModel(model._id, account);
				modelPromises.push(
					_findModelDetails(dbUserCache, userName, {
						account: teamspace, model: model._id
					}).then(data => {
						const {_fillInModelDetails} = require("./helper/model");
						return _fillInModelDetails(account.account, data.setting, data.permissions);

					}).then(_model => {

						if (existingModel) {

							existingModel.permissions = _.uniq(existingModel.permissions.concat(_model.permissions));
							return;
						}

						// push result to account object
						return findOneProject(account.account, { models: _model.model }).then(projectObj => {
							if (projectObj) {
								let project = account.projects.find(p => p.name === projectObj.name);

								if (!project) {
									project = {
										_id: utils.uuidToString(projectObj._id),
										name: projectObj.name,
										permissions: [],
										models: []
									};
									account.projects.push(project);
								}
								project.models.push(_model);

							} else {
								_model.federate ? account.fedModels.push(_model) : account.models.push(_model);
							}
						});
					})
				);
			}
		});

		await Promise.all(modelPromises);

		// fill in all subModels name
		accounts.forEach(_account => {
			// all fed models
			const allFedModels = _account.fedModels.concat(
				_account.projects.reduce((feds, project) => feds.concat(project.models.filter(m => m.federate)), [])
			);

			// all models
			const allModels = _account.models.concat(
				_account.projects.reduce((feds, project) => feds.concat(project.models.filter(m => !m.federate)), [])
			);

			allFedModels.forEach(fed => {
				fed.subModels = fed.subModels.map(subModel => {
					const subModelId = subModel?._id ;
					const foundModel = allModels.find(m => m.model === subModelId);
					return { database: _account.account, model: subModelId, name: foundModel?.name};
				});
			});
		});

		// sorting models
		_sortAccountsAndModels(accounts);

		// own acconut always ranks top of the list
		const myAccountIndex = accounts.findIndex(_account => _account.account === userName);
		if (myAccountIndex > -1) {
			const myAccount = accounts[myAccountIndex];
			accounts.splice(myAccountIndex, 1);
			accounts.unshift(myAccount);
		}

		return accounts;
	}));

	return accounts;
}

User.getSubscriptionLimits = function(user) {
	return UserBilling.getSubscriptionLimits(user.user);
};

User.listAccounts = async function(user) {
	return _createAccounts(user.roles, user.user);
};

User.removeTeamMember = async function (teamspace, userToRemove, cascadeRemove, executor) {
	await removeTeamspaceMember(teamspace, userToRemove);
	publish(events.USER_REMOVED, { teamspace, executor, user: userToRemove});
};

<<<<<<< HEAD
User.addTeamMember = async function(teamspace, userToAdd, role, permissions, executor) {
	await hasReachedLicenceLimit(teamspace);

=======
User.addTeamMember = async function(teamspace, userToAdd, job, permissions, executor, bypassQuotaCheck = false) {
	if(!bypassQuotaCheck) {
		await hasReachedLicenceLimit(teamspace);
	}
>>>>>>> 1f2eabeb
	let userEntry = null;
	if (strings.email.isValidSync(userToAdd)) { // if the submited username is the email
		userEntry = await User.findByEmail(userToAdd);
	} else {
		userEntry = await User.findByUserName(userToAdd);
	}

	if (!userEntry) {
		throw (responseCodes.USER_NOT_FOUND);
	}

	if (isMemberOfTeamspace(userEntry, teamspace)) {
		throw (responseCodes.USER_ALREADY_ASSIGNED);
	}

	await addTeamspaceMember(teamspace, userEntry.user, executor);
	publish(events.USER_ADDED, { teamspace, executor, user: userEntry.user});

	const promises = [];

	if(role) {
		promises.push(addUserToRole(teamspace, role, userEntry.user));
	}

	const teamspaceSettings = await TeamspaceSettings.getTeamspaceSettings(teamspace);

	if (permissions && permissions.length) {
		promises.push(AccountPermissions.updateOrCreate(teamspaceSettings, userEntry.user, permissions, executor));
	}

	await Promise.all(promises);

	return  deleteIfUndefined({ role, permissions, ... User.getBasicDetails(userEntry) });
};

User.getBasicDetails = function(userObj) {
	const {user, customData} = userObj;
	return {
		user,
		firstName: customData.firstName,
		lastName: customData.lastName,
		company: _.get(customData, "billing.billingInfo.company", null)
	};
};

User.getQuotaInfo = async function (teamspace) {

	return _calSpace(teamspace);
};

User.hasSufficientQuota = async (teamspace, size) => {
	const quota = await User.getQuotaInfo(teamspace);
	const spaceLeft = ((quota.spaceLimit === null || quota.spaceLimit === undefined ? Infinity : quota.spaceLimit) - quota.spaceUsed) * 1024 * 1024;
	return spaceLeft >= size;
};

User.hasReachedLicenceLimitCheck = hasReachedLicenceLimit;

User.getMembers = async function (teamspace) {
	const promises = [];

	const getTeamspaceMembers = getTeamspaceMembersInfo(teamspace);
	const getRoleInfo = usersWithRole(teamspace);

	const getTeamspacePermissions = TeamspaceSettings.getTeamspaceSettings(teamspace).then(({permissions}) => permissions);

	promises.push(
		getTeamspaceMembers,
		getTeamspacePermissions,
		getRoleInfo
	);

	const [members = [], teamspacePermissions, memToRole = {}] = await Promise.all(promises);

	return members.map(({user, firstName, lastName, company}) => {
		const permissions = _.find(teamspacePermissions, { user});

		return {
			user,
			firstName,
			lastName,
			company,
			permissions: _.get(permissions, "permissions", []),
			role: _.get(memToRole, user)
		};
	});
};

User.getAllUsersInTeamspace = async function (teamspace) {
	const {getAllMembersInTeamspace} = require(`${v5Path}/processors/teamspaces`);
	const users =  await getAllMembersInTeamspace(teamspace);
	return users.map(({user}) => user);
};

User.teamspaceMemberCheck = async function (user, teamspace) {
	const userEntry = await User.findByUserName(user, {roles: 1});

	if (!userEntry) {
		throw (responseCodes.USER_NOT_FOUND);
	}

	if (!isMemberOfTeamspace(userEntry, teamspace)) {
		throw (responseCodes.USER_NOT_ASSIGNED_WITH_LICENSE);
	}
};

User.getTeamMemberInfo = async function(teamspace, user) {
	const userEntry = await User.findByUserName(user);
	if(!userEntry || !isMemberOfTeamspace(userEntry,teamspace)) {
		throw responseCodes.USER_NOT_FOUND;
	} else {
		const role = await findRoleByUser(teamspace, user);
		const result = {
			user,
			firstName: userEntry.customData.firstName,
			lastName: userEntry.customData.lastName,
			company: _.get(userEntry.customData, "billing.billingInfo.company", null)
		};

		if(role) {
			result.role = {_id: UUIDToString(role._id), color: role.color};
		}
		return result;
	}
};

User.findByUserName = async function (username, projection) {
	return await findOne({ user: username }, projection);
};

User.findByEmail = async function (email) {
	const sanitisedEmail = sanitiseRegex(email);
	return await findOne({ "customData.email":  new RegExp(`^${sanitisedEmail}$`, "i") });
};

User.findByUsernameOrEmail = async function (userNameOrEmail) {
	return await findOne({
		$or: [
			{ user: userNameOrEmail },
			{ "customData.email": userNameOrEmail }
		]
	});
};

User.findByAPIKey = async function (key) {
	if (!key) {
		return null;
	}
	return await findOne({"customData.apiKey" : key});
};

User.findUserByBillingId = async function (billingAgreementId) {
	return await findOne({ "customData.billing.billingAgreementId": billingAgreementId });
};

User.updateAvatar = async function(username, avatarBuffer) {
	await UserProcessorV5.uploadAvatar(username, avatarBuffer);
};

User.updatePermissions = TeamspaceSettings.updatePermissions;

User.updateSubscriptions = TeamspaceSettings.updateSubscriptions;

module.exports = User;<|MERGE_RESOLUTION|>--- conflicted
+++ resolved
@@ -527,16 +527,11 @@
 	publish(events.USER_REMOVED, { teamspace, executor, user: userToRemove});
 };
 
-<<<<<<< HEAD
-User.addTeamMember = async function(teamspace, userToAdd, role, permissions, executor) {
-	await hasReachedLicenceLimit(teamspace);
-
-=======
-User.addTeamMember = async function(teamspace, userToAdd, job, permissions, executor, bypassQuotaCheck = false) {
+User.addTeamMember = async function(teamspace, userToAdd, role, permissions, executor, bypassQuotaCheck = false) {
 	if(!bypassQuotaCheck) {
 		await hasReachedLicenceLimit(teamspace);
 	}
->>>>>>> 1f2eabeb
+
 	let userEntry = null;
 	if (strings.email.isValidSync(userToAdd)) { // if the submited username is the email
 		userEntry = await User.findByEmail(userToAdd);
