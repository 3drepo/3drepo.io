--- conflicted
+++ resolved
@@ -21,13 +21,7 @@
 const _ = require("lodash");
 const db = require("../handler/db");
 const utils = require("../utils");
-<<<<<<< HEAD
-const { findRoleByUser, usersWithRole, removeUserFromAnyRole, addUserToRole } = require("./role");
-
-const Intercom = require("./intercom");
-=======
-const { findJobByUser, usersWithJob, addUserToJob } = require("./job");
->>>>>>> 0d3b78ec
+const { findRoleByUser, usersWithRole, addUserToRole } = require("./role");
 
 const TeamspaceSettings = require("./teamspaceSetting");
 
@@ -43,7 +37,6 @@
 const PermissionTemplates = require("./permissionTemplates");
 const { fileExists } = require("./fileRef");
 const {v5Path} = require("../../interop");
-const { grantTeamspaceRoleToUser, revokeTeamspaceRoleFromUser } = require(`${v5Path}/models/roles.js`);
 const { deleteIfUndefined } = require(`${v5Path}/utils/helper/objects.js`);
 const { UUIDToString } = require(`${v5Path}/utils/helper/uuids.js`);
 const { types: { strings } } = require(`${v5Path}/utils/helper/yup.js`);
@@ -531,41 +524,6 @@
 User.removeTeamMember = async function (teamspace, userToRemove, cascadeRemove, executor) {
 	await removeTeamspaceMember(teamspace, userToRemove);
 	publish(events.USER_REMOVED, { teamspace, executor, user: userToRemove});
-
-<<<<<<< HEAD
-	// check if they have any permissions assigned
-	const [projectNames, models] = await Promise.all([
-		getProjectNamesAccessibleToUser(teamspace.user, userToRemove),
-		findModelSettings(teamspace.user, { "permissions.user": userToRemove })
-	]);
-
-	if (!cascadeRemove && (models.length || projectNames.length || teamspacePerm)) {
-		throw({
-			resCode: responseCodes.USER_IN_COLLABORATOR_LIST,
-			info: {
-				models: models.map(m => {
-					return { model: m.name };
-				}),
-				projects: projectNames,
-				teamspace: teamspacePerm
-			}
-		});
-	} else {
-
-		await Promise.all([
-			teamspacePerm ? AccountPermissions.remove(teamspace, userToRemove, executor) : Promise.resolve(),
-			...models.map(model =>	changePermissions(teamspace.user, model._id, model.permissions.filter(p => p.user !== userToRemove))),
-			removeUserFromProjects(teamspace.user, userToRemove),
-			removeUserFromAnyRole(teamspace.user, userToRemove)
-
-		]);
-	}
-
-	publish(events.USER_REMOVED, { teamspace: teamspace.user, executor, user: userToRemove});
-
-	return revokeTeamspaceRoleFromUser(teamspace.user, userToRemove);
-=======
->>>>>>> 0d3b78ec
 };
 
 User.addTeamMember = async function(teamspace, userToAdd, role, permissions, executor) {
@@ -586,11 +544,7 @@
 		throw (responseCodes.USER_ALREADY_ASSIGNED);
 	}
 
-<<<<<<< HEAD
-	await grantTeamspaceRoleToUser(teamspace, userEntry.user);
-=======
 	await addTeamspaceMember(teamspace, userEntry.user, executor);
->>>>>>> 0d3b78ec
 	publish(events.USER_ADDED, { teamspace, executor, user: userEntry.user});
 
 	const promises = [];
