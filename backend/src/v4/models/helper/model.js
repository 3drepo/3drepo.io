/**
 *  Copyright (C) 2018 3D Repo Ltd
 *
 *  This program is free software: you can redistribute it and/or modify
 *  it under the terms of the GNU Affero General Public License as
 *  published by the Free Software Foundation, either version 3 of the
 *  License, or (at your option) any later version.
 *
 *  This program is distributed in the hope that it will be useful,
 *  but WITHOUT ANY WARRANTY; without even the implied warranty of
 *  MERCHANTABILITY or FITNESS FOR A PARTICULAR PURPOSE.  See the
 *  GNU Affero General Public License for more details.
 *
 *  You should have received a copy of the GNU Affero General Public License
 *  along with this program.  If not, see <http://www.gnu.org/licenses/>.
 */

"use strict";

const {
	prepareDefaultView,
	createNewSetting,
	findModelSettingById,
	findModelSettings,
	findPermissionByUser,
	getModelsData,
	isModelNameExists,
	setModelImportFail,
	setModelImportSuccess,
	setModelStatus,
	createCorrelationId
} = require("../modelSetting");
const User = require("../user");
const responseCodes = require("../../response_codes");
const importQueue = require("../../services/queue");
const C = require("../../constants");
const Mailer = require("../../mailer/mailer");
const systemLogger = require("../../logger.js").systemLogger;
const History = require("../history");
const { getRefNodes } = require("../ref");
const { findNodesByType, getNodeById, getParentMatrix } = require("../scene");
const utils = require("../../utils");
const middlewares = require("../../middlewares/middlewares");
const fs = require("fs");
const ChatEvent = require("../chatEvent");
const { addModelToProject, createProject, findOneProject } = require("../project");
const _ = require("lodash");
const FileRef = require("../fileRef");
const notifications = require("../notification");
const CombinedStream = require("combined-stream");
const stringToStream = require("string-to-stream");
const { BinToFaceStringStream, BinToVector3dStringStream } = require("./binary");
const PermissionTemplates = require("../permissionTemplates");
const AccountPermissions = require("../accountPermissions");

const {v5Path} = require("../../../interop");
const { deleteModel } = require(`${v5Path}/processors/teamspaces/projects/models/commons/modelList`);

async function _fillInModelDetails(accountName, setting, permissions) {
	if (permissions.indexOf(C.PERM_MANAGE_MODEL_PERMISSION) !== -1) {
		permissions = C.MODEL_PERM_LIST.slice(0);
	}

	const model = {
		federate: setting.federate,
		permissions: permissions,
		model: setting._id,
		type: setting.type,
		units: setting.properties.unit,
		name: setting.name,
		status: setting.status,
		errorReason: setting.errorReason,
		subModels: setting.federate && setting.subModels || undefined,
		timestamp: setting.timestamp || null,
		code: setting.properties ? setting.properties.code || undefined : undefined

	};

	const nRev = await History.revisionCount(accountName, setting._id);

	model.nRevisions = nRev;

	return model;
}

// list all models in an account
async function _getModels(teamspace, ids, permissions) {
	const models = [];
	const fedModels = [];

	let query = {};

	if (ids) {
		query = { _id: { "$in": ids } };
	}

	const settings = await findModelSettings(teamspace, query);

	await Promise.all(settings.map(async setting => {
		const model = await _fillInModelDetails(teamspace, setting, permissions);

		if (!(model.permissions.length === 1 && model.permissions[0] === null)) {
			setting.federate ? fedModels.push(model) : models.push(model);
		}
	}));

	return { models, fedModels };
}

function _makeAccountObject(name) {
	return { account: name, models: [], fedModels: [], projects: [], permissions: [], isAdmin: false };
}

/** *****************************************************************************
 * Converts error code from repobouncerclient to a response error object.
 * Uncaught error codes that are valid responseCodes will be returned,
 * otherwise FILE_IMPORT_UNKNOWN_ERR is returned.
 * @param {errCode} - error code referenced in error_codes.h
 *******************************************************************************/
function translateBouncerErrCode(bouncerErrorCode) {
	// These error codes correspond to the error messages to 3drepobouncer
	// refer to bouncer/repo/error_codes.h for what they are.

	const bouncerErrToWebErr = [
		{ res: responseCodes.OK, softFail: false, userErr: false},
		{ res: responseCodes.FILE_IMPORT_UNKNOWN_ERR, softFail: false, userErr: false},
		{ res: responseCodes.NOT_AUTHORIZED, softFail: false, userErr: false},
		{ res: responseCodes.FILE_IMPORT_UNKNOWN_ERR, softFail: false, userErr: false},
		{ res: responseCodes.FILE_IMPORT_UNKNOWN_ERR, softFail: false, userErr: false},
		{ res: responseCodes.FILE_IMPORT_UNKNOWN_ERR, softFail: false, userErr: false},
		{ res: responseCodes.FILE_IMPORT_STASH_GEN_FAILED, softFail: false, userErr: false},
		{ res: responseCodes.FILE_IMPORT_MISSING_TEXTURES, softFail: true, userErr: true},
		{ res: responseCodes.FILE_IMPORT_UNKNOWN_ERR, softFail: false, userErr: false},
		{ res: responseCodes.REPOERR_FED_GEN_FAIL, softFail: false, userErr: false},
		{ res: responseCodes.FILE_IMPORT_MISSING_NODES, softFail: true, userErr: true},
		{ res: responseCodes.FILE_IMPORT_UNKNOWN_ERR, softFail: false, userErr: false},
		{ res: responseCodes.FILE_IMPORT_UNKNOWN_ERR, softFail: false, userErr: false},
		{ res: responseCodes.FILE_IMPORT_UNKNOWN_ERR, softFail: false, userErr: false},
		{ res: responseCodes.FILE_IMPORT_BUNDLE_GEN_FAILED, softFail: false, userErr: false},
		{ res: responseCodes.FILE_IMPORT_LOAD_SCENE_INVALID_MESHES, softFail: true, userErr: false},
		{ res: responseCodes.FILE_IMPORT_PROCESS_ERR, softFail: false, userErr: false},
		{ res: responseCodes.FILE_IMPORT_NO_MESHES, softFail: false, userErr: true},
		{ res: responseCodes.FILE_IMPORT_BAD_EXT, softFail: false, userErr: false},
		{ res: responseCodes.FILE_IMPORT_PROCESS_ERR, softFail: false, userErr: false},
		{ res: responseCodes.FILE_IMPORT_PROCESS_ERR, softFail: false, userErr: false},
		{ res: responseCodes.FILE_IMPORT_PROCESS_ERR, softFail: false, userErr: false},
		{ res: responseCodes.FILE_IMPORT_UNSUPPORTED_VERSION_BIM, softFail: false, userErr: true},
		{ res: responseCodes.FILE_IMPORT_UNSUPPORTED_VERSION_FBX, softFail: false, userErr: true},
		{ res: responseCodes.FILE_IMPORT_UNSUPPORTED_VERSION, softFail: false, userErr: true},
		{ res: responseCodes.FILE_IMPORT_MAX_NODES_EXCEEDED, softFail: false, userErr: false},
		{ res: responseCodes.FILE_IMPORT_ODA_NOT_SUPPORTED, softFail: false, userErr: false},
		{ res: responseCodes.FILE_IMPORT_NO_3D_VIEW, softFail: false, userErr: true},
		{ res: responseCodes.FILE_IMPORT_UNKNOWN_ERR, softFail: false, userErr: false},
		{ res: responseCodes.FILE_IMPORT_TIMED_OUT, softFail: false, userErr: false},
		{ res: responseCodes.FILE_IMPORT_SYNCHRO_NOT_SUPPORTED, softFail: false, userErr: false},
		{ res: responseCodes.FILE_IMPORT_MAX_NODE_EXCEEDED, softFail: false, userErr: true},
		{ res: responseCodes.FILE_IMPORT_PROCESS_ERR, softFail: false, userErr: false},
		{ res: responseCodes.FILE_IMPORT_PROCESS_ERR, softFail: false, userErr: false},
		{ res: responseCodes.FILE_IMPORT_GEOMETRY_ERR, softFail: false, userErr: false} // 34
	];

	const errObj =  bouncerErrToWebErr.length > bouncerErrorCode ?
		bouncerErrToWebErr[bouncerErrorCode] : { res: responseCodes.FILE_IMPORT_UNKNOWN_ERR, userErr: false};
	errObj.res.bouncerErrorCode = bouncerErrorCode;
	return errObj;
}

function insertModelUpdatedNotificationsLatestReview(account, model) {
	History.findLatest(account, model,{tag:1}).then(h => {
		const revision = (!h || !h.tag) ? "" : h.tag;
		return notifications.upsertModelUpdatedNotifications(account, model, revision);
	}).then(n => n.forEach(ChatEvent.upsertedNotification.bind(null,null)));
}

async function importSuccess(account, model, sharedSpacePath, user) {
	try {
		const [setting, nRevisions] = await Promise.all([
			setStatus(account, model, "ok", user),
			History.revisionCount(account, model)
		]);

		if (setting) {
			systemLogger.logDebug(`Model status changed to ${setting.status} and correlation ID reset`);

			const updatedSetting = await setModelImportSuccess(account, model, setting.type === "toy" || setting.type === "sample");

			// hack to add the user field to send to the user
			const data = {user, nRevisions ,...JSON.parse(JSON.stringify(updatedSetting))};
			ChatEvent.modelStatusChanged(null, account, model, data);

			// Creates model updated notification.
			insertModelUpdatedNotificationsLatestReview(account, model);
		}
	} catch (err) {
		systemLogger.logError("Failed to invoke importSuccess:" +  err);
	}
}

/**
 * Sets failed status, error code, chat event, and E-mail upon import failure
 * @param {account} acount - User account
 * @param {model} model - Model
 * @param {user} - user who initiated the request
 * @param {sharedSpacePath} - path to sharedspace
 * @param {errCode} errCode - Defined bouncer error code or IO response code
 * @param {errMsg} errMsg - Verbose error message (errCode.message will be used if undefined)
 */
function importFail(account, model, sharedSpacePath, user, errCode, errMsg) {
	const translatedError = translateBouncerErrCode(errCode);

	setModelImportFail(account, model, translatedError.res).then(setting => {
		// hack to add the user field to send to the user
		const data = Object.assign({user}, JSON.parse(JSON.stringify(setting)));
		ChatEvent.modelStatusChanged(null, account, model, data);

		if (!errMsg) {
			errMsg = setting.errorReason.message;
		}
		if (!translatedError.userErr) {

			const attachments = [];
			if(setting.corID && sharedSpacePath) {
				const path = require("path");
				const sharedDir = path.join(sharedSpacePath, setting.corID);
				const files = fs.readdirSync(sharedDir);
				files.forEach((file) => {
					if(file.endsWith(".log")) {
						attachments.push({
							filename: file,
							path: path.join(sharedDir, file)
						});
					}
				});

			}

			Mailer.sendImportError({
				account,
				model,
				username: user,
				err: errMsg,
				corID: setting.corID,
				bouncerErr: errCode,
				attachments
			}).catch(err => systemLogger.logError(err));
		}

		// Creates model updated failed notification.
		notifications.insertModelUpdatedFailedNotifications(account, model, user, errMsg)
			.then(n => n.forEach(ChatEvent.upsertedNotification.bind(null,null)));

		// In case the error was actually a warning,
		// the model was imported so we still need to send the model_updated notifications
		if (translatedError.softFail) {
			insertModelUpdatedNotificationsLatestReview(account, model);
		}

	}).catch(err => {
		systemLogger.logError("Failed to invoke importFail:" +  err);
	});
}

/**
 * Create correlation ID, store it in model setting, and return it
 * @param {account} account - User account
 * @param {model} model - Model
 * @param {user} user - The user who triggered the status
 */
async function setStatus(account, model, status, user) {
	try {
		const setting = await setModelStatus(account, model, status);
		systemLogger.logDebug(`Model status changed to ${status}`);
		ChatEvent.modelStatusChanged(null, account, model, { status, user });

		return setting;
	} catch(err) {
		systemLogger.logError("Failed to invoke setStatus:", err);
	}
}

function createNewModel(teamspace, modelName, data) {
	if(!utils.hasField(data, "project")) {
		return Promise.reject(responseCodes.PROJECT_NOT_FOUND);
	}

	const projectName = data.project;
	return findOneProject(teamspace, {name: projectName}).then((project) => {
		if(!project) {
			return Promise.reject(responseCodes.PROJECT_NOT_FOUND);
		}

		// FIXME when project changes are merged, consider using func in project
		// Check there's no other model within the same project with the model name
		return isModelNameExists(teamspace, project.models, modelName).then((modelNameExists) => {
			if(modelNameExists) {
				return Promise.reject({resCode: responseCodes.MODEL_EXIST});
			}

			// Create a model setting
			return createNewSetting(teamspace, modelName, data).then((settings) => {
				// Add model into project
				return addModelToProject(teamspace, projectName, settings._id).then(() => {
					// call chat to indicate a new model has been created
					const modelData = {
						account: teamspace,
						model:  settings._id,
						name: modelName,
						permissions: C.MODEL_PERM_LIST,
						timestamp: undefined,
						projectName
					};

					ChatEvent.newModel(data.sessionId, teamspace, modelData);
					return {modelData, settings};
				});
			});

		});
	});
}

function createNewFederation(teamspace, modelName, username, data, toyFed) {
	return createNewModel(teamspace, modelName, data).then((modelInfo) => {
		return createFederatedModel(teamspace, modelInfo.settings._id, username, data.subModels, modelInfo.settings, toyFed).then(() => {
			return modelInfo;
		});
	});
}

function importToyProject(account, username) {

	// create a project named Sample_Project
	return createProject(username, "Sample_Project", username, [C.PERM_TEAMSPACE_ADMIN]).then(project => {

		return Promise.all([

			importToyModel(account, username, "Lego_House_Architecture", "9f101b80-b4c6-11ec-8b15-4f0e6dbe2114", project.name),
			importToyModel(account, username, "Lego_House_Landscape", "9f117b10-b4c6-11ec-8b15-4f0e6dbe2114", project.name),
			importToyModel(account, username, "Lego_House_Structure", "9f11f040-b4c6-11ec-8b15-4f0e6dbe2114", project.name)

		]).then(models => {

			// skip some steps when importing fed models
			const skip = { tree: 1 };

			const subModels = models.map(m => {
				importSuccess(account, m._id);

				return {
					model: m._id,
					database: account
				};
			});

			return importToyModel(account, username, "Lego_House_Federation", "9f252a20-b4c6-11ec-8b15-4f0e6dbe2114", project.name, subModels, skip);
		});

	}).catch(err => {

		Mailer.sendImportError({
			account,
			username,
			err: err.message
		});

		return Promise.reject(err);
	});
}

function importToyModel(account, username, modelName, modelDirName, project, subModels, skip) {

	const data = {
		desc : "",
		type : "sample",
		project,
		unit: "mm",
		subModels,
		surveyPoints: [
			{
				latLong: [48.92454, 2.02831],
				position: [0, 0, 0]
			}
		],
		angleFromNorth: 145
	};

	let createModelPromise;

	const isFed = subModels && subModels.length;
	if(isFed) {
		createModelPromise = createNewFederation(account, modelName, username, data, modelDirName);
	} else {
		createModelPromise = createNewModel(account, modelName, data);
	}

	return createModelPromise.then((modelInfo) => {
		if(isFed) {
			return modelInfo.settings;
		} else {
			return importModel(account, modelInfo.settings._id, username, modelInfo.settings, {type: "toy", modelDirName, skip });
		}

	}).catch(err => {

		Mailer.sendImportError({
			account,
			modelName,
			username,
			err: err.message,
			corID: err.corID,
			appId: err.appId
		});

		return Promise.reject(err);
	});
}

function createFederatedModel(account, model, username, subModels, modelSettings, toyFed) {

	const addSubModelsPromise = [];
	const subModelArr = [];

	if(subModels.length === 0) {
		return Promise.resolve();
	}

	subModels.forEach(subModel => {
		if(subModel.database !== account) {

			addSubModelsPromise.push(Promise.reject(responseCodes.FED_MODEL_IN_OTHER_DB));
			return;
		}

		addSubModelsPromise.push(findModelSettingById(account, subModel.model).then(setting => {
			if(!setting) {
				return Promise.reject(responseCodes.MODEL_NOT_FOUND);
			}

			if(setting.federate) {
				return Promise.reject(responseCodes.FED_MODEL_IS_A_FED);

			}

			if(!subModelArr.find(o => o.project === subModel.model)) {
				subModelArr.push({
					database: subModel.database,
					project: subModel.model
				});
			}
		}));

	});

	return Promise.all(addSubModelsPromise).then(() => {
		return createCorrelationId(account, model, true).then(correlationId => {
			setStatus(account, model, "queued", username).then(() => {
				const federatedJSON = {
					database: account,
					project: model,
					subProjects: subModelArr
				};

				if(toyFed) {
					federatedJSON.toyFed = toyFed;
				}

				return importQueue.createFederatedModel(correlationId, account, federatedJSON);
			});
		});
	});

}

function searchTree(account, model, branch, rev, searchString, username) {

	const search = () => {

		let items = [];

		const type = {"$in": ["transformation", "mesh"]};

		return findNodesByType(account, model, branch, rev, type, searchString, { name: 1 }).then(objs => {

			objs.forEach((obj, i) => {

				objs[i] = obj;
				objs[i].account = account;
				objs[i].model = model;
				items.push(objs[i]);

			});

			return getRefNodes(account, model, branch, rev);

		}).then(refs => {

			const promises = [];

			refs.forEach(ref => {

				let refRev, refBranch;

				if(utils.uuidToString(ref._rid) === C.MASTER_BRANCH) {
					refBranch = C.MASTER_BRANCH_NAME;
				} else {
					refRev = utils.uuidToString(ref._rid);
				}

				promises.push(searchTree(ref.owner, ref.project, refBranch, refRev, searchString, username));
			});

			return Promise.all(promises);

		}).then(results => {

			results.forEach(objs => {
				items = items.concat(objs);
			});

			return Promise.resolve(items);

		});
	};

	return middlewares.hasReadAccessToModelHelper(username, account, model).then(granted => {

		if(granted) {

			return  History.getHistory(account, model, branch, rev).then(history => {
				if(history) {
					return search();
				} else {
					return Promise.resolve([]);
				}
			});

		} else {
			return Promise.resolve([]);
		}
	});

}

function listSubModels(account, model, branch = "master") {

	const subModels = [];

	return History.findByBranch(account, model, branch).then(history => {

		if(history) {
			return getRefNodes(account, model, branch);
		} else {
			return [];
		}

	}).then(refs => {

		const proms = refs.map(ref =>

			findModelSettingById(ref.owner, ref.project, { name: 1 }).then(subModel => {
				// TODO: Why would this return null?
				if (subModel) {
					subModels.push({
						database: ref.owner,
						model: ref.project,
						name: subModel.name
					});
				}

			})

		);

		return Promise.all(proms).then(() => Promise.resolve(subModels));

	});
}

function downloadLatest(account, model) {
	return History.findLatest(account, model, {rFile: 1}).then((fileEntry) => {
		if(!fileEntry || !fileEntry.rFile || !fileEntry.rFile.length) {
			return Promise.reject(responseCodes.NO_FILE_FOUND);
		}

		// We currently only support single file fetches
		const fileName = fileEntry.rFile[0];
		const filePromise = FileRef.getOriginalFile(account, model, fileName);

		const fileNameArr = fileName.split("_");
		const ext = fileNameArr.length > 1 ? "." + fileNameArr.pop() : "";

		const fileNameFormatted = fileNameArr.join("_").substr(36) + ext;

		return filePromise.then((file) => {
			file.fileName = fileNameFormatted;
			return file;
		});
	});
}

/**
 * Called by importModel to perform model upload
 */
async function _handleUpload(correlationId, account, model, username, file, data) {
	const newFileName = file.originalname.replace(C.FILENAME_REGEXP, "_");

	await importQueue.writeImportData(correlationId,
		account,
		model,
		username,
		newFileName,
		data.tag,
		data.desc,
		data.importAnimations
	);

	return importQueue.importFile(
		correlationId,
		file.path,
		newFileName,
		null
	);
}

function importModel(account, model, username, modelSetting, source, data) {

	if(!modelSetting) {
		return Promise.reject({ message: `modelSetting is ${modelSetting}`});
	}

	return createCorrelationId(account, model).then(correlationId => {
		return setStatus(account, model, "queued", username).then(setting => {

			modelSetting = setting;

			if (source.type === "upload") {
				return _handleUpload(correlationId, account, model, username, source.file, data);

			} else if (source.type === "toy") {

				return importQueue.importToyModel(correlationId, account, model, source).then(() => {
					systemLogger.logInfo(`Job ${modelSetting.corID} imported without error`,{account, model, username});
					return modelSetting;
				});
			}

		});
	}).catch(err => {
		systemLogger.logError("Failed to importModel:", err);
		return Promise.reject(err);
	});

}

function isSubModel(account, model) {
	return findModelSettings(account, { federate: true }).then((feds) => {
		const promises = [];

		feds.forEach(modelSetting => {
			promises.push(listSubModels(account, modelSetting._id).then(subModels => {
				return subModels.find(subModel => subModel.model === model);
			}));
		});

		return Promise.all(promises).then((results) => {
			return results.reduce((isSub, current) => isSub || current, false);
		});
	});
}

<<<<<<< HEAD
async function removeModelCollections(account, model) {
	try {
		await FileRef.removeAllFilesFromModel(account, model);
	} catch (err) {
		systemLogger.logError("Failed to remove files", err);
	}

	const collections = await db.listCollections(account);
	const promises = [];

	collections.forEach(collection => {
		if(collection.name.startsWith(model + ".")) {
			promises.push(db.dropCollection(account, collection.name));
		}
	});

	return Promise.all(promises);
}

function removeModel(account, model, forceRemove) {
=======
function removeModel(account, model, forceRemove, projectId) {
>>>>>>> 87f92994
	return findModelSettingById(account, model).then(setting => {
		if (!setting) {
			return Promise.reject(responseCodes.MODEL_NOT_FOUND);
		}

		let subModelCheckPromise;
		if (!forceRemove && !setting.federate) {
			subModelCheckPromise = isSubModel(account, model);

		} else {
			subModelCheckPromise = Promise.resolve(false);
		}

		return subModelCheckPromise.then(async (isSub) => {
			if (isSub) {
				throw responseCodes.MODEL_IS_A_SUBMODEL;
			}

			if(!projectId) {
				projectId = (await findOneProject(account, {models: model}, {_id: 1}))._id;
			}

			await deleteModel(account, projectId, model).catch((err) => {
				systemLogger.logError("Failed to remove collections: ", err);
				return Promise.reject(responseCodes.REMOVE_MODEL_FAILED);
			});
			return {...setting, account, model};
		});
	});
}

const flattenPermissions = (permissions, defaultToPermissionDefinition = false) => {
	if (!permissions) {
		return [];
	}

	return _.compact(_.flatten(permissions.map(p => C.IMPLIED_PERM[p] && C.IMPLIED_PERM[p].model || (defaultToPermissionDefinition ? p : null))));
};

async function getModelPermission(username, setting, account) {
	if(!setting) {
		return [];
	}

	try {
		let permissions = [];
		const dbUser = await User.findByUserName(account);
		if(!dbUser) {
			return [];
		}

		const accountPerm = AccountPermissions.findByUser(dbUser, username);
		if(accountPerm && accountPerm.permissions) {
			permissions = flattenPermissions(accountPerm.permissions);
		}

		const projectQuery = { models: setting._id, "permissions.user": username };

		// project admin have access to models underneath it.
		const project = await findOneProject(account, projectQuery, { "permissions.$" : 1 });

		if(project && project.permissions) {
			permissions = permissions.concat(flattenPermissions(project.permissions[0].permissions));
		}

		const template = await findPermissionByUser(account, setting._id, username);

		if(template) {
			const permissionTemplate = PermissionTemplates.findById(dbUser, template.permission);

			if(permissionTemplate && permissionTemplate.permissions) {
				permissions = permissions.concat(flattenPermissions(permissionTemplate.permissions, true));
			}
		}

		return _.uniq(permissions);
	} catch(err) {
		systemLogger.logError("Failed to getModelPermission:", err);
	}
}

async function getMeshById(account, model, meshId) {
	const projection = {
		parents: 1,
		vertices: 1,
		faces: 1,
		_extRef: 1,
		primitive: 1,
		rev_id: 1
	};

	const mesh = await getNodeById(account, model, utils.stringToUUID(meshId), projection);

	if (!mesh) {
		throw responseCodes.RESOURCE_NOT_FOUND;
	}
	mesh.matrix = await getParentMatrix(account, model, mesh.parents[0], [mesh.rev_id]);

	const { fetchFileStream } = require("../fileRef");

	const { readStream: vertices } =  await fetchFileStream(account, `${model}.scene` ,mesh._extRef.vertices);
	const { readStream: faces } = await fetchFileStream(account, `${model}.scene`, mesh._extRef.faces);

	if (!("primitive" in mesh)) { // if the primitive type is missing, then set it to triangles for backwards compatibility. this matches the behaviour of the bouncer api.
		mesh.primitive = 3;
	}

	const combinedStream = CombinedStream.create();
	combinedStream.append(stringToStream(["{\"matrix\":", JSON.stringify(mesh.matrix)].join("")));
	combinedStream.append(stringToStream([",\"primitive\":", mesh.primitive].join("")));
	combinedStream.append(stringToStream(",\"vertices\":["));
	combinedStream.append(vertices.pipe(new BinToVector3dStringStream({isLittleEndian: true})));
	combinedStream.append(stringToStream("],\"faces\":["));
	combinedStream.append(faces.pipe(new BinToFaceStringStream({isLittleEndian: true})));
	combinedStream.append(stringToStream("]}"));
	return 	combinedStream;
}

async function getSubModelRevisions(account, model, branch, rev) {
	const history = await  History.getHistory(account, model, branch, rev);

	if(!history) {
		return Promise.reject(responseCodes.INVALID_TAG_NAME);
	}

	const refNodes = await getRefNodes(account, model, branch, rev);
	const modelIds = refNodes.map((refNode) => refNode.project);
	const results = {};

	const param = {};
	param[account] = modelIds;

	const promises = [];

	const projection = {_id : 1, tag: 1, timestamp: 1, desc: 1, author: 1};
	modelIds.forEach((modelId) => {
		results[modelId] = {};
		promises.push(History.listByBranch(account, modelId, null, projection).then((revisions) => {
			revisions = History.clean(revisions);

			revisions.forEach(function(revision) {
				revision.branch = history.branch || C.MASTER_BRANCH_NAME;
			});
			results[modelId].revisions = revisions;
		}));
	});

	promises.push(getModelsData(param).then((modelNameResult) => {
		const lookUp = modelNameResult[account];
		modelIds.forEach((modelId) => {
			results[modelId].name = lookUp[modelId].name;
		});
	}));

	return Promise.all(promises).then(() => results);
}

const getModelSetting = async (account, model, username) => {
	let setting = await findModelSettingById(account, model);

	if (!setting) {
		throw { resCode: responseCodes.MODEL_INFO_NOT_FOUND};
	} else {
		// compute permissions by user role
		const [permissions, submodels] = await Promise.all([
			getModelPermission(
				username,
				setting,
				account
			),
			listSubModels(account, model, C.MASTER_BRANCH_NAME)
		]);

		setting = await prepareDefaultView(account, model, setting);

		return {
			...setting,
			account,
			model: setting._id,
			headRevisions: {},
			permissions,
			subModels: submodels
		};
	}
};

module.exports = {
	_fillInModelDetails,
	_getModels,
	_makeAccountObject,
	createNewModel,
	createNewFederation,
	importToyModel,
	importToyProject,
	createFederatedModel,
	listSubModels,
	searchTree,
	downloadLatest,
	importModel,
	removeModel,
	getModelPermission,
	getSubModelRevisions,
	setStatus,
	importSuccess,
	importFail,
	getMeshById,
	getModelSetting,
	flattenPermissions
};<|MERGE_RESOLUTION|>--- conflicted
+++ resolved
@@ -668,30 +668,7 @@
 	});
 }
 
-<<<<<<< HEAD
-async function removeModelCollections(account, model) {
-	try {
-		await FileRef.removeAllFilesFromModel(account, model);
-	} catch (err) {
-		systemLogger.logError("Failed to remove files", err);
-	}
-
-	const collections = await db.listCollections(account);
-	const promises = [];
-
-	collections.forEach(collection => {
-		if(collection.name.startsWith(model + ".")) {
-			promises.push(db.dropCollection(account, collection.name));
-		}
-	});
-
-	return Promise.all(promises);
-}
-
-function removeModel(account, model, forceRemove) {
-=======
 function removeModel(account, model, forceRemove, projectId) {
->>>>>>> 87f92994
 	return findModelSettingById(account, model).then(setting => {
 		if (!setting) {
 			return Promise.reject(responseCodes.MODEL_NOT_FOUND);
