/**
 *  Copyright (C) 2019 3D Repo Ltd
 *
 *  This program is free software: you can redistribute it and/or modify
 *  it under the terms of the GNU Affero General Public License as
 *  published by the Free Software Foundation, either version 3 of the
 *  License, or (at your option) any later version.
 *
 *  This program is distributed in the hope that it will be useful,
 *  but WITHOUT ANY WARRANTY; without even the implied warranty of
 *  MERCHANTABILITY or FITNESS FOR A PARTICULAR PURPOSE.  See the
 *  GNU Affero General Public License for more details.
 *
 *  You should have received a copy of the GNU Affero General Public License
 *  along with this program.  If not, see <http://www.gnu.org/licenses/>.
 */

"use strict";

const { v5Path } = require("../../interop");

const db = require("../handler/db");
const User = require("./user");
const Roles = require(`${v5Path}/models/roles`);

const { changePermissions, findModelSettings } = require("./modelSetting");
const { findProjectsById, setUserAsProjectAdminById } = require("./project");
const systemLogger = require("../logger.js").systemLogger;
const { publish } = require(`${v5Path}/services/eventsManager/eventsManager`);
const { events } = require(`${v5Path}/services/eventsManager/eventsManager.constants`);

const { getTeamspaceRefId } = require(`${v5Path}/models/teamspaceSettings`);
const {
	doesUserExist,
	addUserToAccount,
	removeUserFromAccount
} = require(`${v5Path}/services/sso/frontegg`);

const { contains: setContains } = require("./helper/set");

const responseCodes = require("../response_codes.js");
const { omit } = require("lodash");
const { stringToUUID, UUIDToString } = require(`${v5Path}/utils/helper/uuids.js`);

const MODELS_PERMISSION = ["collaborator", "commenter", "viewer"];

const getCollection = () => db.getCollection("admin", "invitations");

const invitations = {};

const validateModels = (projectsPermissions, projectsData) => {
	const projectIDtoData = {};
	projectsData.forEach((data) => projectIDtoData[data._id] = data);
	return projectsPermissions.every((project) => {
		const models = new Set((project.models || []).map(m=> m.model));
		const allModels = new Set(projectIDtoData[project.project].models);
		return setContains(allModels, models);
	});
};

const validateModelsPermissions =  (projectsPermissions = []) => {
	return projectsPermissions.every(({models = []}) => models.every(({permission}) =>
		MODELS_PERMISSION.includes(permission)
	));
};

const cleanModelPermissions = modelPermissions => modelPermissions.map(({model, permission}) => ({model, permission}));

const cleanPermissions = (permissions) => {
	if (permissions.teamspace_admin) { // if the invitation will be teamspace admin , ignore the rest of the permissions that might be sent
		return { teamspace_admin: true };
	}

	let projectsPermissions = permissions.projects || [];
	projectsPermissions = projectsPermissions.map(({project, project_admin, models})=> {
		if (project_admin) {
			return { project, project_admin };
		}

		return {project, models: cleanModelPermissions(models)};
	});

	return { projects: projectsPermissions};
};

const sendInvitationEmail = async (email, username, teamspace) => {
	const refId = await getTeamspaceRefId(teamspace);

	let sender;
	if(username) {
		const { customData: { firstName, lastName }} = await User.findByUserName(username, { "customData.firstName": 1, "customData.lastName": 1});
		sender = [firstName, lastName].join(" ");
	}

	await addUserToAccount(refId, email, undefined, {teamspace, sender  });
};

<<<<<<< HEAD
invitations.create = async (email, teamspace, role, username, permissions = {}) => {
=======
invitations.create = async (email, teamspace, job, username, permissions = {}, checkLicenceLimit = true) => {
>>>>>>> 1f2eabeb
	// 1 - find if there is already and invitation with that email
	// 2 - if there is update the invitation with the new teamspace data
	// 2.5 - if there is not, create an entry with that email and role/permission
	// 3 - send an email invitation
	// 4 - return the invitation for that teamspace ({email, role, permissions:[]})

	const projectsPermissions = permissions.projects || [];

	const projectIds = projectsPermissions.map(pr => pr.project);
	const roleId = stringToUUID(role);

	const [emailUser, teamspaceRole, projects] = await Promise.all([
		User.findByEmail(email),
		Roles.getRoleById(teamspace, roleId, { _id: 1 }),
		findProjectsById(teamspace, projectIds)
	]);

	if (emailUser) { // If there is already a user registered with that email
		throw responseCodes.USER_ALREADY_EXISTS;
	}

	if (!teamspaceRole) { // If there is no role in that teamspace with the name
		throw responseCodes.ROLE_NOT_FOUND;
	}

	if (projects.length !== projectIds.length) {
		throw responseCodes.INVALID_PROJECT_ID;
	}

	if (!validateModelsPermissions(projectsPermissions)) {
		throw responseCodes.INVALID_MODEL_PERMISSION;
	}

	if (!validateModels(projectsPermissions, projects)) {
		throw responseCodes.INVALID_MODEL_ID;
	}

	permissions = cleanPermissions(permissions);

	email = email.toLowerCase();
	const coll = await getCollection();
	coll.ensureIndex({ "teamSpaces.teamspace": 1 }, { "background": true });
	const result = await coll.findOne({_id:email});
	const teamspaceEntry = { teamspace, role: roleId, permissions };

	if (result) {

		// if its a new teamspace that the user has been invited send an invitation email
		if (result.teamSpaces.every(t=> t.teamspace !== teamspace)) {
			if(checkLicenceLimit) {
				await User.hasReachedLicenceLimitCheck(teamspace);
			}
			await sendInvitationEmail(email, username, teamspace);
			publish(events.INVITATION_ADDED, { teamspace, executor: username, email, role, permissions});
		}
		const teamSpaces = result.teamSpaces.filter(entry => entry.teamspace !== teamspace);
		teamSpaces.push(teamspaceEntry);

		const invitation = { teamSpaces };
		await coll.updateOne({_id:email}, { $set: invitation });

	} else {
<<<<<<< HEAD
		await User.hasReachedLicenceLimitCheck(teamspace);
=======
		if(checkLicenceLimit) {
			await User.hasReachedLicenceLimitCheck(teamspace);
		}
		const invitation = {_id:email ,teamSpaces: [teamspaceEntry] };
>>>>>>> 1f2eabeb
		await sendInvitationEmail(email, username, teamspace);

		publish(events.INVITATION_ADDED, { teamspace, executor: username, email, role: roleId, permissions});
	}

	return {email, role, permissions};
};

invitations.removeTeamspaceFromInvitation = async (email, teamspace, executor) => {
	email = email.toLowerCase();
	const coll = await getCollection();
	const result = await coll.findOne({_id:email});

	if (!result) {
		return null;
	}

	const entryToRemove = result.teamSpaces.find(entry => entry.teamspace === teamspace);

	const userId = await doesUserExist(email);
	const refId = await getTeamspaceRefId(teamspace);

	if(userId) {
		await removeUserFromAccount(refId, userId);
	}

	const data =  { _id: email, teamSpaces: result.teamSpaces.filter(teamspaceEntry => teamspaceEntry.teamspace !== teamspace) };

	if (data.teamSpaces.length === 0) {
		await coll.deleteOne({_id: email});
	} else {
		await coll.updateOne({_id:email}, { $set: data });
	}

	publish(events.INVITATION_REVOKED, { teamspace, executor, email, role: entryToRemove.role, permissions: entryToRemove.permissions});

	return {};

};

const applyModelPermissions = (teamspace, invitedUser, modelsPermissions) => async modelSetting=> {
	const {permission} = modelsPermissions.find(({model}) => model === modelSetting._id);
	return changePermissions(teamspace, modelSetting._id, modelSetting.permissions.concat({user: invitedUser, permission}));
};

const applyProjectPermissions = (teamspace, invitedUser) => async ({ project_admin , project, models}) => {
	if (project_admin) {
		await setUserAsProjectAdminById(teamspace, project, invitedUser);
	} else {
		const modelsIds = models.map(({model}) => model);
		const modelsList = await findModelSettings(teamspace, {"_id" : {"$in" : modelsIds}});
		await Promise.all(modelsList.map(applyModelPermissions(teamspace, invitedUser, models)));
	}
};

const applyTeamspacePermissions = (invitedUser) => async ({ teamspace, role, permissions  }) => {
	const teamPerms = permissions.teamspace_admin ? ["teamspace_admin"] : [];

	try {
<<<<<<< HEAD
		await User.addTeamMember(teamspace, invitedUser, role, teamPerms);
=======
		await User.addTeamMember(teamspace, invitedUser, job, teamPerms, undefined, true);
>>>>>>> 1f2eabeb

		if (!permissions.teamspace_admin) {
			await Promise.all(permissions.projects.map(applyProjectPermissions(teamspace, invitedUser)));
		}
	} catch(err) {
		systemLogger.logError("Something failed when unpacking invitation: ", err.message);
	}
};

invitations.unpack = async (invitedUser) => {
	const coll = await getCollection();
	const email = invitedUser.customData.email.toLowerCase();
	const username = invitedUser.user;
	const result = await coll.findOne({_id: email});

	if (!result || !result.teamSpaces) {
		return invitedUser;
	}

	await Promise.all(result.teamSpaces.map(applyTeamspacePermissions(username)));

	await coll.deleteOne({_id: email});
	return invitedUser;
};

invitations.getInvitationsByTeamspace = async (teamspaceName) => {
	const coll = await getCollection();
	const results = await coll.find({ "teamSpaces.teamspace": teamspaceName}).toArray();
	return results.map(invitationEntry => {
		const email = invitationEntry._id;
		const teamspaceData =  omit(invitationEntry.teamSpaces.find(({teamspace}) => teamspace === teamspaceName), "teamspace");
		return { email, ...teamspaceData, role: UUIDToString(teamspaceData.role) };
	});
};

module.exports = invitations;<|MERGE_RESOLUTION|>--- conflicted
+++ resolved
@@ -95,11 +95,7 @@
 	await addUserToAccount(refId, email, undefined, {teamspace, sender  });
 };
 
-<<<<<<< HEAD
-invitations.create = async (email, teamspace, role, username, permissions = {}) => {
-=======
 invitations.create = async (email, teamspace, job, username, permissions = {}, checkLicenceLimit = true) => {
->>>>>>> 1f2eabeb
 	// 1 - find if there is already and invitation with that email
 	// 2 - if there is update the invitation with the new teamspace data
 	// 2.5 - if there is not, create an entry with that email and role/permission
@@ -162,14 +158,10 @@
 		await coll.updateOne({_id:email}, { $set: invitation });
 
 	} else {
-<<<<<<< HEAD
-		await User.hasReachedLicenceLimitCheck(teamspace);
-=======
 		if(checkLicenceLimit) {
 			await User.hasReachedLicenceLimitCheck(teamspace);
 		}
 		const invitation = {_id:email ,teamSpaces: [teamspaceEntry] };
->>>>>>> 1f2eabeb
 		await sendInvitationEmail(email, username, teamspace);
 
 		publish(events.INVITATION_ADDED, { teamspace, executor: username, email, role: roleId, permissions});
@@ -229,11 +221,7 @@
 	const teamPerms = permissions.teamspace_admin ? ["teamspace_admin"] : [];
 
 	try {
-<<<<<<< HEAD
-		await User.addTeamMember(teamspace, invitedUser, role, teamPerms);
-=======
-		await User.addTeamMember(teamspace, invitedUser, job, teamPerms, undefined, true);
->>>>>>> 1f2eabeb
+		await User.addTeamMember(teamspace, invitedUser, role, teamPerms, undefined, true);
 
 		if (!permissions.teamspace_admin) {
 			await Promise.all(permissions.projects.map(applyProjectPermissions(teamspace, invitedUser)));
