/**
 *  Copyright (C) 2022 3D Repo Ltd
 *
 *  This program is free software: you can redistribute it and/or modify
 *  it under the terms of the GNU Affero General Public License as
 *  published by the Free Software Foundation, either version 3 of the
 *  License, or (at your option) any later version.
 *
 *  This program is distributed in the hope that it will be useful,
 *  but WITHOUT ANY WARRANTY; without even the implied warranty of
 *  MERCHANTABILITY or FITNESS FOR A PARTICULAR PURPOSE.  See the
 *  GNU Affero General Public License for more details.
 *
 *  You should have received a copy of the GNU Affero General Public License
 *  along with this program.  If not, see <http://www.gnu.org/licenses/>.
 */

const addAdminJob = require('./addAdminJob');
const removeUnityAssetsJSON = require('./removeUnityAssetsJSON');
const removeGridFSBackUps = require('./removeGridFSBackUps');
const moveGridFSToFS = require('./moveGridFSToFS');
const addAndAssignDefaultRole = require('./addAndAssignDefaultRole');
<<<<<<< HEAD
const addSharedIdToMeshMap = require('./addSharedIdToMeshMap');
=======
const storeUserAvatarInFileshare = require('./storeUserAvatarInFileshare');
>>>>>>> 3bd8cc21

const scripts = [
	{ script: addAdminJob, desc: 'Add Admin job and assign the teamspace owner' },
	{ script: addAndAssignDefaultRole, desc: 'Add Default role and assign it to all users' },
<<<<<<< HEAD
	{ script: removeUnityAssetsJSON, desc: 'Remove redundant UnityAssets.json files' },
	{ script: removeGridFSBackUps, desc: 'Remove GridFS backup entries' },
	{ script: moveGridFSToFS, desc: 'Move gridFS documents to fileshare' },
	{ script: removeGridFSBackUps, desc: 'Remove redundant GridFS files (due to last script)' },
	{ script: addSharedIdToMeshMap, desc: 'Add shared Id to super mesh mappings' },
=======
	{ script: storeUserAvatarInFileshare, desc: 'Store user avatar in fileshare' },
>>>>>>> 3bd8cc21
];

module.exports = scripts;<|MERGE_RESOLUTION|>--- conflicted
+++ resolved
@@ -20,24 +20,18 @@
 const removeGridFSBackUps = require('./removeGridFSBackUps');
 const moveGridFSToFS = require('./moveGridFSToFS');
 const addAndAssignDefaultRole = require('./addAndAssignDefaultRole');
-<<<<<<< HEAD
 const addSharedIdToMeshMap = require('./addSharedIdToMeshMap');
-=======
 const storeUserAvatarInFileshare = require('./storeUserAvatarInFileshare');
->>>>>>> 3bd8cc21
 
 const scripts = [
 	{ script: addAdminJob, desc: 'Add Admin job and assign the teamspace owner' },
 	{ script: addAndAssignDefaultRole, desc: 'Add Default role and assign it to all users' },
-<<<<<<< HEAD
 	{ script: removeUnityAssetsJSON, desc: 'Remove redundant UnityAssets.json files' },
 	{ script: removeGridFSBackUps, desc: 'Remove GridFS backup entries' },
 	{ script: moveGridFSToFS, desc: 'Move gridFS documents to fileshare' },
 	{ script: removeGridFSBackUps, desc: 'Remove redundant GridFS files (due to last script)' },
 	{ script: addSharedIdToMeshMap, desc: 'Add shared Id to super mesh mappings' },
-=======
 	{ script: storeUserAvatarInFileshare, desc: 'Store user avatar in fileshare' },
->>>>>>> 3bd8cc21
 ];
 
 module.exports = scripts;