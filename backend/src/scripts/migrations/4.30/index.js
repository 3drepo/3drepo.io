--- conflicted
+++ resolved
@@ -17,21 +17,14 @@
 
 const addVertexCountsToMeshBSONs = require('./addVertexCountsToMeshBSONs');
 const moveTSDataToTSSettings = require('./moveTSDataToTSSettings');
-<<<<<<< HEAD
+const updateFedSettingSubModels = require('./updateFedSettingSubModels');
 const moveNotificationsToInternal = require('./moveNotificationsToInternal');
 
 const scripts = [
 	// { script: addVertexCountsToMeshBSONs, desc: 'Add vertex counts to mesh BSONs for streaming' },
 	// { script: moveTSDataToTSSettings, desc: 'Move team data in system.users to teamspace settings' },
+	// { script: updateFedSettingSubModels, desc: 'Update subModels in federation settings' },
 	{ script: moveNotificationsToInternal, desc: 'Move notifications to internal DB' },
-=======
-const updateFedSettingSubModels = require('./updateFedSettingSubModels');
-
-const scripts = [
-	{ script: addVertexCountsToMeshBSONs, desc: 'Add vertex counts to mesh BSONs for streaming' },
-	{ script: moveTSDataToTSSettings, desc: 'Move team data in system.users to teamspace settings' },
-	{ script: updateFedSettingSubModels, desc: 'Update subModels in federation settings' },
->>>>>>> c4512d56
 ];
 
 module.exports = scripts;