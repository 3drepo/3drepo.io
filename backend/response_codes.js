--- conflicted
+++ resolved
@@ -163,12 +163,12 @@
 
 	BILLING_NOT_FOUND: { value: 100, message: 'Billing not found', status: 404 },
 	PAYPAL_ERROR: { value: 101, status: 400 },
-<<<<<<< HEAD
+
 	PROJECT_NO_UNIT: { value: 103, status: 400, message: 'Unit is not specified'},
-=======
+
 	INVALID_VAT: {value: 106, status: 400, message: 'Invalid VAT number'},
 	NO_CONTACT_EMAIL: { value: 107, status: 400, message: 'contact.email is not defined in config'},
->>>>>>> c8c2cec8
+
 
 	MONGOOSE_VALIDATION_ERROR: function(err){
 		return {
@@ -234,11 +234,8 @@
 
 var valid_values = [0,1,2,3,4,5,6,7,8,9,10,11,12,13,14,15,16,17, 18, 19, 20, 21, 22, 23, 24, 25, 26, 27, 29, 30, 31, 32, 33, 34, 35, 36, 37, 38, 39, 40, 41, 42, 43, 44, 45, 46, 47, 48,
 49,  50, 51, 52, 53, 54, 55, 56, 57, 58, 59, 60, 61, 62, 63, 64, 65, 66, 67, 68, 69, 70, 71, 72, 73, 74, 75, 76, 77, 78, 79, 80, 81, 82, 83, 84,
-<<<<<<< HEAD
-85, 86, 87, 88, 89, 90, 91, 92, 93, 94, 95, 96, 97, 98, 99, 100, 101, 103, 1000, 2000, 3000, 4000];
-=======
-85, 86, 87, 88, 89, 90, 91, 92, 93, 94, 95, 96, 97, 98, 99, 100, 101, 106, 107, 1000, 2000, 3000, 4000];
->>>>>>> c8c2cec8
+85, 86, 87, 88, 89, 90, 91, 92, 93, 94, 95, 96, 97, 98, 99, 100, 101, 103, 106, 107, 1000, 2000, 3000, 4000];
+
 
 var mimeTypes = {
 	"src"  : "text/plain",
