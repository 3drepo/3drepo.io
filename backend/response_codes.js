/**
 *	Copyright (C) 2014 3D Repo Ltd
 *
 *	This program is free software: you can redistribute it and/or modify
 *	it under the terms of the GNU Affero General Public License as
 *	published by the Free Software Foundation, either version 3 of the
 *	License, or (at your option) any later version.
 *
 *	This program is distributed in the hope that it will be useful,
 *	but WITHOUT ANY WARRANTY; without even the implied warranty of
 *	MERCHANTABILITY or FITNESS FOR A PARTICULAR PURPOSE.  See the
 *	GNU Affero General Public License for more details.
 *
 *	You should have received a copy of the GNU Affero General Public License
 *	along with this program.  If not, see <http://www.gnu.org/licenses/>.
 */

var C = require("./constants");
var _ = require('lodash');

var responseCodes = {
	// User error codes

	OK: {value: 0, message: "OK", status: 200},
	USER_NOT_FOUND: {value: 1, message: "User not found", status: 404},
	INCORRECT_USERNAME_OR_PASSWORD: {value: 2, message: "Incorrect username or password", status: 400},

	CAN_ONLY_CHANGE_OWN_ACCOUNT: {value:3, message: "You can only update your own account", status: 401},

	NOT_LOGGED_IN: {value:4, message: "You are not logged in", status: 401},

	AUTH_ERROR: {value:5, message: "Authentication error", status: 401},
	USERNAME_NOT_SPECIFIED: {value: 6, message: "Username not specifed", status: 422},
	PROJECT_NOT_SPECIFIED: {value: 7, message: "Project not specifed", status: 422},

	PROJECT_NOT_PUBLIC: {value: 8, message: "Not a public project", status: 401},

	NOT_AUTHORIZED: {value: 9, message: "Not Authorized", status: 401},

	RID_SID_OR_UID_NOT_SPECIFIED: {value: 10, message: "RID, SID or UID not specified", status: 422},

	GET_PUBLIC_NOT_SPECIFIED: {value: 11, message: "Get public parameter not specified", status: 422},

	OBJECT_TYPE_NOT_SUPPORTED: {value: 12, message: "Object type not supported", status: 500},

	USER_DOES_NOT_HAVE_AVATAR: {value: 13, message: "User does not have an avatar", status: 404},
	AVATAR_IS_NOT_AN_IMAGE: {value: 14, message: "Avatar is not an image", status: 500},
	AVATAR_IS_NOT_A_JPEG: {value: 15, message: "Avatar is not a JPEG", status: 500},
	FORMAT_NOT_SUPPORTED: {value: 16, message: "Format not supported for this regex", status:415},
	FUNCTION_NOT_SUPPORTED: {value: 17, message: "REST API call not supported", status:501},

	INVALID_INPUTS_TO_PASSWORD_UPDATE: {value: 18, message: "Invalid new or old password", status: 422},

	PROJECT_HISTORY_NOT_FOUND: {value: 19, message: "Project history not found", status: 404},
	PROJECT_INFO_NOT_FOUND:		{value: 20, message: "Project info not found", status: 404},

	BRANCH_NOT_FOUND:			{value: 21, message: "Branch not found", status: 404},

	ERROR_RENDERING_OBJECT:	 {value : 22, message: "Error rendering object", status: 500},

	MISSING_SCHEMA: { value: 23, message: "Trying to process request with missing schema", status: 500 },

	SETTINGS_ERROR: { value: 24, message: "Error in the settings collection", status: 500},

	OBJECT_NOT_FOUND: { value: 25, message: "Object not found", status: 404},

	ROOT_NODE_NOT_FOUND: { value: 26, message: "No root node found for revision", status: 500},

	ISSUE_NOT_FOUND: { value: 27, message: "Issue not found", status: 404},

	HEAD_REVISION_NOT_FOUND: { value: 28, message: "Head revision not found", status: 404 },

	FILE_IMPORT_PROCESS_ERR: { value: 29, message: "Failed to process file", status: 400 },
	FILE_IMPORT_INVALID_ARGS: { value: 30, message: "Failed to process file: Invalid arguments", status: 500 },
	FILE_IMPORT_UNKNOWN_ERR: { value: 31, message: "Failed to process file: Unknown error", status: 500 },
	FILE_IMPORT_UNKNOWN_CMD: { value: 32, message: "Failed to process file: Unknown command", status: 500 },
	QUEUE_CONN_ERR: { value: 33, message: "Failed to establish connection to queue", status: 404 },
	QUEUE_INTERNAL_ERR: { value: 34, message: "Failed preprocessing for queue dispatch", status: 500 },
	QUEUE_NO_CONFIG: { value: 35, message: "Server has no queue configuration", status: 404 },

	INVALID_MESH : { value: 36, message: "Mesh not valid for processing", status: 500},

	FILE_ALREADY_EXISTS : { value: 37, message: "File already exists", status: 500},
	FILE_DOESNT_EXIST : { value: 38, message: "File doesn't exist", status: 404},

	AVATAR_INVALID_IMAGE_TYPE : { value: 39, message: "Avatar does not have valid image type", status: 500},

	IMAGE_CONVERSION_FAILED : { value: 40, message: "Image conversion failed", status: 500},
	ROLE_SETTINGS_NOT_FOUND : { value: 41, message: "Role settings not found", status: 500 },


	PACKAGE_NOT_FOUND: {value: 43, message: 'Package not found', status: 404},
	BID_NOT_FOUND: {value: 44, message: 'Bid not found', status: 404},
	BID_ALREADY_ACCEPTED_OR_DECLINED: {value : 45, message: 'Bid already accepted or declined', status: 400},
	USER_ALREADY_IN_BID: {value: 46, message: 'User already has a bid created in this package', status: 400},
	BID_NOT_ACCEPTED_OR_DECLINED: {value: 47, message: 'Bid invitation is not yet accepted or is declined', status: 400},

	PACKAGE_AWARDED :{ value: 48, message: 'This package has a winner already', status: 400},
	ATTACHMENT_NOT_FOUND: {value:49, message: 'Attachment not found', status: 404},
	ATTACHMENT_FIELD_NOT_FOUND: {value:50, message: 'Attachment field not found in request body', status: 400},

	BID_SUBMIITED: { value: 51, message: 'Bid already submitted', status: 400},
	BID_NOT_UPDATEABLE: {value: 52, message: 'Bid is not updateable since it is either submitted or declined', status: 400},
	BID_NOT_SUBMIITED: { value: 53, message: 'Bid not yet submitted', status: 400},


	GROUP_NOT_FOUND: {value: 54, message: 'Group not found', status: 404},

	USER_EXISTS: { value: 55, message: 'User already exists', status: 400},
	SIGN_UP_PASSWORD_MISSING: {value: 56, message: 'Password is missing', status: 400},
	USER_EMAIL_NOT_MATCH: {	value: 57, message: "Username or email address doesn't match/ exist", status: 400},
	TOKEN_INVALID: {value: 58, message: 'Token is invalid or expired', status: 400},
	ALREADY_VERIFIED: {value: 60, message: 'Already verified', status: 400},
	USER_NOT_VERIFIED: {value: 61, message: 'Incorrect username or password', status: 400},
	INVALID_CAPTCHA_RES: {value: 62, message: 'Invalid captcha', status: 400},
	REGISTER_DISABLE: {value: 63, message: 'Sign up function is disabled', status: 400},
	PROJECT_EXIST: {value: 64, message: 'Project already exists', status: 400},
	DATABASE_EXIST: {value: 65, message: 'Database already exists', status: 400 },

	SIZE_LIMIT_PAY: {value: 66, message: 'Ran of out database space. Please pay for more space.', status: 400},
	INVALID_SUBSCRIPTION_PLAN: {value: 67, message: 'Invalid subscription plan', status: 400},


	FILE_FORMAT_NOT_SUPPORTED: { value: 68, message: "Failed to process file: Format not supported", status: 400 },

	SIZE_LIMIT: {value: 69, message: 'Single file size exceeded system limit', status: 400},
	INVALID_PROJECT_NAME: {value: 70, message: 'Invalid project name', status: 400},
	SIGN_UP_INVALID_EMAIL: {value: 71, message: 'Invalid email adress', status: 400},
	ALREADY_LOGGED_IN: {value: 72, message: "You are already logged in", status: 400},
	BLACKLISTED_PROJECT_NAME: {value: 73, message: "Project name reserved", status: 400},

	STASH_GEN_FAILED: { value: 74, message: "Failed to regenerate stash: Unknown error", status: 500 },
	FILE_IMPORT_MISSING_TEXTURES: { value: 75, message: "Failed to import file: Missing textures", status: 500 },

	ISSUE_NO_NAME: { value: 76, message: "Create issue without name", status: 400},
	ISSUE_COMMENT_INVALID_INDEX: {value: 77, message: "Invalid comment index", status: 400},
	ISSUE_COMMENT_PERMISSION_DECLINED: {value: 78, message: "Can't edit comment made by others", status: 400},
	ISSUE_COMMENT_SEALED: { value: 79, message: "Can't edit a sealed comment or a comment in closed issue", status: 400},
	ISSUE_CLOSED_ALREADY: { value: 80, message: "Issue closed already", status: 400},
	PROJECT_NOT_FOUND: { value: 81, message: "Project not found", status: 400},
	INVALID_ROLE: {value: 82, message: 'Invalid role name', status: 400},
	ALREADY_IN_ROLE: {value: 83, message: 'User already assigned with this role', status: 400},
<<<<<<< HEAD
	NOT_IN_ROLE: { value: 84, message: 'User or role not found', status: 400},
	EMAIL_EXISTS: { value: 85, message: 'Email already exists', status: 400 },
=======
	NOT_IN_ROLE: { value: 84, message: 'User not in this role', status: 400},
	QUEUE_NO_LISTENER: { value: 85, message: 'There is currently no worker listening to the queue, you model import is delayed', status: 400},
>>>>>>> 3ec53c7e

	MONGOOSE_VALIDATION_ERROR: function(err){
		return {
			value: 42,
			status: 400 ,
			message: err.message || 'Validation failed'
		};
	},

	DB_ERROR: function(mongoErr) {
		"use strict";

		if(mongoErr.code === 11000){
			return this.USER_EXISTS;
		} else if (mongoErr.code === 18) {
			return this.INCORRECT_USERNAME_OR_PASSWORD;
		}
		//other error
		return {
			value: 1000,
			message: mongoErr.message,
			dbErr: mongoErr,
			status: 500
		};
	},

	EXTERNAL_ERROR: function(message) {
		"use strict";

		return {
			value: 2000,
			message: JSON.stringify(message),
			status: 500
		};
	},

	VALIDATION_ERROR: function(validErrors) {
		"use strict";

		return {
			value: 3000,
			message: JSON.stringify(validErrors),
			status: 422
		};
	},

	PROCESS_ERROR: function(message) {
		 "use strict";

		 if (typeof message !== 'string' && typeof message.message !== 'string'){
		 	message = JSON.stringify(message);
		 } else if (typeof message !== 'string' && typeof message.message === 'string'){
		 	message = message.message;
		 }

		 return {
			value: 4000,
			message: 'Internal Error',
			status: 500
		};
	}
};

var valid_values = [0,1,2,3,4,5,6,7,8,9,10,11,12,13,14,15,16,17, 18, 19, 20, 21, 22, 23, 24, 25, 26, 27, 29, 30, 31, 32, 33, 34, 35, 36, 37, 38, 39, 40, 41, 42, 43, 44, 45, 46, 47, 48,
49,  50, 51, 52, 53, 54, 55, 56, 57, 58, 59, 60, 61, 62, 63, 64, 65, 66, 67, 68, 69, 70, 71, 72, 73, 74, 75, 76, 77, 78, 79, 80, 81, 82, 83, 84,
85, 1000, 2000, 3000, 4000];

var mimeTypes = {
	"src"  : "application/json",
	"gltf" : "application/json",
	"bin"  : "application/json",
	"x3d"  : "application/xml",
	"json" : "application/json",
	"png"  : "image/png",
	"jpg"  : "image/jpg"
};

responseCodes.respond = function(place, req, res, next, resCode, extraInfo)
{
	"use strict";


	if (!resCode || valid_values.indexOf(resCode.value) === -1) {

		//throw Error("Unspecified error code [" + JSON.stringify(resCode) + " @ " + place + "]");
		if(resCode && resCode.stack){
			req[C.REQ_REPO].logger.logError(resCode.stack);
		} else if (resCode && resCode.message) {
			req[C.REQ_REPO].logger.logError(resCode.message);
		} else {
			req[C.REQ_REPO].logger.logError(JSON.stringify(resCode));
		}

		resCode = responseCodes.PROCESS_ERROR(resCode);
	}

	let length;
	if (resCode.value) // Prepare error response
	{
		let responseObject = _.extend({}, extraInfo, {
			place: place,
			status: resCode.status,
			message: resCode.message,
			value: resCode.value
		});

		// if (!extraInfo) {
		// 	responseObject = {};
		// } else {
		// 	responseObject = extraInfo;
		// }

		// responseObject.place   = place;
		// responseObject.status  = resCode.status;
		// responseObject.message = resCode.message;

		length = JSON.stringify(responseObject).length;
		req[C.REQ_REPO].logger.logError(JSON.stringify(responseObject),  { httpCode: resCode.status, contentLength: length });

		res.status(resCode.status).send(responseObject);

	} else {

		if(Buffer.isBuffer(extraInfo)){

			res.status(resCode.status);

			var contentType = mimeTypes[req.params.format];

			if (contentType)
			{
				res.setHeader("Content-Type", contentType);
			}

			//res.setHeader("Content-Length", extraInfo.length);
			length = extraInfo.length;
			
			res.write(extraInfo, "binary");
			res.flush();
			res.end();
		} else {

			length = typeof extraInfo === 'string' ? extraInfo.length : JSON.stringify(extraInfo).length;
			res.status(resCode.status).send(extraInfo);
		}

		// log bandwidth and http status code
		req[C.REQ_REPO].logger.logInfo('Responded with ' + resCode.status, { httpCode: resCode.status, contentLength: length });
	}

	//next();
};

// On error respond with error code and errInfo (containing helpful information)
// On OK, response with OK status and extraInfo
responseCodes.onError = function(place, req, res, next, err, extraInfo, errInfo) {
	"use strict";

	if(!errInfo) {
		errInfo = {};
	}

	if(err.value) {
		responseCodes.respond(place, req, res, next, err, errInfo);
	} else {
		responseCodes.respond(place, req, res, next, responseCodes.OK, extraInfo);
	}
};

module.exports = Object.freeze(responseCodes);
<|MERGE_RESOLUTION|>--- conflicted
+++ resolved
@@ -140,13 +140,11 @@
 	PROJECT_NOT_FOUND: { value: 81, message: "Project not found", status: 400},
 	INVALID_ROLE: {value: 82, message: 'Invalid role name', status: 400},
 	ALREADY_IN_ROLE: {value: 83, message: 'User already assigned with this role', status: 400},
-<<<<<<< HEAD
+
 	NOT_IN_ROLE: { value: 84, message: 'User or role not found', status: 400},
 	EMAIL_EXISTS: { value: 85, message: 'Email already exists', status: 400 },
-=======
-	NOT_IN_ROLE: { value: 84, message: 'User not in this role', status: 400},
-	QUEUE_NO_LISTENER: { value: 85, message: 'There is currently no worker listening to the queue, you model import is delayed', status: 400},
->>>>>>> 3ec53c7e
+	QUEUE_NO_LISTENER: { value: 86, message: 'There is currently no worker listening to the queue, you model import is delayed', status: 400},
+
 
 	MONGOOSE_VALIDATION_ERROR: function(err){
 		return {
@@ -212,7 +210,7 @@
 
 var valid_values = [0,1,2,3,4,5,6,7,8,9,10,11,12,13,14,15,16,17, 18, 19, 20, 21, 22, 23, 24, 25, 26, 27, 29, 30, 31, 32, 33, 34, 35, 36, 37, 38, 39, 40, 41, 42, 43, 44, 45, 46, 47, 48,
 49,  50, 51, 52, 53, 54, 55, 56, 57, 58, 59, 60, 61, 62, 63, 64, 65, 66, 67, 68, 69, 70, 71, 72, 73, 74, 75, 76, 77, 78, 79, 80, 81, 82, 83, 84,
-85, 1000, 2000, 3000, 4000];
+85, 86, 1000, 2000, 3000, 4000];
 
 var mimeTypes = {
 	"src"  : "application/json",
