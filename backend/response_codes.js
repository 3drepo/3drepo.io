/**
 *	Copyright (C) 2014 3D Repo Ltd
 *
 *	This program is free software: you can redistribute it and/or modify
 *	it under the terms of the GNU Affero General Public License as
 *	published by the Free Software Foundation, either version 3 of the
 *	License, or (at your option) any later version.
 *
 *	This program is distributed in the hope that it will be useful,
 *	but WITHOUT ANY WARRANTY; without even the implied warranty of
 *	MERCHANTABILITY or FITNESS FOR A PARTICULAR PURPOSE.  See the
 *	GNU Affero General Public License for more details.
 *
 *	You should have received a copy of the GNU Affero General Public License
 *	along with this program.  If not, see <http://www.gnu.org/licenses/>.
 */

var C = require("./constants");
var _ = require('lodash');
var config = require('./config');

var responseCodes = {
	// User error codes

	OK: {value: 0, message: "OK", status: 200},
	USER_NOT_FOUND: {value: 1, message: "User not found", status: 404},
	INCORRECT_USERNAME_OR_PASSWORD: {value: 2, message: "Incorrect username or password", status: 400},

	CAN_ONLY_CHANGE_OWN_ACCOUNT: {value:3, message: "You can only update your own account", status: 401},

	NOT_LOGGED_IN: {value:4, message: "You are not logged in", status: 401},

	AUTH_ERROR: {value:5, message: "Authentication error", status: 401},
	USERNAME_NOT_SPECIFIED: {value: 6, message: "Username not specifed", status: 422},
	PROJECT_NOT_SPECIFIED: {value: 7, message: "Project not specifed", status: 422},

	PROJECT_NOT_PUBLIC: {value: 8, message: "Not a public project", status: 401},

	NOT_AUTHORIZED: {value: 9, message: "Not Authorized", status: 401},

	RID_SID_OR_UID_NOT_SPECIFIED: {value: 10, message: "RID, SID or UID not specified", status: 422},

	GET_PUBLIC_NOT_SPECIFIED: {value: 11, message: "Get public parameter not specified", status: 422},

	OBJECT_TYPE_NOT_SUPPORTED: {value: 12, message: "Object type not supported", status: 500},

	USER_DOES_NOT_HAVE_AVATAR: {value: 13, message: "User does not have an avatar", status: 404},
	AVATAR_IS_NOT_AN_IMAGE: {value: 14, message: "Avatar is not an image", status: 500},
	AVATAR_IS_NOT_A_JPEG: {value: 15, message: "Avatar is not a JPEG", status: 500},
	FORMAT_NOT_SUPPORTED: {value: 16, message: "Format not supported for this regex", status:415},
	FUNCTION_NOT_SUPPORTED: {value: 17, message: "REST API call not supported", status:501},

	INVALID_INPUTS_TO_PASSWORD_UPDATE: {value: 18, message: "Invalid new or old password", status: 422},

	PROJECT_HISTORY_NOT_FOUND: {value: 19, message: "Project history not found", status: 404},
	PROJECT_INFO_NOT_FOUND:		{value: 20, message: "Project info not found", status: 404},

	BRANCH_NOT_FOUND:			{value: 21, message: "Branch not found", status: 404},

	ERROR_RENDERING_OBJECT:	 {value : 22, message: "Error rendering object", status: 500},

	MISSING_SCHEMA: { value: 23, message: "Trying to process request with missing schema", status: 500 },

	SETTINGS_ERROR: { value: 24, message: "Error in the settings collection", status: 500},

	OBJECT_NOT_FOUND: { value: 25, message: "Object not found", status: 404},

	ROOT_NODE_NOT_FOUND: { value: 26, message: "No root node found for revision", status: 500},

	ISSUE_NOT_FOUND: { value: 27, message: "Issue not found", status: 404},

	HEAD_REVISION_NOT_FOUND: { value: 28, message: "Head revision not found", status: 404 },

	FILE_IMPORT_PROCESS_ERR: { value: 29, message: "Failed to process file", status: 400 },
	FILE_IMPORT_INVALID_ARGS: { value: 30, message: "Failed to process file: Invalid arguments", status: 500 },
	FILE_IMPORT_UNKNOWN_ERR: { value: 31, message: "Failed to process file: Unknown error", status: 500 },
	FILE_IMPORT_UNKNOWN_CMD: { value: 32, message: "Failed to process file: Unknown command", status: 500 },
	QUEUE_CONN_ERR: { value: 33, message: "Failed to establish connection to queue", status: 404 },
	QUEUE_INTERNAL_ERR: { value: 34, message: "Failed preprocessing for queue dispatch", status: 500 },
	QUEUE_NO_CONFIG: { value: 35, message: "Server has no queue configuration", status: 404 },

	INVALID_MESH : { value: 36, message: "Mesh not valid for processing", status: 500},

	FILE_ALREADY_EXISTS : { value: 37, message: "File already exists", status: 500},
	FILE_DOESNT_EXIST : { value: 38, message: "File doesn't exist", status: 404},

	AVATAR_INVALID_IMAGE_TYPE : { value: 39, message: "Avatar does not have valid image type", status: 500},

	IMAGE_CONVERSION_FAILED : { value: 40, message: "Image conversion failed", status: 500},
	ROLE_SETTINGS_NOT_FOUND : { value: 41, message: "Role settings not found", status: 500 },


	PACKAGE_NOT_FOUND: {value: 43, message: 'Package not found', status: 404},
	BID_NOT_FOUND: {value: 44, message: 'Bid not found', status: 404},
	BID_ALREADY_ACCEPTED_OR_DECLINED: {value : 45, message: 'Bid already accepted or declined', status: 400},
	USER_ALREADY_IN_BID: {value: 46, message: 'User already has a bid created in this package', status: 400},
	BID_NOT_ACCEPTED_OR_DECLINED: {value: 47, message: 'Bid invitation is not yet accepted or is declined', status: 400},

	PACKAGE_AWARDED :{ value: 48, message: 'This package has a winner already', status: 400},
	ATTACHMENT_NOT_FOUND: {value:49, message: 'Attachment not found', status: 404},
	ATTACHMENT_FIELD_NOT_FOUND: {value:50, message: 'Attachment field not found in request body', status: 400},

	BID_SUBMIITED: { value: 51, message: 'Bid already submitted', status: 400},
	BID_NOT_UPDATEABLE: {value: 52, message: 'Bid is not updateable since it is either submitted or declined', status: 400},
	BID_NOT_SUBMIITED: { value: 53, message: 'Bid not yet submitted', status: 400},


	GROUP_NOT_FOUND: {value: 54, message: 'Group not found', status: 404},

	USER_EXISTS: { value: 55, message: 'User already exists', status: 400},
	SIGN_UP_PASSWORD_MISSING: {value: 56, message: 'Password is missing', status: 400},
	USER_EMAIL_NOT_MATCH: {	value: 57, message: "Username or email address doesn't match/ exist", status: 400},
	TOKEN_INVALID: {value: 58, message: 'Token is invalid or expired', status: 400},
	ALREADY_VERIFIED: {value: 60, message: 'Already verified', status: 400},
	USER_NOT_VERIFIED: {value: 61, message: 'Incorrect username or password', status: 400},
	INVALID_CAPTCHA_RES: {value: 62, message: 'Invalid captcha', status: 400},
	REGISTER_DISABLE: {value: 63, message: 'Sign up function is disabled', status: 400},
	PROJECT_EXIST: {value: 64, message: 'Project already exists', status: 400},
	DATABASE_EXIST: {value: 65, message: 'Database already exists', status: 400 },

	SIZE_LIMIT_PAY: {value: 66, message: 'Ran of out database space. Please pay for more space.', status: 400},
	INVALID_SUBSCRIPTION_PLAN: {value: 67, message: 'Invalid subscription plan', status: 400},


	FILE_FORMAT_NOT_SUPPORTED: { value: 68, message: "Failed to process file: Format not supported", status: 400 },

	SIZE_LIMIT: {value: 69, message: 'Single file size exceeded system limit', status: 400},
	INVALID_PROJECT_NAME: {value: 70, message: 'Invalid project name', status: 400},
	SIGN_UP_INVALID_EMAIL: {value: 71, message: 'Invalid email adress', status: 400},
	ALREADY_LOGGED_IN: {value: 72, message: "You are already logged in", status: 400},
	BLACKLISTED_PROJECT_NAME: {value: 73, message: "Project name reserved", status: 400},

	STASH_GEN_FAILED: { value: 74, message: "Failed to regenerate stash: Unknown error", status: 500 },
	FILE_IMPORT_MISSING_TEXTURES: { value: 75, message: "Failed to import file: Missing textures", status: 500 },

	ISSUE_NO_NAME: { value: 76, message: "Create issue without name", status: 400},
	ISSUE_COMMENT_INVALID_INDEX: {value: 77, message: "Invalid comment index", status: 400},
	ISSUE_COMMENT_PERMISSION_DECLINED: {value: 78, message: "Can't edit comment made by others", status: 400},
	ISSUE_COMMENT_SEALED: { value: 79, message: "Can't edit a sealed comment or a comment in closed issue", status: 400},
	ISSUE_CLOSED_ALREADY: { value: 80, message: "Issue closed already", status: 400},
	PROJECT_NOT_FOUND: { value: 81, message: "Project not found", status: 400},
	INVALID_ROLE: {value: 82, message: 'Invalid role name', status: 400},
	ALREADY_IN_ROLE: {value: 83, message: 'User already assigned with this role', status: 400},

	NOT_IN_ROLE: { value: 84, message: 'User or role not found', status: 400},
	EMAIL_EXISTS: { value: 85, message: 'Email already exists', status: 400 },
	QUEUE_NO_LISTENER: { value: 86, message: 'There is currently no worker listening to the queue, you model import is delayed', status: 400},
	COLLABORATOR_LIMIT_EXCEEDED: {value: 87, message: 'You do not have enough quota to add an extra collaborator', status: 400},

	LICENSE_NO_CHANGE: { value: 88, message: 'You must increase your number of licenses', status: 400},
	SUBSCRIPTION_NOT_FOUND: {value: 89, message: 'Subscription not found', status: 404},
	SUBSCRIPTION_ALREADY_ASSIGNED: {value: 90, message: 'Subscription already assigned to someone else', status: 400},
	USER_ALREADY_ASSIGNED: {value: 91, message: 'This user is already in another subscription', status: 400},
	USER_NOT_ASSIGNED_WITH_LICENSE: {value: 92, message: 'This user is not assigned with license', status: 400},
	SUBSCRIPTION_NOT_ASSIGNED: {value: 93, message: 'This subscription is not assigned to any user', status: 400},
	USER_IN_COLLABORATOR_LIST: {value: 94, message: 'This user is currently in collaborator list of a project', status: 400 },
	SUBSCRIPTION_CANNOT_REMOVE_SELF: {value: 95, message: 'You cannot remove yourself', status: 400 },

	PAYMENT_TOKEN_ERROR: { value: 96, message: 'Payment token is invalid', status: 400}, 
	EXECUTE_AGREEMENT_ERROR: { value: 97, message: 'Failed to get payment from PayPal', status: 400 },

	LICENCE_REMOVAL_SPACE_EXCEEDED: { value: 98, message: 'Your current quota usage exceeds the requested change.', status: 400 },
	REMOVE_ASSIGNED_LICENCE: { value: 99, message: 'Some of the licences are assigned and can\'t be removed', status: 400 },

	BILLING_NOT_FOUND: { value: 100, message: 'Billing not found', status: 404 },
	PAYPAL_ERROR: { value: 101, status: 400 },
	NO_FILE_FOUND: { value: 102, message: 'No file can be downloaded', status: 404},

	PROJECT_NO_UNIT: { value: 103, status: 400, message: 'Unit is not specified'},

	TREE_NOT_FOUND: {value: 104, message: 'Model fulltree not found in stash', status: 404},
	REPOERR_FED_GEN_FAIL: {value: 105, message: 'Failed to create federation', status: 400},

	INVALID_VAT: {value: 106, status: 400, message: 'Invalid VAT number'},
	NO_CONTACT_EMAIL: { value: 107, status: 400, message: 'contact.email is not defined in config'},
<<<<<<< HEAD
	DUPLICATE_TAG : { value: 108, status: 400, message: 'Revision name already exists'},
	INVALID_TAG_NAME: {value : 109, status: 400, message: 'Invalid revision name'},

	FED_MODEL_IN_OTHER_DB: { value: 110, message: 'Models of federation must reside in the same account', status: 400},
	FED_MODEL_IS_A_FED: {value: 111, message: 'Models of federation cannot be a federation', status:400},
	PROJECT_IS_NOT_A_FED: {value: 112, message: 'Project is not a federation', status:400},


=======
	AVATAR_SIZE_LIMIT: {value: 108, status: 400, message: `Avatar image cannot be larger than ${config.avatarSizeLimit / 1024 / 1024 } MB`},
>>>>>>> d3fc9890
	MONGOOSE_VALIDATION_ERROR: function(err){
		return {
			value: 900,
			status: 400 ,
			message: err.message || 'Validation failed'
		};
	},

	DB_ERROR: function(mongoErr) {
		"use strict";

		if(mongoErr.code === 11000){
			return this.USER_EXISTS;
		} else if (mongoErr.code === 18) {
			return this.INCORRECT_USERNAME_OR_PASSWORD;
		}
		//other error
		return {
			value: 1000,
			message: 'System error. Please try again later.',
			dbErr: mongoErr,
			status: 500
		};
	},

	EXTERNAL_ERROR: function(message) {
		"use strict";

		return {
			value: 2000,
			message: 'System error. Please try again later.',
			system_message: JSON.stringify(message),
			status: 500
		};
	},

	VALIDATION_ERROR: function(validErrors) {
		"use strict";

		return {
			value: 3000,
			message: JSON.stringify(validErrors),
			status: 422
		};
	},

	PROCESS_ERROR: function(message) {
		 "use strict";

		 if (typeof message !== 'string' && typeof message.message !== 'string'){
		 	message = JSON.stringify(message);
		 } else if (typeof message !== 'string' && typeof message.message === 'string'){
		 	message = message.message;
		 }

		 return {
			value: 4000,
			message: 'Internal Error',
			status: 500
		};
	}
};

<<<<<<< HEAD
var valid_values = [900, 1000, 2000, 3000, 4000];

Object.keys(responseCodes).forEach(key => {
	if(typeof responseCodes[key].value !== 'undefined'){
		valid_values.push(responseCodes[key].value);
	}
});


=======
var valid_values = [0,1,2,3,4,5,6,7,8,9,10,11,12,13,14,15,16,17, 18, 19, 20, 21, 22, 23, 24, 25, 26, 27, 29, 30, 31, 32, 33, 34, 35, 36, 37, 38, 39, 40, 41, 42, 43, 44, 45, 46, 47, 48,
49,  50, 51, 52, 53, 54, 55, 56, 57, 58, 59, 60, 61, 62, 63, 64, 65, 66, 67, 68, 69, 70, 71, 72, 73, 74, 75, 76, 77, 78, 79, 80, 81, 82, 83, 84,
85, 86, 87, 88, 89, 90, 91, 92, 93, 94, 95, 96, 97, 98, 99, 100, 101, 106, 107, 108, 1000, 2000, 3000, 4000];
>>>>>>> d3fc9890

var mimeTypes = {
	"src"  : "text/plain",
	"gltf" : "application/json",
	"bin"  : "text/plain",
	"x3d"  : "application/xml",
	"json" : "application/json",
	"png"  : "image/png",
	"jpg"  : "image/jpg"
};

responseCodes.respond = function(place, req, res, next, resCode, extraInfo)
{
	"use strict";


	if (!resCode || valid_values.indexOf(resCode.value) === -1) {

		//throw Error("Unspecified error code [" + JSON.stringify(resCode) + " @ " + place + "]");
		if(resCode && resCode.stack){
			req[C.REQ_REPO].logger.logError(resCode.stack);
		} else if (resCode && resCode.message) {
			req[C.REQ_REPO].logger.logError(resCode.message);
		} else {
			req[C.REQ_REPO].logger.logError(JSON.stringify(resCode));
		}

		resCode = responseCodes.PROCESS_ERROR(resCode);
	}

	let length;
	if (resCode.value) // Prepare error response
	{
		let responseObject = _.extend({}, extraInfo, {
			place: place,
			status: resCode.status,
			message: resCode.message,
			value: resCode.value
		});

		// if (!extraInfo) {
		// 	responseObject = {};
		// } else {
		// 	responseObject = extraInfo;
		// }

		// responseObject.place   = place;
		// responseObject.status  = resCode.status;
		// responseObject.message = resCode.message;

		length = JSON.stringify(responseObject).length;
		req[C.REQ_REPO].logger.logError(JSON.stringify(responseObject),  { httpCode: resCode.status, contentLength: length });

		res.status(resCode.status).send(responseObject);

	} else {

		if(Buffer.isBuffer(extraInfo)){

			res.status(resCode.status);

			var contentType = mimeTypes[req.params.format];

			if (contentType)
			{
				res.setHeader("Content-Type", contentType);
			} else {
				// Force compression on everything else
				res.setHeader("Content-Type", "application/json");
			}

			//res.setHeader("Content-Length", extraInfo.length);
			length = extraInfo.length;
			
			res.write(extraInfo, "binary");
			res.flush();
			res.end();
			
		} else {

			length = typeof extraInfo === 'string' ? extraInfo.length : JSON.stringify(extraInfo).length;
			res.status(resCode.status).send(extraInfo);
		}

		// log bandwidth and http status code
		req[C.REQ_REPO].logger.logInfo('Responded with ' + resCode.status, { httpCode: resCode.status, contentLength: length });
	}

	//next();
};

// On error respond with error code and errInfo (containing helpful information)
// On OK, response with OK status and extraInfo
responseCodes.onError = function(place, req, res, next, err, extraInfo, errInfo) {
	"use strict";

	if(!errInfo) {
		errInfo = {};
	}

	if(err.value) {
		responseCodes.respond(place, req, res, next, err, errInfo);
	} else {
		responseCodes.respond(place, req, res, next, responseCodes.OK, extraInfo);
	}
};

module.exports = Object.freeze(responseCodes);
<|MERGE_RESOLUTION|>--- conflicted
+++ resolved
@@ -156,7 +156,7 @@
 	USER_IN_COLLABORATOR_LIST: {value: 94, message: 'This user is currently in collaborator list of a project', status: 400 },
 	SUBSCRIPTION_CANNOT_REMOVE_SELF: {value: 95, message: 'You cannot remove yourself', status: 400 },
 
-	PAYMENT_TOKEN_ERROR: { value: 96, message: 'Payment token is invalid', status: 400}, 
+	PAYMENT_TOKEN_ERROR: { value: 96, message: 'Payment token is invalid', status: 400},
 	EXECUTE_AGREEMENT_ERROR: { value: 97, message: 'Failed to get payment from PayPal', status: 400 },
 
 	LICENCE_REMOVAL_SPACE_EXCEEDED: { value: 98, message: 'Your current quota usage exceeds the requested change.', status: 400 },
@@ -173,7 +173,7 @@
 
 	INVALID_VAT: {value: 106, status: 400, message: 'Invalid VAT number'},
 	NO_CONTACT_EMAIL: { value: 107, status: 400, message: 'contact.email is not defined in config'},
-<<<<<<< HEAD
+
 	DUPLICATE_TAG : { value: 108, status: 400, message: 'Revision name already exists'},
 	INVALID_TAG_NAME: {value : 109, status: 400, message: 'Invalid revision name'},
 
@@ -181,10 +181,8 @@
 	FED_MODEL_IS_A_FED: {value: 111, message: 'Models of federation cannot be a federation', status:400},
 	PROJECT_IS_NOT_A_FED: {value: 112, message: 'Project is not a federation', status:400},
 
-
-=======
-	AVATAR_SIZE_LIMIT: {value: 108, status: 400, message: `Avatar image cannot be larger than ${config.avatarSizeLimit / 1024 / 1024 } MB`},
->>>>>>> d3fc9890
+	AVATAR_SIZE_LIMIT: {value: 113, status: 400, message: `Avatar image cannot be larger than ${config.avatarSizeLimit / 1024 / 1024 } MB`},
+
 	MONGOOSE_VALIDATION_ERROR: function(err){
 		return {
 			value: 900,
@@ -248,7 +246,6 @@
 	}
 };
 
-<<<<<<< HEAD
 var valid_values = [900, 1000, 2000, 3000, 4000];
 
 Object.keys(responseCodes).forEach(key => {
@@ -256,13 +253,6 @@
 		valid_values.push(responseCodes[key].value);
 	}
 });
-
-
-=======
-var valid_values = [0,1,2,3,4,5,6,7,8,9,10,11,12,13,14,15,16,17, 18, 19, 20, 21, 22, 23, 24, 25, 26, 27, 29, 30, 31, 32, 33, 34, 35, 36, 37, 38, 39, 40, 41, 42, 43, 44, 45, 46, 47, 48,
-49,  50, 51, 52, 53, 54, 55, 56, 57, 58, 59, 60, 61, 62, 63, 64, 65, 66, 67, 68, 69, 70, 71, 72, 73, 74, 75, 76, 77, 78, 79, 80, 81, 82, 83, 84,
-85, 86, 87, 88, 89, 90, 91, 92, 93, 94, 95, 96, 97, 98, 99, 100, 101, 106, 107, 108, 1000, 2000, 3000, 4000];
->>>>>>> d3fc9890
 
 var mimeTypes = {
 	"src"  : "text/plain",
@@ -336,11 +326,11 @@
 
 			//res.setHeader("Content-Length", extraInfo.length);
 			length = extraInfo.length;
-			
+
 			res.write(extraInfo, "binary");
 			res.flush();
 			res.end();
-			
+
 		} else {
 
 			length = typeof extraInfo === 'string' ? extraInfo.length : JSON.stringify(extraInfo).length;
