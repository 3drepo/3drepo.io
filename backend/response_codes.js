--- conflicted
+++ resolved
@@ -181,12 +181,9 @@
 	FED_MODEL_IS_A_FED: {value: 111, message: 'Models of federation cannot be a federation', status:400},
 	PROJECT_IS_NOT_A_FED: {value: 112, message: 'Project is not a federation', status:400},
 
-<<<<<<< HEAD
 	AVATAR_SIZE_LIMIT: {value: 113, status: 400, message: `Avatar image cannot be larger than ${config.avatarSizeLimit / 1024 / 1024 } MB`},
-=======
-	INVALID_USERNAME: {value: 115, message: 'Invalid username', status: 400},
-	FILE_NO_EXT: { value: 116, message: "Filename must have extension", status: 400 },
->>>>>>> 29b5343c
+	INVALID_USERNAME: {value: 114, message: 'Invalid username', status: 400},
+	FILE_NO_EXT: { value: 115, message: "Filename must have extension", status: 400 },
 
 	MONGOOSE_VALIDATION_ERROR: function(err){
 		return {
