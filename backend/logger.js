--- conflicted
+++ resolved
@@ -79,36 +79,6 @@
 	});
 }
 
-<<<<<<< HEAD
-const transports = [
-	fileOutTransport
-];
-
-// Whether the logger should log to the console or not
-if (config.logfile.silent === true) {
-	transports.push(new winston.transports.Console({
-		colorize: true,
-		level: config.logfile.console_level,
-		silent: true
-	}));
-} else {
-	transports.push(new winston.transports.Console({
-		colorize: true,
-		level: config.logfile.console_level,
-	}));
-}
-
-// Creates logger which outputs to both the console
-// and a log file simultaneously
-// Levels are set separately in the config.
-const logger = new(winston.Logger)({
-	levels: myCustomLevels.levels,
-	colors: myCustomLevels.colors,
-	transports: transports
-});
-
-=======
->>>>>>> 3e41cab9
 /**
  * The repoLogger init and factory
  * 
