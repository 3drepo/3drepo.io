/**
 *  Copyright (C) 2021 3D Repo Ltd
 *
 *  This program is free software: you can redistribute it and/or modify
 *  it under the terms of the GNU Affero General Public License as
 *  published by the Free Software Foundation, either version 3 of the
 *  License, or (at your option) any later version.
 *
 *  This program is distributed in the hope that it will be useful,
 *  but WITHOUT ANY WARRANTY; without even the implied warranty of
 *  MERCHANTABILITY or FITNESS FOR A PARTICULAR PURPOSE.  See the
 *  GNU Affero General Public License for more details.
 *
 *  You should have received a copy of the GNU Affero General Public License
 *  along with this program.  If not, see <http://www.gnu.org/licenses/>.
 */

"use strict";

const request = require("supertest");
const expect = require("chai").expect;
const app = require("../../services/api.js").createApp();
const responseCodes = require("../../response_codes.js");
const async = require("async");

describe("Sequences", function () {

	let server;
	let agent;

	const username = "metaTest";
	const userApiKey = "d3900e3d5f81b13af626579ec1ead4a9";

	const viewerApiKey = "ba7a87507986da2619fc448cae0d93e4";

	const model = "4d3df6a7-b4d5-4304-a6e1-dc192a761490";
	const oldRevision = "c01daebe-9fe1-452e-a77e-d201280d1fb9";

	const federation = "fd7c1390-33d1-11ea-b3c9-d5b471b15ad0";

	const latestGoldenData = {
		"_id":"fe5f4826-817a-42f9-9a94-799e8246e4aa",
		"teamspace":username,
		"model":model,
		"rev_id":"33f63801-37a8-4ea9-abbc-6b6cec07b568",
		"name":"Sequence 2",
		"frames":[
			{
				"dateTime":1446624000000,
				"state":"3b4375cf-bf16-4602-87e6-f8e95aff39c3"
			},
			{
				"dateTime":1446656400000,
				"state":"3b4375cf-bf16-4602-87e6-f8e95aff39c3"
			},
			{
				"dateTime":1446710400000,
				"state":"53c3fc3e-3141-4cd6-b323-406a116734ee"
			},
			{
				"dateTime":1446742800000,
				"state":"53c3fc3e-3141-4cd6-b323-406a116734ee"
			},
			{
				"dateTime":1446796800000,
				"state":"c58adf37-7694-4b5d-8a46-0be123014460"
			}
		]
	};

	const oldGoldenData = {
		"_id":"8a64539a-c78f-41f4-8e9e-29034dc6c293",
		"teamspace":username,
		"model":model,
		"rev_id":oldRevision,
		"name":"Sequence 1",
		"frames":[
			{
				"dateTime":1446624000000,
				"state":"3b4375cf-bf16-4602-87e6-f8e95aff39c3"
			},
			{
				"dateTime":1446656400000,
				"state":"3b4375cf-bf16-4602-87e6-f8e95aff39c3"
			},
			{
				"dateTime":1446710400000,
				"state":"53c3fc3e-3141-4cd6-b323-406a116734ee",
			}
		]
	};

<<<<<<< HEAD
	const customGoldenData = {
		"_id":"4ddbe3e0-826b-11eb-8137-17014c88d41b",
		"teamspace":username,
		"model":model,
		"customSequence":true,
		"name":"Custom Sequence",
		"frames":[
			{
				"dateTime":1446624000000,
				"viewpoint":{
					"up":[0,1,0],
					"position":[38,38 ,125.080119148101],
					"look_at":[0,0,-163.080119148101],
					"view_dir":[0,0,-1],
					"right":[1,0,0],
					"fov":2.11248306530104,
					"aspect_ratio":0.875018933732738,
					"far":276.756120771945,
					"near":76.4241101223321
				}
			},
			{
				"dateTime":1446710400000,
				"viewpoint":{
					"up":[0,1,0],
					"position":[30,35,100],
					"look_at":[0,0,-150],
					"view_dir":[0,0,-1],
					"right":[1,0,0],
					"fov":2.11248306530104,
					"aspect_ratio":0.875018933732738,
					"far":276.756120771945,
					"near":76.4241101223321
				}
			}
		]
	};

	const goldenActivityDetail = {
		"_id":"abdd5f6f-77d1-4310-8a5c-7a81cf9de045",
		"name":"Main Site Compound",
		"parents":["b7b025f2-9e0d-4677-920a-342ca363e587"],
		"data":{
			"Name":"Main Site Compound",
			"Status":"PLANNED",
			"Is Compound Task":"Yes",
			"Code":"ST00150",
			"Planned Start":"30 Apr 2020 10:00:00",
			"Type":"WORK",
			"Constraint":"No Constraint",
			"Planned Finish":"11 Sep 2020 18:00:00",
			"Percentage Complete":0,
			"Physical Volume Unity":"Unknown",
			"Estimated Rate":0,
			"Planned Physical Volume":0,
			"Actual Physical Volume":0,
			"Remaining Physical Volume":0,
			"Budgeted Cost":0,
			"Actual Cost":0
		}
	};

	const goldenActivity = {
		"tasks":[
			{
				"id":"e8cc4f69-9c94-46b3-9656-73ede938f5bf",
				"name":"CONSTRUCTION",
				"startDate":1586941200000,
				"endDate":1599843600000,
				"subTasks":[
					{
						"id":"b7c0796d-df81-4e09-9b6e-37796fd00ae3",
						"name":"Temporary Office & Compound",
						"startDate":1586941200000,
						"endDate":1597766400000,
						"subTasks":[
							{"id":"dbf9ba49-0292-467f-a31e-7822a0d63836","name":"Strip Top Soil in Area for Site Set Up","startDate":1586941200000,"endDate":1587052800000},
							{"id":"13f02902-e350-4580-b577-e5a385962d03","name":"Set Up Heras Fencing for Site Compound","startDate":1586941200000,"endDate":1587135600000},
							{"id":"f1cc0ddf-1fa5-410b-9292-10ed3e20598a","name":"AQV Compound Duration","startDate":1586941200000,"endDate":1597766400000},
							{"id":"1879b1d7-e080-419b-8c51-da4ec31370c8","name":"Excavate Out to Widen Access Road","startDate":1587373200000,"endDate":1587484800000},
							{"id":"3ba601c6-39bd-470f-968b-34301f473e97","name":"Stone Up Site Compund & Access Road","startDate":1587459600000,"endDate":1587654000000},
							{"id":"c378b194-cff6-44ed-9d16-47f741812dfc","name":"Set Up gate Security Cabin","startDate":1587718800000,"endDate":1587747600000},
							{"id":"f821036e-9c9c-4410-bb2a-7396871099cf","name":"Offload Site Cabins","startDate":1587718800000,"endDate":1588003200000},
							{"id":"6e0e07c5-febe-44e8-8088-90d5f1c12af1","name":"Demob","startDate":1587718800000,"endDate":1597312860000},
							{"id":"1cfab6df-92e0-4feb-a409-6c7a3273aa74","name":"Offload Generator, Diesel Tank & Water Boweser","startDate":1588064400000,"endDate":1588093200000},
							{"id":"70daefd8-489e-42b2-ae65-9fd80339e316","name":"Wire Up Site Cabins","startDate":1588064400000,"endDate":1588176000000}
						]
					},
					{
						"id":"cdadc91b-8050-4fbb-beac-faed568da929",
						"name":"Main Site Compound",
						"startDate":1588237200000,
						"endDate":1599843600000,
						"subTasks":[
							{"id":"2c3299ec-761a-43b7-afb3-3c5c296fd3bc",
								"name":"Initial Compound Set Up",
								"startDate":1588237200000,
								"endDate":1591117200000,
								"subTasks":[
									{"id":"aeec3a5b-8eee-4208-a525-b5892248291e","name":"Strip and Load Topsoil Type 4 to South Stockpile Area (1000m2)","startDate":1588237200000,"endDate":1588604400000},
									{"id":"78827462-ff0c-4378-bbc5-db3f668fa641","name":"Strip and Load Topsoil Type 5 to East Stockpile Area (16000m2)","startDate":1588669200000,"endDate":1589367600000},
									{"id":"5f936b62-04c3-4ef6-92cd-eb7cb82d429b","name":"Localised Cut \/ Fill Level & Compact Formation (Possible 1260m3 Short Fall)","startDate":1589274000000,"endDate":1589385600000},
									{"id":"5edd587b-ce32-42cb-acc9-cc725eb39250","name":"Import & Lay Type 1","startDate":1589360400000,"endDate":1590674400000},
									{"id":"f342732a-3c9b-4d6a-859c-185952c1f767","name":"Set Out Different Construction Areas (Access Road) & Trim Access Roads","startDate":1590483600000,"endDate":1590678000000},
									{"id":"a745267e-65a8-4a99-acfd-b11694ca87ac","name":"Testing","startDate":1590742800000,"endDate":1591027200000},
									{"id":"a0c3a466-23c5-4c56-8c4a-01b96fff8688","name":"Survey of Finished Levels & Area Handover","startDate":1591088400000,"endDate":1591117200000}
								]
							},
							{"id":"1009df7e-8747-473b-b875-f2c9f4413f09",
								"name":"Surface Water Drainage",
								"startDate":1591002000000,
								"endDate":1593522000000,
								"subTasks":[
									{"id":"056bdc99-da68-4a43-8288-388f071c7042","name":"Carrier Pipes - 291mts","startDate":1591002000000,"endDate":1591783200000},
									{"id":"d0c6d63a-d790-4965-8bb8-7bc47912faa4","name":"Filter Carrier Pipe - 381mts","startDate":1591002000000,"endDate":1591894800000},
									{"id":"7bc7274d-0faf-4a98-89f3-2287ecddca68","name":"Chambers - 6 No.","startDate":1591866000000,"endDate":1592902800000},
									{"id":"1210bed1-ef97-40a8-b3a1-8daf0a577824","name":"Rodding Eye - 5 No.","startDate":1592989200000,"endDate":1593018000000},
									{"id":"94ef3044-f290-4e80-8b94-a6a9822fbdb9","name":"V-Ditch","startDate":1592989200000,"endDate":1593183600000},
									{"id":"8b74bda3-5f68-424f-84b5-c7bbf4ae8e52","name":"Oil Interceptor 7m * 2m * 1.5m Capture 30,000 m2","startDate":1592989200000,"endDate":1593522000000},
									{"id":"9b203369-ae45-417c-8a0a-1e8bbee8ee77","name":"Head Wall","startDate":1593421200000,"endDate":1593450000000}
								]
							},
							{
								"id":"0d619523-1f32-423e-a80a-0570a83cb515",
								"name":"Foul Water Drainage",
								"startDate":1591002000000,
								"endDate":1593532800000,
								"subTasks":[
									{"id":"d253db2f-27ec-40ec-9699-722d69b12235","name":"Foul Pipes","startDate":1591002000000,"endDate":1591866000000},
									{"id":"2f9ed722-7ba4-4b79-aece-122d562608e3","name":"Foul Chambers","startDate":1591606800000,"endDate":1592388000000},
									{"id":"9224dfed-faf1-4390-beb3-8c1f4bf10b11","name":"Road Crossing","startDate":1593075600000,"endDate":1593187200000},
									{"id":"7176f48f-f648-407e-b481-40539ef42acd","name":"Connection into Existing Chamber","startDate":1593421200000,"endDate":1593532800000}
								]
							},
							{
								"id":"06d22b37-8198-400a-b8e0-e1e58801902c",
								"name":"Potable Water",
								"startDate":1592211600000,
								"endDate":1593014400000,
								"subTasks":[
									{"id":"2868aed3-bb4a-477c-9641-8178ba33a48c","name":"Install 150mm Water Pipe (416mts)","startDate":1592211600000,"endDate":1592827200000},
									{"id":"bb35ab9f-9079-402e-8f5a-19de8fcaf24f","name":"Valve Chamber","startDate":1592902800000,"endDate":1593014400000}
								]
							},
							{
								"id":"0d04488b-0f21-4a42-bdf4-225d70c0de63",
								"name":"Ducting",
								"startDate":1592470800000,
								"endDate":1593100800000,
								"subTasks":[
									{"id":"e5a25712-8706-429b-8a2e-c4b54f27757a","name":"Trench For Cables","startDate":1592470800000,"endDate":1592582400000},
									{"id":"1eea70b6-ba02-4b97-a84f-7a1f262eb77f","name":"Install Distribution Chamber","startDate":1592816400000,"endDate":1592928000000},
									{"id":"5dc10ae5-7b64-4cfb-b120-2231a851ba29","name":"Trench Reinstatement","startDate":1592989200000,"endDate":1593100800000}
								]
							},
							{
								"id":"a71e792f-6655-4e37-baba-aad4cd19ac8f",
								"name":"Compound Formation",
								"startDate":1593421200000,
								"endDate":1597939200000,
								"subTasks":[
									{"id":"fc69f739-faa1-4cb6-b71d-ddb8a98f7c59","name":"Re Trim & Proof Rolling","startDate":1593421200000,"endDate":1594202400000},
									{"id":"2f7de8e5-ea01-4023-bf16-b41ea1a7f3a0","name":"Welfare areas - Ground Preparation","startDate":1593766800000,"endDate":1594803600000},
									{"id":"18ef7a54-b8c8-4180-984d-0a851a06288e","name":"Bases \/ plinths, foundations & slabs - site wide","startDate":1594371600000,"endDate":1595437200000},
									{"id":"1ac8e8db-c1cb-4177-9879-672b1b329e6f","name":"Trim sub-base and basecourse Car Park & Access Roads","startDate":1595581200000,"endDate":1596729600000},
									{"id":"a17d2251-93f9-4807-852c-fb7a9b38587b","name":"White lining (needs to start work on 8th","startDate":1596790800000,"endDate":1597939200000},
									{"id":"dabd9a41-7003-4ea8-ad6a-1bef79d9cfa3","name":"Basecourse Welfare\/stores\/lighting paving area","startDate":1597050000000,"endDate":1597748400000}
								]
							},
							{
								"id":"6b55409e-f885-43f7-a5a0-54b372d9bffb",
								"name":"Footpaths Finishes",
								"startDate":1593594000000,
								"endDate":1594731600000,
								"subTasks":[
									{"id":"29890ec0-b610-437a-a1e5-d1ad9a4a765e","name":"Footpaths Timber edging (4126mts)","startDate":1593594000000,"endDate":1594659600000},
									{"id":"ae8821f9-f36b-4ae0-95fa-82c6f7e6220b","name":"Geotextile Type 1 (2476 m2)","startDate":1594198800000,"endDate":1594731600000}
								]
							},
							{
								"id":"c26c39d1-fd91-4ffb-8a23-d7c416399a17",
								"name":"Fencing Barriers",
								"startDate":1594803600000,
								"endDate":1598360400000,
								"subTasks":[
									{"id":"bf3e945d-6ec1-417e-a060-6f6edbd3a793","name":"Install fencing to office ramps & office","startDate":1594803600000,"endDate":1595419200000},
									{"id":"92b385dc-68f3-4368-ae53-4f576f9578f9","name":"Install Vehicle Wash areas Smoking shelter, Cycle stand Flag pole & Information board","startDate":1595494800000,"endDate":1596726000000},
									{"id":"40c1bc01-0a84-4bf2-8ad9-b15f238b93d8","name":"Install Vehicle Arm Barriers, Pedestrian Gates & CCTV","startDate":1595581200000,"endDate":1596646800000},
									{"id":"fd7c432f-ddcb-4abd-9d82-a17b78c83061","name":"Lighting","startDate":1596790800000,"endDate":1597240800000},
									{"id":"903bdd21-6140-4a1f-9349-49d184ee1cb5","name":"Fencing (2.4mts) & Gates","startDate":1596790800000,"endDate":1598277600000},
									{"id":"90a2fab2-a855-4d51-9fe6-b43aad8820ea","name":"Top Soil & Seeding","startDate":1597827600000,"endDate":1598360400000}
								]
							},
							{
								"id":"b9433956-a6d2-43f4-9803-37bcec92de04",
								"name":"Not in Programme Yet - Mort\/MAtt",
								"startDate":1598947200000,
								"endDate":1599843600000,
								"subTasks":[
									{"id":"4c9464c6-2733-4ad2-9aad-651570d8a615","name":"Crane Arrives","startDate":1598947200000,"endDate":1598949000000},
									{"id":"6c6f509b-22d7-4b2c-81a3-8c6f2e3d8e38","name":"Lorry_Cabin Arrives","startDate":1598949000000,"endDate":1598952600000},
									{"id":"d3ecc2a0-e457-462f-b8f0-c920b95e9a40","name":"Install Site Cabins_Office_1","startDate":1598950800000,"endDate":1598954400000},
									{"id":"3349c096-2077-42f2-b0c4-483ac821105b","name":"Lorry_Cabin Arrives","startDate":1598952600000,"endDate":1598956200000},
									{"id":"da64158e-a598-4d2e-abdb-08f515ad7f79","name":"Install Site Cabins_Office_2","startDate":1598954400000,"endDate":1598958000000},
									{"id":"9872f62c-2174-40c3-b219-6f4efbb1d8bd","name":"Lorry_Cabin Arrives","startDate":1598956200000,"endDate":1598959800000},
									{"id":"c37ebc50-bc79-4ea4-b8c1-62d4d0be33ad","name":"Install Site Cabins_Office_3","startDate":1598958000000,"endDate":1598961600000},
									{"id":"822b5732-4024-40bf-b49f-1720cedf5742","name":"Lorry_Cabin Arrives","startDate":1598959800000,"endDate":1598963400000},
									{"id":"995dd476-21c2-4eac-9a9b-fa985ee1ca86","name":"Install Site Cabins_Office_4","startDate":1598961600000,"endDate":1598965200000},
									{"id":"139586e7-4adf-4135-80a3-346f66fe59cb","name":"Lorry_Cabin Arrives","startDate":1598967000000,"endDate":1598970600000},
									{"id":"e1511785-e27c-4efd-9888-d82bcc04e7d0","name":"Install Site Cabins_Office_5","startDate":1598968800000,"endDate":1598972400000},
									{"id":"589c7f5a-f814-4777-ab6d-538c4d12c4bb","name":"Lorry_Cabin Arrives","startDate":1598970600000,"endDate":1598974200000},
									{"id":"2f1743b7-77ea-4501-b012-4a9d49045dcd","name":"Install Site Cabins_Office_6","startDate":1598972400000,"endDate":1598976000000},
									{"id":"03e3e8e3-f0cc-4810-bb90-e7446cb7170c","name":"Lorry_Cabin Arrives","startDate":1599035400000,"endDate":1599039000000},
									{"id":"959b9305-c791-43b7-83ee-a8a35e7bf5b1","name":"Install Site Cabins_Office_7","startDate":1599037200000,"endDate":1599040800000},
									{"id":"1b3af2ee-7689-4487-8021-0495663b5580","name":"Lorry_Cabin Arrives","startDate":1599039000000,"endDate":1599042600000},
									{"id":"66cf71ba-35e1-4b73-a257-cf2453beb323","name":"Install Site Cabins_Office_8","startDate":1599040800000,"endDate":1599044400000},
									{"id":"a8ec1c8a-257d-4e39-9130-ac90adf19383","name":"Lorry_Cabin Arrives","startDate":1599042600000,"endDate":1599046200000},
									{"id":"6b074dfe-bb4d-4b9f-a91d-b2779a725d58","name":"Install Site Cabins_Office_9","startDate":1599044400000,"endDate":1599048000000},
									{"id":"0d23a56c-0b48-4fa1-8aa6-53501843e33f","name":"Lorry_Cabin Arrives","startDate":1599046200000,"endDate":1599049800000},
									{"id":"987ebaa6-35d5-4682-aff2-799d77cc0583","name":"Install Site Cabins_Office_10","startDate":1599048000000,"endDate":1599051600000},
									{"id":"e29bef8f-6d71-44e2-8961-0f25c52dcc55","name":"Lorry_Cabin Arrives","startDate":1599053400000,"endDate":1599057000000},
									{"id":"b6cfb8cc-4e1c-46a9-8cfc-31dde3740bc9","name":"Install Site Cabins_Office_11","startDate":1599055200000,"endDate":1599058800000},
									{"id":"c7006ba2-ce04-4067-bffa-4417aeb1a137","name":"Lorry_Cabin Arrives","startDate":1599057000000,"endDate":1599060600000},
									{"id":"d332b7c1-5dd4-4ec9-aba7-ff61a9a09718","name":"Install Site Cabins_Office_12","startDate":1599058800000,"endDate":1599062400000},
									{"id":"d098e0bb-9170-4a8c-b63d-91612f11d3eb","name":"Lorry_Cabin Arrives","startDate":1599121800000,"endDate":1599125400000},
									{"id":"b9bf4ddd-3631-4d47-9453-014914eee82c","name":"Install Site Cabins_Office_13","startDate":1599123600000,"endDate":1599127200000},
									{"id":"074a9fec-bc45-40d6-8db8-e56eb1d1d219","name":"Lorry_Cabin Arrives","startDate":1599125400000,"endDate":1599129000000},
									{"id":"597ca74f-5c2a-4e4a-98bf-8c6e07b0aac2","name":"Install Site Cabins_Office_14","startDate":1599127200000,"endDate":1599130800000},
									{"id":"17c20f20-c6fb-4ad5-a165-4782a726f1c2","name":"Lorry_Cabin Arrives","startDate":1599129000000,"endDate":1599132600000},
									{"id":"e575aa4c-cca8-40a1-87a7-69ba6fc3e7d2","name":"Install Site Cabins_Office_15","startDate":1599130800000,"endDate":1599134400000},
									{"id":"7549bf3f-2d80-4736-b858-858807a17154","name":"Lorry_Cabin Arrives","startDate":1599132600000,"endDate":1599136200000},
									{"id":"0852f6fe-dc43-4148-8864-f0bbdf0f19e0","name":"Install Site Cabins_Office_16","startDate":1599134400000,"endDate":1599138000000},
									{"id":"15d911eb-3923-4faf-a7bb-a6ba236d8f61","name":"Lorry_Cabin Arrives","startDate":1599139800000,"endDate":1599143400000},
									{"id":"57dd2466-1f28-47f9-b656-eff941e51c67","name":"Install Site Cabins_Office_17","startDate":1599141600000,"endDate":1599145200000},
									{"id":"032d465c-cec2-43bb-ac72-83610c261246","name":"Lorry_Cabin Arrives","startDate":1599143400000,"endDate":1599147000000},
									{"id":"08e88e4e-6127-4842-b645-11416ff2a5f3","name":"Install Site Cabins_Office_18","startDate":1599145200000,"endDate":1599148800000},
									{"id":"cb614685-3842-4593-bceb-1dea6a4d04c6","name":"Lorry_Cabin Arrives","startDate":1599208200000,"endDate":1599211800000},
									{"id":"0e9fc4b3-c4c4-4432-8a05-c9938e054695","name":"Install Site Cabins_Office_19","startDate":1599210000000,"endDate":1599213600000},
									{"id":"ea58eb60-2599-469b-b943-030ee5b523e7","name":"Lorry_Cabin Arrives","startDate":1599211800000,"endDate":1599215400000},
									{"id":"3e3659ca-1f93-412d-870e-28692dd9cd22","name":"Install Site Cabins_Office_20","startDate":1599213600000,"endDate":1599217200000},
									{"id":"8ba2fc1d-46e3-4238-b5ef-9928a25cfe14","name":"Lorry_Cabin Arrives","startDate":1599215400000,"endDate":1599219000000},
									{"id":"32336ac7-c857-463f-b9e4-37472016f93a","name":"Install Site Cabins_Office_21","startDate":1599217200000,"endDate":1599220800000},
									{"id":"8e0f3ecb-e617-4289-853c-1235f3cabf44","name":"Lorry_Cabin Arrives","startDate":1599219000000,"endDate":1599222600000},
									{"id":"ae916831-1d8d-4979-9b1b-2a57772b0b16","name":"Install Site Cabins_Office_22","startDate":1599220800000,"endDate":1599224400000},
									{"id":"79cfcf6a-a012-4f4e-a59f-de5881b2a343","name":"Other Installs","startDate":1599469200000,"endDate":1599580800000},
									{"id":"1937aaba-7de5-4856-a1df-7b35c6edf6ea","name":"Cars in Car Park","startDate":1599642000000,"endDate":1599670800000},
									{"id":"9ace695b-0f48-4ff1-894f-a684aef21bf7","name":"Containers & Storge","startDate":1599642000000,"endDate":1599753600000},
									{"id":"7f71fcc0-29cd-42b6-a78e-d7739a392c28","name":"BBV Staff ","startDate":1599728400000,"endDate":1599757200000},
									{"id":"014e8464-c193-430d-b6f7-47a8d7c54d2d","name":"BBV Staff Clash","startDate":1599814800000,"endDate":1599843600000}
								]
							}
						]
					}
				]
			}
		]
	};

	const sequenceId = oldGoldenData._id;
	const stateId = oldGoldenData.frames[0].state;
	const activityId = goldenActivityDetail["_id"];
	const customSequenceId = customGoldenData._id;
=======
	const sequenceId = oldGoldenData._id;
	const stateId = oldGoldenData.frames[0].state;
>>>>>>> 3b02263d

	before(function(done) {

		server = app.listen(8080, function () {
			console.log("API test server is listening on port 8080!");
			agent = request.agent(server);
			done();
		});

	});

	after(function(done) {
		server.close(function() {
			console.log("API test server is closed");
			done();
		});
	});

	describe("List all sequences", function() {
		it("should succeed", function(done) {
			agent.get(`/${username}/${model}/sequences?key=${userApiKey}`).expect(200, function(err , res) {
				expect(res.body.length).to.equal(3);
				expect(res.body[1]._id).to.equal(latestGoldenData._id);
				expect(res.body[1].teamspace).to.equal(latestGoldenData.teamspace);
				expect(res.body[1].model).to.equal(latestGoldenData.model);
				expect(res.body[1].rev_id).to.equal(latestGoldenData.rev_id);
				expect(res.body[1].name).to.equal(latestGoldenData.name);
				expect(res.body[1].startDate).to.equal(latestGoldenData.frames[0].dateTime);
				expect(res.body[1].endDate).to.equal(latestGoldenData.frames[latestGoldenData.frames.length - 1].dateTime);

				return done(err);
			});
		});

		it("from revision should succeed", function(done) {
			agent.get(`/${username}/${model}/sequences?revId=${oldRevision}&key=${userApiKey}`).expect(200, function(err , res) {
				expect(res.body.length).to.equal(2);
				expect(res.body[0]._id).to.equal(oldGoldenData._id);
				expect(res.body[0].teamspace).to.equal(oldGoldenData.teamspace);
				expect(res.body[0].model).to.equal(oldGoldenData.model);
				expect(res.body[0].rev_id).to.equal(oldGoldenData.rev_id);
				expect(res.body[0].name).to.equal(oldGoldenData.name);
				expect(res.body[0].startDate).to.equal(oldGoldenData.frames[0].dateTime);
				expect(res.body[0].endDate).to.equal(oldGoldenData.frames[oldGoldenData.frames.length - 1].dateTime);

				return done(err);
			});
		});

		it("from federation should succeed", function(done) {
			agent.get(`/${username}/${federation}/sequences?key=${userApiKey}`).expect(200, function(err , res) {
				expect(res.body.length).to.equal(3);
				expect(res.body[1]._id).to.equal(latestGoldenData._id);
				expect(res.body[1].teamspace).to.equal(latestGoldenData.teamspace);
				expect(res.body[1].model).to.equal(latestGoldenData.model);
				expect(res.body[1].rev_id).to.equal(latestGoldenData.rev_id);
				expect(res.body[1].name).to.equal(latestGoldenData.name);
				expect(res.body[1].startDate).to.equal(latestGoldenData.frames[0].dateTime);
				expect(res.body[1].endDate).to.equal(latestGoldenData.frames[latestGoldenData.frames.length - 1].dateTime);

				return done(err);
			});
		});
	});

	describe("Get sequence", function() {
		it("should succeed", function(done) {
			agent.get(`/${username}/${model}/sequences/${sequenceId}?key=${userApiKey}`)
				.expect(200, function(err, res) {
					expect(res.body.name).to.equal(oldGoldenData.name);
					expect(res.body.frames).to.deep.equal(oldGoldenData.frames);

					return done(err);
				});
		});

		it("custom sequence should succeed", function(done) {
			agent.get(`/${username}/${model}/sequences/${customSequenceId}?key=${userApiKey}`)
				.expect(200, function(err, res) {
					expect(res.body.customSequence).to.equal(true);
					expect(res.body.name).to.equal(customGoldenData.name);
					expect(res.body.frames).to.deep.equal(customGoldenData.frames);

					return done(err);
				});
		});

		it("with invalid ID should fail", function(done) {
			agent.get(`/${username}/${model}/sequences/invalidId?key=${userApiKey}`)
				.expect(404, function(err, res) {
					expect(res.body.value).to.equal(responseCodes.SEQUENCE_NOT_FOUND.value);

					return done(err);
				});
		});
	});

	describe("Get sequence state", function() {
		it("should succeed", function(done) {
			agent.get(`/${username}/${model}/sequences/${sequenceId}/state/${stateId}?key=${userApiKey}`).expect(200, function(err , res) {
				expect(Object.keys(res.body)).to.deep.equal(["transparency", "color"]);

				return done(err);
			});
		});

		it("from revision should succeed", function(done) {
			agent.get(`/${username}/${model}/sequences/${sequenceId}/state/${stateId}?revId=${oldRevision}&key=${userApiKey}`).expect(200, function(err , res) {
				expect(Object.keys(res.body)).to.deep.equal(["transparency", "color"]);

				return done(err);
			});
		});

		it("from federation should fail", function(done) {
			agent.get(`/${username}/${federation}/sequences/${sequenceId}/state/${stateId}?key=${userApiKey}`).expect(404, function(err , res) {
				expect(res.body.value).to.equal(responseCodes.NO_FILE_FOUND.value);

				return done(err);
			});
		});

		it("with invalid state ID should fail", function(done) {
			agent.get(`/${username}/${model}/sequences/${sequenceId}/state/invalidId?key=${userApiKey}`).expect(404, function(err , res) {
				expect(res.body.value).to.equal(responseCodes.NO_FILE_FOUND.value);

				return done(err);
			});
		});
	});

<<<<<<< HEAD
	/*
	describe("Get sequence activities", function() {
		it("should succeed", function(done) {
			agent.get(`/${username}/${model}/sequences/${sequenceId}/activities?key=${userApiKey}`).expect(200, function(err, res) {
				expect(res.body).to.deep.equal(goldenActivity);

				return done(err);
			});
		});

		it("from revision should succeed", function(done) {
			agent.get(`/${username}/${model}/sequences/${sequenceId}/activities?revId=${oldRevision}&key=${userApiKey}`).expect(200, function(err, res) {
				expect(res.body).to.deep.equal(goldenActivity);

				return done(err);
			});
		});

		it("from federation should fail", function(done) {
			agent.get(`/${username}/${federation}/sequences/${sequenceId}/activities?key=${userApiKey}`).expect(404, function(err, res) {
				expect(res.body.value).to.equal(responseCodes.NO_FILE_FOUND.value);

				return done(err);
			});
		});

		it("using invalid sequence ID should fail", function(done) {
			agent.get(`/${username}/${model}/sequences/invalidSequenceId/activities?key=${userApiKey}`).expect(404, function(err, res) {
				expect(res.body.value).to.equal(responseCodes.NO_FILE_FOUND.value);

				return done(err);
			});
		});
	});
	*/

	/*
	describe("Get sequence activity detail", function() {
		it("should succeed", function(done) {
			agent.get(`/${username}/${model}/sequences/${sequenceId}/activities/${activityId}?key=${userApiKey}`).expect(200, function(err, res) {
				expect(res.body).to.deep.equal(goldenActivityDetail);

				return done(err);
			});
		});

		it("from revision should succeed", function(done) {
			agent.get(`/${username}/${model}/sequences/${sequenceId}/activities/${activityId}?revId=${oldRevision}&key=${userApiKey}`).expect(200, function(err, res) {
				expect(res.body).to.deep.equal(goldenActivityDetail);

				return done(err);
			});
		});

		it("from federation should fail", function(done) {
			agent.get(`/${username}/${federation}/sequences/${sequenceId}/activities/${activityId}?key=${userApiKey}`).expect(404, function(err, res) {
				expect(res.body.value).to.equal(responseCodes.ACTIVITY_NOT_FOUND.value);

				return done(err);
			});
		});

		it("using invalid sequence ID should succeed", function(done) {
			agent.get(`/${username}/${model}/sequences/invalidSequenceId/activities/${activityId}?key=${userApiKey}`).expect(200, function(err, res) {
				expect(res.body).to.deep.equal(goldenActivityDetail);
				return done(err);
			});
		});

		it("using invalid activity ID should fail", function(done) {
			agent.get(`/${username}/${model}/sequences/${sequenceId}/activities/invalidActivityId?key=${userApiKey}`).expect(404, function(err, res) {
				expect(res.body.value).to.equal(responseCodes.ACTIVITY_NOT_FOUND.value);

				return done(err);
			});
		});
	});
	*/

=======
>>>>>>> 3b02263d
	describe("Update Sequence", function() {
		it("name with a new string should succeed", function(done) {
			const update = { name: "New name for the sequence"};
			async.series([
				(done) => {
					agent.patch(`/${username}/${model}/sequences/${sequenceId}?key=${userApiKey}`)
						.send(update)
						.expect(200, done);
				},
				(done) => {
					agent.get(`/${username}/${model}/sequences?revId=${oldRevision}&key=${userApiKey}`).expect(200, function(err , res) {
						expect(res.body.length).to.equal(2);
						const updatedData = {...oldGoldenData, ...update};

						expect(res.body[0]._id).to.equal(updatedData._id);
						expect(res.body[0].teamspace).to.equal(updatedData.teamspace);
						expect(res.body[0].model).to.equal(updatedData.model);
						expect(res.body[0].rev_id).to.equal(updatedData.rev_id);
						expect(res.body[0].name).to.equal(updatedData.name);
						expect(res.body[0].startDate).to.equal(updatedData.frames[0].dateTime);
						expect(res.body[0].endDate).to.equal(updatedData.frames[updatedData.frames.length - 1].dateTime);

						done(err);
					});
				}
			], done);
		});

		it("name and frame on read only sequence should fail", function(done) {
			const update = { frames: [], name: "another name"};
			agent.patch(`/${username}/${model}/sequences/${sequenceId}?key=${userApiKey}`)
				.send(update)
				.expect(400, function(err, res) {
					expect(res.body.value).to.equal(responseCodes.SEQUENCE_READ_ONLY.value);
					done(err);
				});
		});

		it("anything but the name on read only sequence should fail", function(done) {
			const update = { frames: []};
			agent.patch(`/${username}/${model}/sequences/${sequenceId}?key=${userApiKey}`)
				.send(update)
				.expect(400, (err, res) => {
					expect(res.body.value).to.equal(responseCodes.SEQUENCE_READ_ONLY.value);
					done(err);
				});
		});

		it("name on custom sequence should succeed", function(done) {
			const update = {name: "only name"};
			async.series([
				(done) => {
					agent.patch(`/${username}/${model}/sequences/${customSequenceId}?key=${userApiKey}`)
						.send(update)
						.expect(200, done);
				},
				(done) => {
					agent.get(`/${username}/${model}/sequences/${customSequenceId}?key=${userApiKey}`).expect(200, function(err, res) {
						expect(res.body.name).to.equal(update.name);
						done(err);
					});
				}
			], done);
		});

		it("name and frame on custom sequence should succeed", function(done) {
			const update = { frames: [], name: "another name"};
			async.series([
				(done) => {
					agent.patch(`/${username}/${model}/sequences/${customSequenceId}?key=${userApiKey}`)
						.send(update)
						.expect(200, done);
				},
				(done) => {
					agent.get(`/${username}/${model}/sequences/${customSequenceId}?key=${userApiKey}`).expect(200, function(err, res) {
						expect(res.body.name).to.equal(update.name);
						expect(res.body.frames).to.deep.equal(update.frames);
						done(err);
					});
				}
			], done);
		});

		it("frame on custom sequence should succeed", function(done) {
			const update = { frames: customGoldenData.frames };
			async.series([
				(done) => {
					agent.patch(`/${username}/${model}/sequences/${customSequenceId}?key=${userApiKey}`)
						.send(update)
						.expect(200, done);
				},
				(done) => {
					agent.get(`/${username}/${model}/sequences/${customSequenceId}?key=${userApiKey}`).expect(200, function(err, res) {
						expect(res.body.frames).to.deep.equal(update.frames);
						done(err);
					});
				}
			], done);
		});

		it("frame with groups on custom sequence should succeed", function(done) {
			const highlighted_group = {
				objects: [{
					"account": username,
					model,
					"shared_ids":["8b9259d2-316d-4295-9591-ae020bfcce48"]
				}],
				color: [2555, 255, 0]
			};

			const hidden_group = {
				objects: [{
					"account": username,
					model,
					"shared_ids":["69b60e77-e049-492f-b8a3-5f5b2730129c"]
				}]
			};

			const override_groups = [
				{
					objects: [{
						"account": username,
						model,
						"shared_ids": ["8b9259d2-316d-4295-9591-ae020bfcce48"]
					}],
					color: [1, 2, 3],
					totalSavedMeshes: 1
				},
				{
					objects: [{
						"account": username,
						model,
						"shared_ids": ["69b60e77-e049-492f-b8a3-5f5b2730129c"]
					}],
					color: [4, 5, 6],
					totalSavedMeshes: 1
				},
			];

			const update = { frames: [ Object.assign({}, customGoldenData.frames[0]) ] };
			update.frames[0].viewpoint = Object.assign(
				{highlighted_group, hidden_group, override_groups},
				update.frames[0].viewpoint
			);

			let highlightedGroupId;
			let hiddenGroupId;
			let overrideGroupIds;

			async.series([
				(done) => {
					agent.patch(`/${username}/${model}/sequences/${customSequenceId}?key=${userApiKey}`)
						.send(update)
						.expect(200, done);
				},
				(done) => {
					agent.get(`/${username}/${model}/sequences/${customSequenceId}?key=${userApiKey}`).expect(200, function(err, res) {
						highlightedGroupId = res.body.frames[0].viewpoint.highlighted_group_id;
						delete res.body.frames[0].viewpoint.highlighted_group_id;
						delete update.frames[0].viewpoint.highlighted_group;

						hiddenGroupId = res.body.frames[0].viewpoint.hidden_group_id;
						delete res.body.frames[0].viewpoint.hidden_group_id;
						delete update.frames[0].viewpoint.hidden_group;

						overrideGroupIds = res.body.frames[0].viewpoint.override_group_ids;
						delete res.body.frames[0].viewpoint.override_group_ids;
						delete update.frames[0].viewpoint.override_groups;

						expect(res.body.frames).to.deep.equal(update.frames);

						done(err);
					});
				},
				(done) => {
					agent.get(`/${username}/${model}/revision/master/head/groups/${highlightedGroupId}?key=${userApiKey}`)
						.expect(200, function(err, res) {
							expect(res.body.objects).to.deep.equal(highlighted_group.objects);
							expect(res.body.color).to.deep.equal(highlighted_group.color);
							done(err);
						});
				},
				(done) => {
					agent.get(`/${username}/${model}/revision/master/head/groups/${hiddenGroupId}?key=${userApiKey}`)
						.expect(200, function(err, res) {
							expect(res.body.objects).to.deep.equal(hidden_group.objects);
							expect(res.body.color).to.deep.equal(hidden_group.color);
							done(err);
						});
				},
				(done) => {
					agent.get(`/${username}/${model}/revision/master/head/groups/${overrideGroupIds[0]}?key=${userApiKey}`)
						.expect(200, function(err, res) {
							expect(res.body.objects).to.deep.equal(override_groups[0].objects);
							expect(res.body.color).to.deep.equal(override_groups[0].color);
							done(err);
						});
				},
				(done) => {
					agent.get(`/${username}/${model}/revision/master/head/groups/${overrideGroupIds[1]}?key=${userApiKey}`)
						.expect(200, function(err, res) {
							expect(res.body.objects).to.deep.equal(override_groups[1].objects);
							expect(res.body.color).to.deep.equal(override_groups[1].color);
							done(err);
						});
				}
			], done);
		});

		it("frame with viewId on custom sequence should succeed", function(done) {
			const view = {
				"name":"View test",
				"viewpoint": customGoldenData.frames[0].viewpoint
			};
			const update = {};
			async.series([
				(done) => {
					agent.post(`/${username}/${model}/viewpoints?key=${userApiKey}`)
						.send(view)
						.expect(200, function(err, res) {
							update.frames = [
								Object.assign({viewId: res.body._id}, customGoldenData.frames[0])
							];
							delete update.frames[0].viewpoint;
							done(err);
						});
				},
				(done) => {
					agent.patch(`/${username}/${model}/sequences/${customSequenceId}?key=${userApiKey}`)
						.send(update)
						.expect(200, done);
				},
				(done) => {
					agent.get(`/${username}/${model}/sequences/${customSequenceId}?key=${userApiKey}`).expect(200, function(err, res) {
						delete res.body.frames[0].viewpoint.screenshot_ref;
						expect(res.body.frames[0]).to.deep.equal(customGoldenData.frames[0]);
						done(err);
					});
				}
			], done);
		});

		it("frame with transformation on custom sequence should fail", function(done) {
			const transformation_groups = [
				{
					objects: [{
						"account": username,
						model,
						"shared_ids": ["8b9259d2-316d-4295-9591-ae020bfcce48"]
					}],
					transformation: [1,2,3,4,5,6,7,8,9,10,11,12,13,14,15,16]
				},
				{
					objects: [{
						"account": username,
						model,
						"shared_ids": ["69b60e77-e049-492f-b8a3-5f5b2730129c"]
					}],
					transformation: [1,2,3,4,5,6,7,8,9,10,11,12,13,14,15,16]
				},
			];

			const update = { frames: [ Object.assign({}, customGoldenData.frames[0]) ] };
			update.frames[0].viewpoint = Object.assign({transformation_groups}, update.frames[0].viewpoint);

			agent.patch(`/${username}/${model}/sequences/${customSequenceId}?key=${userApiKey}`)
				.send(update)
				.expect(400, function(err, res) {
					expect(res.body.value).to.equal(responseCodes.INVALID_ARGUMENTS.value);
					return done(err);
				});
		});

		it("revision on custom sequence should succeed", function(done) {
			const update = {"revId": oldRevision};

			async.series([
				(done) => {
					agent.patch(`/${username}/${model}/sequences/${customSequenceId}?key=${userApiKey}`)
						.send(update)
						.expect(200, done);
				},
				(done) => {
					agent.get(`/${username}/${model}/sequences/${customSequenceId}?key=${userApiKey}`).expect(200, function(err, res) {
						expect(res.body.rev_id).to.deep.equal(update.revId);
						done(err);
					});
				}
			], done);
		});

		it("invalid revision on custom sequence should fail", function(done) {
			const update = {"revId": "badRevision"};

			agent.patch(`/${username}/${model}/sequences/${customSequenceId}?key=${userApiKey}`)
				.send(update)
				.expect(400, function(err, res) {
					expect(res.body.value).to.equal(responseCodes.INVALID_TAG_NAME.value);
					return done(err);
				});
		});

		it("that does not exist should fail", function(done) {
			const update = { name: "abc"};
			agent.patch(`/${username}/${model}/sequences/invalidSequence?key=${userApiKey}`)
				.send(update)
				.expect(404, (err, res) => {
					expect(res.body.value).to.equal(responseCodes.SEQUENCE_NOT_FOUND.value);
					done(err);
				});
		});

		it("name as viewer should fail", function(done) {
			const update = { name: "Viewer's attempt"};
			agent.patch(`/${username}/${model}/sequences/${sequenceId}?key=${viewerApiKey}`)
				.send(update)
				.expect(401, done);
		});
	});

	describe("Delete sequence", function() {
		it("custom sequence should succeed", function(done) {
			agent.delete(`/${username}/${model}/sequences/${customSequenceId}?key=${userApiKey}`)
				.expect(200, done);
		});

		it("read only sequence should fail", function(done) {
			agent.delete(`/${username}/${model}/sequences/${sequenceId}?key=${userApiKey}`)
				.expect(400, function(err, res) {
					expect(res.body.value).to.equal(responseCodes.SEQUENCE_READ_ONLY.value);
					return done(err);
				});
		});

		it("non-existent sequence should fail", function(done) {
			agent.delete(`/${username}/${model}/sequences/invalidId?key=${userApiKey}`)
				.expect(404, function(err, res) {
					expect(res.body.value).to.equal(responseCodes.SEQUENCE_NOT_FOUND.value);
					return done(err);
				});
		});
	});

	const goldenLegendData = {
        "Chairs" : "#ffffaa",
        "Apples" : "#aaaaaa11"
	};

	describe("Getting a legend", function() {
		it("from a sequence that does not exist should fail", function(done) {
			agent.get(`/${username}/${model}/sequences/invalidSequence/legend?key=${userApiKey}`)
				.expect(404, (err, res) => {
					expect(res.body.value).to.equal(responseCodes.SEQUENCE_NOT_FOUND.value);
					done(err);
				});
		});

		it("from a sequence that already has a legend should succeed", function(done) {
			agent.get(`/${username}/${model}/sequences/${sequenceId}/legend?key=${userApiKey}`)
				.expect(200, (err, res) => {
					expect(res.body).to.deep.equal(goldenLegendData);
					done(err);
				});
		});

		it("from a sequence that already has a legend as a viewer should succeed", function(done) {
			agent.get(`/${username}/${model}/sequences/${sequenceId}/legend?key=${viewerApiKey}`)
				.expect(200, (err, res) => {
					expect(res.body).to.deep.equal(goldenLegendData);
					done(err);
				});
		});

		it("from a sequence that does not have a legend should succeed", function(done) {
			agent.get(`/${username}/${model}/sequences/${latestGoldenData._id}/legend?key=${userApiKey}`)
				.expect(200, (err, res) => {
					expect(res.body).to.deep.equal({});
					done(err);
				});
		});
	});

	describe("Setting a legend as default", function() {
		it("updating the default legend as a viewer should fail", function(done) {
			agent.put(`/${username}/${model}/settings?key=${viewerApiKey}`)
				.send({defaultLegend : sequenceId })
				.expect(401, done);
		});

		it("updating the default legend should succeed", function(done) {
			async.series([
				(done) => {
					agent.put(`/${username}/${model}/settings?key=${userApiKey}`)
						.send({defaultLegend : sequenceId })
						.expect(200, done);
				},
				(done) => {
					agent.get(`/${username}/${model}.json?key=${userApiKey}`)
						.expect(200, (err, res) => {
							expect(res.body.defaultLegend).to.equal(sequenceId);
							done(err);
						});
				}
			], done);
		});

		it("sequences with no legend should get be getting the default legend instead of empty legend", function(done) {
			agent.get(`/${username}/${model}/sequences/${latestGoldenData._id}/legend?key=${userApiKey}`)
				.expect(200, (err, res) => {
					expect(res.body).to.deep.equal(goldenLegendData);
					done(err);
				});
		});
	});

	describe("Updating a legend", function() {
		it("of a valid sequence should succeed", function(done) {
			const newLegend = { a: "#123456", b: "#ffffffaa" };
			async.series([
				(done) => {
					agent.put(`/${username}/${model}/sequences/${latestGoldenData._id}/legend?key=${userApiKey}`)
						.send(newLegend)
						.expect(200, done);
				},
				(done) => {
					agent.get(`/${username}/${model}/sequences/${latestGoldenData._id}/legend?key=${userApiKey}`)
					.expect(200, (err, res) => {
						expect(res.body).to.deep.equal(newLegend);
						done(err);
					});
				}
			], done);

		});

		it("of an invalid sequence should fail", function(done) {
			const newLegend = { a: "#123456", b: "#ffffffaa" };
			agent.put(`/${username}/${model}/sequences/invalidSequenceID/legend?key=${userApiKey}`)
				.send(newLegend)
				.expect(404, (err, res) => {
					expect(res.body.value).to.equal(responseCodes.SEQUENCE_NOT_FOUND.value);
					done(err);
				});
		});

		it("with the wrong data type should fail", function(done) {
			const newLegend = { a: "#123456", b: false };
			agent.put(`/${username}/${model}/sequences/${latestGoldenData._id}/legend?key=${userApiKey}`)
				.send(newLegend)
				.expect(400, (err, res) => {
					expect(res.body.value).to.equal(responseCodes.INVALID_ARGUMENTS.value);
					done(err);
				});
		});

		it("with the string that isn't in hex colour format should fail", function(done) {
			const newLegend = { a: "#123456", b: "hello" };
			agent.put(`/${username}/${model}/sequences/${latestGoldenData._id}/legend?key=${userApiKey}`)
				.send(newLegend)
				.expect(400, (err, res) => {
					expect(res.body.value).to.equal(responseCodes.INVALID_ARGUMENTS.value);
					done(err);
				});
		});

		it("as a viewer should fail", function(done) {
			const newLegend = { a: "#123456" };
			agent.put(`/${username}/${model}/sequences/${latestGoldenData._id}/legend?key=${viewerApiKey}`)
				.send(newLegend)
				.expect(401, done);
		});
	});

	describe("Deleting a legend", function() {
		it("as a viewer should fail", function(done) {
			agent.delete(`/${username}/${model}/sequences/${latestGoldenData._id}/legend?key=${viewerApiKey}`)
				.expect(401, done);
		});

		it("of an invalid sequence ID should fail", function(done) {
			agent.delete(`/${username}/${model}/sequences/aaa/legend?key=${userApiKey}`)
				.expect(404, (err, res) => {
					expect(res.body.value).to.equal(responseCodes.SEQUENCE_NOT_FOUND.value);
					done(err);
				});
		});

		it("should succeed", function(done) {
			async.series([
				(done) => {
					agent.delete(`/${username}/${model}/sequences/${latestGoldenData._id}/legend?key=${userApiKey}`)
						.expect(200, done);
				},
				(done) => {
					agent.get(`/${username}/${model}/sequences/${latestGoldenData._id}/legend?key=${userApiKey}`)
					.expect(200, (err, res) => {
						expect(res.body).to.deep.equal(goldenLegendData);
						done(err);
					});
				}
			], done);
		});
	});

	describe("Creating a custom sequence", function() {
		const baseCustomSequence = {
			frames: [
				{
					"dateTime":1446624000000,
					"viewpoint": {
						"up":[0,1,0],
						"position":[38,38 ,125.08011914810137],
						"look_at":[0,0,-163.08011914810137],
						"view_dir":[0,0,-1],
						"right":[1,0,0],
						"fov":2.1124830653010416,
						"aspect_ratio":0.8750189337327384,
						"far":276.75612077194506 ,
						"near":76.42411012233212
					}
				},
				{
					"dateTime":1446710400000,
					"viewpoint": {
						"up":[0,1,0],
						"position":[30,35 ,100],
						"look_at":[0,0,-150],
						"view_dir":[0,0,-1],
						"right":[1,0,0],
						"fov":2.1124830653010416,
						"aspect_ratio":0.8750189337327384,
						"far":276.75612077194506 ,
						"near":76.42411012233212
					}
				}
			]
		};

		it("should succeed", function(done) {
			const sequence = Object.assign({"name":"Sequence test"}, baseCustomSequence);
			let sequenceId;

			async.series([
				function(done) {
					agent.post(`/${username}/${model}/sequences?key=${userApiKey}`)
						.send(sequence)
						.expect(200, function(err, res) {
							sequenceId = res.body._id;
							return done(err);
						});
				},
				function(done) {
					agent.get(`/${username}/${model}/sequences/${sequenceId}?key=${userApiKey}`)
						.expect(200, function(err, res) {
							expect(res.body.customSequence).to.equal(true);
							expect(res.body.name).to.equal(sequence.name);
							expect(res.body.frames).to.deep.equal(sequence.frames);

							return done(err);
						});
				}
			], done);
		});

		it("with groups should succeed", function(done) {
			const highlighted_group = {
				objects: [{
					"account": username,
					model,
					"shared_ids":["8b9259d2-316d-4295-9591-ae020bfcce48"]
				}],
				color: [2555, 255, 0]
			};

			const hidden_group = {
				objects: [{
					"account": username,
					model,
					"shared_ids":["69b60e77-e049-492f-b8a3-5f5b2730129c"]
				}]
			};

			const override_groups = [
				{
					objects: [{
						"account": username,
						model,
						"shared_ids": ["8b9259d2-316d-4295-9591-ae020bfcce48"]
					}],
					color: [1, 2, 3],
					totalSavedMeshes: 1
				},
				{
					objects: [{
						"account": username,
						model,
						"shared_ids": ["69b60e77-e049-492f-b8a3-5f5b2730129c"]
					}],
					color: [4, 5, 6],
					totalSavedMeshes: 1
				},
			];

			const sequence = Object.assign({"name":"Sequence test"}, baseCustomSequence);
			sequence.frames = [
				Object.assign({}, baseCustomSequence.frames[0]),
				baseCustomSequence.frames[1]
			];
			sequence.frames[0].viewpoint = Object.assign(
				{highlighted_group, hidden_group, override_groups},
				baseCustomSequence.frames[0].viewpoint
			);
			let sequenceId;
			let highlightedGroupId;
			let hiddenGroupId;
			let overrideGroupIds;

			async.series([
				function(done) {
					agent.post(`/${username}/${model}/sequences?key=${userApiKey}`)
						.send(sequence)
						.expect(200, function(err, res) {
							sequenceId = res.body._id;
							return done(err);
						});
				},
				function(done) {
					agent.get(`/${username}/${model}/sequences/${sequenceId}?key=${userApiKey}`)
						.expect(200, function(err, res) {
							expect(res.body.customSequence).to.equal(true);
							expect(res.body.name).to.equal(sequence.name);

							highlightedGroupId = res.body.frames[0].viewpoint.highlighted_group_id;
							delete res.body.frames[0].viewpoint.highlighted_group_id;
							delete sequence.frames[0].viewpoint.highlighted_group;

							hiddenGroupId = res.body.frames[0].viewpoint.hidden_group_id;
							delete res.body.frames[0].viewpoint.hidden_group_id;
							delete sequence.frames[0].viewpoint.hidden_group;

							overrideGroupIds = res.body.frames[0].viewpoint.override_group_ids;
							delete res.body.frames[0].viewpoint.override_group_ids;
							delete sequence.frames[0].viewpoint.override_groups;

							expect(res.body.frames).to.deep.equal(sequence.frames);

							return done(err);
						});
				},
				function(done) {
					agent.get(`/${username}/${model}/revision/master/head/groups/${highlightedGroupId}?key=${userApiKey}`)
						.expect(200, function(err, res) {
							expect(res.body.objects).to.deep.equal(highlighted_group.objects);
							expect(res.body.color).to.deep.equal(highlighted_group.color);
							return done(err);
						});
				},
				function(done) {
					agent.get(`/${username}/${model}/revision/master/head/groups/${hiddenGroupId}?key=${userApiKey}`)
						.expect(200, function(err, res) {
							expect(res.body.objects).to.deep.equal(hidden_group.objects);
							expect(res.body.color).to.deep.equal(hidden_group.color);
							return done(err);
						});
				},
				function(done) {
					agent.get(`/${username}/${model}/revision/master/head/groups/${overrideGroupIds[0]}?key=${userApiKey}`)
						.expect(200, function(err, res) {
							expect(res.body.objects).to.deep.equal(override_groups[0].objects);
							expect(res.body.color).to.deep.equal(override_groups[0].color);
							return done(err);
						});
				},
				function(done) {
					agent.get(`/${username}/${model}/revision/master/head/groups/${overrideGroupIds[1]}?key=${userApiKey}`)
						.expect(200, function(err, res) {
							expect(res.body.objects).to.deep.equal(override_groups[1].objects);
							expect(res.body.color).to.deep.equal(override_groups[1].color);
							return done(err);
						});
				}
			], done);
		});

		it("with viewId should succeed", function(done) {
			const view = {
				"name":"View test",
				"viewpoint": baseCustomSequence.frames[0].viewpoint
			};
			const sequence = Object.assign({"name":"Sequence test"}, baseCustomSequence);
			let sequenceId;

			async.series([
				function(done) {
					agent.post(`/${username}/${model}/viewpoints?key=${userApiKey}`)
						.send(view)
						.expect(200, function(err, res) {
							sequence.frames = [
								Object.assign({viewId: res.body._id}, baseCustomSequence.frames[0]),
								baseCustomSequence.frames[1]
							];
							delete sequence.frames[0].viewpoint;
							return done(err);
						});
				},
				function(done) {
					agent.post(`/${username}/${model}/sequences?key=${userApiKey}`)
						.send(sequence)
						.expect(200, function(err, res) {
							sequenceId = res.body._id;
							return done(err);
						});
				},
				function(done) {
					agent.get(`/${username}/${model}/sequences/${sequenceId}?key=${userApiKey}`)
						.expect(200, function(err, res) {
							delete res.body.frames[0].viewpoint.screenshot_ref;
							expect(res.body.customSequence).to.equal(true);
							expect(res.body.name).to.equal(sequence.name);
							expect(res.body.frames).to.deep.equal(baseCustomSequence.frames);

							return done(err);
						});
				}
			], done);
		});

		it("with transformation in viewpoint should fail", function(done) {
			const transformation_groups = [
				{
					objects: [{
						"account": username,
						model,
						"shared_ids": ["8b9259d2-316d-4295-9591-ae020bfcce48"]
					}],
					transformation: [1,2,3,4,5,6,7,8,9,10,11,12,13,14,15,16]
				},
				{
					objects: [{
						"account": username,
						model,
						"shared_ids": ["69b60e77-e049-492f-b8a3-5f5b2730129c"]
					}],
					transformation: [1,2,3,4,5,6,7,8,9,10,11,12,13,14,15,16]
				},
			];

			const sequence = Object.assign({"name":"Sequence test"}, baseCustomSequence);
			sequence.frames = [
				Object.assign({}, baseCustomSequence.frames[0]),
				baseCustomSequence.frames[1]
			];
			sequence.frames[0].viewpoint = Object.assign({transformation_groups}, baseCustomSequence.frames[0].viewpoint);
			let sequenceId;

			agent.post(`/${username}/${model}/sequences?key=${userApiKey}`)
				.send(sequence)
				.expect(400, function(err, res) {
					expect(res.body.value).to.equal(responseCodes.INVALID_ARGUMENTS.value);
					return done(err);
				});
		});

		it("with revision should succeed", function(done) {
			const sequence = Object.assign({"name":"Sequence test", "revId": oldRevision}, baseCustomSequence);
			let sequenceId;

			async.series([
				function(done) {
					agent.post(`/${username}/${model}/sequences?key=${userApiKey}`)
						.send(sequence)
						.expect(200, function(err, res) {
							sequenceId = res.body._id;
							return done(err);
						});
				},
				function(done) {
					agent.get(`/${username}/${model}/sequences/${sequenceId}?key=${userApiKey}`)
						.expect(200, function(err, res) {
							expect(res.body.customSequence).to.equal(true);
							expect(res.body.name).to.equal(sequence.name);
							expect(res.body.frames).to.deep.equal(sequence.frames);

							return done(err);
						});
				}
			], done);
		});

		it("with invalid revision should fail", function(done) {
			const sequence = Object.assign({"name":"Sequence test", "revId": "badRevision"}, baseCustomSequence);

			agent.post(`/${username}/${model}/sequences?key=${userApiKey}`)
				.send(sequence)
				.expect(400, function(err, res) {
					expect(res.body.value).to.equal(responseCodes.INVALID_TAG_NAME.value);
					return done(err);
				});
		});
	});
});<|MERGE_RESOLUTION|>--- conflicted
+++ resolved
@@ -90,7 +90,6 @@
 		]
 	};
 
-<<<<<<< HEAD
 	const customGoldenData = {
 		"_id":"4ddbe3e0-826b-11eb-8137-17014c88d41b",
 		"teamspace":username,
@@ -129,234 +128,9 @@
 		]
 	};
 
-	const goldenActivityDetail = {
-		"_id":"abdd5f6f-77d1-4310-8a5c-7a81cf9de045",
-		"name":"Main Site Compound",
-		"parents":["b7b025f2-9e0d-4677-920a-342ca363e587"],
-		"data":{
-			"Name":"Main Site Compound",
-			"Status":"PLANNED",
-			"Is Compound Task":"Yes",
-			"Code":"ST00150",
-			"Planned Start":"30 Apr 2020 10:00:00",
-			"Type":"WORK",
-			"Constraint":"No Constraint",
-			"Planned Finish":"11 Sep 2020 18:00:00",
-			"Percentage Complete":0,
-			"Physical Volume Unity":"Unknown",
-			"Estimated Rate":0,
-			"Planned Physical Volume":0,
-			"Actual Physical Volume":0,
-			"Remaining Physical Volume":0,
-			"Budgeted Cost":0,
-			"Actual Cost":0
-		}
-	};
-
-	const goldenActivity = {
-		"tasks":[
-			{
-				"id":"e8cc4f69-9c94-46b3-9656-73ede938f5bf",
-				"name":"CONSTRUCTION",
-				"startDate":1586941200000,
-				"endDate":1599843600000,
-				"subTasks":[
-					{
-						"id":"b7c0796d-df81-4e09-9b6e-37796fd00ae3",
-						"name":"Temporary Office & Compound",
-						"startDate":1586941200000,
-						"endDate":1597766400000,
-						"subTasks":[
-							{"id":"dbf9ba49-0292-467f-a31e-7822a0d63836","name":"Strip Top Soil in Area for Site Set Up","startDate":1586941200000,"endDate":1587052800000},
-							{"id":"13f02902-e350-4580-b577-e5a385962d03","name":"Set Up Heras Fencing for Site Compound","startDate":1586941200000,"endDate":1587135600000},
-							{"id":"f1cc0ddf-1fa5-410b-9292-10ed3e20598a","name":"AQV Compound Duration","startDate":1586941200000,"endDate":1597766400000},
-							{"id":"1879b1d7-e080-419b-8c51-da4ec31370c8","name":"Excavate Out to Widen Access Road","startDate":1587373200000,"endDate":1587484800000},
-							{"id":"3ba601c6-39bd-470f-968b-34301f473e97","name":"Stone Up Site Compund & Access Road","startDate":1587459600000,"endDate":1587654000000},
-							{"id":"c378b194-cff6-44ed-9d16-47f741812dfc","name":"Set Up gate Security Cabin","startDate":1587718800000,"endDate":1587747600000},
-							{"id":"f821036e-9c9c-4410-bb2a-7396871099cf","name":"Offload Site Cabins","startDate":1587718800000,"endDate":1588003200000},
-							{"id":"6e0e07c5-febe-44e8-8088-90d5f1c12af1","name":"Demob","startDate":1587718800000,"endDate":1597312860000},
-							{"id":"1cfab6df-92e0-4feb-a409-6c7a3273aa74","name":"Offload Generator, Diesel Tank & Water Boweser","startDate":1588064400000,"endDate":1588093200000},
-							{"id":"70daefd8-489e-42b2-ae65-9fd80339e316","name":"Wire Up Site Cabins","startDate":1588064400000,"endDate":1588176000000}
-						]
-					},
-					{
-						"id":"cdadc91b-8050-4fbb-beac-faed568da929",
-						"name":"Main Site Compound",
-						"startDate":1588237200000,
-						"endDate":1599843600000,
-						"subTasks":[
-							{"id":"2c3299ec-761a-43b7-afb3-3c5c296fd3bc",
-								"name":"Initial Compound Set Up",
-								"startDate":1588237200000,
-								"endDate":1591117200000,
-								"subTasks":[
-									{"id":"aeec3a5b-8eee-4208-a525-b5892248291e","name":"Strip and Load Topsoil Type 4 to South Stockpile Area (1000m2)","startDate":1588237200000,"endDate":1588604400000},
-									{"id":"78827462-ff0c-4378-bbc5-db3f668fa641","name":"Strip and Load Topsoil Type 5 to East Stockpile Area (16000m2)","startDate":1588669200000,"endDate":1589367600000},
-									{"id":"5f936b62-04c3-4ef6-92cd-eb7cb82d429b","name":"Localised Cut \/ Fill Level & Compact Formation (Possible 1260m3 Short Fall)","startDate":1589274000000,"endDate":1589385600000},
-									{"id":"5edd587b-ce32-42cb-acc9-cc725eb39250","name":"Import & Lay Type 1","startDate":1589360400000,"endDate":1590674400000},
-									{"id":"f342732a-3c9b-4d6a-859c-185952c1f767","name":"Set Out Different Construction Areas (Access Road) & Trim Access Roads","startDate":1590483600000,"endDate":1590678000000},
-									{"id":"a745267e-65a8-4a99-acfd-b11694ca87ac","name":"Testing","startDate":1590742800000,"endDate":1591027200000},
-									{"id":"a0c3a466-23c5-4c56-8c4a-01b96fff8688","name":"Survey of Finished Levels & Area Handover","startDate":1591088400000,"endDate":1591117200000}
-								]
-							},
-							{"id":"1009df7e-8747-473b-b875-f2c9f4413f09",
-								"name":"Surface Water Drainage",
-								"startDate":1591002000000,
-								"endDate":1593522000000,
-								"subTasks":[
-									{"id":"056bdc99-da68-4a43-8288-388f071c7042","name":"Carrier Pipes - 291mts","startDate":1591002000000,"endDate":1591783200000},
-									{"id":"d0c6d63a-d790-4965-8bb8-7bc47912faa4","name":"Filter Carrier Pipe - 381mts","startDate":1591002000000,"endDate":1591894800000},
-									{"id":"7bc7274d-0faf-4a98-89f3-2287ecddca68","name":"Chambers - 6 No.","startDate":1591866000000,"endDate":1592902800000},
-									{"id":"1210bed1-ef97-40a8-b3a1-8daf0a577824","name":"Rodding Eye - 5 No.","startDate":1592989200000,"endDate":1593018000000},
-									{"id":"94ef3044-f290-4e80-8b94-a6a9822fbdb9","name":"V-Ditch","startDate":1592989200000,"endDate":1593183600000},
-									{"id":"8b74bda3-5f68-424f-84b5-c7bbf4ae8e52","name":"Oil Interceptor 7m * 2m * 1.5m Capture 30,000 m2","startDate":1592989200000,"endDate":1593522000000},
-									{"id":"9b203369-ae45-417c-8a0a-1e8bbee8ee77","name":"Head Wall","startDate":1593421200000,"endDate":1593450000000}
-								]
-							},
-							{
-								"id":"0d619523-1f32-423e-a80a-0570a83cb515",
-								"name":"Foul Water Drainage",
-								"startDate":1591002000000,
-								"endDate":1593532800000,
-								"subTasks":[
-									{"id":"d253db2f-27ec-40ec-9699-722d69b12235","name":"Foul Pipes","startDate":1591002000000,"endDate":1591866000000},
-									{"id":"2f9ed722-7ba4-4b79-aece-122d562608e3","name":"Foul Chambers","startDate":1591606800000,"endDate":1592388000000},
-									{"id":"9224dfed-faf1-4390-beb3-8c1f4bf10b11","name":"Road Crossing","startDate":1593075600000,"endDate":1593187200000},
-									{"id":"7176f48f-f648-407e-b481-40539ef42acd","name":"Connection into Existing Chamber","startDate":1593421200000,"endDate":1593532800000}
-								]
-							},
-							{
-								"id":"06d22b37-8198-400a-b8e0-e1e58801902c",
-								"name":"Potable Water",
-								"startDate":1592211600000,
-								"endDate":1593014400000,
-								"subTasks":[
-									{"id":"2868aed3-bb4a-477c-9641-8178ba33a48c","name":"Install 150mm Water Pipe (416mts)","startDate":1592211600000,"endDate":1592827200000},
-									{"id":"bb35ab9f-9079-402e-8f5a-19de8fcaf24f","name":"Valve Chamber","startDate":1592902800000,"endDate":1593014400000}
-								]
-							},
-							{
-								"id":"0d04488b-0f21-4a42-bdf4-225d70c0de63",
-								"name":"Ducting",
-								"startDate":1592470800000,
-								"endDate":1593100800000,
-								"subTasks":[
-									{"id":"e5a25712-8706-429b-8a2e-c4b54f27757a","name":"Trench For Cables","startDate":1592470800000,"endDate":1592582400000},
-									{"id":"1eea70b6-ba02-4b97-a84f-7a1f262eb77f","name":"Install Distribution Chamber","startDate":1592816400000,"endDate":1592928000000},
-									{"id":"5dc10ae5-7b64-4cfb-b120-2231a851ba29","name":"Trench Reinstatement","startDate":1592989200000,"endDate":1593100800000}
-								]
-							},
-							{
-								"id":"a71e792f-6655-4e37-baba-aad4cd19ac8f",
-								"name":"Compound Formation",
-								"startDate":1593421200000,
-								"endDate":1597939200000,
-								"subTasks":[
-									{"id":"fc69f739-faa1-4cb6-b71d-ddb8a98f7c59","name":"Re Trim & Proof Rolling","startDate":1593421200000,"endDate":1594202400000},
-									{"id":"2f7de8e5-ea01-4023-bf16-b41ea1a7f3a0","name":"Welfare areas - Ground Preparation","startDate":1593766800000,"endDate":1594803600000},
-									{"id":"18ef7a54-b8c8-4180-984d-0a851a06288e","name":"Bases \/ plinths, foundations & slabs - site wide","startDate":1594371600000,"endDate":1595437200000},
-									{"id":"1ac8e8db-c1cb-4177-9879-672b1b329e6f","name":"Trim sub-base and basecourse Car Park & Access Roads","startDate":1595581200000,"endDate":1596729600000},
-									{"id":"a17d2251-93f9-4807-852c-fb7a9b38587b","name":"White lining (needs to start work on 8th","startDate":1596790800000,"endDate":1597939200000},
-									{"id":"dabd9a41-7003-4ea8-ad6a-1bef79d9cfa3","name":"Basecourse Welfare\/stores\/lighting paving area","startDate":1597050000000,"endDate":1597748400000}
-								]
-							},
-							{
-								"id":"6b55409e-f885-43f7-a5a0-54b372d9bffb",
-								"name":"Footpaths Finishes",
-								"startDate":1593594000000,
-								"endDate":1594731600000,
-								"subTasks":[
-									{"id":"29890ec0-b610-437a-a1e5-d1ad9a4a765e","name":"Footpaths Timber edging (4126mts)","startDate":1593594000000,"endDate":1594659600000},
-									{"id":"ae8821f9-f36b-4ae0-95fa-82c6f7e6220b","name":"Geotextile Type 1 (2476 m2)","startDate":1594198800000,"endDate":1594731600000}
-								]
-							},
-							{
-								"id":"c26c39d1-fd91-4ffb-8a23-d7c416399a17",
-								"name":"Fencing Barriers",
-								"startDate":1594803600000,
-								"endDate":1598360400000,
-								"subTasks":[
-									{"id":"bf3e945d-6ec1-417e-a060-6f6edbd3a793","name":"Install fencing to office ramps & office","startDate":1594803600000,"endDate":1595419200000},
-									{"id":"92b385dc-68f3-4368-ae53-4f576f9578f9","name":"Install Vehicle Wash areas Smoking shelter, Cycle stand Flag pole & Information board","startDate":1595494800000,"endDate":1596726000000},
-									{"id":"40c1bc01-0a84-4bf2-8ad9-b15f238b93d8","name":"Install Vehicle Arm Barriers, Pedestrian Gates & CCTV","startDate":1595581200000,"endDate":1596646800000},
-									{"id":"fd7c432f-ddcb-4abd-9d82-a17b78c83061","name":"Lighting","startDate":1596790800000,"endDate":1597240800000},
-									{"id":"903bdd21-6140-4a1f-9349-49d184ee1cb5","name":"Fencing (2.4mts) & Gates","startDate":1596790800000,"endDate":1598277600000},
-									{"id":"90a2fab2-a855-4d51-9fe6-b43aad8820ea","name":"Top Soil & Seeding","startDate":1597827600000,"endDate":1598360400000}
-								]
-							},
-							{
-								"id":"b9433956-a6d2-43f4-9803-37bcec92de04",
-								"name":"Not in Programme Yet - Mort\/MAtt",
-								"startDate":1598947200000,
-								"endDate":1599843600000,
-								"subTasks":[
-									{"id":"4c9464c6-2733-4ad2-9aad-651570d8a615","name":"Crane Arrives","startDate":1598947200000,"endDate":1598949000000},
-									{"id":"6c6f509b-22d7-4b2c-81a3-8c6f2e3d8e38","name":"Lorry_Cabin Arrives","startDate":1598949000000,"endDate":1598952600000},
-									{"id":"d3ecc2a0-e457-462f-b8f0-c920b95e9a40","name":"Install Site Cabins_Office_1","startDate":1598950800000,"endDate":1598954400000},
-									{"id":"3349c096-2077-42f2-b0c4-483ac821105b","name":"Lorry_Cabin Arrives","startDate":1598952600000,"endDate":1598956200000},
-									{"id":"da64158e-a598-4d2e-abdb-08f515ad7f79","name":"Install Site Cabins_Office_2","startDate":1598954400000,"endDate":1598958000000},
-									{"id":"9872f62c-2174-40c3-b219-6f4efbb1d8bd","name":"Lorry_Cabin Arrives","startDate":1598956200000,"endDate":1598959800000},
-									{"id":"c37ebc50-bc79-4ea4-b8c1-62d4d0be33ad","name":"Install Site Cabins_Office_3","startDate":1598958000000,"endDate":1598961600000},
-									{"id":"822b5732-4024-40bf-b49f-1720cedf5742","name":"Lorry_Cabin Arrives","startDate":1598959800000,"endDate":1598963400000},
-									{"id":"995dd476-21c2-4eac-9a9b-fa985ee1ca86","name":"Install Site Cabins_Office_4","startDate":1598961600000,"endDate":1598965200000},
-									{"id":"139586e7-4adf-4135-80a3-346f66fe59cb","name":"Lorry_Cabin Arrives","startDate":1598967000000,"endDate":1598970600000},
-									{"id":"e1511785-e27c-4efd-9888-d82bcc04e7d0","name":"Install Site Cabins_Office_5","startDate":1598968800000,"endDate":1598972400000},
-									{"id":"589c7f5a-f814-4777-ab6d-538c4d12c4bb","name":"Lorry_Cabin Arrives","startDate":1598970600000,"endDate":1598974200000},
-									{"id":"2f1743b7-77ea-4501-b012-4a9d49045dcd","name":"Install Site Cabins_Office_6","startDate":1598972400000,"endDate":1598976000000},
-									{"id":"03e3e8e3-f0cc-4810-bb90-e7446cb7170c","name":"Lorry_Cabin Arrives","startDate":1599035400000,"endDate":1599039000000},
-									{"id":"959b9305-c791-43b7-83ee-a8a35e7bf5b1","name":"Install Site Cabins_Office_7","startDate":1599037200000,"endDate":1599040800000},
-									{"id":"1b3af2ee-7689-4487-8021-0495663b5580","name":"Lorry_Cabin Arrives","startDate":1599039000000,"endDate":1599042600000},
-									{"id":"66cf71ba-35e1-4b73-a257-cf2453beb323","name":"Install Site Cabins_Office_8","startDate":1599040800000,"endDate":1599044400000},
-									{"id":"a8ec1c8a-257d-4e39-9130-ac90adf19383","name":"Lorry_Cabin Arrives","startDate":1599042600000,"endDate":1599046200000},
-									{"id":"6b074dfe-bb4d-4b9f-a91d-b2779a725d58","name":"Install Site Cabins_Office_9","startDate":1599044400000,"endDate":1599048000000},
-									{"id":"0d23a56c-0b48-4fa1-8aa6-53501843e33f","name":"Lorry_Cabin Arrives","startDate":1599046200000,"endDate":1599049800000},
-									{"id":"987ebaa6-35d5-4682-aff2-799d77cc0583","name":"Install Site Cabins_Office_10","startDate":1599048000000,"endDate":1599051600000},
-									{"id":"e29bef8f-6d71-44e2-8961-0f25c52dcc55","name":"Lorry_Cabin Arrives","startDate":1599053400000,"endDate":1599057000000},
-									{"id":"b6cfb8cc-4e1c-46a9-8cfc-31dde3740bc9","name":"Install Site Cabins_Office_11","startDate":1599055200000,"endDate":1599058800000},
-									{"id":"c7006ba2-ce04-4067-bffa-4417aeb1a137","name":"Lorry_Cabin Arrives","startDate":1599057000000,"endDate":1599060600000},
-									{"id":"d332b7c1-5dd4-4ec9-aba7-ff61a9a09718","name":"Install Site Cabins_Office_12","startDate":1599058800000,"endDate":1599062400000},
-									{"id":"d098e0bb-9170-4a8c-b63d-91612f11d3eb","name":"Lorry_Cabin Arrives","startDate":1599121800000,"endDate":1599125400000},
-									{"id":"b9bf4ddd-3631-4d47-9453-014914eee82c","name":"Install Site Cabins_Office_13","startDate":1599123600000,"endDate":1599127200000},
-									{"id":"074a9fec-bc45-40d6-8db8-e56eb1d1d219","name":"Lorry_Cabin Arrives","startDate":1599125400000,"endDate":1599129000000},
-									{"id":"597ca74f-5c2a-4e4a-98bf-8c6e07b0aac2","name":"Install Site Cabins_Office_14","startDate":1599127200000,"endDate":1599130800000},
-									{"id":"17c20f20-c6fb-4ad5-a165-4782a726f1c2","name":"Lorry_Cabin Arrives","startDate":1599129000000,"endDate":1599132600000},
-									{"id":"e575aa4c-cca8-40a1-87a7-69ba6fc3e7d2","name":"Install Site Cabins_Office_15","startDate":1599130800000,"endDate":1599134400000},
-									{"id":"7549bf3f-2d80-4736-b858-858807a17154","name":"Lorry_Cabin Arrives","startDate":1599132600000,"endDate":1599136200000},
-									{"id":"0852f6fe-dc43-4148-8864-f0bbdf0f19e0","name":"Install Site Cabins_Office_16","startDate":1599134400000,"endDate":1599138000000},
-									{"id":"15d911eb-3923-4faf-a7bb-a6ba236d8f61","name":"Lorry_Cabin Arrives","startDate":1599139800000,"endDate":1599143400000},
-									{"id":"57dd2466-1f28-47f9-b656-eff941e51c67","name":"Install Site Cabins_Office_17","startDate":1599141600000,"endDate":1599145200000},
-									{"id":"032d465c-cec2-43bb-ac72-83610c261246","name":"Lorry_Cabin Arrives","startDate":1599143400000,"endDate":1599147000000},
-									{"id":"08e88e4e-6127-4842-b645-11416ff2a5f3","name":"Install Site Cabins_Office_18","startDate":1599145200000,"endDate":1599148800000},
-									{"id":"cb614685-3842-4593-bceb-1dea6a4d04c6","name":"Lorry_Cabin Arrives","startDate":1599208200000,"endDate":1599211800000},
-									{"id":"0e9fc4b3-c4c4-4432-8a05-c9938e054695","name":"Install Site Cabins_Office_19","startDate":1599210000000,"endDate":1599213600000},
-									{"id":"ea58eb60-2599-469b-b943-030ee5b523e7","name":"Lorry_Cabin Arrives","startDate":1599211800000,"endDate":1599215400000},
-									{"id":"3e3659ca-1f93-412d-870e-28692dd9cd22","name":"Install Site Cabins_Office_20","startDate":1599213600000,"endDate":1599217200000},
-									{"id":"8ba2fc1d-46e3-4238-b5ef-9928a25cfe14","name":"Lorry_Cabin Arrives","startDate":1599215400000,"endDate":1599219000000},
-									{"id":"32336ac7-c857-463f-b9e4-37472016f93a","name":"Install Site Cabins_Office_21","startDate":1599217200000,"endDate":1599220800000},
-									{"id":"8e0f3ecb-e617-4289-853c-1235f3cabf44","name":"Lorry_Cabin Arrives","startDate":1599219000000,"endDate":1599222600000},
-									{"id":"ae916831-1d8d-4979-9b1b-2a57772b0b16","name":"Install Site Cabins_Office_22","startDate":1599220800000,"endDate":1599224400000},
-									{"id":"79cfcf6a-a012-4f4e-a59f-de5881b2a343","name":"Other Installs","startDate":1599469200000,"endDate":1599580800000},
-									{"id":"1937aaba-7de5-4856-a1df-7b35c6edf6ea","name":"Cars in Car Park","startDate":1599642000000,"endDate":1599670800000},
-									{"id":"9ace695b-0f48-4ff1-894f-a684aef21bf7","name":"Containers & Storge","startDate":1599642000000,"endDate":1599753600000},
-									{"id":"7f71fcc0-29cd-42b6-a78e-d7739a392c28","name":"BBV Staff ","startDate":1599728400000,"endDate":1599757200000},
-									{"id":"014e8464-c193-430d-b6f7-47a8d7c54d2d","name":"BBV Staff Clash","startDate":1599814800000,"endDate":1599843600000}
-								]
-							}
-						]
-					}
-				]
-			}
-		]
-	};
-
 	const sequenceId = oldGoldenData._id;
 	const stateId = oldGoldenData.frames[0].state;
-	const activityId = goldenActivityDetail["_id"];
 	const customSequenceId = customGoldenData._id;
-=======
-	const sequenceId = oldGoldenData._id;
-	const stateId = oldGoldenData.frames[0].state;
->>>>>>> 3b02263d
 
 	before(function(done) {
 
@@ -488,88 +262,6 @@
 		});
 	});
 
-<<<<<<< HEAD
-	/*
-	describe("Get sequence activities", function() {
-		it("should succeed", function(done) {
-			agent.get(`/${username}/${model}/sequences/${sequenceId}/activities?key=${userApiKey}`).expect(200, function(err, res) {
-				expect(res.body).to.deep.equal(goldenActivity);
-
-				return done(err);
-			});
-		});
-
-		it("from revision should succeed", function(done) {
-			agent.get(`/${username}/${model}/sequences/${sequenceId}/activities?revId=${oldRevision}&key=${userApiKey}`).expect(200, function(err, res) {
-				expect(res.body).to.deep.equal(goldenActivity);
-
-				return done(err);
-			});
-		});
-
-		it("from federation should fail", function(done) {
-			agent.get(`/${username}/${federation}/sequences/${sequenceId}/activities?key=${userApiKey}`).expect(404, function(err, res) {
-				expect(res.body.value).to.equal(responseCodes.NO_FILE_FOUND.value);
-
-				return done(err);
-			});
-		});
-
-		it("using invalid sequence ID should fail", function(done) {
-			agent.get(`/${username}/${model}/sequences/invalidSequenceId/activities?key=${userApiKey}`).expect(404, function(err, res) {
-				expect(res.body.value).to.equal(responseCodes.NO_FILE_FOUND.value);
-
-				return done(err);
-			});
-		});
-	});
-	*/
-
-	/*
-	describe("Get sequence activity detail", function() {
-		it("should succeed", function(done) {
-			agent.get(`/${username}/${model}/sequences/${sequenceId}/activities/${activityId}?key=${userApiKey}`).expect(200, function(err, res) {
-				expect(res.body).to.deep.equal(goldenActivityDetail);
-
-				return done(err);
-			});
-		});
-
-		it("from revision should succeed", function(done) {
-			agent.get(`/${username}/${model}/sequences/${sequenceId}/activities/${activityId}?revId=${oldRevision}&key=${userApiKey}`).expect(200, function(err, res) {
-				expect(res.body).to.deep.equal(goldenActivityDetail);
-
-				return done(err);
-			});
-		});
-
-		it("from federation should fail", function(done) {
-			agent.get(`/${username}/${federation}/sequences/${sequenceId}/activities/${activityId}?key=${userApiKey}`).expect(404, function(err, res) {
-				expect(res.body.value).to.equal(responseCodes.ACTIVITY_NOT_FOUND.value);
-
-				return done(err);
-			});
-		});
-
-		it("using invalid sequence ID should succeed", function(done) {
-			agent.get(`/${username}/${model}/sequences/invalidSequenceId/activities/${activityId}?key=${userApiKey}`).expect(200, function(err, res) {
-				expect(res.body).to.deep.equal(goldenActivityDetail);
-				return done(err);
-			});
-		});
-
-		it("using invalid activity ID should fail", function(done) {
-			agent.get(`/${username}/${model}/sequences/${sequenceId}/activities/invalidActivityId?key=${userApiKey}`).expect(404, function(err, res) {
-				expect(res.body.value).to.equal(responseCodes.ACTIVITY_NOT_FOUND.value);
-
-				return done(err);
-			});
-		});
-	});
-	*/
-
-=======
->>>>>>> 3b02263d
 	describe("Update Sequence", function() {
 		it("name with a new string should succeed", function(done) {
 			const update = { name: "New name for the sequence"};
