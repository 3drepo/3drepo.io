"use strict";

/**
 *  Copyright (C) 2018 3D Repo Ltd
 *
 *  This program is free software: you can redistribute it and/or modify
 *  it under the terms of the GNU Affero General Public License as
 *  published by the Free Software Foundation, either version 3 of the
 *  License, or (at your option) any later version.
 *
 *  This program is distributed in the hope that it will be useful,
 *  but WITHOUT ANY WARRANTY; without even the implied warranty of
 *  MERCHANTABILITY or FITNESS FOR A PARTICULAR PURPOSE.  See the
 *  GNU Affero General Public License for more details.
 *
 *  You should have received a copy of the GNU Affero General Public License
 *  along with this program.  If not, see <http://www.gnu.org/licenses/>.
 */

const request = require("supertest");
const expect = require("chai").expect;
const app = require("../../services/api.js").createApp();
const responseCodes = require("../../response_codes.js");
const async = require("async");

describe("Risks", function () {
	let server;
	let agent;

	const username = "issue_username";
	const username2 = "issue_username2";
	const password = "password";

	const projectAdminUser = "imProjectAdmin";

	const model = "project1";

	const pngBase64 = "iVBORw0KGgoAAAANSUhEUgAAAAoAAAAKCAYAAACNMs+9AAAAFUlEQVR42mPUjrj6n4EIwDiqkL4KAV6SF3F1FmGrAAAAAElFTkSuQmCC";
	const altBase64 = "iVBORw0KGgoAAAANSUhEUgAAAAUAAAAFCAYAAACNbyblAAAAHElEQVQI12P4//8/w38GIAXDIBKE0DHxgljNBAAO9TXL0Y4OHwAAAABJRU5ErkJggg==";
	const baseRisk = {
		"safetibase_id":"12456-abcdef",
		"associated_activity":"replacement",
		"desc":"Sample description",
		"viewpoint":{
			"up":[0,1,0],
			"position":[38,38 ,125.08011914810137],
			"look_at":[0,0,-163.08011914810137],
			"view_dir":[0,0,-1],
			"right":[1,0,0],
			"unityHeight":3.537606904422707,
			"fov":2.1124830653010416,
			"aspect_ratio":0.8750189337327384,
			"far":276.75612077194506 ,
			"near":76.42411012233212,
			"clippingPlanes":[]
		},
		"assigned_roles":["jobB"],
		"category":"other issue",
		"likelihood":0,
		"consequence":0,
		"mitigation_status":"proposed",
		"mitigation_desc":"Task123",
		"mitigation_detail":"Task123 - a more detailed description",
		"mitigation_stage":"Stage 1",
		"mitigation_type":"Type B",
		"element":"Doors",
		"risk_factor":"Factor 9",
		"scope":"Scope 3",
		"location_desc":"Rooftop"
	};

	before(function(done) {
		server = app.listen(8080, function () {
			console.log("API test server is listening on port 8080!");

			agent = request.agent(server);
			agent.post("/login")
				.send({ username, password })
				.expect(200, function(err, res) {
					expect(res.body.username).to.equal(username);
					done(err);
				});
		});
	});

	after(function(done) {
		server.close(function() {
			console.log("API test server is closed");
			done();
		});
	});

	describe("Creating a risk", function() {

		it("should succeed", function(done) {
			const risk = Object.assign({"name":"Risk test"}, baseRisk);
			const levelOfRisk = (0 === risk.likelihood && 0 === risk.consequence) ? 0 : -1;
			let riskId;

			async.series([
				function(done) {
					agent.post(`/${username}/${model}/risks`)
						.send(risk)
						.expect(200, function(err, res) {
							riskId = res.body._id;

							expect(res.body.name).to.equal(risk.name);
							expect(res.body.safetibase_id).to.equal(risk.safetibase_id);
							expect(res.body.associated_activity).to.equal(risk.associated_activity);
							expect(res.body.desc).to.equal(risk.desc);
							expect(res.body.viewpoint.up).to.deep.equal(risk.viewpoint.up);
							expect(res.body.viewpoint.position).to.deep.equal(risk.viewpoint.position);
							expect(res.body.viewpoint.look_at).to.deep.equal(risk.viewpoint.look_at);
							expect(res.body.viewpoint.view_dir).to.deep.equal(risk.viewpoint.view_dir);
							expect(res.body.viewpoint.clippingPlanes).to.deep.equal(risk.viewpoint.clippingPlanes);
							expect(res.body.assigned_roles).to.deep.equal(risk.assigned_roles);
							expect(res.body.category).to.equal(risk.category);
							expect(res.body.likelihood).to.equal(risk.likelihood);
							expect(res.body.consequence).to.equal(risk.consequence);
							expect(res.body.level_of_risk).to.equal(levelOfRisk);
							expect(res.body.mitigation_status).to.equal(risk.mitigation_status);
							expect(res.body.mitigation_desc).to.equal(risk.mitigation_desc);
							expect(res.body.mitigation_detail).to.equal(risk.mitigation_detail);
							expect(res.body.viewpoint.clippingPlanes).to.deep.equal(risk.viewpoint.clippingPlanes);
							expect(res.body.mitigation_stage).to.equal(risk.mitigation_stage);
							expect(res.body.mitigation_type).to.equal(risk.mitigation_type);
							expect(res.body.element).to.equal(risk.element);
							expect(res.body.risk_factor).to.equal(risk.risk_factor);
							expect(res.body.scope).to.equal(risk.scope);
							expect(res.body.location_desc).to.equal(risk.location_desc);

							return done(err);
						});
				},

				function(done) {
					agent.get(`/${username}/${model}/risks/${riskId}`).expect(200, function(err, res) {
						expect(res.body.name).to.equal(risk.name);
						expect(res.body.safetibase_id).to.equal(risk.safetibase_id);
						expect(res.body.associated_activity).to.equal(risk.associated_activity);
						expect(res.body.desc).to.equal(risk.desc);
						expect(res.body.viewpoint.up).to.deep.equal(risk.viewpoint.up);
						expect(res.body.viewpoint.position).to.deep.equal(risk.viewpoint.position);
						expect(res.body.viewpoint.look_at).to.deep.equal(risk.viewpoint.look_at);
						expect(res.body.viewpoint.view_dir).to.deep.equal(risk.viewpoint.view_dir);
						expect(res.body.viewpoint.clippingPlanes).to.deep.equal(risk.viewpoint.clippingPlanes);
						expect(res.body.assigned_roles).to.deep.equal(risk.assigned_roles);
						expect(res.body.category).to.equal(risk.category);
						expect(res.body.likelihood).to.equal(risk.likelihood);
						expect(res.body.consequence).to.equal(risk.consequence);
						expect(res.body.level_of_risk).to.equal(levelOfRisk);
						expect(res.body.mitigation_status).to.equal(risk.mitigation_status);
						expect(res.body.mitigation_desc).to.equal(risk.mitigation_desc);
						expect(res.body.mitigation_detail).to.equal(risk.mitigation_detail);
						expect(res.body.mitigation_stage).to.equal(risk.mitigation_stage);
						expect(res.body.mitigation_type).to.equal(risk.mitigation_type);
						expect(res.body.element).to.equal(risk.element);
						expect(res.body.risk_factor).to.equal(risk.risk_factor);
						expect(res.body.scope).to.equal(risk.scope);
						expect(res.body.location_desc).to.equal(risk.location_desc);

						return done(err);
					});
				}
			], done);
		});

		it("with screenshot should succeed", function(done) {
			const risk = Object.assign({"name":"Risk test"}, baseRisk);
			risk.viewpoint.screenshot = pngBase64;

			let riskId;

			async.series([
				function(done) {
					agent.post(`/${username}/${model}/risks`)
						.send(risk)
						.expect(200, function(err, res) {
							riskId = res.body._id;
							return done(err);
						});
				},
				function(done) {
					agent.get(`/${username}/${model}/risks/${riskId}`).expect(200, function(err, res) {
						expect(res.body.viewpoint.screenshot).to.equal(`${username}/${model}/risks/${riskId}/viewpoints/${res.body.viewpoint.guid}/screenshot.png`);
						return done(err);
					});
				}
			], done);
		});

		it("with orthographic viewpoint should succeed", function(done) {

			const risk = Object.assign({"name":"Risk test"}, baseRisk);
			risk.viewpoint = {
				"up":[0,1,0],
				"position":[38,38 ,125.08011914810137],
				"look_at":[0,0,-163.08011914810137],
				"view_dir":[0,0,-1],
				"right":[1,0,0],
				"view_to_world_scale":3.537606904422707,
				"aspect_ratio":0.8750189337327384,
				"far":276.75612077194506 ,
				"near":76.42411012233212,
				"type":"orthogonal",
				"clippingPlanes":[]
			};

			let riskId;

			async.series([
				function(done) {
					agent.post(`/${username}/${model}/risks`)
						.send(risk)
						.expect(200, function(err, res) {
							riskId = res.body._id;
							return done(err);
						});
				},

				function(done) {
					agent.get(`/${username}/${model}/risks/${riskId}`).expect(200, function(err, res) {
						expect(res.body.viewpoint.type).to.equal(risk.viewpoint.type);
						expect(res.body.viewpoint.view_to_world_scale).to.equal(risk.viewpoint.view_to_world_scale);
						return done(err);
					});
				}
			], done);
		});

		it("without name should fail", function(done) {
			const risk = baseRisk;

			agent.post(`/${username}/${model}/risks`)
				.send(risk)
				.expect(400, function(err, res) {
					expect(res.body.value).to.equal(responseCodes.INVALID_ARGUMENTS.value);
					done(err);
				});
		});

		it("with invalid risk likelihood should fail", function(done) {
			const risk = Object.assign({}, baseRisk, {"name":"Risk test", "likelihood":"abc"});

			agent.post(`/${username}/${model}/risks`)
				.send(risk)
				.expect(400, function(err, res) {
					expect(res.body.value).to.equal(responseCodes.INVALID_ARGUMENTS.value);
					done(err);
				});
		});

		it("with invalid risk consequence should fail", function(done) {
			const risk = Object.assign({}, baseRisk, {"name":"Risk test", "consequence":"abc"});

			agent.post(`/${username}/${model}/risks`)
				.send(risk)
				.expect(400, function(err, res) {
					expect(res.body.value).to.equal(responseCodes.INVALID_ARGUMENTS.value);
					done(err);
				});
		});

		it("with invalid mitigation status should pass", function(done) {
			const risk = Object.assign({}, baseRisk, {"name":"Risk test", "mitigation_status":"abc"});

			agent.post(`/${username}/${model}/risks`)
				.send(risk)
				.expect(200, done);
		});

		it("with pin should succeed and pin info is saved", function(done) {
			const risk = Object.assign({
				"name": "Risk test",
				"position": [33.167440465643935, 12.46054749529149, -46.997271893235435]
			}, baseRisk);

			let riskId;

			async.series([
				function(done) {
					agent.post(`/${username}/${model}/risks`)
						.send(risk)
						.expect(200 , function(err, res) {
							riskId = res.body._id;
							expect(res.body.norm).to.deep.equal(risk.norm);
							expect(res.body.position).to.deep.equal(risk.position);
							return done(err);
						});
				},
				function(done) {
					agent.get(`/${username}/${model}/risks/${riskId}`).expect(200, function(err, res) {
						expect(res.body.norm).to.deep.equal(risk.norm);
						expect(res.body.position).to.deep.equal(risk.position);
						done(err);
					});
				}
			], done);
		});

		it("change safetibase_id should succeed", function(done) {
			const risk = Object.assign({"name":"Risk test"}, baseRisk);
			let riskId;

			const safetibaseId = { safetibase_id: "another_id" };

			async.series([
				function(done) {
					agent.post(`/${username}/${model}/risks`)
						.send(risk)
						.expect(200, function(err, res) {
							riskId = res.body._id;
							return done(err);
						});
				},
				function(done) {
					agent.patch(`/${username}/${model}/risks/${riskId}`)
						.send(safetibaseId)
						.expect(200, done);
				},
				function(done) {
					agent.get(`/${username}/${model}/risks/${riskId}`)
						.expect(200, function(err, res) {
							expect(res.body.safetbase_id = safetibaseId.safetibase_id);
							done(err);
						});
				}
			], done);
		});

		it("change associated_activity should succeed", function(done) {
			const risk = Object.assign({"name":"Risk test"}, baseRisk);
			let riskId;

			const associatedActivity = { associated_activity: "cleaning and maintenance" };

			async.series([
				function(done) {
					agent.post(`/${username}/${model}/risks`)
						.send(risk)
						.expect(200, function(err, res) {
							riskId = res.body._id;
							return done(err);
						});
				},
				function(done) {
					agent.patch(`/${username}/${model}/risks/${riskId}`)
						.send(associatedActivity)
						.expect(200, done);
				},
				function(done) {
					agent.get(`/${username}/${model}/risks/${riskId}`)
						.expect(200, function(err, res) {
							expect(res.body.associated_activity = associatedActivity.associated_activity);
							done(err);
						});
				}
			], done);
		});

		it("change description should succeed", function(done) {
			const risk = Object.assign({"name":"Risk test"}, baseRisk);
			let riskId;

			const description = { desc: "new description" };

			async.series([
				function(done) {
					agent.post(`/${username}/${model}/risks`)
						.send(risk)
						.expect(200, function(err, res) {
							riskId = res.body._id;
							return done(err);
						});
				},
				function(done) {
					agent.patch(`/${username}/${model}/risks/${riskId}`)
						.send(description)
						.expect(200, done);
				},
				function(done) {
					agent.get(`/${username}/${model}/risks/${riskId}`)
						.expect(200, function(err, res) {
							expect(res.body.desc = description.desc);
							done(err);
						});
				}
			], done);
		});

		it("change assigned_roles should succeed", function(done) {
			const risk = Object.assign({"name":"Risk test"}, baseRisk);
			let riskId;

			const assignedRoles = { assigned_roles: ["jobC"] };

			async.series([
				function(done) {
					agent.post(`/${username}/${model}/risks`)
						.send(risk)
						.expect(200, function(err, res) {
							riskId = res.body._id;
							return done(err);
						});
				},
				function(done) {
					agent.patch(`/${username}/${model}/risks/${riskId}`)
						.send(assignedRoles)
						.expect(200, done);
				},
				function(done) {
					agent.get(`/${username}/${model}/risks/${riskId}`)
						.expect(200, function(err, res) {
							expect(res.body.assigned_roles).to.deep.equal(assignedRoles.assigned_roles);
							done(err);
						});
				}
			], done);
		});

		it("change category should succeed and create system comment", function(done) {
			const risk = Object.assign({"name":"Risk test"}, baseRisk);
			let riskId;

			const category = { category: "environmental issue" };

			async.series([
				function(done) {
					agent.post(`/${username}/${model}/risks`)
						.send(risk)
						.expect(200, function(err, res) {
							riskId = res.body._id;
							return done(err);
						});
				},
				function(done) {
					agent.patch(`/${username}/${model}/risks/${riskId}`)
						.send(category)
						.expect(200, done);
				},
				function(done) {
					agent.get(`/${username}/${model}/risks/${riskId}`)
						.expect(200, function(err, res) {
							expect(res.body.category = category.category);
							expect(res.body.comments[0].action).to.deep.equal({
								property: "category",
								from: baseRisk.category,
								to: category.category
							});
							expect(res.body.comments[0].owner).to.equal(username);
							done(err);
						});
				}
			], done);
		});

		it("change to orthographic viewpoint should fail (for now)", function(done) {
			const risk = Object.assign({"name":"Risk test"}, baseRisk);
			let riskId;

			const viewpointData = {
				"viewpoint":{
					"up":[0,1,0],
					"position":[38,38 ,125.08011914810137],
					"look_at":[0,0,-163.08011914810137],
					"view_dir":[0,0,-1],
					"right":[1,0,0],
					"view_to_world_scale":3.537606904422707,
					"aspect_ratio":0.8750189337327384,
					"far":276.75612077194506 ,
					"near":76.42411012233212,
					"type":"orthogonal",
					"clippingPlanes":[]
				}
			};

			async.series([
				function(done) {
					agent.post(`/${username}/${model}/risks`)
						.send(risk)
						.expect(200, function(err, res) {
							riskId = res.body._id;
							return done(err);
						});
				},
				function(done) {
					agent.patch(`/${username}/${model}/risks/${riskId}`)
						.send(viewpointData)
						.expect(400, function(err, res) {
							expect(res.body.value === responseCodes.INVALID_ARGUMENTS.value);
							done(err);
						});
				}
			], done);
		});

		it("seal last non system comment when adding system comment", function(done) {
			const risk = Object.assign({"name":"Risk test"}, baseRisk, { associated_activity: "ru123"});
			let riskId;
			const data = { associated_activity: "abc123"};
			async.series([
				function(done) {
					agent.post(`/${username}/${model}/risks`)
						.send(risk)
						.expect(200 , function(err, res) {
							riskId = res.body._id;
							return done(err);
						});
				},
				function(done) {
					agent.patch(`/${username}/${model}/risks/${riskId}`)
						.send({ comment : "hello world"})
						.expect(200 , done);
				},
				function(done) {
					agent.patch(`/${username}/${model}/risks/${riskId}`)
						.send(data)
						.expect(200, done);
				},
				function(done) {
					agent.get(`/${username}/${model}/risks/${riskId}`)
						.expect(200, function(err, res) {
							expect(res.body.comments[0].sealed).to.equal(true);
							done(err);
						});
				}
			], done);
		});

		it("change likelihood should succeed", function(done) {
			const risk = Object.assign({"name":"Risk test"}, baseRisk);
			let riskId;

			const likelihood = { likelihood: 0 };

			async.series([
				function(done) {
					agent.post(`/${username}/${model}/risks`)
						.send(risk)
						.expect(200, function(err, res) {
							riskId = res.body._id;
							return done(err);
						});
				},
				function(done) {
					agent.patch(`/${username}/${model}/risks/${riskId}`)
						.send(likelihood)
						.expect(200, done);
				},
				function(done) {
					agent.get(`/${username}/${model}/risks/${riskId}`)
						.expect(200, function(err, res) {
							expect(res.body.likelihood).to.equal(likelihood.likelihood);
							done(err);
						});
				}
			], done);
		});

		it("change consequence should succeed", function(done) {
			const risk = Object.assign({"name":"Risk test"}, baseRisk);
			let riskId;

			const consequence = { consequence: 0 };

			async.series([
				function(done) {
					agent.post(`/${username}/${model}/risks`)
						.send(risk)
						.expect(200, function(err, res) {
							riskId = res.body._id;
							return done(err);
						});
				},
				function(done) {
					agent.patch(`/${username}/${model}/risks/${riskId}`)
						.send(consequence)
						.expect(200, done);
				},
				function(done) {
					agent.get(`/${username}/${model}/risks/${riskId}`)
						.expect(200, function(err, res) {
							expect(res.body.consequence).to.equal(consequence.consequence);
							done(err);
						});
				}
			], done);
		});

		it("change pin should succeed", function(done) {
			const risk = {...baseRisk, "name":"Risk test", position:[3,2,1]};
			let riskId;

			const pin = { position: [1,3,0] };

			async.series([
				function(done) {
					agent.post(`/${username}/${model}/risks`)
						.send(risk)
						.expect(200, function(err, res) {
							riskId = res.body._id;
							return done(err);
						});
				},
				function(done) {
					agent.patch(`/${username}/${model}/risks/${riskId}`)
						.send(pin)
						.expect(200, done);
				},
				function(done) {
					agent.get(`/${username}/${model}/risks/${riskId}`)
						.expect(200, function(err, res) {
							expect(res.body.position).to.deep.equal(pin.position);
							done(err);
						});
				}
			], done);
		});

		it("change mitigation status should succeed", function(done) {
			const risk = Object.assign({"name":"Risk test"}, baseRisk);
			let riskId;

			const mitigationStatus = { mitigation_status: "approved" };

			async.series([
				function(done) {
					agent.post(`/${username}/${model}/risks`)
						.send(risk)
						.expect(200, function(err, res) {
							riskId = res.body._id;
							return done(err);
						});
				},
				function(done) {
					agent.patch(`/${username}/${model}/risks/${riskId}`)
						.send(mitigationStatus)
						.expect(200, done);
				},
				function(done) {
					agent.get(`/${username}/${model}/risks/${riskId}`)
						.expect(200, function(err, res) {
							expect(res.body.mitigation_status).to.equal(mitigationStatus.mitigation_status);
							done(err);
						});
				}
			], done);
		});

		it("change mitigation status to void should succeed", function(done) {
			const risk = Object.assign({"name":"Risk test"}, baseRisk);
			let riskId;

			const mitigationStatus = { mitigation_status: "void" };

			async.series([
				function(done) {
					agent.post(`/${username}/${model}/risks`)
						.send(risk)
						.expect(200, function(err, res) {
							riskId = res.body._id;
							return done(err);
						});
				},
				function(done) {
					agent.patch(`/${username}/${model}/risks/${riskId}`)
						.send(mitigationStatus)
						.expect(200, done);
				},
				function(done) {
					agent.get(`/${username}/${model}/risks/${riskId}`)
						.expect(200, function(err, res) {
							expect(res.body.mitigation_status).to.equal(mitigationStatus.mitigation_status);
							done(err);
						});
				}
			], done);
		});

		it("change mitigation should succeed", function(done) {
			const risk = Object.assign({"name":"Risk test"}, baseRisk);
			let riskId;

			const mitigation = { mitigation_desc: "Done ABC" };

			async.series([
				function(done) {
					agent.post(`/${username}/${model}/risks`)
						.send(risk)
						.expect(200, function(err, res) {
							riskId = res.body._id;
							return done(err);
						});
				},
				function(done) {
					agent.patch(`/${username}/${model}/risks/${riskId}`)
						.send(mitigation)
						.expect(200, done);
				},
				function(done) {
					agent.get(`/${username}/${model}/risks/${riskId}`)
						.expect(200, function(err, res) {
							expect(res.body.mitigation_desc).to.equal(mitigation.mitigation_desc);
							done(err);
						});
				}
			], done);
		});

		it("change screenshot should succeed and create system comment", function(done) {
			const risk = Object.assign({"name":"Risk test"}, baseRisk);
			let riskId;
			let oldViewpoint;
			let screenshotRef;
			const data = {
				"viewpoint": {
					"screenshot": altBase64
				}
			};
			async.series([
				function(done) {
					agent.post(`/${username}/${model}/risks`)
						.send(risk)
						.expect(200 , function(err, res) {
							riskId = res.body._id;
							oldViewpoint = res.body.viewpoint;
							delete oldViewpoint.screenshot;
							delete oldViewpoint.screenshotSmall;
							screenshotRef = res.body.viewpoint.screenshot_ref;
							return done(err);
						});
				},
				function(done) {
					agent.patch(`/${username}/${model}/risks/${riskId}`)
						.send(data)
						.expect(200, done);
				},
				function(done) {
					agent.get(`/${username}/${model}/risks/${riskId}`)
						.expect(200, function(err, res) {
							const newViewpoint = { ...oldViewpoint };
							newViewpoint.guid = res.body.viewpoint.guid;
							newViewpoint.screenshot_ref = res.body.viewpoint.screenshot_ref;

							expect(res.body.viewpoint.screenshot_ref).to.not.equal(screenshotRef);
							expect(res.body.comments[0].action.property).to.equal("screenshot");
							expect(res.body.comments[0].action.from).to.equal(screenshotRef);
							expect(res.body.comments[0].action.to).to.equal(res.body.viewpoint.screenshot_ref);
							expect(res.body.comments[0].owner).to.equal(username);
							expect(res.body.comments[1].action.property).to.equal("viewpoint");
							expect(res.body.comments[1].action.from).to.equal(JSON.stringify(oldViewpoint));
							expect(res.body.comments[1].action.to).to.equal(JSON.stringify(newViewpoint));
							expect(res.body.comments[1].owner).to.equal(username);
							done(err);
						});
				}
			], done);
		});

		it("change viewpoint should succeed and create system comment", function(done) {
			const risk = Object.assign({"name":"Risk test"}, baseRisk);
			let riskId;
			let oldViewpoint;
			const data = {
				"viewpoint": {
						"up":[0,1,0],
						"position":[20,20,100],
						"look_at":[0,0,-100],
						"view_dir":[0,0,-1],
						"right":[1,0,0],
						"fov":2,
						"aspect_ratio":1,
						"far":300,
						"near":50,
						"clippingPlanes":[]
				}
			};
			async.series([
				function(done) {
					agent.post(`/${username}/${model}/risks`)
						.send(risk)
						.expect(200 , function(err, res) {
							riskId = res.body._id;
							oldViewpoint = res.body.viewpoint;
							delete oldViewpoint.screenshot;
							delete oldViewpoint.screenshotSmall;
							return done(err);

						});
				},
				function(done) {
					agent.patch(`/${username}/${model}/risks/${riskId}`)
						.send(data)
						.expect(200, done);
				},
				function(done) {
					agent.get(`/${username}/${model}/risks/${riskId}`)
						.expect(200, function(err, res) {
							const newViewpoint = { ...oldViewpoint, ...data.viewpoint };
							newViewpoint.guid = res.body.viewpoint.guid;

							expect(res.body.viewpoint.up).to.deep.equal(data.viewpoint.up);
							expect(res.body.viewpoint.position).to.deep.equal(data.viewpoint.position);
							expect(res.body.viewpoint.look_at).to.deep.equal(data.viewpoint.look_at);
							expect(res.body.viewpoint.view_dir).to.deep.equal(data.viewpoint.view_dir);
							expect(res.body.viewpoint.right).to.deep.equal(data.viewpoint.right);
							expect(res.body.viewpoint.fov).to.equal(data.viewpoint.fov);
							expect(res.body.viewpoint.aspect_ratio).to.equal(data.viewpoint.aspect_ratio);
							expect(res.body.viewpoint.far).to.equal(data.viewpoint.far);
							expect(res.body.viewpoint.near).to.equal(data.viewpoint.near);
							expect(res.body.viewpoint.clippingPlanes).to.deep.equal(data.viewpoint.clippingPlanes);
							expect(res.body.comments[0].action.property).to.equal("viewpoint");
							expect(res.body.comments[0].action.from).to.equal(JSON.stringify(oldViewpoint));
							expect(res.body.comments[0].action.to).to.equal(JSON.stringify(newViewpoint));
							expect(res.body.comments[0].owner).to.equal(username);
							done(err);
						});
				}
			], done);
		});

		describe("and then commenting", function() {
			let riskId;
			let commentId = null

			before(function(done) {
				const risk = Object.assign({"name":"Risk test"}, baseRisk);

				agent.post(`/${username}/${model}/risks`)
					.send(risk)
					.expect(200 , function(err, res) {
						riskId = res.body._id;
						done(err);
					});

			});

			it("should succeed", function(done) {
				const comment = {
					comment: "hello world",
					"viewpoint":{
						"up":[0,1,0],
						"position":[38,38 ,125.08011914810137],
						"look_at":[0,0,-163.08011914810137],
						"view_dir":[0,0,-1],
						"right":[1,0,0],
						"unityHeight ":3.537606904422707,
						"fov":2.1124830653010416,
						"aspect_ratio":0.8750189337327384,
						"far":276.75612077194506 ,
						"near":76.42411012233212,
						"clippingPlanes":[]
					}
				};

				async.series([
					function(done) {
						agent.post(`/${username}/${model}/risks/${riskId}/comments`)
							.send(comment)
							.expect(200 , function(err , res) {
								const commentRes = res.body;
								expect(commentRes.comment).to.equal(comment.comment);
								done(err);
							});
					},
					function(done) {
						agent.get(`/${username}/${model}/risks/${riskId}`).expect(200, function(err , res) {
							comment.viewpoint.guid = res.body.comments[0].viewpoint.guid;

							expect(res.body.comments.length).to.equal(1);
							expect(res.body.comments[0].comment).to.equal(comment.comment);
							expect(res.body.comments[0].owner).to.equal(username);
							expect(res.body.comments[0].viewpoint).to.deep.equal(comment.viewpoint);
							commentId = res.body.comments[0].guid;

							done(err);
						});
					}
				], done);
			});

<<<<<<< HEAD
			it("with orthographic viewpoint should succeed", function(done) {
				const comment = {
					comment: "hello world",
					"viewpoint":{
						"up":[0,1,0],
						"position":[38,38 ,125.08011914810137],
						"look_at":[0,0,-163.08011914810137],
						"view_dir":[0,0,-1],
						"right":[1,0,0],
						"view_to_world_scale":3.537606904422707,
						"aspect_ratio":0.8750189337327384,
						"far":276.75612077194506 ,
						"near":76.42411012233212,
						"type":"orthogonal",
						"clippingPlanes":[]
					}
				};

				async.series([
					function(done) {
						agent.post(`/${username}/${model}/risks/${riskId}/comments`)
							.send(comment)
							.expect(200 , done);
					},
					function(done) {
						agent.get(`/${username}/${model}/risks/${riskId}`).expect(200, function(err , res) {
							comment.viewpoint.guid = res.body.comments[1].viewpoint.guid;

							expect(res.body.comments.length).to.equal(2);
							expect(res.body.comments[1].comment).to.equal(comment.comment);
							expect(res.body.comments[1].owner).to.equal(username);
							expect(res.body.comments[1].viewpoint).to.deep.equal(comment.viewpoint);
							commentId = res.body.comments[1].guid;

							done(err);
						});
					}
				], done);
			});


=======
>>>>>>> 5b30a011
			it("should fail if comment is empty", function(done) {
				const comment = { comment: "" };

				agent.post(`/${username}/${model}/risks/${riskId}/comments`)
					.send(comment)
					.expect(400 , function(err, res) {
						expect(res.body.value).to.equal(responseCodes.ISSUE_COMMENT_NO_TEXT.value);
						done(err);
					});
			});

			it("should succeed if removing an existing comment", function(done) {
				agent.delete(`/${username}/${model}/risks/${riskId}/comments`)
					.send({guid:commentId})
					.expect(200, done);
			});

			it("should fail if invalid risk ID is given", function(done) {
				const invalidId = "00000000-0000-0000-0000-000000000000";
				const comment = { comment: "hello world" };

				agent.patch(`/${username}/${model}/risks/${invalidId}`)
					.send(comment)
					.expect(404 , done);
			});

		});
	});
});
<|MERGE_RESOLUTION|>--- conflicted
+++ resolved
@@ -879,7 +879,6 @@
 				], done);
 			});
 
-<<<<<<< HEAD
 			it("with orthographic viewpoint should succeed", function(done) {
 				const comment = {
 					comment: "hello world",
@@ -920,9 +919,6 @@
 				], done);
 			});
 
-
-=======
->>>>>>> 5b30a011
 			it("should fail if comment is empty", function(done) {
 				const comment = { comment: "" };
 
