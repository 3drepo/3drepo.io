--- conflicted
+++ resolved
@@ -693,18 +693,6 @@
 
 	describe('and then simulate recurring payment message from the 2nd month', function(){
 
-<<<<<<< HEAD
-		before(function(done){
-
-			let paymentDate = moment(getNextPaymentDate(new Date())).tz('America/Los_Angeles').format('HH:mm:ss MMM DD, YYYY z');
-			let paymentDateAfterNext = getNextPaymentDate(getNextPaymentDate(new Date()));
-			console.log('paymentDate', paymentDate);
-			console.log('paymentDateAfterNext', paymentDateAfterNext);
-			let nextPayDateString = moment(paymentDateAfterNext).tz('America/Los_Angeles').format('HH:mm:ss MMM DD, YYYY z')
-			let transactionId = '99999999AA000000A';
-
-			let fakePaymentMsg = 
-=======
 		this.timeout(6000);
 
 		let paymentDate = moment(getNextPaymentDate(new Date())).tz('America/Los_Angeles').format('HH:mm:ss MMM DD, YYYY z');
@@ -717,7 +705,6 @@
 			let transactionId = '99999999AA000000A';
 
 			let fakePaymentMsg =
->>>>>>> 94826cd6
 				'mc_gross=360.00&outstanding_balance=0.00&period_type= Regular&next_payment_date=' + nextPayDateString
 				+ '&protection_eligibility=Eligible&payment_cycle=Monthly&address_status=unconfirmed&tax=60.00&payer_id=2PXA53TAV2ZVA'
 				+ '&address_street=na&payment_date=' + paymentDate + '&payment_status=Completed'
@@ -736,15 +723,12 @@
 			async.series([
 
 				function(done){
-<<<<<<< HEAD
-=======
 					return User.findByUserName(username).then(user => {
 						lastPaymentDate = user.customData.billing.nextPaymentDate;
 						done();
 					});
 				},
 				function(done){
->>>>>>> 94826cd6
 					agent.post(`/payment/paypal/food`)
 					.send(fakePaymentMsg)
 					.expect(200, function(err, res){
@@ -754,15 +738,9 @@
 							} else {
 								done();
 							}
-<<<<<<< HEAD
-						}, 500);
-					});
-				}, 
-=======
 						}, 3000);
 					});
 				},
->>>>>>> 94826cd6
 
 				function(done){
 
@@ -772,11 +750,7 @@
 						expect(res.body.username).to.equal(username);
 						done(err);
 					});
-<<<<<<< HEAD
-			
-=======
-
->>>>>>> 94826cd6
+
 				}
 			], done);
 
@@ -791,15 +765,9 @@
 		});
 
 		it('should have invoice created with number SO-2', function(done){
-<<<<<<< HEAD
-			agent.get(`/${username}/billings`)
-			.expect(200, function(err, res){
-			
-=======
 			agent.get(`/${username}/invoices`)
 			.expect(200, function(err, res){
 
->>>>>>> 94826cd6
 				expect(res.body).to.be.an('array');
 				let cn = res.body.find( bill => bill.invoiceNo === 'SO-2');
 				expect(cn).to.exist;
@@ -808,8 +776,6 @@
 			});
 		});
 
-<<<<<<< HEAD
-=======
 		it('after 2nd IPN the subscriptions should be activated until 3 days after next payment date', function(done){
 
 			let twoDayLater = moment().utc().add(48, 'hour').toDate();
@@ -847,7 +813,6 @@
 			});
 		});
 
->>>>>>> 94826cd6
 	});
 
 	describe('second user pays', function(){
