--- conflicted
+++ resolved
@@ -177,43 +177,6 @@
 			], done);
 		});
 
-		it("with orthographic viewpoint should succeed", function(done) {
-			const issue = Object.assign({"name":"Issue test"}, baseIssue);
-			issue.viewpoint = {
-				"up":[0,1,0],
-				"position":[38,38 ,125.08011914810137],
-				"look_at":[0,0,-163.08011914810137],
-				"view_dir":[0,0,-1],
-				"right":[1,0,0],
-				"orthographicSize":3.537606904422707,
-				"aspect_ratio":0.8750189337327384,
-				"far":276.75612077194506 ,
-				"near":76.42411012233212,
-				"type":"orthographic",
-				"clippingPlanes":[]
-			};
-
-			let issueId;
-
-			async.series([
-				function(done) {
-					agent.post(`/${username}/${model}/issues`)
-						.send(issue)
-						.expect(200 , function(err, res) {
-							issueId = res.body._id;
-							return done(err);
-						});
-				},
-				function(done) {
-					agent.get(`/${username}/${model}/issues/${issueId}`).expect(200, function(err, res) {
-						expect(res.body.viewpoint.type).to.equal(issue.viewpoint.type);
-						expect(res.body.viewpoint.orthographicSize).to.equal(issue.viewpoint.orthographicSize);
-						return done(err);
-					});
-				}
-			], done);
-		});
-
 		it("with an existing group associated should succeed", function(done) {
 			const username3 = 'teamSpace1';
 			const model2 = '5bfc11fa-50ac-b7e7-4328-83aa11fa50ac';
@@ -1444,54 +1407,6 @@
 			], done);
 		});
 
-<<<<<<< HEAD
-		it("change to orthographic viewpoint should succeed", function(done) {
-			const issue = Object.assign({"name":"Issue test"}, baseIssue);
-			let issueId;
-
-			const viewpointData = {
-				"viewpoint":{
-					"up":[0,1,0],
-					"position":[38,38 ,125.08011914810137],
-					"look_at":[0,0,-163.08011914810137],
-					"view_dir":[0,0,-1],
-					"right":[1,0,0],
-					"orthographicSize":3.537606904422707,
-					"aspect_ratio":0.8750189337327384,
-					"far":276.75612077194506 ,
-					"near":76.42411012233212,
-					"type":"orthographic",
-					"clippingPlanes":[]
-				}
-			};
-
-			async.series([
-				function(done) {
-					agent.post(`/${username}/${model}/issues`)
-						.send(issue)
-						.expect(200, function(err, res) {
-							issueId = res.body._id;
-							return done(err);
-						});
-				},
-				function(done) {
-					agent.patch(`/${username}/${model}/issues/${issueId}`)
-						.send(viewpointData)
-						.expect(200, done);
-				},
-				function(done) {
-					agent.get(`/${username}/${model}/issues/${issueId}`)
-						.expect(200, function(err, res) {
-							expect(res.body.viewpoint.type).to.equal(viewpointData.viewpoint.type);
-							expect(res.body.viewpoint.orthographicSize).to.equal(viewpointData.viewpoint.orthographicSize);
-							done(err);
-						});
-				}
-			], done);
-		});
-
-		it("change screenshot should succeed and create system comment", function(done) {
-=======
 		it("change viewpoint embedded transformation with bad matrix should fail", function(done) {
 			const transformation_groups = [
 				{
@@ -1512,7 +1427,6 @@
 				},
 			];
 
->>>>>>> 32915c7d
 			const issue = Object.assign({"name":"Issue test"}, baseIssue, { assigned_roles:["jobA"]});
 			const data = {
 				"viewpoint": {
@@ -1595,12 +1509,9 @@
 				}
 			};
 
-<<<<<<< HEAD
-=======
 			let issueId;
 			let oldViewpoint;
 
->>>>>>> 32915c7d
 			async.series([
 				function(done) {
 					agent.post(`/${username}/${model}/issues`)
@@ -1743,51 +1654,6 @@
 								.and.to.be.not.equal(pngBase64);
 							expect(comment.viewpoint.screenshotSmall).to.exist;
 
-							return next(err);
-						});
-				}
-			],done);
-		})
-
-		it("orthographic viewpoint within comments should work", (done) => {
-			const issue = Object.assign({"name":"Issue test"}, baseIssue);
-			let issueId;
-			let commentId;
-
-			const comment = {
-				comment:'Test comment',
-				viewpoint:{
-					"up":[0,1,0],
-					"position":[38,38 ,125.08011914810137],
-					"look_at":[0,0,-163.08011914810137],
-					"view_dir":[0,0,-1],
-					"right":[1,0,0],
-					"orthographicSize":3.537606904422707,
-					"aspect_ratio":0.8750189337327384,
-					"far":276.75612077194506 ,
-					"near":76.42411012233212,
-					"type":"orthographic",
-					"clippingPlanes":[]
-				}
-			}
-
-			async.series([
-				next => {
-					agent.post(`/${username}/${model}/issues`)
-						.send(issue)
-						.expect(200 , function(err, res) {
-							issueId = res.body._id;
-							return next(err);
-						});
-				},
-				next => {
-					agent.post(`/${username}/${model}/issues/${issueId}/comments`)
-						.send(comment)
-						.expect(200 , (err, res) => {
-							const comment = res.body;
-							expect(comment.viewpoint.type).to.exist;
-							expect(comment.viewpoint.orthographicSize).to.exist;
-							commentId = comment.guid;
 							return next(err);
 						});
 				}
@@ -3143,19 +3009,6 @@
 
 								done(err);
 							});
-					},
-					function(done) {
-						agent.get(`/${bcfusername}/${bcfmodel}/issues/${bcf.issue2}`)
-							.expect(200, function(err, res) {
-
-								const issue2 = res.body;
-
-								expect(issue2.viewpoint).to.exist;
-								expect(issue2.viewpoint.type).to.equal("orthographic");
-								expect(issue2.viewpoint.orthographicSize).to.equal(2.1);
-
-								done(err);
-							});
 					}
 				], done);
 
