--- conflicted
+++ resolved
@@ -202,9 +202,7 @@
 			], done);
 		});
 
-<<<<<<< HEAD
 		it("with orthographic viewpoint should succeed", function(done) {
-
 			const issue = Object.assign({"name":"Issue test"}, baseIssue);
 			issue.viewpoint = {
 				"up":[0,1,0],
@@ -241,10 +239,7 @@
 			], done);
 		});
 
-		it("with group associated should succeed", function(done) {
-=======
 		it("with an existing group associated should succeed", function(done) {
->>>>>>> 0ff3d851
 			const username3 = 'teamSpace1';
 			const model2 = '5bfc11fa-50ac-b7e7-4328-83aa11fa50ac';
 
