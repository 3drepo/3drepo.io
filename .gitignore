node_modules

<<<<<<< HEAD
!frontend/_built/empty
frontend/_built/*


=======
*.*~
>>>>>>> 242f0977
*.bak
*.swp
/*.log
config/*
!config/test/
frontend/custom/*
frontend/custom/test

frontend/tests/e2e/built

yarn-error.log
bower_components

certs

public/images/logos

.DS_Store
.directory

sessions

#Visual Studio junk
*.njsproj
*.suo
*.sln
*.dll
.ntvs_analysis.dat
build/config.gypi
obj/Debug

.idea/.name
.idea/3drepo.io.iml
.idea/codeStyleSettings.xml
.idea/inspectionProfiles/profiles_settings.xml
.idea/inspectionProfiles/Project_Default.xml
.idea/jsLibraryMappings.xml
.idea/jsLinters/jshint.xml
.idea/jsLinters/jslint.xml
.idea/libraries/3drepo_io_node_modules.xml
.idea/misc.xml
.idea/modules.xml
.idea/vcs.xml
.idea/watcherTasks.xml
.idea/workspace.xml
.idea/encodings.xml
.idea/mongoSettings.xml

create_admin_user.js
create_node_user.js

#SASS map files
*.css.map

#WebStorm config files
.idea/sasslintPlugin.xml

#Distribution files
public/

#installation temporary files
tools/release/tmp
tools/release/*.exe

#legal
pug/legal

uploads/
backend/uploads/
backend/coverage
backend/.nyc_output
backend/mongodb-prebuilt-*
backend/3drepo.log
npm-debug.log.*
.vscode/<|MERGE_RESOLUTION|>--- conflicted
+++ resolved
@@ -1,13 +1,8 @@
 node_modules
 
-<<<<<<< HEAD
 !frontend/_built/empty
 frontend/_built/*
-
-
-=======
 *.*~
->>>>>>> 242f0977
 *.bak
 *.swp
 /*.log
