<<<<<<< HEAD
doctype html
html(lang="en" ng-app="3drepo").ng-scope
	base(href="/")
	script(type="text/javascript", src="/config.js")
	link(rel="stylesheet" href="https://fonts.googleapis.com/css?family=Roboto:300,400,500,700,400italic")
	//- <-! must add background-color and !important for displaying on a printed web page.
	style.
		@media print
		{
			button {
				display:none!important;
			}

			@page {
			size: auto;
			margin: 10;
			}

			hr.break {
				page-break-after: always;
			}

			report-entry {
				page-break-inside: avoid;
			}
		}

		html, body {
				font-family: Roboto, sans-serif;
				font-size: 14px;
				margin:0;
				-webkit-print-color-adjust: exact !important;
		}

		h1,h2,h3,h4 {
			margin:5px 0;
		}

		p {
			margin:5px 0;
			overflow-wrap: break-word;
		}

		header {
			background-color:#808080 !important;
			height:50px;
			padding:10px;
			text-align:center;
			position:relative;
		}
		table {
			border-collapse: separate;
			border-spacing: 1px;
			width:100%;
		}

		.bold {
			font-weight: bold;
		}

		.button-group {
			position:absolute;
			top:10px;
			left:0;
		}

		button {
			min-width:140px;
			border:none;
			background:#0E2F53;
			padding:10px;
			color:#fff;
			text-transform:uppercase;
			margin:5px;
			border-radius:5px;
		}

		.container {
			width:760px;
			margin:0 auto;
			border-left:2px solid #efefef;
			border-right:2px solid #efefef;
			padding:0 20px;
		}

		.top-header {
			text-align:center;
			font-weight:300;
		}

		.top-header h1, .top-header h2 {
			font-weight:400;
		}

		.row {
			display:flex;
		}

		.row.screenshot {
			width:100%;
		}

		.col {
			width:100%;
		}

		.right {
			text-align:right;
		}

		.col.description {
			font-weight:400;
			display:block;
		}

		.col.screenshot img {
			max-width:96%;
			height:auto;
		}

		.float-right {
			float:right;
		}

		span.float-right {
			font-weight:400;
			padding-right:20px;
		}

		.float-none {
			float:none;
		}

		.grey {
			color:#808080;
		}

		.info {
			font-size:12px;
		}

		h1.titles, h2.titles {
			font-weight:500;
		}

		h1.titles {
			font-size:30px;
		}

		h2.titles {
			font-size:16px;
		}

		h4.date {
			font-weight:400;
		}

		i {
			padding:0px 5px;
			font-weight:500;
		}

		.hide {
			display:none;
		}

		.wrap {
			flex-wrap:wrap;
			height: 400;
		}

		.fitImage {
			object-fit:cover;
		}

		.noImageBackground{
			background-color:lightgray;	
			height:200px;
			margin-right:15px;
			display:flex;
			align-items:center;
			justify-content:center;
		}

		.noImageText {
			font-size:20px;
			color:gray;
		}

	script.

		function printDialog() {
			const timeStamp =  "#{reportData.reportDate}";
			const modelName = "#{reportData.modelName}";
			document.title = `${modelName}_${timeStamp}`;
			return window.print();
		}

		function showHideElements(e, selector, label) {
			const panelToHide = document.querySelectorAll(selector);
			panelToHide.forEach(elem => {
					elem.classList.toggle('hide');
					e.srcElement.textContent = ( elem.classList.contains('hide') ? "SHOW " : "HIDE " )+ label
				});
		}

		function changeImageSize(e) {
			const imageDiv = document.querySelectorAll(".row.screenshot");
			const statusList = document.querySelectorAll("span.float-right.status");

			statusList.forEach(span => {
				span.classList.toggle("float-none");
			})

			imageDiv.forEach(elem => {
				elem.classList.toggle("wrap");
				e.srcElement.textContent = elem.classList.contains('wrap') ? "SMALL PICTURES" : "LARGE PICTURES";
			})
		}

	head
		header
			div(class="button-group")
				button(onclick="printDialog()") Print
				button(onclick="showHideElements(event, '.activityLog', 'Log')") Hide Log
				button(onclick="changeImageSize(event)") Large Pictures
				button(onclick="showHideElements(event, '.activityLog .row.screenshot', 'Log Pictures' )") Hide Log Pictures
			img(src=baseURL+"/images/3drepo-logo-white.png" width="120px" style="margin-top: 5px;")

		.container
			.top-header
				h1.titles #{reportData.type} Report
				h2.titles
					| #{reportData.modelName} - Revision #{reportData.rev}
				h4.date #{reportData.reportDate}
			each entry in reportData.entries
				.report-entry
					h3 #{entry.number} #{entry.name}
					p.grey.info #{entry.owner} (#{reportData.userFullName[entry.owner]} - #{reportData.getUserJob(entry.owner)})
						span.right.grey.info.float-right #{entry.created}
					.row.screenshot
						.col.screenshot
							if entry.screenshot
								a(href=entry.screenshotURL target='_blank')
									img(class="fitImage" src=url(entry.screenshot) style="width:100%;")
							else 
								div.noImageBackground
									p.noImageText No Image
						.col
								table.details
									each attri in entry.attributes
										tr
										td
											strong
												| #{attri.label}:
										td
												span.float-right.status #{attri.value}
					.row
						.col.description
							br
							p
								span #{entry.desc}
							br
							if entry.comments.length > 0
								.activityLog
									h4.grey Activity Log
									if entry.comments
										each comment in entry.comments
												if comment.screenshot
													.row.screenshot
														.col.screenshot
															img(class="fitImage" src=url(comment.screenshot) style="width:100%;")
														.col
												if comment.comment
													| #{comment.comment}
												if comment.action
													p
														| #{comment.action.propertyText} updated&nbsp;
														if comment.action.from
															| from
															i #{comment.action.from}
														if comment.action.to
															| to
															i #{comment.action.to}
												p
													if reportData.userFullName[comment.owner]
														span.grey.info #{comment.owner} (#{reportData.userFullName[comment.owner]} - #{reportData.getUserJob(comment.owner)})
													span.grey.info.float-right #{comment.created}
					.info
						br
						a(href=entry.screenshotURL target='_blank') Click to load #{reportData.typeSingular} in 3D Repo

				hr.break


=======
doctype html
html(lang="en" ng-app="3drepo").ng-scope
	base(href="/")
	script(type="text/javascript", src="/config.js")
	link(rel="stylesheet" href="https://fonts.googleapis.com/css?family=Roboto:300,400,500,700,400italic")
	//- <-! must add background-color and !important for displaying on a printed web page.
	style.
		@media print
		{
			button {
				display:none!important;
			}

			@page {
			size: auto;
			margin: 10;
			}

			hr.break {
				page-break-after: always;
			}

			report-entry {
				page-break-inside: avoid;
			}
		}

		html, body {
				font-family: Roboto, sans-serif;
				font-size: 14px;
				margin:0;
				-webkit-print-color-adjust: exact !important;
		}

		h1,h2,h3,h4 {
			margin:5px 0;
		}

		p {
			margin:5px 0;
		}

		header {
			background-color:#808080 !important;
			height:50px;
			padding:10px;
			text-align:center;
			position:relative;
		}
		table {
			border-collapse: separate;
			border-spacing: 1px;
			width:100%;
		}

		.bold {
			font-weight: bold;
		}

		.button-group {
			position:absolute;
			top:10px;
			left:0;
		}

		button {
			min-width:140px;
			border:none;
			background:#0E2F53;
			padding:10px;
			color:#fff;
			text-transform:uppercase;
			margin:5px;
			border-radius:5px;
		}

		.container {
			width:760px;
			margin:0 auto;
			border-left:2px solid #efefef;
			border-right:2px solid #efefef;
			padding:0 20px;
		}

		.top-header {
			text-align:center;
			font-weight:300;
		}

		.top-header h1, .top-header h2 {
			font-weight:400;
		}

		.row {
			display:flex;
		}

		.row.screenshot {
			width:100%;
		}

		.col {
			width:100%;
		}

		.right {
			text-align:right;
		}

		.col.description {
			font-weight:400;
			display:block;
		}

		.col.screenshot img {
			max-width:96%;
			height:auto;
		}

		.float-right {
			float:right;
		}

		span.float-right {
			font-weight:400;
			padding-right:20px;
		}

		.float-none {
			float:none;
		}

		.grey {
			color:#808080;
		}

		.info {
			font-size:12px;
		}

		h1.titles, h2.titles {
			font-weight:500;
		}

		h1.titles {
			font-size:30px;
		}

		h2.titles {
			font-size:16px;
		}

		h4.date {
			font-weight:400;
		}

		i {
			padding:0px 5px;
			font-weight:500;
		}

		.hide {
			display:none;
		}

		.wrap {
			flex-wrap:wrap;
			height: 400;
		}

		.fitImage {
			object-fit:cover;
		}

	script.

		function printDialog() {
			const timeStamp =  "#{reportData.reportDate}";
			const modelName = "#{reportData.modelName}";
			document.title = `${modelName}_${timeStamp}`;
			return window.print();
		}

		function showHideElements(e, selector, label) {
			const panelToHide = document.querySelectorAll(selector);
			panelToHide.forEach(elem => {
					elem.classList.toggle('hide');
					e.srcElement.textContent = ( elem.classList.contains('hide') ? "SHOW " : "HIDE " )+ label
				});
		}

		function changeImageSize(e) {
			const imageDiv = document.querySelectorAll(".row.screenshot");
			const statusList = document.querySelectorAll("span.float-right.status");

			statusList.forEach(span => {
				span.classList.toggle("float-none");
			})

			imageDiv.forEach(elem => {
				elem.classList.toggle("wrap");
				e.srcElement.textContent = elem.classList.contains('wrap') ? "SMALL PICTURES" : "LARGE PICTURES";
			})
		}

	head
		header
			div(class="button-group")
				button(onclick="printDialog()") Print
				button(onclick="showHideElements(event, '.activityLog', 'Log')") Hide Log
				button(onclick="changeImageSize(event)") Large Pictures
				button(onclick="showHideElements(event, '.activityLog .row.screenshot', 'Log Pictures' )") Hide Log Pictures
			img(src=baseURL+"/assets/images/3drepo-logo-white.png" width="120px" style="margin-top: 5px;")

		.container
			.top-header
				h1.titles #{reportData.type} Report
				h2.titles
					| #{reportData.modelName} - Revision #{reportData.rev}
				h4.date #{reportData.reportDate}
			each entry in reportData.entries
				.report-entry
					h3 #{entry.number} #{entry.name}
					p.grey.info #{entry.owner} (#{reportData.userFullName[entry.owner]} - #{reportData.getUserJob(entry.owner)})
						span.right.grey.info.float-right #{entry.created}
					.row.screenshot
						.col.screenshot
							a(href=entry.screenshotURL target='_blank')
								img(class="fitImage" src=url(entry.screenshot) style="width:100%;")
						.col
								table.details
									each attri in entry.attributes
										tr
										td
											strong
												| #{attri.label}:
										td
												span.float-right.status #{attri.value}
					.row
						.col.description
							br
							p
								span #{entry.desc}
							br
							if entry.comments.length > 0
								.activityLog
									h4.grey Activity Log
									if entry.comments
										each comment in entry.comments
												if comment.screenshot
													.row.screenshot
														.col.screenshot
															img(class="fitImage" src=url(comment.screenshot) style="width:100%;")
														.col
												if comment.comment
													| #{comment.comment}
												if comment.action
													p
														| #{comment.action.propertyText} updated&nbsp;
														if comment.action.from
															| from
															i #{comment.action.from}
														if comment.action.to
															| to
															i #{comment.action.to}
												p
													if reportData.userFullName[comment.owner]
														span.grey.info #{comment.owner} (#{reportData.userFullName[comment.owner]} - #{reportData.getUserJob(comment.owner)})
													span.grey.info.float-right #{comment.created}
					.info
						br
						a(href=entry.screenshotURL target='_blank') Click to load #{reportData.typeSingular} in 3D Repo

				hr.break

>>>>>>> 8b51ff61
<|MERGE_RESOLUTION|>--- conflicted
+++ resolved
@@ -1,4 +1,3 @@
-<<<<<<< HEAD
 doctype html
 html(lang="en" ng-app="3drepo").ng-scope
 	base(href="/")
@@ -39,7 +38,7 @@
 
 		p {
 			margin:5px 0;
-			overflow-wrap: break-word;
+			overflow-wrap: break-word;
 		}
 
 		header {
@@ -174,20 +173,20 @@
 			object-fit:cover;
 		}
 
-		.noImageBackground{
-			background-color:lightgray;	
-			height:200px;
-			margin-right:15px;
-			display:flex;
-			align-items:center;
-			justify-content:center;
-		}
-
-		.noImageText {
-			font-size:20px;
-			color:gray;
-		}
-
+		.noImageBackground{
+			background-color:lightgray;	
+			height:200px;
+			margin-right:15px;
+			display:flex;
+			align-items:center;
+			justify-content:center;
+		}
+
+		.noImageText {
+			font-size:20px;
+			color:gray;
+		}
+
 	script.
 
 		function printDialog() {
@@ -226,7 +225,7 @@
 				button(onclick="showHideElements(event, '.activityLog', 'Log')") Hide Log
 				button(onclick="changeImageSize(event)") Large Pictures
 				button(onclick="showHideElements(event, '.activityLog .row.screenshot', 'Log Pictures' )") Hide Log Pictures
-			img(src=baseURL+"/images/3drepo-logo-white.png" width="120px" style="margin-top: 5px;")
+			img(src=baseURL+"/assets/images/3drepo-logo-white.png" width="120px" style="margin-top: 5px;")
 
 		.container
 			.top-header
@@ -241,12 +240,12 @@
 						span.right.grey.info.float-right #{entry.created}
 					.row.screenshot
 						.col.screenshot
-							if entry.screenshot
-								a(href=entry.screenshotURL target='_blank')
-									img(class="fitImage" src=url(entry.screenshot) style="width:100%;")
-							else 
-								div.noImageBackground
-									p.noImageText No Image
+							if entry.screenshot
+								a(href=entry.screenshotURL target='_blank')
+									img(class="fitImage" src=url(entry.screenshot) style="width:100%;")
+							else 
+								div.noImageBackground
+									p.noImageText No Image
 						.col
 								table.details
 									each attri in entry.attributes
@@ -293,281 +292,3 @@
 
 				hr.break
 
-
-=======
-doctype html
-html(lang="en" ng-app="3drepo").ng-scope
-	base(href="/")
-	script(type="text/javascript", src="/config.js")
-	link(rel="stylesheet" href="https://fonts.googleapis.com/css?family=Roboto:300,400,500,700,400italic")
-	//- <-! must add background-color and !important for displaying on a printed web page.
-	style.
-		@media print
-		{
-			button {
-				display:none!important;
-			}
-
-			@page {
-			size: auto;
-			margin: 10;
-			}
-
-			hr.break {
-				page-break-after: always;
-			}
-
-			report-entry {
-				page-break-inside: avoid;
-			}
-		}
-
-		html, body {
-				font-family: Roboto, sans-serif;
-				font-size: 14px;
-				margin:0;
-				-webkit-print-color-adjust: exact !important;
-		}
-
-		h1,h2,h3,h4 {
-			margin:5px 0;
-		}
-
-		p {
-			margin:5px 0;
-		}
-
-		header {
-			background-color:#808080 !important;
-			height:50px;
-			padding:10px;
-			text-align:center;
-			position:relative;
-		}
-		table {
-			border-collapse: separate;
-			border-spacing: 1px;
-			width:100%;
-		}
-
-		.bold {
-			font-weight: bold;
-		}
-
-		.button-group {
-			position:absolute;
-			top:10px;
-			left:0;
-		}
-
-		button {
-			min-width:140px;
-			border:none;
-			background:#0E2F53;
-			padding:10px;
-			color:#fff;
-			text-transform:uppercase;
-			margin:5px;
-			border-radius:5px;
-		}
-
-		.container {
-			width:760px;
-			margin:0 auto;
-			border-left:2px solid #efefef;
-			border-right:2px solid #efefef;
-			padding:0 20px;
-		}
-
-		.top-header {
-			text-align:center;
-			font-weight:300;
-		}
-
-		.top-header h1, .top-header h2 {
-			font-weight:400;
-		}
-
-		.row {
-			display:flex;
-		}
-
-		.row.screenshot {
-			width:100%;
-		}
-
-		.col {
-			width:100%;
-		}
-
-		.right {
-			text-align:right;
-		}
-
-		.col.description {
-			font-weight:400;
-			display:block;
-		}
-
-		.col.screenshot img {
-			max-width:96%;
-			height:auto;
-		}
-
-		.float-right {
-			float:right;
-		}
-
-		span.float-right {
-			font-weight:400;
-			padding-right:20px;
-		}
-
-		.float-none {
-			float:none;
-		}
-
-		.grey {
-			color:#808080;
-		}
-
-		.info {
-			font-size:12px;
-		}
-
-		h1.titles, h2.titles {
-			font-weight:500;
-		}
-
-		h1.titles {
-			font-size:30px;
-		}
-
-		h2.titles {
-			font-size:16px;
-		}
-
-		h4.date {
-			font-weight:400;
-		}
-
-		i {
-			padding:0px 5px;
-			font-weight:500;
-		}
-
-		.hide {
-			display:none;
-		}
-
-		.wrap {
-			flex-wrap:wrap;
-			height: 400;
-		}
-
-		.fitImage {
-			object-fit:cover;
-		}
-
-	script.
-
-		function printDialog() {
-			const timeStamp =  "#{reportData.reportDate}";
-			const modelName = "#{reportData.modelName}";
-			document.title = `${modelName}_${timeStamp}`;
-			return window.print();
-		}
-
-		function showHideElements(e, selector, label) {
-			const panelToHide = document.querySelectorAll(selector);
-			panelToHide.forEach(elem => {
-					elem.classList.toggle('hide');
-					e.srcElement.textContent = ( elem.classList.contains('hide') ? "SHOW " : "HIDE " )+ label
-				});
-		}
-
-		function changeImageSize(e) {
-			const imageDiv = document.querySelectorAll(".row.screenshot");
-			const statusList = document.querySelectorAll("span.float-right.status");
-
-			statusList.forEach(span => {
-				span.classList.toggle("float-none");
-			})
-
-			imageDiv.forEach(elem => {
-				elem.classList.toggle("wrap");
-				e.srcElement.textContent = elem.classList.contains('wrap') ? "SMALL PICTURES" : "LARGE PICTURES";
-			})
-		}
-
-	head
-		header
-			div(class="button-group")
-				button(onclick="printDialog()") Print
-				button(onclick="showHideElements(event, '.activityLog', 'Log')") Hide Log
-				button(onclick="changeImageSize(event)") Large Pictures
-				button(onclick="showHideElements(event, '.activityLog .row.screenshot', 'Log Pictures' )") Hide Log Pictures
-			img(src=baseURL+"/assets/images/3drepo-logo-white.png" width="120px" style="margin-top: 5px;")
-
-		.container
-			.top-header
-				h1.titles #{reportData.type} Report
-				h2.titles
-					| #{reportData.modelName} - Revision #{reportData.rev}
-				h4.date #{reportData.reportDate}
-			each entry in reportData.entries
-				.report-entry
-					h3 #{entry.number} #{entry.name}
-					p.grey.info #{entry.owner} (#{reportData.userFullName[entry.owner]} - #{reportData.getUserJob(entry.owner)})
-						span.right.grey.info.float-right #{entry.created}
-					.row.screenshot
-						.col.screenshot
-							a(href=entry.screenshotURL target='_blank')
-								img(class="fitImage" src=url(entry.screenshot) style="width:100%;")
-						.col
-								table.details
-									each attri in entry.attributes
-										tr
-										td
-											strong
-												| #{attri.label}:
-										td
-												span.float-right.status #{attri.value}
-					.row
-						.col.description
-							br
-							p
-								span #{entry.desc}
-							br
-							if entry.comments.length > 0
-								.activityLog
-									h4.grey Activity Log
-									if entry.comments
-										each comment in entry.comments
-												if comment.screenshot
-													.row.screenshot
-														.col.screenshot
-															img(class="fitImage" src=url(comment.screenshot) style="width:100%;")
-														.col
-												if comment.comment
-													| #{comment.comment}
-												if comment.action
-													p
-														| #{comment.action.propertyText} updated&nbsp;
-														if comment.action.from
-															| from
-															i #{comment.action.from}
-														if comment.action.to
-															| to
-															i #{comment.action.to}
-												p
-													if reportData.userFullName[comment.owner]
-														span.grey.info #{comment.owner} (#{reportData.userFullName[comment.owner]} - #{reportData.getUserJob(comment.owner)})
-													span.grey.info.float-right #{comment.created}
-					.info
-						br
-						a(href=entry.screenshotURL target='_blank') Click to load #{reportData.typeSingular} in 3D Repo
-
-				hr.break
-
->>>>>>> 8b51ff61
