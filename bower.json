--- conflicted
+++ resolved
@@ -22,11 +22,7 @@
     "tests"
   ],
   "dependencies": {
-<<<<<<< HEAD
-    "angular": "1.5.5",
-=======
     "angular": "1.5.*",
->>>>>>> 04ada5dc
     "angular-ui-router": "*",
     "font-awesome": "~4.4.0",
     "masonry": "~3.3.0",
