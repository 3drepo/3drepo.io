--- conflicted
+++ resolved
@@ -28,13 +28,10 @@
     "masonry": "~3.3.0",
     "angular": "~1.3.15",
     "bootstrap-submenu": "~1.2.13",
-<<<<<<< HEAD
     "jsqrcode": "*"
-=======
     "qrcode": "~1.0.2"
   },
   "resolutions": {
     "angular": "~1.3.15"
->>>>>>> 725384ee
   }
 }