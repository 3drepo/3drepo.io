{
  "name": "3drepo.io",
  "version": "0.0.1",
  "homepage": "http://3drepo.org",
  "authors": [
    "Timothy Scully <tim.scully@3drepo.org>"
  ],
  "description": "3D Repository",
  "main": "app.js",
  "moduleType": [
    "node"
  ],
  "keywords": [
    "3drepo.io"
  ],
  "license": "AGPL",
  "ignore": [
    "**/.*",
    "node_modules",
    "bower_components",
    "test",
    "tests"
  ],
  "dependencies": {
    "angular": "1.4.7",
    "angular-ui-router": "*",
    "font-awesome": "~4.4.0",
    "jsqrcode": "*",
    "masonry": "~3.3.0",
    "moment": "~2.10.6",
    "socket.io-client": "~1.3.6",
    "angular-material": "~1.1.0",
    "angular-animate": "~1.4.7",
    "angular-aria": "~1.4.7",
    "angular-sanitize": "~1.4.8",
<<<<<<< HEAD
    "material-design-icons": "^2.2.3",
    "angular-recaptcha": "^3.0.3"
=======
    "geodesy": "https://github.com/chrisveness/geodesy.git#1.0.2"
>>>>>>> 0efd4b15
  },
  "resolutions": {
    "angular": "1.5.5"
  }
}<|MERGE_RESOLUTION|>--- conflicted
+++ resolved
@@ -33,12 +33,9 @@
     "angular-animate": "~1.4.7",
     "angular-aria": "~1.4.7",
     "angular-sanitize": "~1.4.8",
-<<<<<<< HEAD
     "material-design-icons": "^2.2.3",
-    "angular-recaptcha": "^3.0.3"
-=======
+    "angular-recaptcha": "^3.0.3",
     "geodesy": "https://github.com/chrisveness/geodesy.git#1.0.2"
->>>>>>> 0efd4b15
   },
   "resolutions": {
     "angular": "1.5.5"
