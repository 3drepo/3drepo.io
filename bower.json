{
  "name": "3drepo.io",
  "version": "0.0.1",
  "homepage": "http://3drepo.org",
  "authors": [
    "Timothy Scully <tim.scully@3drepo.org>"
  ],
  "description": "3D Repository",
  "main": "app.js",
  "moduleType": [
    "node"
  ],
  "keywords": [
    "3drepo.io"
  ],
  "license": "AGPL",
  "ignore": [
    "**/.*",
    "node_modules",
    "bower_components",
    "test",
    "tests"
  ],
  "dependencies": {
<<<<<<< HEAD
    "angular": "~1.3.15",
=======
    "angular": "1.4.4",
    "angular-bootstrap-multiselect": "~0.3.0",
    "angular-bootstrap-select": "~0.0.5",
>>>>>>> 4d86cb55
    "angular-bootstrap-slider": "~0.1.18",
    "angular-ui-router": "*",
    "bootstrap-submenu": "~1.2.13",
    "fancytree": "~2.8.1",
    "font-awesome": "~4.4.0",
    "jsqrcode": "*",
    "masonry": "~3.3.0",
    "moment": "~2.10.6",
    "socket.io-client": "~1.3.6"
  },
  "resolutions": {
    "angular": "~1.3.15"
  }
}<|MERGE_RESOLUTION|>--- conflicted
+++ resolved
@@ -22,13 +22,9 @@
     "tests"
   ],
   "dependencies": {
-<<<<<<< HEAD
-    "angular": "~1.3.15",
-=======
     "angular": "1.4.4",
     "angular-bootstrap-multiselect": "~0.3.0",
     "angular-bootstrap-select": "~0.0.5",
->>>>>>> 4d86cb55
     "angular-bootstrap-slider": "~0.1.18",
     "angular-ui-router": "*",
     "bootstrap-submenu": "~1.2.13",
