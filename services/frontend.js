/**
 *	Copyright (C) 2014 3D Repo Ltd
 *
 *	This program is free software: you can redistribute it and/or modify
 *	it under the terms of the GNU Affero General Public License as
 *	published by the Free Software Foundation, either version 3 of the
 *	License, or (at your option) any later version.
 *
 *	This program is distributed in the hope that it will be useful,
 *	but WITHOUT ANY WARRANTY; without even the implied warranty of
 *	MERCHANTABILITY or FITNESS FOR A PARTICULAR PURPOSE.  See the
 *	GNU Affero General Public License for more details.
 *
 *	You should have received a copy of the GNU Affero General Public License
 *	along with this program.  If not, see <http://www.gnu.org/licenses/>.
 */


// Credit goes to http://stackoverflow.com/questions/1787322/htmlspecialchars-equivalent-in-javascript
// function escapeHtml(text) {
// 	'use strict';

// 	let map = {
// 		'&': '&amp;',
// 		'<': '&lt;',
// 		'>': '&gt;',
// 		'"': '&quot;',
// 		"'": '&#039;'
// 	};

// 	return text.replace(/[&<>"']/g, function(m) { return map[m]; });
// }

module.exports.createApp = function(template)
{
	'use strict';

	let express = require('express');
	let config = require('../js/core/config.js');
	let bodyParser = require('body-parser');
	let compress = require('compression');
	let fs = require('fs');
	let jade = require('jade');

	let systemLogger = require('../js/core/logger.js').systemLogger;

	let app = express();
	let _ = require('lodash');

	app.use(bodyParser.urlencoded({
		extended: true
	}));
	app.use(bodyParser.json());
	app.use(compress());

	app.set('views', './jade');
	app.set('view_engine', 'jade');
	app.locals.pretty = true;

	app.get('/public/plugins/base/config.js', function(req, res) {
		let params = {};

		if (config.api_server.use_location) {
			params.config_js = 'var server_config = {}; server_config.apiUrl = ' + config.api_server.location_url;
		} else {
			params.config_js = 'var server_config = {}; server_config.apiUrl = function(path) { return "' + config.api_server.url + '/" + path; };';
		}

		if("wayfinder" in config)
		{
			// TODO: Make a public section in config for vars to be revealed
			params.config_js += '\nserver_config.democompany = "' + config.wayfinder.democompany + '";';
			params.config_js += '\nserver_config.demoproject = "' + config.wayfinder.demoproject + '";';
		}

<<<<<<< HEAD
		params.config_js += '\nserver_config.chatHost	= "' + config.api_server.chat_host + '";';
		params.config_js += '\nserver_config.chatPath	= "' + config.api_server.chat_path + '";';
=======
		params['config_js'] += '\nserver_config.backgroundImage = "' + config.backgroundImage + '";';
		params['config_js'] += '\nserver_config.chatHost	= "' + config.api_server.chat_host + '";';
		params['config_js'] += '\nserver_config.chatPath	= "' + config.api_server.chat_path + '";';
>>>>>>> fc1e08dd

		params.config_js += '\nserver_config.return_path = "/";';

		params.config_js += '\n\nvar realOpen = XMLHttpRequest.prototype.open;\n\nXMLHttpRequest.prototype.open = function(method, url, async, unk1, unk2) {\n if(async) this.withCredentials = true;\nrealOpen.apply(this, arguments);\n};';

		res.header('Content-Type', 'text/javascript');
		res.render('config.jade', params);
	});

	app.use('/public', express.static(__dirname + '/../public'));

	// TODO: Replace with user based plugin selection
	/*
	var pluginStructure = {
		"plugins" : ["base"],
		"child" : {
			"plugins" : ["user"],
			"child" : {
				"plugins" : ["project"],
				"child" : { "plugins" : ["revision"],
							"child" : {
								"plugins": ["diff", "wayfinder"]
							}
						}
			}
		}
	};
	*/

	/*
	var pluginStructure = {
		"plugin" : "base",
		"children" : [
			{
				"plugin": "login",
				"children": [
					{
						"plugin": "account",
						"children" : [
							{
								"plugin": "accountView"
							},
							{
								"plugin": "project",
								"children": [
									{
										"plugin" : "revision",
										"children" : [
											{
												"plugin": "view",
												"friends": ["tree", "meta"],
												"children": [
													{
														"plugin": "diff"
													}
												]
											},
											{
												"plugin": "wayfinder"
											}
										]
									}
								]
							}
						]
					}
				]
		]
	};
	*/

<<<<<<< HEAD
=======
	var pluginStructure = {
		"plugin" : "base",
		"children" : [
			{
				"plugin": "login",
				"children": [
					{
						"plugin": "account",
						"children": [
							{
								"plugin": "project",
								"friends" : [
									"panel",
									"filter",
									"tree",
									"viewpoints",
									"issues",
									"oculus",
									"clip",
									"bottomButtons",
									"qrCodeReader",
									"docs",
									"utils"
								]
							}
						]
					}
				]
			}
		]
	};
>>>>>>> fc1e08dd

	function loadPlugin(plugin, stateName, uistates, params)
	{
		let cssFile = "";

		if (!(plugin in params.parentStateJSON)) {
			params.parentStateJSON[plugin] = [];
		}

		let stateTok = stateName.split(".");
		let parentState = stateTok.slice(0, -1).join('.');

		if (params.parentStateJSON[plugin].indexOf(parentState) === -1) {
			params.parentStateJSON[plugin].push(parentState);
		}

		// TODO: Check whether or not it doesn't exist
		let pluginConfig = {};
		pluginConfig = JSON.parse(fs.readFileSync("./plugins/" + plugin + ".json", "utf8"));

		if (params.pluginLoaded.indexOf(plugin) === -1)
		{
			systemLogger.logInfo('Loading plugin ' + plugin + ' ...');

			params.pluginAngular[plugin]				= {};
			params.pluginAngular[plugin].plugin	= plugin;
			params.pluginAngular[plugin].files	= [];

			// Loop through the files to be loaded
			
			if(_.get(pluginConfig, 'files.jade'))
			{
				let nJadeFiles = pluginConfig.files.jade.length;

				for(let fileidx = 0; fileidx < nJadeFiles; fileidx++)
				{
					let jadeFile = pluginConfig.files.jade[fileidx];
					params.pluginJade.push(jadeFile);
				}
			}

			if (_.get(pluginConfig, 'files.js'))
			{
				let nJSFiles = pluginConfig.files.js.length;

				for(let fileidx = 0; fileidx < nJSFiles; fileidx++)
				{
					let jsFile = '/public/plugins/' + pluginConfig.files.js[fileidx];
					params.pluginJS.push(jsFile);
				}
			}

			if (_.get(pluginConfig, 'files.angular'))
			{
				let nAngularFiles = pluginConfig.files.angular.length;

				for(let fileidx = 0; fileidx < nAngularFiles; fileidx++)
				{
					let angularFile = '/public/plugins/' + pluginConfig.files.angular[fileidx];
					params.pluginAngular[plugin].files.push(angularFile);
				}
			}

			if (_.get(pluginConfig, 'files.ui'))
			{
				let nUIComponents = pluginConfig.files.ui.length;

				for(let uiidx = 0; uiidx < nUIComponents; uiidx++)
				{
					let uicomp = pluginConfig.files.ui[uiidx];

					if (!(uicomp.position in params.ui)){
						params.ui[uicomp.position] = [];
					}

					params.ui[uicomp.position].push(
						{
							"name" : uicomp.name,
							"template" : './plugins/' + uicomp.template
						}
					);

				}
			}

			if (_.get(pluginConfig, 'files.css'))
			{
				let nCSSFiles = pluginConfig.files.css.length;
				for (let fileidx = 0; fileidx < nCSSFiles; fileidx++)
				{
					cssFile = '/public/plugins/' + pluginConfig.files.css[fileidx];
					params.pluginCSS.push(cssFile);
				}
			}
			

			params.pluginLoaded.push(plugin);
		}

		if ("ui" in pluginConfig.files)
		{
			let nUIComponents = pluginConfig.files.ui.length;

			for(let uiidx = 0; uiidx < nUIComponents; uiidx++)
			{
				let uicomp = pluginConfig.files.ui[uiidx];
				uistates.push(uicomp.name);
			}

			params.uistate[stateName] = uistates.slice(0);
		}
	}

	function buildParams(currentLevel, levelNum, stateName, uistates, params)
	{
		let plugin = currentLevel.plugin;

		if (stateName){
			stateName += ".";
		}


		let pluginConfig = {};
		if (plugin.indexOf("AM_") !== -1) {
			pluginConfig = JSON.parse(fs.readFileSync("./plugins/AM_/" + plugin.substring(3) + ".json", "utf8"));
		} else {
			pluginConfig = JSON.parse(fs.readFileSync("./plugins/" + plugin + ".json", "utf8"));
		}


		let states = pluginConfig.states || [plugin];

		for(let stateidx = 0; stateidx < states.length; stateidx++)
		{
			loadPlugin(plugin, stateName + states[stateidx], uistates, params);

			if ("friends" in currentLevel)
			{
				for(let i = 0; i < currentLevel.friends.length; i++)
				{
					plugin = currentLevel.friends[i];
					loadPlugin(plugin, stateName + states[stateidx], uistates, params);
				}
			}

			if ("children" in currentLevel){
				for(let i = 0; i < currentLevel.children.length; i++){
					buildParams(currentLevel.children[i], levelNum + 1, stateName + states[stateidx], uistates.slice(0), params);
				}
			}

		}

		return params;
	}

	app.get('*', function(req, res) {

		// let hasChildren = true;
		// let levelStructure = pluginStructure;
		let parentState = "";
		let pluginStructure = {
			"plugin" : "base",
			"children" : [
				{
					"plugin": "login",
					"children": [
						{
							"plugin": "account",
							"children": [
								{
									"plugin": "project",
									"friends" : [
										"panel", "filter", "tree", "viewpoints", "issues", "oculus", "clip", "bottomButtons"
									]
								}
							]
						}
					]
				}
			]
		};



		// Generate the list of files to load for the plugins

		let params = buildParams(pluginStructure, 0, parentState, [], {

			"jsfiles": config.external.js,
			"cssfiles": config.external.css,
			"pluginLoaded": [],
			"pluginJade": [],
			"pluginJS": [],
			"pluginAngular": {},
			"parentStateJSON": {},
			"ui": {},
			"uistate": {},
			"pluginCSS": [],
			"renderMe": jade.renderFile,
			"structure": JSON.stringify(pluginStructure)

		});

		params.parentStateJSON	= JSON.stringify(params.parentStateJSON);
		//params["pluginLevelsJSON"]	= JSON.stringify(params["pluginLevelsJSON"]);
		params.uistate = JSON.stringify(params.uistate);

		res.render(template, params);

	});

	return app;
};<|MERGE_RESOLUTION|>--- conflicted
+++ resolved
@@ -73,14 +73,11 @@
 			params.config_js += '\nserver_config.demoproject = "' + config.wayfinder.demoproject + '";';
 		}
 
-<<<<<<< HEAD
+
+		params.config_js += '\nserver_config.backgroundImage = "' + config.backgroundImage + '";';
 		params.config_js += '\nserver_config.chatHost	= "' + config.api_server.chat_host + '";';
 		params.config_js += '\nserver_config.chatPath	= "' + config.api_server.chat_path + '";';
-=======
-		params['config_js'] += '\nserver_config.backgroundImage = "' + config.backgroundImage + '";';
-		params['config_js'] += '\nserver_config.chatHost	= "' + config.api_server.chat_host + '";';
-		params['config_js'] += '\nserver_config.chatPath	= "' + config.api_server.chat_path + '";';
->>>>>>> fc1e08dd
+
 
 		params.config_js += '\nserver_config.return_path = "/";';
 
@@ -152,8 +149,7 @@
 	};
 	*/
 
-<<<<<<< HEAD
-=======
+
 	var pluginStructure = {
 		"plugin" : "base",
 		"children" : [
@@ -185,7 +181,7 @@
 			}
 		]
 	};
->>>>>>> fc1e08dd
+
 
 	function loadPlugin(plugin, stateName, uistates, params)
 	{
@@ -347,28 +343,6 @@
 		// let hasChildren = true;
 		// let levelStructure = pluginStructure;
 		let parentState = "";
-		let pluginStructure = {
-			"plugin" : "base",
-			"children" : [
-				{
-					"plugin": "login",
-					"children": [
-						{
-							"plugin": "account",
-							"children": [
-								{
-									"plugin": "project",
-									"friends" : [
-										"panel", "filter", "tree", "viewpoints", "issues", "oculus", "clip", "bottomButtons"
-									]
-								}
-							]
-						}
-					]
-				}
-			]
-		};
-
 
 
 		// Generate the list of files to load for the plugins
